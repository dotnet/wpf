{
  "tools": {
    "dotnet": "3.0.100-preview7-012512",
    "runtimes": {
      "dotnet": [
        "2.1.7",
        "$(MicrosoftNETCoreAppVersion)"
      ]
    },
    "vs": {
      "version": "16.1"
    }
  },
  "msbuild-sdks": {
<<<<<<< HEAD
    "Microsoft.DotNet.Arcade.Sdk": "1.0.0-beta.19326.2",
    "Microsoft.DotNet.Helix.Sdk": "2.0.0-beta.19326.2"
=======
    "Microsoft.DotNet.Arcade.Sdk": "1.0.0-beta.19326.23",
    "Microsoft.DotNet.Helix.Sdk": "2.0.0-beta.19326.23"
>>>>>>> 32117d23
  },
  "native-tools": {
    "strawberry-perl": "5.28.1.1-1",
    "net-framework-48-ref-assemblies": "0.0.0.1",
    "dotnet-api-docs_netcoreapp3.0": "0.0.0.1",
    "msvcurt-c1xx": "0.0.0.4"
  }
}<|MERGE_RESOLUTION|>--- conflicted
+++ resolved
@@ -12,13 +12,8 @@
     }
   },
   "msbuild-sdks": {
-<<<<<<< HEAD
-    "Microsoft.DotNet.Arcade.Sdk": "1.0.0-beta.19326.2",
-    "Microsoft.DotNet.Helix.Sdk": "2.0.0-beta.19326.2"
-=======
     "Microsoft.DotNet.Arcade.Sdk": "1.0.0-beta.19326.23",
     "Microsoft.DotNet.Helix.Sdk": "2.0.0-beta.19326.23"
->>>>>>> 32117d23
   },
   "native-tools": {
     "strawberry-perl": "5.28.1.1-1",
