--- conflicted
+++ resolved
@@ -122,12 +122,8 @@
             {
                 result ^= ConverterType.GetHashCode();
             }
-<<<<<<< HEAD
+
             if (TargetType is not null)
-=======
-
-            if (TargetType != null)
->>>>>>> 7095be30
             {
                 result ^= TargetType.GetHashCode();
             }
