﻿// Licensed to the .NET Foundation under one or more agreements.
// The .NET Foundation licenses this file to you under the MIT license.
// See the LICENSE file in the project root for more information.

#nullable disable

using System.Collections.Concurrent;
using System.Collections.ObjectModel;
using System.IO;
using System.Reflection;
using System.Runtime.CompilerServices;
using System.Windows.Markup;
using System.Xaml.Schema;

using MS.Internal;

namespace System.Xaml.MS.Impl
{
    class XmlNsInfo
    {
        // Thread-safety: any lazily initalized fields in this class must be assigned idempotently.
        // I.e. never assign until the result is complete; and if multiple threads are assigning
        // at the same time, the results should be equivalent.

        // This property will always be non-null, unless the assembly is a collectible dynamic
        // assembly, and gets unloaded.
        internal Assembly Assembly { get { return (Assembly)_assembly.Target; } }

        private IList<XmlNsDefinition> _nsDefs;
        internal IList<XmlNsDefinition> NsDefs
        {
            get
            {
                if (_nsDefs is null)
                {
                    _nsDefs = LoadNsDefs();
                }

                return _nsDefs;
            }
        }

        // Note this, is the only dictionary that we synchronize, because XamlSchemaContext adds to it
        private ConcurrentDictionary<string, IList<string>> _clrToXmlNs;
        internal ConcurrentDictionary<string, IList<string>> ClrToXmlNs
        {
            get
            {
                if (_clrToXmlNs is null)
                {
                    _clrToXmlNs = LoadClrToXmlNs();
                }

                return _clrToXmlNs;
            }
        }

        private ICollection<AssemblyName> _internalsVisibleTo;
        internal ICollection<AssemblyName> InternalsVisibleTo
        {
            get
            {
                if (_internalsVisibleTo is null)
                {
                    _internalsVisibleTo = LoadInternalsVisibleTo();
                }

                return _internalsVisibleTo;
            }
        }

        private Dictionary<string, string> _oldToNewNs;
        internal Dictionary<string, string> OldToNewNs
        {
            get
            {
                if (_oldToNewNs is null)
                {
                    _oldToNewNs = LoadOldToNewNs();
                }

                return _oldToNewNs;
            }
        }

        private Dictionary<string, string> _prefixes;
        internal Dictionary<string, string> Prefixes
        {
            get
            {
                if (_prefixes is null)
                {
                    _prefixes = LoadPrefixes();
                }

                return _prefixes;
            }
        }

        private string _rootNamespace;
        internal string RootNamespace
        {
            get
            {
                if (_rootNamespace is null)
                {
                    _rootNamespace = LoadRootNamespace() ?? string.Empty;
                }

                return _rootNamespace;
            }
        }

        private WeakReference _assembly;
        private IList<CustomAttributeData> _attributeData;
        private bool _fullyQualifyAssemblyName;

        internal XmlNsInfo(Assembly assembly, bool fullyQualifyAssemblyName)
        {
            _assembly = new WeakReference(assembly);
            _fullyQualifyAssemblyName = fullyQualifyAssemblyName;
        }

        void EnsureReflectionOnlyAttributeData()
        {
            if (_attributeData is null)
            {
                // We don't scoop RefOnly assemblies out of the AppDomain; they'll always be rooted
                // in XamlSchemaContext._referenceAssemblies or _xmlnsInfoForUnreferencedAssemblies.
                // So they should never be collected.
                Debug.Assert(Assembly is not null, "RefOnly assemblies shouldn't be GCed");
                _attributeData = Assembly.GetCustomAttributesData();
            }
        }

        internal static string GetPreferredPrefix(string prefix1, string prefix2)
        {
            if (prefix1.Length < prefix2.Length)
            {
                return prefix1;
            }
            else if (prefix2.Length < prefix1.Length)
            {
                return prefix2;
            }
            else if (StringComparer.Ordinal.Compare(prefix1, prefix2) < 0)
            {
                return prefix1;
            }

            return prefix2;
        }

        IList<XmlNsDefinition> LoadNsDefs()
        {
            IList<XmlNsDefinition> result = new List<XmlNsDefinition>();

            Assembly assembly = Assembly;
            if (assembly is null)
            {
                return result;
            }

            if (assembly.ReflectionOnly)
            {
                EnsureReflectionOnlyAttributeData();
                foreach (var cad in _attributeData)
                {
                    if (LooseTypeExtensions.AssemblyQualifiedNameEquals(cad.Constructor.DeclaringType, typeof(XmlnsDefinitionAttribute)))
                    {
                        // WPF 3.0 ignores XmlnsDefinitionAttribute.AssemblyName, and so do we
                        string xmlns = cad.ConstructorArguments[0].Value as string;
                        string clrns = cad.ConstructorArguments[1].Value as string;
                        LoadNsDefHelper(result, xmlns, clrns, assembly);
                    }
                }
            }
            else
            {
                Attribute[] attributes;
                attributes = Attribute.GetCustomAttributes(assembly, typeof(XmlnsDefinitionAttribute));
                foreach (Attribute attr in attributes)
                {
                    XmlnsDefinitionAttribute xmlnsDefAttr = (XmlnsDefinitionAttribute)attr;

                    string xmlns = xmlnsDefAttr.XmlNamespace;
                    string clrns = xmlnsDefAttr.ClrNamespace;
                    LoadNsDefHelper(result, xmlns, clrns, assembly);
                }
            }

            return result;
        }

        void LoadNsDefHelper(IList<XmlNsDefinition> result, string xmlns, string clrns, Assembly assembly)
        {
            if (string.IsNullOrEmpty(xmlns) || clrns is null)
            {
                throw new XamlSchemaException(SR.Format(SR.BadXmlnsDefinition, assembly.FullName));
            }

            result.Add(new XmlNsDefinition { ClrNamespace = clrns, XmlNamespace = xmlns });
        }

        ConcurrentDictionary<string, IList<string>> LoadClrToXmlNs()
        {
            ConcurrentDictionary<string, IList<string>> result =
                XamlSchemaContext.CreateDictionary<string, IList<string>>();

            Assembly assembly = Assembly;
            if (assembly is null)
            {
                return result;
            }

            foreach (XmlNsDefinition nsDef in NsDefs)
            {
                IList<string> xmlNamespaceList;
                if (!result.TryGetValue(nsDef.ClrNamespace, out xmlNamespaceList))
                {
                    xmlNamespaceList = new List<string>();
                    result.TryAdd(nsDef.ClrNamespace, xmlNamespaceList);
                }

                xmlNamespaceList.Add(nsDef.XmlNamespace);
            }

            string assemblyName = _fullyQualifyAssemblyName ? assembly.FullName : ReflectionUtils.GetAssemblyPartialName(assembly).ToString();
            foreach (KeyValuePair<string, IList<string>> clrToXmlNs in result)
            {
                // Sort namespaces in preference order
                List<string> nsList = (List<string>)clrToXmlNs.Value;
                NamespaceComparer comparer = new NamespaceComparer(this, assembly);
                nsList.Sort(comparer.CompareNamespacesByPreference);
                // Add clr-namespace form as last choice
                string clrNsUri = ClrNamespaceUriParser.GetUri(clrToXmlNs.Key, assemblyName);
                nsList.Add(clrNsUri);
            }

            // Convert to read-only lists so we can safely return these from public API
            MakeListsImmutable(result);
            return result;
        }

        ICollection<AssemblyName> LoadInternalsVisibleTo()
        {
            var result = new List<AssemblyName>();

            Assembly assembly = Assembly;
            if (assembly is null)
            {
                return result;
            }

            if (assembly.ReflectionOnly)
            {
                EnsureReflectionOnlyAttributeData();
                foreach (var cad in _attributeData)
                {
                    if (LooseTypeExtensions.AssemblyQualifiedNameEquals(cad.Constructor.DeclaringType, typeof(InternalsVisibleToAttribute)))
                    {
                        string assemblyName = cad.ConstructorArguments[0].Value as string;
                        LoadInternalsVisibleToHelper(result, assemblyName, assembly);
                    }
                }
            }
            else
            {
                Attribute[] attributes = Attribute.GetCustomAttributes(assembly, typeof(InternalsVisibleToAttribute));
                for (int i = 0; i < attributes.Length; i++)
                {
                    InternalsVisibleToAttribute ivAttrib = (InternalsVisibleToAttribute)attributes[i];
                    LoadInternalsVisibleToHelper(result, ivAttrib.AssemblyName, assembly);
                }
            }

            return result;
        }

        void LoadInternalsVisibleToHelper(List<AssemblyName> result, string assemblyName, Assembly assembly)
        {
            if (assemblyName is null)
            {
                throw new XamlSchemaException(SR.Format(SR.BadInternalsVisibleTo1, assembly.FullName));
            }

            try
            {
                result.Add(new AssemblyName(assemblyName));
            }
            catch (ArgumentException ex)
            {
                throw new XamlSchemaException(SR.Format(SR.BadInternalsVisibleTo2, assemblyName, assembly.FullName), ex);
            }

            // AssemblyName.ctor throws FLE on malformed assembly name
            catch (FileLoadException ex)
            {
                throw new XamlSchemaException(SR.Format(SR.BadInternalsVisibleTo2, assemblyName, assembly.FullName), ex);
            }
        }

        Dictionary<string, string> LoadOldToNewNs()
        {
            Dictionary<string, string> result = new Dictionary<string, string>(StringComparer.Ordinal);

            Assembly assembly = Assembly;
            if (assembly is null)
            {
                return result;
            }

            if (assembly.ReflectionOnly)
            {
                EnsureReflectionOnlyAttributeData();

                foreach (var cad in _attributeData)
                {
                    if (LooseTypeExtensions.AssemblyQualifiedNameEquals(cad.Constructor.DeclaringType, typeof(XmlnsCompatibleWithAttribute)))
                    {
                        string oldns = cad.ConstructorArguments[0].Value as string;
                        string newns = cad.ConstructorArguments[1].Value as string;
                        LoadOldToNewNsHelper(result, oldns, newns, assembly);
                    }
                }
            }
            else
            {
                Attribute[] attributes = Attribute.GetCustomAttributes(assembly, typeof(XmlnsCompatibleWithAttribute));
                foreach (Attribute attr in attributes)
                {
                    // Read in the attribute value
                    XmlnsCompatibleWithAttribute xmlnsCompatAttr = (XmlnsCompatibleWithAttribute)attr;
                    LoadOldToNewNsHelper(result, xmlnsCompatAttr.OldNamespace, xmlnsCompatAttr.NewNamespace, assembly);
                }
            }

            return result;
        }

        void LoadOldToNewNsHelper(Dictionary<string, string> result, string oldns, string newns, Assembly assembly)
        {
            if (string.IsNullOrEmpty(newns) || string.IsNullOrEmpty(oldns))
            {
                throw new XamlSchemaException(SR.Format(SR.BadXmlnsCompat, assembly.FullName));
            }

            if (result.ContainsKey(oldns))
            {
                throw new XamlSchemaException(SR.Format(SR.DuplicateXmlnsCompat, assembly.FullName, oldns));
            }

            result.Add(oldns, newns);
        }

        Dictionary<string, string> LoadPrefixes()
        {
            Dictionary<string, string> result = new Dictionary<string, string>(StringComparer.Ordinal);

            Assembly assembly = Assembly;
            if (assembly is null)
            {
                return result;
            }

            if (assembly.ReflectionOnly)
            {
                EnsureReflectionOnlyAttributeData();

                foreach (var cad in _attributeData)
                {
                    if (LooseTypeExtensions.AssemblyQualifiedNameEquals(cad.Constructor.DeclaringType, typeof(XmlnsPrefixAttribute)))
                    {
                        string xmlns = cad.ConstructorArguments[0].Value as string;
                        string prefix = cad.ConstructorArguments[1].Value as string;
                        LoadPrefixesHelper(result, xmlns, prefix, assembly);
                    }
                }
            }
            else
            {
                Attribute[] attributes = Attribute.GetCustomAttributes(assembly, typeof(XmlnsPrefixAttribute));
                foreach (Attribute attr in attributes)
                {
                    XmlnsPrefixAttribute xmlnsPrefixAttr = (XmlnsPrefixAttribute)attr;
                    LoadPrefixesHelper(result, xmlnsPrefixAttr.XmlNamespace, xmlnsPrefixAttr.Prefix, assembly);
                }
            }

            return result;
        }

        void LoadPrefixesHelper(Dictionary<string, string> result, string xmlns, string prefix, Assembly assembly)
        {
            if (string.IsNullOrEmpty(prefix) || string.IsNullOrEmpty(xmlns))
            {
                throw new XamlSchemaException(SR.Format(SR.BadXmlnsPrefix, assembly.FullName));
            }

            string oldPrefix;
            if (!result.TryGetValue(xmlns, out oldPrefix) ||
                GetPreferredPrefix(oldPrefix, prefix) == prefix)
            {
                result[xmlns] = prefix;
            }
        }

        string LoadRootNamespace()
        {
            Assembly assembly = Assembly;
            if (assembly is null)
            {
                return null;
            }

            if (assembly.ReflectionOnly)
            {
                EnsureReflectionOnlyAttributeData();

                foreach (var cad in _attributeData)
                {
                    if (LooseTypeExtensions.AssemblyQualifiedNameEquals(cad.Constructor.DeclaringType, typeof(RootNamespaceAttribute)))
                    {
                        return cad.ConstructorArguments[0].Value as string;
                    }
                }

                return null;
            }
            else
            {
                RootNamespaceAttribute rootNs = (RootNamespaceAttribute)
                    Attribute.GetCustomAttribute(assembly, typeof(RootNamespaceAttribute));
<<<<<<< HEAD
                return rootNs?.Namespace;
=======
                return (rootNs is null) ? null : rootNs.Namespace;
>>>>>>> c404a5ff
            }
        }

        void MakeListsImmutable(IDictionary<string, IList<string>> dict)
        {
            // Need to copy the keys because we can't change a dictionary while iterating
            string[] keys = new string[dict.Count];
            dict.Keys.CopyTo(keys, 0);
            foreach (string key in keys)
            {
                dict[key] = new ReadOnlyCollection<string>(dict[key]);
            }
        }

        private class NamespaceComparer
        {
            XmlNsInfo _nsInfo;
            IDictionary<string, int> _subsumeCount;

            public NamespaceComparer(XmlNsInfo nsInfo, Assembly assembly)
            {
                _nsInfo = nsInfo;

                // Calculate the subsume count upfront, since this also serves as our cycle detection
                _subsumeCount = new Dictionary<string, int>(nsInfo.OldToNewNs.Count);

                HashSet<string> visited = new HashSet<string>();

                // for every XmlnsCompatAttribute
                foreach (string newNs in nsInfo.OldToNewNs.Values)
                {
                    visited.Clear();

                    // Increment the subsume count for all transitive subsumers
                    string ns = newNs;
                    do
                    {
                        if (!visited.Add(ns))
                        {
                            throw new XamlSchemaException(SR.Format(SR.XmlnsCompatCycle, assembly.FullName, ns));
                        }

                        IncrementSubsumeCount(ns);
                        ns = GetNewNs(ns);
                    }
                    while (ns is not null);
                }
            }

            public int CompareNamespacesByPreference(string ns1, string ns2)
            {
                if (KS.Eq(ns1, ns2))
                {
                    return 0;
                }

                const int Prefer_NS1 = -1;
                const int Prefer_NS2 = 1;

                // If one namespace subsumes the other, favor the subsumer
                string newNs = GetNewNs(ns1);
                while (newNs is not null)
                {
                    if (newNs == ns2)
                    {
                        return Prefer_NS2;
                    }

                    newNs = GetNewNs(newNs);
                }

                newNs = GetNewNs(ns2);
                while (newNs is not null)
                {
                    if (newNs == ns1)
                    {
                        return Prefer_NS1;
                    }

                    newNs = GetNewNs(newNs);
                }

                // Favor namespaces that aren't subsumed over ones that are
                if (GetNewNs(ns1) is null)
                {
                    if (GetNewNs(ns2) is not null)
                    {
                        return Prefer_NS1;
                    }
                }
                else if (GetNewNs(ns2) is null)
                {
                    return Prefer_NS2;
                }

                // Favor namespaces that subsume a greater number of other namespaces
                int ns1count = 0, ns2count = 0;
                _subsumeCount.TryGetValue(ns1, out ns1count);
                _subsumeCount.TryGetValue(ns2, out ns2count);
                if (ns1count > ns2count)
                {
                    return Prefer_NS1;
                }
                else if (ns2count > ns1count)
                {
                    return Prefer_NS2;
                }

                // Favor namespaces with prefixes over namespaces without prefixes
                // Favor namespaces with shorter prefixes over namespaces with longer ones
                string prefix1, prefix2;
                _nsInfo.Prefixes.TryGetValue(ns1, out prefix1);
                _nsInfo.Prefixes.TryGetValue(ns2, out prefix2);
                if (string.IsNullOrEmpty(prefix1))
                {
                    if (!string.IsNullOrEmpty(prefix2))
                    {
                        return Prefer_NS2;
                    }
                }
                else if (string.IsNullOrEmpty(prefix2))
                {
                    return Prefer_NS1;
                }
                else if (prefix1.Length < prefix2.Length)
                {
                    return Prefer_NS1;
                }
                else if (prefix2.Length < prefix1.Length)
                {
                    return Prefer_NS2;
                }

                // fall back to ordinal comparison
                return StringComparer.Ordinal.Compare(ns1, ns2);
            }

            private string GetNewNs(string oldNs)
            {
                string newNs;
                _nsInfo.OldToNewNs.TryGetValue(oldNs, out newNs);
                return newNs;
            }

            private void IncrementSubsumeCount(string ns)
            {
                int currentCount;
                _subsumeCount.TryGetValue(ns, out currentCount);
                currentCount++;
                _subsumeCount[ns] = currentCount;
            }
        }

        internal class XmlNsDefinition
        {
            public string ClrNamespace { get; set; }
            public string XmlNamespace { get; set; }
        }
    }
}<|MERGE_RESOLUTION|>--- conflicted
+++ resolved
@@ -431,11 +431,7 @@
             {
                 RootNamespaceAttribute rootNs = (RootNamespaceAttribute)
                     Attribute.GetCustomAttribute(assembly, typeof(RootNamespaceAttribute));
-<<<<<<< HEAD
                 return rootNs?.Namespace;
-=======
-                return (rootNs is null) ? null : rootNs.Namespace;
->>>>>>> c404a5ff
             }
         }
 
