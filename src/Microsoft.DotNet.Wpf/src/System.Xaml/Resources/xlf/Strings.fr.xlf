--- conflicted
+++ resolved
@@ -1,1687 +1,1667 @@
-﻿<?xml version="1.0" encoding="utf-8"?>
-<<<<<<< HEAD
-<xliff xmlns="urn:oasis:names:tc:xliff:document:1.2" xmlns:xsi="http://www.w3.org/2001/XMLSchema-instance" version="1.2" schemaLocation="urn:oasis:names:tc:xliff:document:1.2 xliff-core-1.2-transitional.xsd">
-=======
-<xliff xmlns="urn:oasis:names:tc:xliff:document:1.2" xmlns:xsi="http://www.w3.org/2001/XMLSchema-instance" version="1.2" xsi:schemaLocation="urn:oasis:names:tc:xliff:document:1.2 xliff-core-1.2-transitional.xsd">
->>>>>>> 564aebd6
-  <file datatype="xml" source-language="en" target-language="fr" original="../Strings.resx">
-    <body>
-      <trans-unit id="APSException">
-        <source>Enumerating attached properties on object '{0}' threw an exception.</source>
-        <target state="translated">L'énumération des propriétés jointes sur l'objet '{0}' a levé une exception.</target>
-        <note />
-      </trans-unit>
-      <trans-unit id="AddCollection">
-        <source>Add value to collection of type '{0}' threw an exception.</source>
-        <target state="translated">L'ajout d'une valeur à la collection de type '{0}' a levé une exception.</target>
-        <note />
-      </trans-unit>
-      <trans-unit id="AddDictionary">
-        <source>Add value to dictionary of type '{0}' threw an exception.</source>
-        <target state="translated">L'ajout d'une valeur au dictionnaire de type '{0}' a levé une exception.</target>
-        <note />
-      </trans-unit>
-      <trans-unit id="AmbiguousCollectionItemType">
-        <source>Cannot determine the item type of collection type '{0}' because it has more than one Add method or ICollection&lt;T&gt; implementation. To make this collection type usable in XAML, add a public Add(object) method, implement System.Collections.IList or a single System.Collections.Generic.ICollection&lt;T&gt;.</source>
-        <target state="translated">Impossible de déterminer le type d'élément du type de collection '{0}', car il possède plusieurs méthodes Add ou implémentations ICollection&lt;T&gt;. Pour pouvoir utiliser ce type de collection en XAML, ajoutez une méthode Add(object) publique, implémentez System.Collections.IList ou un System.Collections.Generic.ICollection&lt;T&gt; unique.</target>
-        <note />
-      </trans-unit>
-      <trans-unit id="AmbiguousDictionaryItemType">
-        <source>Cannot determine the item type of dictionary type '{0}' because it has more than one Add method or IDictionary&lt;K,V&gt; implementation. To make this dictionary type usable in XAML, add a public Add(object,object) method, implement System.Collections.IDictionary or a single System.Collections.Generic.IDictionary&lt;K,V&gt;.</source>
-        <target state="translated">Impossible de déterminer le type d'élément du type de dictionnaire '{0}', car il possède plusieurs méthodes Add ou implémentations IDictionary&lt;K,V&gt;. Pour pouvoir utiliser ce type de dictionnaire en XAML, ajoutez une méthode Add(object,object) publique, implémentez System.Collections.IDictionary ou un System.Collections.Generic.IDictionary&lt;K,V&gt; unique.</target>
-        <note />
-      </trans-unit>
-      <trans-unit id="Animation_ChildMustBeKeyFrame">
-        <source>A child of KeyFrameAnimation in XAML must be a KeyFrame of a compatible type.</source>
-        <target state="translated">Un enfant de KeyFrameAnimation en XAML doit être un KeyFrame de type compatible.</target>
-        <note />
-      </trans-unit>
-      <trans-unit id="Animation_InvalidAnimationUsingKeyFramesDuration">
-        <source>'{0}' must have either a TimeSpan for its Duration or a TimeSpan for the KeyTime of its last KeyFrame. This '{0}' has a Duration of '{1}' and a KeyTime of '{2}' for its last KeyFrame, so the KeyTimes cannot be resolved.</source>
-        <target state="translated">'{0}' doit avoir un TimeSpan pour son Duration ou un TimeSpan pour le KeyTime de son dernier KeyFrame. Comme '{0}' possède un Duration égal à '{1}' et un KeyTime égal à '{2}' pour son dernier KeyFrame, KeyTimes ne peut pas être résolu.</target>
-        <note />
-      </trans-unit>
-      <trans-unit id="Animation_InvalidBaseValue">
-        <source>'{0}' is not a valid '{1}' value for class '{2}'. This value might have been supplied by the base value of the property being animated or the output value of another animation applied to the same property.</source>
-        <target state="translated">'{0}' n'est pas une valeur valide '{1}' pour la classe '{2}'. Cette valeur doit avoir été fournie par la valeur de base de la propriété animée ou par la valeur de sortie d'une autre animation appliquée à la même propriété.</target>
-        <note />
-      </trans-unit>
-      <trans-unit id="Animation_InvalidResolvedKeyTimes">
-        <source>Resolved KeyTime for key frame at index {1} cannot be greater than resolved KeyTime for key frame at index {4}. KeyFrames[{1}]5D; has specified KeyTime '{2}', which resolves to time {3}; KeyFrames[{4}]5D; has specified KeyTime '{5}', which resolves to time {6}. Some KeyTimes are resolved relative to Begin time of '{0}' and others relative to its Duration, so some sets of KeyTimes are not valid for all Durations.</source>
-<<<<<<< HEAD
-        <target state="needs-review-translation">Le KeyTime résolu pour l'image clé à l'index {1} ne peut pas être supérieur au KeyTime résolu pour l'image clé à l'index {4}. KeyFrames[{1}] possède un KeyTime spécifié '{2}', qui se résout en heure {3} ; KeyFrames[{4}] a spécifié un KeyTime '{5}', qui se résout en heure {6}. Comme certains KeyTimes sont résolus par rapport à l'heure Begin de '{0}' et d'autres par rapport à sa valeur Duration, certains ensembles de KeyTimes ne sont pas valides pour tous les Durations.</target>
-=======
-        <target state="translated">Le temps clé résolu pour l'image clé à l'index {1} ne peut pas être supérieur au temps clé résolu pour l'image clé à l'index {4}. KeyFrames[{1}]5D; a un temps clé spécifié '{2}', qui se résout en heure {3} ; KeyFrames[{4}]5D; a spécifié un temps clé '{5}', qui se résout en heure {6}. Comme certains temps clés sont résolus par rapport à l'heure de début de '{0}' et d'autres par rapport à sa durée, certains ensembles de temps clés ne sont pas valides pour toutes les durées.</target>
->>>>>>> 564aebd6
-        <note />
-      </trans-unit>
-      <trans-unit id="Animation_InvalidTimeKeyTime">
-        <source>'{2}' KeyTime value is not valid for key frame at index {1} of this '{0}' because it is greater than animation's Duration value '{3}'.</source>
-        <target state="translated">Valeur KeyTime '{2}' non valide pour l'image clé de l'index {1} de '{0}', car supérieure à la valeur Duration '{3}' de l'animation.</target>
-        <note />
-      </trans-unit>
-      <trans-unit id="Animation_Invalid_DefaultValue">
-        <source>'{0}' cannot use default {1} value of '{2}'.</source>
-        <target state="translated">'{0}' ne peut pas utiliser la valeur par défaut {1} de '{2}'.</target>
-        <note />
-      </trans-unit>
-      <trans-unit id="Animation_NoTextChildren">
-        <source>KeyFrameAnimation objects cannot have text objects as children.</source>
-        <target state="translated">Les objets KeyFrameAnimation ne peuvent pas avoir des objets texte comme enfants.</target>
-        <note />
-      </trans-unit>
-      <trans-unit id="ArgumentRequired">
-        <source>One of the following arguments must be non-null: '{0}'.</source>
-        <target state="translated">Un des arguments suivants doit être non null : '{0}'.</target>
-        <note />
-      </trans-unit>
-      <trans-unit id="ArrayAddNotImplemented">
-        <source>Array Add method is not implemented.</source>
-        <target state="translated">La méthode Add de tableau n'est pas implémentée.</target>
-        <note />
-      </trans-unit>
-      <trans-unit id="AssemblyTagMissing">
-        <source>Part between semicolon ';' and equals sign '=' is not '{0}' URI '{1}'.</source>
-        <target state="translated">La partie entre le point-virgule ';' et le signe égal '=' n'est pas '{0}' URI '{1}'.</target>
-        <note />
-      </trans-unit>
-      <trans-unit id="AttachableEventNotImplemented">
-        <source>Attachable events are not implemented.</source>
-        <target state="translated">Les événements pouvant être attachés ne sont pas implémentés.</target>
-        <note />
-      </trans-unit>
-      <trans-unit id="AttachableMemberNotFound">
-        <source>Attachable member '{0}' was not found.</source>
-        <target state="translated">Le membre pouvant être attaché '{0}' est introuvable.</target>
-        <note />
-      </trans-unit>
-      <trans-unit id="AttachedPropOnFwdRefTC">
-        <source>Cannot set property '{0}' on object '{1}' because the object is a forward or incompletely initialized reference. The unresolved name(s) are: '{2}'.</source>
-        <target state="translated">Impossible de définir la propriété '{0}' sur l'objet '{1}', car l'objet est une référence anticipée ou incomplètement initialisée. Le ou les noms non résolus sont : '{2}'.</target>
-        <note />
-      </trans-unit>
-      <trans-unit id="AttachedPropertyOnDictionaryKey">
-        <source>An attachable property named '{1}' is attached on a dictionary key '{0}' that is either a string or can be type-converted to string, which is not supported.</source>
-        <target state="translated">Une propriété pouvant être attachée nommée '{1}' est attachée sur une clé de dictionnaire '{0}' qui est une chaîne ou dont le type peut être converti en chaîne, ce qui n'est pas pris en charge.</target>
-        <note />
-      </trans-unit>
-      <trans-unit id="AttachedPropertyOnTypeConvertedOrStringProperty">
-        <source>An attachable property named '{2}' is attached to a property named '{1}'.  The property named '{1}' is either a string or can be type-converted to string; attaching on such properties are not supported.  For debugging, the property '{1}' contains an object '{0}'.</source>
-        <target state="translated">Une propriété pouvant être attachée nommée '{2}' est attachée à une propriété nommée '{1}'. La propriété nommée '{1}' est une chaîne ou de type convertible en chaîne ; l'attachement sur de telles propriétés n'est pas pris en charge. Pour le débogage, la propriété '{1}' contient un objet '{0}'.</target>
-        <note />
-      </trans-unit>
-      <trans-unit id="AttributeUnhandledKind">
-        <source>An unhandled scanner attribute was encountered.</source>
-        <target state="translated">Un attribut Scanner non géré a été détecté.</target>
-        <note />
-      </trans-unit>
-      <trans-unit id="BadInternalsVisibleTo1">
-        <source>One of the InternalsVisibleToAttribute values in assembly '{0}' is not a valid assembly name. Use the format 'AssemblyShortName' or 'AssemblyShortName, PublicKey=...'.</source>
-        <target state="translated">L'une des valeurs InternalsVisibleToAttribute dans l'assembly '{0}' n'est pas un nom d'assembly valide. Utilisez le format 'AssemblyShortName' ou 'AssemblyShortName, PublicKey=...'.</target>
-        <note />
-      </trans-unit>
-      <trans-unit id="BadInternalsVisibleTo2">
-        <source>InternalsVisibleToAttribute value '{0}' in assembly '{1}' is not a valid assembly name. Use the format 'AssemblyShortName' or 'AssemblyShortName, PublicKey=...'.</source>
-        <target state="translated">La valeur InternalsVisibleToAttribute '{0}' dans l'assembly '{1}' n'est pas un nom d'assembly valide. Utilisez le format 'AssemblyShortName' ou 'AssemblyShortName, PublicKey=...'.</target>
-        <note />
-      </trans-unit>
-      <trans-unit id="BadMethod">
-        <source>Bad method '{0}' on '{1}'.</source>
-        <target state="translated">Méthode incorrecte '{0}' sur '{1}'.</target>
-        <note />
-      </trans-unit>
-      <trans-unit id="BadStateObjectWriter">
-        <source>Bad state in ObjectWriter. Non directive missing instance.</source>
-        <target state="translated">État incorrect dans ObjectWriter. Instance manquante d'une directive XAML.</target>
-        <note />
-      </trans-unit>
-      <trans-unit id="BadXmlnsCompat">
-        <source>An XmlnsCompatibleWithAttribute in assembly '{0}' is missing a required property. Set both the NewNamespace and OldNamespace properties, or remove the XmlnsCompatibleWithAttribute.</source>
-        <target state="translated">Une propriété requise est manquante dans un XmlnsCompatibleWithAttribute dans l'assembly '{0}'. Définissez les propriétés NewNamespace et OldNamespace, ou supprimez XmlnsCompatibleWithAttribute.</target>
-        <note />
-      </trans-unit>
-      <trans-unit id="BadXmlnsDefinition">
-        <source>An XmlnsDefinitionAttribute in assembly '{0}' is missing a required property. Set both the ClrNamespace and XmlNamespace properties, or remove the XmlnsDefinitionAttribute.</source>
-        <target state="translated">Une propriété requise est manquante dans un XmlnsDefinitionAttribute dans l'assembly '{0}'. Définissez les propriétés ClrNamespace et XmlNamespace, ou supprimez XmlnsDefinitionAttribute.</target>
-        <note />
-      </trans-unit>
-      <trans-unit id="BadXmlnsPrefix">
-        <source>An XmlnsPrefixAttribute in assembly '{0}' is missing a required property. Set both the Prefix and XmlNamespace properties, or remove the XmlnsPrefixAttribute.</source>
-        <target state="translated">Une propriété requise est manquante dans un XmlnsPrefixAttribute dans l'assembly '{0}'. Définissez les propriétés Prefix et XmlNamespace, ou supprimez XmlnsPrefixAttribute.</target>
-        <note />
-      </trans-unit>
-      <trans-unit id="BuilderStackNotEmptyOnClose">
-        <source>Builder Stack is not empty when end of XamlNode stream was reached.</source>
-        <target state="translated">La pile du générateur n'est pas vide lorsque la fin du flux XamlNode a été atteinte.</target>
-        <note />
-      </trans-unit>
-      <trans-unit id="CanConvertFromFailed">
-        <source>Failed to check convertibility from type '{0}' using '{1}'. This generally indicates an incorrectly implemented TypeConverter.</source>
-        <target state="translated">Échec de la vérification de la convertibilité à partir du type '{0}' à l'aide de '{1}'. Ceci indique généralement qu'un TypeConverter a été incorrectement implémenté.</target>
-        <note />
-      </trans-unit>
-      <trans-unit id="CanConvertToFailed">
-        <source>Failed to check convertibility to type '{0}' using '{1}'. This generally indicates an incorrectly implemented TypeConverter.</source>
-        <target state="translated">Échec de la vérification de la convertibilité en type '{0}' à l'aide de '{1}'. Ceci indique généralement qu'un TypeConverter a été incorrectement implémenté.</target>
-        <note />
-      </trans-unit>
-      <trans-unit id="CannotAddPositionalParameters">
-        <source>In markup extensions, all constructor argument values should be atoms.  For the object of type '{0}', one or more argument values are not atomic.</source>
-        <target state="translated">Dans les extensions de balisage, toutes les valeurs d'argument de constructeur doivent être des atomes. Pour l'objet de type '{0}', une ou plusieurs valeurs d'argument ne sont pas atomiques.</target>
-        <note />
-      </trans-unit>
-      <trans-unit id="CannotConvertStringToType">
-        <source>Cannot convert string value '{0}' to type '{1}'.</source>
-        <target state="translated">Impossible de convertir la valeur de chaîne '{0}' en type '{1}'.</target>
-        <note />
-      </trans-unit>
-      <trans-unit id="CannotConvertType">
-        <source>Cannot convert type '{0}' to '{1}'.</source>
-        <target state="translated">Impossible de convertir le type '{0}' en '{1}'.</target>
-        <note />
-      </trans-unit>
-      <trans-unit id="CannotCreateBadEventDelegate">
-        <source>Cannot create an instance of '{0}' because XamlType is not valid.</source>
-        <target state="translated">Impossible de créer une instance de '{0}', car XamlType n'est pas valide.</target>
-        <note />
-      </trans-unit>
-      <trans-unit id="CannotCreateBadType">
-        <source>Cannot create an instance of '{0}' because XamlType is not valid.</source>
-        <target state="translated">Impossible de créer une instance de '{0}', car XamlType n'est pas valide.</target>
-        <note />
-      </trans-unit>
-      <trans-unit id="CannotFindAssembly">
-        <source>Cannot find Assembly '{0}' in URI '{1}'.</source>
-        <target state="translated">Impossible de trouver l'assembly '{0}' dans l'URI '{1}'.</target>
-        <note />
-      </trans-unit>
-      <trans-unit id="CannotModifyReadOnlyContainer">
-        <source>Cannot modify a read-only container.</source>
-        <target state="translated">Impossible de modifier un conteneur en lecture seule.</target>
-        <note />
-      </trans-unit>
-      <trans-unit id="CannotReassignSchemaContext">
-        <source>Cannot reassign a previously set SchemaContext.</source>
-        <target state="translated">Impossible de réassigner un SchemaContext précédemment défini.</target>
-        <note />
-      </trans-unit>
-      <trans-unit id="CannotResolveTypeForFactoryMethod">
-        <source>Cannot resolve type '{0}' for method '{1}'.</source>
-        <target state="translated">Impossible de résoudre le type '{0}' pour la méthode '{1}'.</target>
-        <note />
-      </trans-unit>
-      <trans-unit id="CannotRetrievePartsOfWriteOnlyContainer">
-        <source>Cannot get part or part information from a write-only container.</source>
-        <target state="translated">Impossible d'obtenir tout ou partie des informations à partir d'un conteneur en lecture seule.</target>
-        <note />
-      </trans-unit>
-      <trans-unit id="CannotSetBaseUri">
-        <source>BaseUri can only be set once at the root node (XamlXmlReader may provide a default at the root node).</source>
-        <target state="translated">BaseUri ne peut être défini qu'une seule fois dans le nœud racine (XamlXmlReader peut fournir une valeur par défaut au nœud racine).</target>
-        <note />
-      </trans-unit>
-      <trans-unit id="CannotSetSchemaContext">
-        <source>Cannot set SchemaContext on ObjectWriter.</source>
-        <target state="translated">Impossible de définir SchemaContext sur ObjectWriter.</target>
-        <note />
-      </trans-unit>
-      <trans-unit id="CannotSetSchemaContextNull">
-        <source>Cannot set SchemaContext to null.</source>
-        <target state="translated">Impossible d'affecter la valeur null à SchemaContext.</target>
-        <note />
-      </trans-unit>
-      <trans-unit id="CannotWriteClosedWriter">
-        <source>Cannot write on a closed XamlWriter.</source>
-        <target state="translated">Impossible d'écrire sur XamlWriter fermé.</target>
-        <note />
-      </trans-unit>
-      <trans-unit id="CannotWriteXmlSpacePreserveOnMember">
-        <source>The value '{1}' contains significant white space(s) but "xml:space = preserve" cannot be written down on the member '{0}'.</source>
-        <target state="translated">La valeur '{1}' contient un ou des espaces blancs significatifs, mais "xml:space = preserve" ne peut pas être écrit sur le membre '{0}'.</target>
-        <note />
-      </trans-unit>
-      <trans-unit id="CantAssignRootInstance">
-        <source>Cannot assign root instance of type '{0}' to type '{1}'.</source>
-        <target state="translated">Impossible d'assigner l'instance racine du type '{0}' au type '{1}'.</target>
-        <note />
-      </trans-unit>
-      <trans-unit id="CantCreateUnknownType">
-        <source>Cannot create unknown type '{0}'.</source>
-        <target state="translated">Impossible de créer le type inconnu '{0}'.</target>
-        <note />
-      </trans-unit>
-      <trans-unit id="CantGetWriteonlyProperty">
-        <source>Cannot get write-only property '{0}'.</source>
-        <target state="translated">Impossible d'obtenir la propriété en écriture seule '{0}'.</target>
-        <note />
-      </trans-unit>
-      <trans-unit id="CantSetReadonlyProperty">
-        <source>Cannot set read-only property '{0}'.</source>
-        <target state="translated">Impossible de définir la propriété en lecture seule '{0}'.</target>
-        <note />
-      </trans-unit>
-      <trans-unit id="CantSetUnknownProperty">
-        <source>Cannot set unknown member '{0}'.</source>
-        <target state="translated">Impossible de définir le membre inconnu '{0}'.</target>
-        <note />
-      </trans-unit>
-      <trans-unit id="CloseInsideTemplate">
-        <source>Close called while inside a deferred load section.</source>
-        <target state="translated">Fermeture appelée à l'intérieur d'une section de chargement différée.</target>
-        <note />
-      </trans-unit>
-      <trans-unit id="CloseXamlWriterBeforeReading">
-        <source>Must close XamlWriter before reading from XamlNodeList.</source>
-        <target state="translated">XamlWriter doit être fermé avant d'effectuer la lecture à partir de XamlNodeList.</target>
-        <note />
-      </trans-unit>
-      <trans-unit id="CollectionCannotContainNulls">
-        <source>Collection '{0}' cannot contain null values.</source>
-        <target state="translated">La collection '{0}' ne peut pas contenir de valeurs null.</target>
-        <note />
-      </trans-unit>
-      <trans-unit id="CollectionNumberOfElementsMustBeLessOrEqualTo">
-        <source>The number of elements in this collection must be less than or equal to '{0}'.</source>
-        <target state="translated">Le nombre d'éléments de cette collection doit être inférieur ou égal à '{0}'.</target>
-        <note />
-      </trans-unit>
-      <trans-unit id="Collection_BadType">
-        <source>Cannot add instance of type '{1}' to a collection of type '{0}'. Only items of type '{2}' are allowed.</source>
-        <target state="translated">Impossible d'ajouter une instance de type '{1}' à une collection de type '{0}'. Seuls les éléments de type '{2}' sont autorisés.</target>
-        <note />
-      </trans-unit>
-      <trans-unit id="Collection_CopyTo_ArrayCannotBeMultidimensional">
-        <source>Cannot pass multidimensional array to the CopyTo method on a collection.</source>
-        <target state="translated">Impossible de passer un tableau multidimensionnel à la méthode CopyTo d'une collection.</target>
-        <note />
-      </trans-unit>
-      <trans-unit id="Collection_CopyTo_IndexGreaterThanOrEqualToArrayLength">
-        <source>'{0}' parameter value is equal to or greater than the length of the '{1}' parameter value.</source>
-        <target state="translated">La valeur du paramètre '{0}' est supérieure ou égale à la longueur de la valeur du paramètre '{1}'.</target>
-        <note />
-      </trans-unit>
-      <trans-unit id="Collection_CopyTo_NumberOfElementsExceedsArrayLength">
-        <source>The number of elements in this collection is greater than the available space from '{0}' to the end of destination '{1}'.</source>
-        <target state="translated">Le nombre d'éléments de cette collection est supérieur à l'espace disponible compris entre '{0}' et la fin de la destination '{1}'.</target>
-        <note />
-      </trans-unit>
-      <trans-unit id="ConstructImplicitType">
-        <source>Failed attempting to create an Implicit Type with a constructor.</source>
-        <target state="translated">Échec de la tentative de création d'un type implicite avec un constructeur.</target>
-        <note />
-      </trans-unit>
-      <trans-unit id="ConstructorInvocation">
-        <source>The invocation of the constructor on type '{0}' that matches the specified binding constraints threw an exception.</source>
-        <target state="translated">L'invocation du constructeur sur le type '{0}' qui correspond aux contraintes de liaison spécifiées a levé une exception.</target>
-        <note />
-      </trans-unit>
-      <trans-unit id="ConstructorNotFoundForGivenPositionalParameters">
-        <source>Cannot write the given positional parameters because a matching constructor was not found.</source>
-        <target state="translated">Impossible d'écrire les paramètres positionnels donnés, car un constructeur correspondant est introuvable.</target>
-        <note />
-      </trans-unit>
-      <trans-unit id="ConvertFromException">
-        <source>'{0}' ValueSerializer cannot convert from '{1}'.</source>
-        <target state="translated">'{0}' ValueSerializer ne peut pas convertir à partir de '{1}'.</target>
-        <note />
-      </trans-unit>
-      <trans-unit id="ConvertToException">
-        <source>'{0}' ValueSerializer cannot convert '{1}' to '{2}'.</source>
-        <target state="translated">'{0}' ValueSerializer ne peut pas convertir '{1}' en '{2}'.</target>
-        <note />
-      </trans-unit>
-      <trans-unit id="ConverterMustDeriveFromBase">
-        <source>Converter type '{0}' doesn't derive from expected base type '{1}'.</source>
-        <target state="translated">Le type de convertisseur '{0}' ne dérive pas du type de base attendu '{1}'.</target>
-        <note />
-      </trans-unit>
-      <trans-unit id="DefaultAttachablePropertyStoreCannotAddInstance">
-        <source>Failed to add attached properties to item in ConditionalWeakTable.</source>
-        <target state="translated">Échec de l'ajout des propriétés jointes à l'élément dans ConditionalWeakTable.</target>
-        <note />
-      </trans-unit>
-      <trans-unit id="DeferredLoad">
-        <source>Deferred load threw an exception.</source>
-        <target state="translated">Le chargement différé a levé une exception.</target>
-        <note />
-      </trans-unit>
-      <trans-unit id="DeferredPropertyNotCollected">
-        <source>Deferred member was not collected in '{0}'.</source>
-        <target state="translated">Le membre différé n'a pas été collecté dans {0}'.</target>
-        <note />
-      </trans-unit>
-      <trans-unit id="DeferredSave">
-        <source>Save of deferred-load content threw an exception.</source>
-        <target state="translated">L'enregistrement du contenu du chargement différé a levé une exception.</target>
-        <note />
-      </trans-unit>
-      <trans-unit id="DeferringLoaderInstanceNull">
-        <source>Cannot get a XamlDeferringLoader from XamlValueConverter '{0}' because its ConverterInstance property is null.</source>
-        <target state="translated">Impossible d'obtenir un XamlDeferringLoader de XamlValueConverter '{0}', car sa propriété ConverterInstance est null.</target>
-        <note />
-      </trans-unit>
-      <trans-unit id="DependsOnMissing">
-        <source>'{0}'.'{1}' Depends on '{0}'.{1}', which was not set.</source>
-        <target state="translated">'{0}'.'{1}' dépend de '{0}'.{1}', qui n'a pas été défini.</target>
-        <note />
-      </trans-unit>
-      <trans-unit id="DictionaryFirstChanceException">
-        <source>Dictionary of type '{0}' cannot add key '{1}'. A TypeConverter will convert the key to type '{2}'. To avoid seeing this error, override System.Collections.IDictionary.Add and perform the conversion there.</source>
-        <target state="translated">Le dictionnaire de type '{0}' ne peut pas ajouter la clé '{1}'. Un TypeConverter convertira la clé en type '{2}'. Pour éviter cette erreur, remplacez System.Collections.IDictionary.Add et effectuez la conversion à cet endroit.</target>
-        <note />
-      </trans-unit>
-      <trans-unit id="DirectiveGetter">
-        <source>Directive getter is not implemented.</source>
-        <target state="translated">La méthode getter de la directive n'est pas implémentée.</target>
-        <note />
-      </trans-unit>
-      <trans-unit id="DirectiveMustBeString">
-        <source>Directive '{0}' must be a value of type string. Remove this directive or change it to a string value.</source>
-        <target state="translated">La directive '{0}' doit être une valeur de type String. Supprimez cette directive ou modifiez-la en valeur de chaîne.</target>
-        <note />
-      </trans-unit>
-      <trans-unit id="DirectiveNotAtRoot">
-        <source>Directive '{0}' is only allowed on the root object. Remove this directive or move it to the root of the document.</source>
-        <target state="translated">La directive '{0}' est uniquement autorisée sur l'objet racine. Supprimez cette directive ou déplacez-la à la racine du document.</target>
-        <note />
-      </trans-unit>
-      <trans-unit id="DirectiveNotFound">
-        <source>Directive '{0}' was not found in TargetNamespace '{1}'.</source>
-        <target state="translated">La directive '{0}' est introuvable dans TargetNamespace '{1}'.</target>
-        <note />
-      </trans-unit>
-      <trans-unit id="DuplicateMemberSet">
-        <source>'{0}' property has already been set on '{1}'.</source>
-        <target state="translated">La propriété '{0}' a déjà été définie sur '{1}'.</target>
-        <note />
-      </trans-unit>
-      <trans-unit id="DuplicateXmlnsCompat">
-        <source>There is more than one XmlnsCompatibleWithAttribute in assembly '{0}' for OldNamespace '{1}'. Remove the extra attribute(s).</source>
-        <target state="translated">Il y a plusieurs XmlnsCompatibleWithAttribute dans l'assembly '{0}' pour OldNamespace '{1}'. Supprimez le ou les attributs en trop.</target>
-        <note />
-      </trans-unit>
-      <trans-unit id="DuplicateXmlnsCompatAcrossAssemblies">
-        <source>There are conflicting XmlnsCompatibleWithAttributes in assemblies '{0}' and '{1}' for OldNamespace '{2}'. Change the attributes to have the same NewNamespace, or pass a non-conflicting set of Reference Assemblies in the XamlSchemaContext constructor.</source>
-        <target state="translated">Des XmlnsCompatibleWithAttributes sont en conflit dans les assemblys '{0}' et '{1}' pour OldNamespace '{2}'. Modifiez les attributs de sorte qu'ils aient le même NewNamespace, ou passez un jeu d'assemblys de référence qui ne sont pas en conflit dans le constructeur XamlSchemaContext.</target>
-        <note />
-      </trans-unit>
-      <trans-unit id="Enum_Invalid">
-        <source>'{0}' enumeration value is not valid.</source>
-        <target state="translated">Valeur d'énumération '{0}' non valide.</target>
-        <note />
-      </trans-unit>
-      <trans-unit id="Enumerator_VerifyContext">
-        <source>No current object to return.</source>
-        <target state="translated">Aucun objet actif à retourner.</target>
-        <note />
-      </trans-unit>
-      <trans-unit id="EventCannotBeAssigned">
-        <source>'{0}' event cannot be assigned a value that is not assignable to '{1}'.</source>
-        <target state="translated">Impossible d'assigner à l'événement '{0}' une valeur qui ne peut pas être assignée à '{1}'.</target>
-        <note />
-      </trans-unit>
-      <trans-unit id="ExpandPositionalParametersWithReadOnlyProperties">
-        <source>Cannot write positional parameters in the current state.  The writer cannot write the positional parameters in attribute form because the writer has started to write elements, nor can the writer expand the positional parameters since not all properties are writable.  Try moving the positional parameter member earlier in the node stream, to a place where XamlXmlWriter can still write attributes.</source>
-        <target state="translated">Impossible d'écrire des paramètres positionnels dans l'état actuel. L'enregistreur ne peut pas écrire les paramètres positionnels sous forme d'attribut, car il a commencé à écrire des éléments. L'enregistreur ne peut pas non plus développer les paramètres positionnels, car toutes les propriétés ne sont pas accessibles en écriture. Essayez de déplacer le membre de paramètre positionnel plus haut dans le flux de nœud, à un endroit où XamlXmlWriter peut encore écrire des attributs.</target>
-        <note />
-      </trans-unit>
-      <trans-unit id="ExpandPositionalParametersWithoutUnderlyingType">
-        <source>Cannot write positional parameters in the current state.  The writer cannot write the positional parameters in attribute form because the writer has started to write elements, nor can the writer expand the positional parameters since UnderlyingType on type '{0}' is null.  Try moving the positional parameter member earlier in the node stream, to place where XamlXmlWriter can still write attributes.</source>
-        <target state="translated">Impossible d'écrire des paramètres positionnels dans l'état actuel. L'enregistreur ne peut pas écrire les paramètres positionnels sous forme d'attribut, car il a commencé à écrire des éléments. L'enregistreur ne peut pas non plus développer les paramètres positionnels, car UnderlyingType sur le type '{0}' est null. Essayez de déplacer le membre de paramètre positionnel plus haut dans le flux de nœud, à un endroit où XamlXmlWriter peut encore écrire des attributs.</target>
-        <note />
-      </trans-unit>
-      <trans-unit id="ExpandPositionalParametersinTypeWithNoDefaultConstructor">
-        <source>Cannot write positional parameters in the current state.  The writer cannot write the positional parameters in attribute form because the writer has started to write elements, nor can the writer expand the positional parameters due to the lack of a default constructor on the markup extension that contains the positional parameters.  Try moving the positional parameter member earlier in the node stream, to a place where XamlXmlWriter can still write attributes.</source>
-        <target state="translated">Impossible d'écrire des paramètres positionnels dans l'état actuel. L'enregistreur ne peut pas écrire les paramètres positionnels sous forme d'attribut, car il a commencé à écrire des éléments. L'enregistreur ne peut pas non plus développer les paramètres positionnels en raison de l'absence d'un constructeur par défaut sur l'extension de balisage qui contient les paramètres positionnels. Essayez de déplacer le membre de paramètre positionnel plus haut dans le flux de nœud, à un endroit où XamlXmlWriter peut encore écrire des attributs.</target>
-        <note />
-      </trans-unit>
-      <trans-unit id="ExpectedLoadPermission">
-        <source>Expected permission of type XamlLoadPermission.</source>
-        <target state="translated">Autorisation attendue de type XamlLoadPermission.</target>
-        <note />
-      </trans-unit>
-      <trans-unit id="ExpectedObjectMarkupInfo">
-        <source>Expected value of type ObjectMarkupInfo.</source>
-        <target state="translated">Valeur attendue de type ObjectMarkupInfo.</target>
-        <note />
-      </trans-unit>
-      <trans-unit id="ExpectedQualifiedAssemblyName">
-        <source>Assembly name '{0}' is not fully qualified. The Name, Version, Culture, and PublicKeyToken must all be provided.</source>
-        <target state="translated">Le nom d'assembly '{0}' n'est pas un nom qualifié complet. Name, Version, Culture et PublicKeyToken doivent être fournis.</target>
-        <note />
-      </trans-unit>
-      <trans-unit id="ExpectedQualifiedTypeName">
-        <source>Type name '{0}' is not assembly-qualified. You can obtain this value from System.Type.AssemblyQualifiedName.</source>
-        <target state="translated">Le nom de type '{0}' n'est pas un nom d'assembly qualifié. Vous pouvez obtenir cette valeur à partir de System.Type.AssemblyQualifiedName.</target>
-        <note />
-      </trans-unit>
-      <trans-unit id="FactoryReturnedNull">
-        <source>The factory method '{0}' that matches the specified binding constraints returned null.</source>
-        <target state="translated">La méthode de fabrique '{0}' qui correspond aux contraintes de liaison spécifiées a retourné une valeur null.</target>
-        <note />
-      </trans-unit>
-      <trans-unit id="FileFormatException">
-        <source>Input file or data stream does not conform to the expected file format specification.</source>
-        <target state="translated">Le fichier d'entrée ou le flux de données ne sont pas conformes aux spécifications de format de fichier attendues.</target>
-        <note />
-      </trans-unit>
-      <trans-unit id="FileFormatExceptionWithFileName">
-        <source>'{0}' file does not conform to the expected file format specification.</source>
-        <target state="translated">Le fichier '{0}' n'est pas conforme aux spécifications de format attendues.</target>
-        <note />
-      </trans-unit>
-      <trans-unit id="FileNotFoundExceptionMessage">
-        <source>Could not load file or assembly '{0}' or one of its dependencies. The system cannot find the specified file.</source>
-        <target state="translated">Impossible de charger le fichier ou l'assembly '{0}' ou une de ses dépendances. Le système ne peut pas trouver le fichier spécifié.</target>
-        <note />
-      </trans-unit>
-      <trans-unit id="ForwardRefDirectives">
-        <source>Attempt to reference named object(s) '{0}' which have not yet been defined. Forward references, or references to objects that contain forward references, are not supported on directives other than Key.</source>
-        <target state="translated">Tentative de référencer un ou plusieurs objets nommés '{0}' qui n'ont pas encore été définis. Les références anticipées, ou les références à des objets qui contiennent des références anticipées, ne sont pas prises en charge sur les directives autres que Key.</target>
-        <note />
-      </trans-unit>
-      <trans-unit id="Freezable_CantBeFrozen">
-        <source>Specified value of type '{0}' must have IsFrozen set to false to modify.</source>
-        <target state="translated">La valeur spécifiée de type '{0}' doit avoir IsFrozen défini à la valeur false pour apporter des modifications.</target>
-        <note />
-      </trans-unit>
-      <trans-unit id="FrugalList_CannotPromoteBeyondArray">
-        <source>Cannot promote from Array.</source>
-        <target state="translated">Impossible de promouvoir à partir de Array.</target>
-        <note />
-      </trans-unit>
-      <trans-unit id="FrugalList_TargetMapCannotHoldAllData">
-        <source>Cannot promote from '{0}' to '{1}' because the target map is too small.</source>
-        <target state="translated">Promotion de '{0}' en '{1}' impossible parce que le mappage cible est trop petit.</target>
-        <note />
-      </trans-unit>
-      <trans-unit id="GetConverterInstance">
-        <source>Getting instance of '{0}' threw an exception.</source>
-        <target state="translated">L'obtention de l'instance de '{0}' a levé une exception.</target>
-        <note />
-      </trans-unit>
-      <trans-unit id="GetItemsException">
-        <source>Retrieving items in collection or dictionary of type '{0}' threw an exception.</source>
-        <target state="translated">La récupération d'éléments dans la collection ou le dictionnaire de type '{0}' a levé une exception.</target>
-        <note />
-      </trans-unit>
-      <trans-unit id="GetItemsReturnedNull">
-        <source>XamlTypeInvoker.GetItems returned null for type '{0}'. This generally indicates an incorrectly implemented collection type.</source>
-        <target state="translated">XamlTypeInvoker.GetItems a retourné une valeur null pour le type '{0}'. Ceci indique généralement qu'un type de collection a été incorrectement implémenté.</target>
-        <note />
-      </trans-unit>
-      <trans-unit id="GetObjectNull">
-        <source>Collection property '{0}'.'{1}' is null.</source>
-        <target state="translated">La propriété de collection '{0}'.'{1}' est null.</target>
-        <note />
-      </trans-unit>
-      <trans-unit id="GetTargetTypeOnNonAttachableMember">
-        <source>Cannot get TargetType on a non-attachable Member.</source>
-        <target state="translated">Impossible d'obtenir TargetType sur un membre ne pouvant pas être attaché.</target>
-        <note />
-      </trans-unit>
-      <trans-unit id="GetValue">
-        <source>Get property '{0}' threw an exception.</source>
-        <target state="translated">La propriété Get '{0}' a levé une exception.</target>
-        <note />
-      </trans-unit>
-      <trans-unit id="GetterOrSetterRequired">
-        <source>Either getter or setter must be non-null.</source>
-        <target state="translated">La méthode getter ou setter doit être non null.</target>
-        <note />
-      </trans-unit>
-      <trans-unit id="IncorrectGetterParamNum">
-        <source>Attached property getter methods must have one parameter and a non-void return type.</source>
-        <target state="translated">Les méthodes getter de propriété jointe doivent avoir un paramètre et un type de retour non void.</target>
-        <note />
-      </trans-unit>
-      <trans-unit id="IncorrectSetterParamNum">
-        <source>Attached property setter and attached event adder methods must have two parameters.</source>
-        <target state="translated">Les méthodes setter de propriété jointe et adder d'événement attaché doivent avoir deux paramètres.</target>
-        <note />
-      </trans-unit>
-      <trans-unit id="InitializationGuard">
-        <source>Initialization of '{0}' threw an exception.</source>
-        <target state="translated">L'initialisation de '{0}' a levé une exception.</target>
-        <note />
-      </trans-unit>
-      <trans-unit id="InitializationSyntaxWithoutTypeConverter">
-        <source>Type '{0}' cannot be initialized from text (XamlLanguage.Initialization).  Add a TypeConverter to this type or change the XAML to use a constructor or factory method.</source>
-        <target state="translated">Impossible d'initialiser le type '{0}' à partir de texte (XamlLanguage.Initialization). Ajoutez un TypeConverter à ce type ou modifiez le XAML pour utiliser une méthode de constructeur ou de fabrique.</target>
-        <note />
-      </trans-unit>
-      <trans-unit id="InvalidCharInTypeName">
-        <source>Character '{0}' was unexpected in string '{1}'.  Invalid XAML type name.</source>
-        <target state="translated">Caractère '{0}' inattendu dans la chaîne '{1}'. Nom de type XAML non valide.</target>
-        <note />
-      </trans-unit>
-      <trans-unit id="InvalidClosingBracketCharacers">
-        <source>Encountered a closing BracketCharacter '{0}' without a corresponding opening BracketCharacter.</source>
-        <target state="translated">Détection d'un BracketCharacter fermant '{0}' sans correspondance avec un BracketCharacter ouvrant.</target>
-        <note />
-      </trans-unit>
-      <trans-unit id="InvalidEvent">
-        <source>Event argument is invalid.</source>
-        <target state="translated">L'argument d'événement n'est pas valide.</target>
-        <note />
-      </trans-unit>
-      <trans-unit id="InvalidExpression">
-        <source>Invalid expression: '{0}'</source>
-        <target state="translated">Expression non valide : '{0}'</target>
-        <note />
-      </trans-unit>
-      <trans-unit id="InvalidPermissionStateValue">
-        <source>PermissionState value '{0}' is not valid for this Permission.</source>
-        <target state="translated">Valeur de PermissionState '{0}' non valide pour cette autorisation.</target>
-        <note />
-      </trans-unit>
-      <trans-unit id="InvalidPermissionType">
-        <source>Permission type is not valid. Expected '{0}'.</source>
-        <target state="translated">Type d'autorisation non valide. Type attendu '{0}'.</target>
-        <note />
-      </trans-unit>
-      <trans-unit id="InvalidTypeArgument">
-        <source>Type argument '{0}' is not a valid type.</source>
-        <target state="translated">L'argument de type '{0}' n'est pas un type valide.</target>
-        <note />
-      </trans-unit>
-      <trans-unit id="InvalidTypeListString">
-        <source>The string '{0}' is not a valid XAML type name list. Type name lists are comma-delimited lists of types; such as 'x:String, x:Int32'.</source>
-        <target state="translated">La chaîne '{0}' n'est pas une liste de noms de type XAML valide. Les listes de noms de types sont délimitées par des virgules, par exemple 'x:String, x:Int32'.</target>
-        <note />
-      </trans-unit>
-      <trans-unit id="InvalidTypeString">
-        <source>The string '{0}' is not a valid XAML type name. Type names contain an optional prefix, a name, and optional type arguments; such as 'String', 'x:Int32', 'g:Dictionary(x:String,x:Int32)'.</source>
-        <target state="translated">La chaîne '{0}' n'est pas un nom de type XAML valide. Les noms de type contiennent un préfixe facultatif, un nom, et des arguments de type facultatif, par exemple 'String', 'x:Int32', 'g:Dictionary(x:String,x:Int32)'.</target>
-        <note />
-      </trans-unit>
-      <trans-unit id="InvalidXamlMemberName">
-        <source>'{0}' is not a valid XAML member name.</source>
-        <target state="translated">'{0}' n'est pas un nom de membre XAML valide.</target>
-        <note />
-      </trans-unit>
-      <trans-unit id="LateConstructionDirective">
-        <source>Construction directive '{0}' must be an attribute or the first property element.</source>
-        <target state="translated">La directive de construction '{0}' doit être un attribut ou le premier élément de propriété.</target>
-        <note />
-      </trans-unit>
-      <trans-unit id="LineNumberAndPosition">
-        <source>'{0}' Line number '{1}' and line position '{2}'.</source>
-        <target state="translated">'{0}' numéro de ligne '{1}' et position de ligne '{2}'.</target>
-        <note />
-      </trans-unit>
-      <trans-unit id="LineNumberOnly">
-        <source>'{0}' Line number '{1}'.</source>
-        <target state="translated">'{0}' numéro de ligne '{1}'.</target>
-        <note />
-      </trans-unit>
-      <trans-unit id="ListNotIList">
-        <source>List collection is not an IList.</source>
-        <target state="translated">La collection de listes n'est pas un IList.</target>
-        <note />
-      </trans-unit>
-      <trans-unit id="MalformedBracketCharacters">
-        <source>BracketCharacter '{0}' does not have a corresponding opening/closing BracketCharacter.</source>
-        <target state="translated">Le BracketCharacter '{0}' n'a aucun BracketCharacter ouvrant/fermant correspondant.</target>
-        <note />
-      </trans-unit>
-      <trans-unit id="MalformedPropertyName">
-        <source>Cannot parse the malformed property name '{0}'.</source>
-        <target state="translated">Impossible d'analyser le nom de propriété incorrect '{0}'.</target>
-        <note />
-      </trans-unit>
-      <trans-unit id="MarkupExtensionArrayBadType">
-        <source>Items in the array must be type '{0}'. One or more items cannot be cast to this type.</source>
-        <target state="translated">Les éléments du tableau doivent être de type '{0}'. Un ou plusieurs éléments ne peuvent pas faire l'objet d'un cast en ce type.</target>
-        <note />
-      </trans-unit>
-      <trans-unit id="MarkupExtensionArrayType">
-        <source>Must set Type before calling ProvideValue on ArrayExtension.</source>
-        <target state="translated">Le type doit être défini avant l'appel de ProvideValue sur ArrayExtension.</target>
-        <note />
-      </trans-unit>
-      <trans-unit id="MarkupExtensionBadStatic">
-        <source>'{0}' StaticExtension value cannot be resolved to an enumeration, static field, or static property.</source>
-        <target state="translated">La valeur StaticExtension '{0}' ne peut pas être résolue en énumération, champ statique ou propriété statique.</target>
-        <note />
-      </trans-unit>
-      <trans-unit id="MarkupExtensionNoContext">
-        <source>Markup extension '{0}' requires '{1}' be implemented in the IServiceProvider for ProvideValue.</source>
-        <target state="translated">L'extension de balisage '{0}' nécessite que '{1}' soit implémenté dans l'IServiceProvider de ProvideValue.</target>
-        <note />
-      </trans-unit>
-      <trans-unit id="MarkupExtensionStaticMember">
-        <source>StaticExtension must have Member property set before ProvideValue can be called.</source>
-        <target state="translated">La propriété Member doit être définie pour StaticExtension avant que ProvideValue puisse être appelé.</target>
-        <note />
-      </trans-unit>
-      <trans-unit id="MarkupExtensionTypeName">
-        <source>TypeExtension must have TypeName property set before ProvideValue can be called.</source>
-        <target state="translated">La propriété TypeName de TypeExtension doit être définie avant que ProvideValue puisse être appelé.</target>
-        <note />
-      </trans-unit>
-      <trans-unit id="MarkupExtensionTypeNameBad">
-        <source>'{0}' string is not valid for type.</source>
-        <target state="translated">Chaîne '{0}' non valide pour le type.</target>
-        <note />
-      </trans-unit>
-      <trans-unit id="MarkupExtensionWithDuplicateArity">
-        <source>Cannot determine the positional parameters for type '{0}' because it has more than one constructor overload with '{1}' parameters. To make this markup extension usable in XAML, remove the duplicate constructor overload(s) or set XamlSchemaContextSettings.SupportMarkupExtensionsWithDuplicateArity to true.</source>
-        <target state="translated">Impossible de déterminer les paramètres positionnels pour le type '{0}', car il possède plusieurs surcharges de constructeur avec des paramètres '{1}'. Pour pouvoir utiliser cette extension de balisage en XAML, supprimez la ou les surcharges de constructeur en double ou affectez à XamlSchemaContextSettings.SupportMarkupExtensionsWithDuplicateArity la valeur True.</target>
-        <note />
-      </trans-unit>
-      <trans-unit id="MemberHasInvalidXamlName">
-        <source>The name of the member '{0}' contains characters that are invalid in XAML.</source>
-        <target state="translated">Le nom du membre '{0}' contient des caractères qui ne sont pas valides en XAML.</target>
-        <note />
-      </trans-unit>
-      <trans-unit id="MemberIsInternal">
-        <source>Member '{0}' on type '{1}' is internal.</source>
-        <target state="translated">Le membre '{0}' sur le type '{1}' est interne.</target>
-        <note />
-      </trans-unit>
-      <trans-unit id="MethodInvocation">
-        <source>The invocation of a method '{0}' that matches the specified binding constraints threw an exception.</source>
-        <target state="translated">L'invocation d'une méthode '{0}' qui correspond aux contraintes de liaison spécifiées a levé une exception.</target>
-        <note />
-      </trans-unit>
-      <trans-unit id="MissingAssemblyName">
-        <source>No local assembly provided to complete URI='{0}'.</source>
-        <target state="translated">Aucun assembly local fourni pour compléter URI='{0}'.</target>
-        <note />
-      </trans-unit>
-      <trans-unit id="MissingCase">
-        <source>Missing case '{0}' in DeferringWriter'{1}' method.</source>
-        <target state="translated">Cas manquant '{0}' dans la méthode DeferringWriter'{1}'.</target>
-        <note />
-      </trans-unit>
-      <trans-unit id="MissingCaseXamlNodes">
-        <source>Missing case in Default processing of XamlNodes.</source>
-        <target state="translated">Cas manquant dans le traitement par défaut de XamlNodes.</target>
-        <note />
-      </trans-unit>
-      <trans-unit id="MissingComma1">
-        <source>Unexpected equals sign '=' following '{0}'. Check for a missing comma separator.</source>
-        <target state="translated">Signe égal '=' inattendu après '{0}'. Vérifiez si un séparateur de virgule est manquant.</target>
-        <note />
-      </trans-unit>
-      <trans-unit id="MissingComma2">
-        <source>Unexpected equals sign '=' following '{0}'='{1}'. Check for a missing comma separator.</source>
-        <target state="translated">Signe égal '=' inattendu après '{0}'='{1}'. Vérifiez si un séparateur de virgule est manquant.</target>
-        <note />
-      </trans-unit>
-      <trans-unit id="MissingImplicitProperty">
-        <source>Missing implicit property case.</source>
-        <target state="translated">Cas de propriété implicite manquant.</target>
-        <note />
-      </trans-unit>
-      <trans-unit id="MissingImplicitPropertyTypeCase">
-        <source>Missing case for ImplicitPropertyType.</source>
-        <target state="translated">Cas manquant pour ImplicitPropertyType.</target>
-        <note />
-      </trans-unit>
-      <trans-unit id="MissingKey">
-        <source>Missing key value on '{0}' object.</source>
-        <target state="translated">Valeur de clé manquante sur l'objet '{0}'.</target>
-        <note />
-      </trans-unit>
-      <trans-unit id="MissingLookPropertyBit">
-        <source>Missing case handler in LookupPropertyBit.</source>
-        <target state="translated">Gestionnaire de cas manquant dans LookupPropertyBit.</target>
-        <note />
-      </trans-unit>
-      <trans-unit id="MissingNameProvider">
-        <source>Service provider is missing the IXamlNameProvider service.</source>
-        <target state="translated">Le service IXamlNameProvider est manquant dans le fournisseur de services.</target>
-        <note />
-      </trans-unit>
-      <trans-unit id="MissingNameResolver">
-        <source>Service provider is missing the INameResolver service.</source>
-        <target state="translated">Le fournisseur INameResolver est manquant dans le fournisseur de services.</target>
-        <note />
-      </trans-unit>
-      <trans-unit id="MissingPropertyCaseClrType">
-        <source>Missing case in ClrType 'Member' lookup.</source>
-        <target state="translated">,Cas manquant dans la recherche de ClrType 'Member'.</target>
-        <note />
-      </trans-unit>
-      <trans-unit id="MissingTagInNamespace">
-        <source>Missing '{0}' in URI '{1}'.</source>
-        <target state="translated">'{0}' manquant dans l'URI '{1}'.</target>
-        <note />
-      </trans-unit>
-      <trans-unit id="MissingTypeConverter">
-        <source>Creating from text without a TypeConverter is not allowed.</source>
-        <target state="translated">La création de texte sans TypeConverter n'est pas autorisée.</target>
-        <note />
-      </trans-unit>
-      <trans-unit id="MustBeOfType">
-        <source>'{0}' must be of type '{1}'.</source>
-        <target state="translated">'{0}' doit être de type '{1}'.</target>
-        <note />
-      </trans-unit>
-      <trans-unit id="MustHaveName">
-        <source>Reference must have a Name to resolve.</source>
-        <target state="translated">La référence doit avoir un nom à résoudre.</target>
-        <note />
-      </trans-unit>
-      <trans-unit id="MustNotCallSetter">
-        <source>This setter is not intended to be used directly from your code. Do not call this setter.</source>
-        <target state="translated">Cette méthode setter n'est pas destinée à être utilisée directement à partir de votre code. N'appelez pas cette méthode setter.</target>
-        <note />
-      </trans-unit>
-      <trans-unit id="NameNotFound">
-        <source>Name resolution failure. '{0}' was not found.</source>
-        <target state="translated">Échec de la résolution de noms. '{0}' est introuvable.</target>
-        <note />
-      </trans-unit>
-      <trans-unit id="NameScopeDuplicateNamesNotAllowed">
-        <source>Cannot register duplicate name '{0}' in this scope.</source>
-        <target state="translated">Impossible d'inscrire le nom dupliqué '{0}' dans cette portée.</target>
-        <note />
-      </trans-unit>
-      <trans-unit id="NameScopeException">
-        <source>Could not register named object. {0}</source>
-        <target state="translated">Impossible d'inscrire l'objet nommé. {0}</target>
-        <note />
-      </trans-unit>
-      <trans-unit id="NameScopeInvalidIdentifierName">
-        <source>'{0}' name is not valid for identifier.</source>
-        <target state="translated">Nom '{0}' non valide pour l'identificateur.</target>
-        <note />
-      </trans-unit>
-      <trans-unit id="NameScopeNameNotEmptyString">
-        <source>Name cannot be an empty string.</source>
-<<<<<<< HEAD
-        <target state="translated">Name ne peut pas être une chaîne vide.</target>
-=======
-        <target state="translated">Le nom ne peut pas être une chaîne vide.</target>
->>>>>>> 564aebd6
-        <note />
-      </trans-unit>
-      <trans-unit id="NameScopeNameNotFound">
-        <source>Name '{0}' was not found.</source>
-        <target state="translated">Le nom '{0}' est introuvable.</target>
-        <note />
-      </trans-unit>
-      <trans-unit id="NameScopeOnRootInstance">
-        <source>Cannot attach NameScope to null root instance.</source>
-        <target state="translated">Impossible d'attacher NameScope à une instance racine null.</target>
-        <note />
-      </trans-unit>
-      <trans-unit id="NamespaceDeclarationCannotBeXml">
-        <source>The prefix 'xml' is reserved.</source>
-        <target state="translated">Le préfixe 'xml' est réservé.</target>
-        <note />
-      </trans-unit>
-      <trans-unit id="NamespaceDeclarationNamespaceCannotBeNull">
-        <source>NamespaceDeclaration.Namespace cannot be null.  Provide a value for this property.</source>
-        <target state="translated">NamespaceDeclaration.Namespace ne peut pas être null. Fournissez une valeur pour cette propriété.</target>
-        <note />
-      </trans-unit>
-      <trans-unit id="NamespaceDeclarationPrefixCannotBeNull">
-        <source>NamespaceDeclaration.Prefix cannot be null.  Provide a value for this property.</source>
-        <target state="translated">NamespaceDeclaration.Prefix ne peut pas être null. Fournissez une valeur pour cette propriété.</target>
-        <note />
-      </trans-unit>
-      <trans-unit id="NamespaceNotFound">
-        <source>Namespace '{0}' was not found in scope.</source>
-        <target state="translated">L'espace de noms '{0}' est introuvable dans la portée.</target>
-        <note />
-      </trans-unit>
-      <trans-unit id="NoAddMethodFound">
-        <source>No Add methods found on type '{0}' for a value of type '{1}'.</source>
-        <target state="translated">Aucune méthode Add n'a été trouvée sur le type '{0}' pour une valeur de type '{1}'.</target>
-        <note />
-      </trans-unit>
-      <trans-unit id="NoAttributeUsage">
-        <source>'{0}' is not allowed in attribute usage.</source>
-        <target state="translated">'{0}' n'est pas autorisé dans l'utilisation d'attribut.</target>
-        <note />
-      </trans-unit>
-      <trans-unit id="NoConstructor">
-        <source>No matching constructor found on type '{0}'. You can use the Arguments or FactoryMethod directives to construct this type.</source>
-        <target state="translated">Aucun constructeur correspondant n'a été trouvé sur le type '{0}'. Vous pouvez utiliser les directives Arguments ou FactoryMethod pour construire ce type.</target>
-        <note />
-      </trans-unit>
-      <trans-unit id="NoConstructorWithNArugments">
-        <source>A Constructor for '{0}' with '{1}' arguments was not found.</source>
-        <target state="translated">Un constructeur pour '{0}' avec '{1}' des arguments est introuvable.</target>
-        <note />
-      </trans-unit>
-      <trans-unit id="NoDefaultConstructor">
-        <source>No default constructor found for type '{0}'. You can use the Arguments or FactoryMethod directives to construct this type.</source>
-        <target state="translated">Aucun constructeur par défaut n'a été trouvé pour le type '{0}'. Vous pouvez utiliser les directives Arguments ou FactoryMethod pour construire ce type.</target>
-        <note />
-      </trans-unit>
-      <trans-unit id="NoElementUsage">
-        <source>'{0}' is not allowed in element usage.</source>
-        <target state="translated">'{0}' n'est pas autorisé dans l'utilisation d'élément.</target>
-        <note />
-      </trans-unit>
-      <trans-unit id="NoPropertyInCurrentFrame_EM">
-        <source>XAML Node Stream: Missing StartMember on Type '{0}' before EndMember.</source>
-        <target state="translated">Flux de nœud XAML : StartMember manquant sur Type '{0}' avant EndMember.</target>
-        <note />
-      </trans-unit>
-      <trans-unit id="NoPropertyInCurrentFrame_EM_noType">
-        <source>XAML Node Stream: EndMember must follow StartObject and StartMember.</source>
-        <target state="translated">Flux de nœud XAML : EndMember doit suivre StartObject et StartMember.</target>
-        <note />
-      </trans-unit>
-      <trans-unit id="NoPropertyInCurrentFrame_GO">
-        <source>XAML Node Stream: GetObject requires a StartMember after StartObject '{0}'.</source>
-        <target state="translated">Flux de nœud XAML : GetObject requiert un StartMember après StartObject '{0}'.</target>
-        <note />
-      </trans-unit>
-      <trans-unit id="NoPropertyInCurrentFrame_GO_noType">
-        <source>XAML Node Stream: GetObject must follow a StartObject and StartMember.</source>
-        <target state="translated">Flux de nœud XAML : GetObject doit suivre un StartObject et StartMember.</target>
-        <note />
-      </trans-unit>
-      <trans-unit id="NoPropertyInCurrentFrame_NS">
-        <source>XAML Node Stream: '{0}'='{1}' Namespace Declaration requires a StartMember after StartObject '{2}'.</source>
-        <target state="translated">Flux de nœud XAML : '{0}'='{1}' déclaration d'espace de noms requiert un StartMember après StartObject '{2}'.</target>
-        <note />
-      </trans-unit>
-      <trans-unit id="NoPropertyInCurrentFrame_SO">
-        <source>XAML Node Stream: StartObject '{0}' requires a StartMember after StartObject '{1}'.</source>
-        <target state="translated">Flux de nœud XAML : StartObject '{0}' requiert un StartMember après StartObject '{1}'.</target>
-        <note />
-      </trans-unit>
-      <trans-unit id="NoPropertyInCurrentFrame_V">
-        <source>XAML Node Stream: Value of '{0}' requires a StartMember after StartObject '{1}'.</source>
-        <target state="translated">Flux de nœud XAML : la valeur de '{0}' requiert un StartMember après StartObject '{1}'.</target>
-        <note />
-      </trans-unit>
-      <trans-unit id="NoPropertyInCurrentFrame_V_noType">
-        <source>XAML Node Stream: Value of '{0}' must follow a StartObject and StartMember.</source>
-        <target state="translated">Flux de nœud XAML : la valeur de '{0}' doit suivre un StartObject et StartMember.</target>
-        <note />
-      </trans-unit>
-      <trans-unit id="NoSuchConstructor">
-        <source>No constructor with '{0}' arguments for '{1}'.</source>
-        <target state="translated">Aucun constructeur avec '{0}' arguments pour '{1}'.</target>
-        <note />
-      </trans-unit>
-      <trans-unit id="NoTypeInCurrentFrame_EO">
-        <source>XAML Node Stream: Missing CurrentObject before EndObject.</source>
-        <target state="translated">Flux de nœud XAML : CurrentObject manquant avant EndObject.</target>
-        <note />
-      </trans-unit>
-      <trans-unit id="NoTypeInCurrentFrame_SM">
-        <source>XAML Node Stream: Missing StartObject before StartMember '{0}'.</source>
-        <target state="translated">Flux de nœud XAML : StartObject manquant avant StartMember '{0}'.</target>
-        <note />
-      </trans-unit>
-      <trans-unit id="NonMEWithPositionalParameters">
-        <source>Type with positional parameters is not a markup extension.</source>
-        <target state="translated">Le type avec des paramètres positionnels n'est pas une extension de balisage.</target>
-        <note />
-      </trans-unit>
-      <trans-unit id="NotAmbientProperty">
-        <source>'{0}'.'{1}' is not an ambient property.</source>
-        <target state="translated">'{0}'.'{1}' n'est pas une propriété ambiante.</target>
-        <note />
-      </trans-unit>
-      <trans-unit id="NotAmbientType">
-        <source>'{0}' is not an ambient type.</source>
-        <target state="translated">'{0}' n'est pas un type ambiant.</target>
-        <note />
-      </trans-unit>
-      <trans-unit id="NotAssignableFrom">
-        <source>The type '{0}' is not assignable from the type '{1}'.</source>
-        <target state="translated">Le type '{0}' ne peut pas être assigné à partir du type '{1}'.</target>
-        <note />
-      </trans-unit>
-      <trans-unit id="NotDeclaringTypeAttributeProperty">
-        <source>['{0}'('{1}')]5D; on '{2}' is not a property declared on this type.</source>
-<<<<<<< HEAD
-        <target state="needs-review-translation">['{0}'('{1}')] sur '{2}' n'est pas une propriété déclarée sur ce type.</target>
-=======
-        <target state="translated">['{0}'('{1}')]5D; sur '{2}' n'est pas une propriété déclarée sur ce type.</target>
->>>>>>> 564aebd6
-        <note />
-      </trans-unit>
-      <trans-unit id="NotSupportedOnDirective">
-        <source>This operation is not supported on directive members.</source>
-        <target state="translated">Cette opération n'est pas prise en charge sur les membres de directive.</target>
-        <note />
-      </trans-unit>
-      <trans-unit id="NotSupportedOnUnknownMember">
-        <source>This operation is not supported on unknown members.</source>
-        <target state="translated">Cette opération n'est pas prise en charge sur les membres inconnus.</target>
-        <note />
-      </trans-unit>
-      <trans-unit id="NotSupportedOnUnknownType">
-        <source>This operation is not supported on unknown types.</source>
-        <target state="translated">Cette opération n'est pas prise en charge sur les types inconnus.</target>
-        <note />
-      </trans-unit>
-      <trans-unit id="ObjectNotTcOrMe">
-        <source>Argument should be a Type Converter, Markup Extension or Null.</source>
-        <target state="translated">L'argument doit être un convertisseur de type, une extension de balisage ou la valeur null.</target>
-        <note />
-      </trans-unit>
-      <trans-unit id="ObjectReaderAttachedPropertyNotFound">
-        <source>Unable to find an attachable property named '{0}' on type '{1}'.</source>
-        <target state="translated">Impossible de trouver une propriété pouvant être attachée nommée '{0}' sur le type '{1}'.</target>
-        <note />
-      </trans-unit>
-      <trans-unit id="ObjectReaderDictionaryMethod1NotFound">
-        <source>Unable to locate MemberMarkupInfo.DictionaryEntriesFromGeneric method.</source>
-        <target state="translated">Impossible de localiser la méthode MemberMarkupInfo.DictionaryEntriesFromGeneric.</target>
-        <note />
-      </trans-unit>
-      <trans-unit id="ObjectReaderInstanceDescriptorIncompatibleArgumentTypes">
-        <source>InstanceDescriptor provided an argument of type '{0}' where a parameter of type '{1}' was expected.</source>
-        <target state="translated">InstanceDescriptor a fourni un argument de type '{0}' alors qu'un paramètre de type '{1}' était attendu.</target>
-        <note />
-      </trans-unit>
-      <trans-unit id="ObjectReaderInstanceDescriptorIncompatibleArguments">
-        <source>InstanceDescriptor did not provide the correct number of arguments.</source>
-        <target state="translated">InstanceDescriptor n'a pas fourni le nombre correct d'arguments.</target>
-        <note />
-      </trans-unit>
-      <trans-unit id="ObjectReaderInstanceDescriptorInvalidMethod">
-        <source>InstanceDescriptor did not provide a valid constructor or method.</source>
-        <target state="translated">InstanceDescriptor n'a pas fourni un constructeur ou une méthode valide.</target>
-        <note />
-      </trans-unit>
-      <trans-unit id="ObjectReaderMultidimensionalArrayNotSupported">
-        <source>Multidimensional arrays not supported.</source>
-        <target state="translated">Tableaux multidimensionnels non pris en charge.</target>
-        <note />
-      </trans-unit>
-      <trans-unit id="ObjectReaderNoDefaultConstructor">
-        <source>Unable to serialize type '{0}'.  Verify that the type is public and either has a default constructor or an instance descriptor.</source>
-        <target state="translated">Impossible de sérialiser le type '{0}'. Vérifiez que le type est public et qu'il possède un constructeur par défaut ou un descripteur d'instance.</target>
-        <note />
-      </trans-unit>
-      <trans-unit id="ObjectReaderNoMatchingConstructor">
-        <source>Unable to find a suitable constructor for the specified constructor arguments on type '{0}'.</source>
-        <target state="translated">Impossible de trouver un constructeur approprié pour les arguments de constructeur spécifiés sur le type '{0}'.</target>
-        <note />
-      </trans-unit>
-      <trans-unit id="ObjectReaderTypeCannotRoundtrip">
-        <source>Unable to read objects of the type �{0}� because there are no accessible constructors. To allow this type to be used in XAML, add a default constructor, use ConstructorArgumentAttribute, or provide an InstanceDescriptor.</source>
-        <target state="translated">Impossible de lire les objets de type �{0}�, car il aucun constructeur n'est accessible. Pour que ce type puisse être utilisé en XAML, ajoutez un constructeur par défaut, utilisez ConstructorArgumentAttribute ou fournissez un InstanceDescriptor.</target>
-        <note />
-      </trans-unit>
-      <trans-unit id="ObjectReaderTypeIsNested">
-        <source>Unable to read objects of the type '{0}'.  Nested types are not supported.</source>
-        <target state="translated">Impossible de lire les objets du type '{0}'. Les types imbriqués ne sont pas pris en charge.</target>
-        <note />
-      </trans-unit>
-      <trans-unit id="ObjectReaderTypeNotAllowed">
-        <source>'{0}' blocked the use of type '{1}' in XAML. If you want to serialize this type, change '{0}'.GetXamlType to return a non-null value for this type, or pass a different value in the schemaContext parameter of the XamlObjectReader constructor.</source>
-        <target state="translated">'{0}' a bloqué l'utilisation du type '{1}' en XAML. Si vous voulez sérialiser ce type, modifiez '{0}'.GetXamlType de manière à ce qu'il retourne une valeur non null pour ce type, ou passez une valeur différente dans le paramètre schemaContext du constructeur XamlObjectReader.</target>
-        <note />
-      </trans-unit>
-      <trans-unit id="ObjectReaderXamlNamePropertyMustBeString">
-        <source>The name property '{0}' on type '{1}' must be of type System.String.</source>
-        <target state="translated">La propriété de nom '{0}' sur le type '{1}' doit être de type System.String.</target>
-        <note />
-      </trans-unit>
-      <trans-unit id="ObjectReaderXamlNameScopeResultsInClonedObject">
-        <source>The object graph contains multiple references to an instance of type '{0}' and the serializer cannot find a commonly visible location to write the instance. You should examine your use of name scopes.</source>
-        <target state="translated">Le graphique d'objet contient plusieurs références à une instance de type '{0}' et le sérialiseur ne peut pas trouver d'emplacement commun visible pour écrire l'instance. Examinez l'utilisation de vos portées de nom.</target>
-        <note />
-      </trans-unit>
-      <trans-unit id="ObjectReaderXamlNamedElementAlreadyRegistered">
-        <source>An element with the name '{0}' has already been registered in this scope.</source>
-        <target state="translated">Un élément portant le nom '{0}' a déjà été inscrit dans cette portée.</target>
-        <note />
-      </trans-unit>
-      <trans-unit id="ObjectReader_TypeNotVisible">
-        <source>Type '{0}' not visible. If the type is local, please set the LocalAssembly field in XamlReaderSettings.</source>
-        <target state="translated">Type '{0}' non visible. Si le type est local, définissez le champ LocalAssembly dans XamlReaderSettings.</target>
-        <note />
-      </trans-unit>
-      <trans-unit id="ObjectWriterTypeNotAllowed">
-        <source>'{0}' blocked the use of type '{1}' in XAML. If you want to load this type, change '{0}'.GetXamlType to return a non-null value for this type, or pass a different value in the schemaContext parameter of the XamlObjectWriter constructor.</source>
-        <target state="translated">'{0}' a bloqué l'utilisation du type '{1}' en XAML. Si vous voulez charger ce type, modifiez '{0}'.GetXamlType de manière à ce qu'il retourne une valeur non null pour ce type, ou passez une valeur différente dans le paramètre schemaContext du constructeur XamlObjectWriter.</target>
-        <note />
-      </trans-unit>
-      <trans-unit id="OnlySupportedOnCollections">
-        <source>This operation is only supported on collection types.</source>
-        <target state="translated">Cette opération est uniquement prise en charge sur les types de collections.</target>
-        <note />
-      </trans-unit>
-      <trans-unit id="OnlySupportedOnCollectionsAndDictionaries">
-        <source>This operation is only supported on collection and dictionary types.</source>
-        <target state="translated">Cette opération est uniquement prise en charge sur les types de collection et de dictionnaire.</target>
-        <note />
-      </trans-unit>
-      <trans-unit id="OnlySupportedOnDictionaries">
-        <source>This operation is only supported on dictionary types.</source>
-        <target state="translated">Cette opération est uniquement prise en charge sur les types de dictionnaire.</target>
-        <note />
-      </trans-unit>
-      <trans-unit id="OpenPropertyInCurrentFrame_EO">
-        <source>XAML Node Stream: Missing EndMember for '{0}.{1}' before EndObject.</source>
-        <target state="translated">Flux de nœud XAML : EndMember manquant pour '{0}.{1}' avant EndObject.</target>
-        <note />
-      </trans-unit>
-      <trans-unit id="OpenPropertyInCurrentFrame_SM">
-        <source>XAML Node Stream: Missing EndMember for '{0}.{1}' before StartMember '{2}'.</source>
-        <target state="translated">Flux de nœud XAML : EndMember manquant pour '{0}.{1}' avant StartMember '{2}'.</target>
-        <note />
-      </trans-unit>
-      <trans-unit id="ParameterCannotBeNegative">
-        <source>Parameter must be greater than or equal to zero.</source>
-        <target state="translated">Le paramètre doit être supérieur ou égal à zéro.</target>
-        <note />
-      </trans-unit>
-      <trans-unit id="ParentlessPropertyElement">
-        <source>The property element '{0}' is not contained by an object element.</source>
-        <target state="translated">L'élément de propriété '{0}' n'est pas contenu dans un élément objet.</target>
-        <note />
-      </trans-unit>
-      <trans-unit id="ParserAssemblyLoadVersionMismatch">
-        <source>Cannot load assembly '{0}' because a different version of that same assembly is loaded '{1}'.</source>
-        <target state="translated">Impossible de charger l'assembly '{0}', car une autre version du même assembly est chargée '{1}'.</target>
-        <note />
-      </trans-unit>
-      <trans-unit id="ParserAttributeArgsHigh">
-        <source>Too many attributes are specified for '{0}'.</source>
-        <target state="translated">Trop d'attributs spécifiés pour '{0}'.</target>
-        <note />
-      </trans-unit>
-      <trans-unit id="ParserAttributeArgsLow">
-        <source>'{0}' requires more attributes.</source>
-        <target state="translated">'{0}' nécessite plus d'attributs.</target>
-        <note />
-      </trans-unit>
-      <trans-unit id="PositionalParamsWrongLength">
-        <source>GetPositionalParameters returned the wrong length vector.</source>
-        <target state="translated">GetPositionalParameters a retourné le vecteur de longueur incorrect.</target>
-        <note />
-      </trans-unit>
-      <trans-unit id="PrefixNotFound">
-        <source>Prefix '{0}' does not map to a namespace.</source>
-        <target state="translated">Le préfixe '{0}' ne mappe pas à un espace de noms.</target>
-        <note />
-      </trans-unit>
-      <trans-unit id="PrefixNotInFrames">
-        <source>The prefix '{0}' could not be found.</source>
-        <target state="translated">Le préfixe '{0}' est introuvable.</target>
-        <note />
-      </trans-unit>
-      <trans-unit id="PropertyDoesNotTakeText">
-        <source>'{0}' property on '{1}' does not allow you to specify text.</source>
-        <target state="translated">La propriété '{0}' sur '{1}' ne vous permet pas de spécifier du texte.</target>
-        <note />
-      </trans-unit>
-      <trans-unit id="PropertyNotImplemented">
-        <source>'{0}' is not implemented.</source>
-        <target state="translated">'{0}' n'est pas implémenté.</target>
-        <note />
-      </trans-unit>
-      <trans-unit id="ProvideValue">
-        <source>Provide value on '{0}' threw an exception.</source>
-        <target state="translated">La valeur fournie sur '{0}' a levé une exception.</target>
-        <note />
-      </trans-unit>
-      <trans-unit id="ProvideValueCycle">
-        <source>Cannot call MarkupExtension.ProvideValue because of a cyclical dependency. Properties inside a MarkupExtension cannot reference objects that reference the result of the MarkupExtension. The affected MarkupExtensions are:</source>
-        <target state="translated">Impossible d'appeler MarkupExtension.ProvideValue en raison d'une dépendance cyclique. Les propriétés dans un MarkupExtension ne peuvent pas référencer des objets qui référencent le résultat de MarkupExtension. Les MarkupExtensions affectés sont :</target>
-        <note />
-      </trans-unit>
-      <trans-unit id="QualifiedNameHasWrongFormat">
-        <source>'{0}' type name does not have the expected format 'className, assembly'.</source>
-        <target state="translated">Le nom de type '{0}' n'a pas le format attendu 'className, assembly'.</target>
-        <note />
-      </trans-unit>
-      <trans-unit id="QuoteCharactersOutOfPlace">
-        <source>Quote characters ' or " are only allowed at the start of values.</source>
-        <target state="translated">Les guillemets ' ou " sont uniquement autorisés au début des valeurs.</target>
-        <note />
-      </trans-unit>
-      <trans-unit id="ReferenceIsNull">
-        <source>Value cannot be null. Object reference: '{0}'.</source>
-        <target state="translated">La valeur ne peut pas être null. Référence d'objet : '{0}'.</target>
-        <note />
-      </trans-unit>
-      <trans-unit id="SavedContextSchemaContextMismatch">
-        <source>schemaContext parameter cannot be different from savedContext.SchemaContext</source>
-        <target state="translated">Le paramètre schemaContext ne peut pas être différent de savedContext.SchemaContext.</target>
-        <note />
-      </trans-unit>
-      <trans-unit id="SavedContextSchemaContextNull">
-        <source>savedContext.SchemaContext cannot be null</source>
-        <target state="translated">savedContext.SchemaContext ne peut pas être null.</target>
-        <note />
-      </trans-unit>
-      <trans-unit id="SchemaContextNotInitialized">
-        <source>SchemaContext on writer must be initialized before accessing the reader.</source>
-        <target state="translated">SchemaContext sur l'enregistreur doit être initialisé avant d'accéder au lecteur.</target>
-        <note />
-      </trans-unit>
-      <trans-unit id="SchemaContextNull">
-        <source>SchemaContext cannot be null.</source>
-        <target state="translated">SchemaContext ne peut pas être null.</target>
-        <note />
-      </trans-unit>
-      <trans-unit id="SecurityExceptionForSettingSandboxExternalToTrue">
-        <source>Cannot set SandboxExternalContent to true in partial trust.</source>
-        <target state="translated">Impossible d'affecter à SandboxExternalContent la valeur true en situation de confiance partielle.</target>
-        <note />
-      </trans-unit>
-      <trans-unit id="SecurityXmlMissingAttribute">
-        <source>Invalid security XML. Missing expected attribute '{0}'.</source>
-        <target state="translated">XML de sécurité non valide. Attribut attendu manquant '{0}'.</target>
-        <note />
-      </trans-unit>
-      <trans-unit id="SecurityXmlUnexpectedTag">
-        <source>Invalid security XML. Unexpected tag '{0}', expected '{1}'.</source>
-        <target state="translated">XML de sécurité non valide. Balise '{0}' inattendue, '{1}' attendu.</target>
-        <note />
-      </trans-unit>
-      <trans-unit id="SecurityXmlUnexpectedValue">
-        <source>Invalid security XML. Unexpected value '{0}' in attribute '{1}', expected '{2}'.</source>
-        <target state="translated">XML de sécurité non valide. Valeur '{0}' inattendue dans l'attribut '{1}', '{2}' attendu.</target>
-        <note />
-      </trans-unit>
-      <trans-unit id="ServiceTypeAlreadyAdded">
-        <source>This serviceType is already registered to another service.</source>
-        <target state="translated">Ce serviceType est déjà inscrit sur un autre service.</target>
-        <note />
-      </trans-unit>
-      <trans-unit id="SetConnectionId">
-        <source>Set connectionId threw an exception.</source>
-        <target state="translated">La définition de connectionId a levé une exception.</target>
-        <note />
-      </trans-unit>
-      <trans-unit id="SetOnlyProperty">
-        <source>'{0}'.'{1}' is a property without a getter and is not a valid XAML property.</source>
-        <target state="translated">'{0}'.'{1}' est une propriété sans méthode getter et n'est pas une propriété XAML valide.</target>
-        <note />
-      </trans-unit>
-      <trans-unit id="SetTargetTypeOnNonAttachableMember">
-        <source>Cannot set TargetType on a non-attachable Member.</source>
-        <target state="translated">Impossible de définir TargetType sur un membre ne pouvant pas être attaché.</target>
-        <note />
-      </trans-unit>
-      <trans-unit id="SetUriBase">
-        <source>Setting xml:base on '{0}' threw an exception.</source>
-        <target state="translated">La définition de xml:base sur '{0}' a levé une exception.</target>
-        <note />
-      </trans-unit>
-      <trans-unit id="SetValue">
-        <source>Set property '{0}' threw an exception.</source>
-        <target state="translated">La propriété Set '{0}' a levé une exception.</target>
-        <note />
-      </trans-unit>
-      <trans-unit id="SetXmlInstance">
-        <source>Setting xml instance on '{0}' threw an exception.</source>
-        <target state="translated">La définition d'une instance xml sur '{0}' a levé une exception.</target>
-        <note />
-      </trans-unit>
-      <trans-unit id="SettingPropertiesIsNotAllowed">
-        <source>Setting properties is not allowed on a type converted instance. Property = '{0}'</source>
-        <target state="translated">La définition de propriétés n'est pas autorisée sur une instance convertie en type. Propriété = '{0}'</target>
-        <note />
-      </trans-unit>
-      <trans-unit id="ShouldOverrideMethod">
-        <source>Method '{0}' is not supported by default. It can be implemented in derived classes.</source>
-        <target state="translated">La méthode '{0}' n'est pas prise en charge par défaut. Elle peut être implémentée dans des classes dérivées.</target>
-        <note />
-      </trans-unit>
-      <trans-unit id="ShouldSerializeFailed">
-        <source>ShouldSerialize check failed for member '{0}'.</source>
-        <target state="translated">Échec de la vérification ShouldSerialize pour le membre '{0}'.</target>
-        <note />
-      </trans-unit>
-      <trans-unit id="SimpleFixupsMustHaveOneName">
-        <source>Directly Assignable Fixups must only have one name.</source>
-        <target state="translated">Les corrections pouvant directement être assignées doivent avoir un seul nom.</target>
-        <note />
-      </trans-unit>
-      <trans-unit id="StringEmpty">
-        <source>Parameter cannot be a zero-length string.</source>
-        <target state="translated">Le paramètre ne peut pas être une chaîne nulle.</target>
-        <note />
-      </trans-unit>
-      <trans-unit id="StringIsNullOrEmpty">
-        <source>The string is null or empty.</source>
-        <target state="translated">La chaîne est null ou vide.</target>
-        <note />
-      </trans-unit>
-      <trans-unit id="TemplateNotCollected">
-        <source>Deferred load section was not collected in '{0}'.</source>
-        <target state="translated">La section de chargement différé n'a pas été collectée dans '{0}'.</target>
-        <note />
-      </trans-unit>
-      <trans-unit id="ThreadAlreadyStarted">
-        <source>Thread is already started.</source>
-        <target state="translated">Le thread est déjà démarré.</target>
-        <note />
-      </trans-unit>
-      <trans-unit id="ToStringNull">
-        <source>(null)</source>
-        <target state="translated">(null)</target>
-        <note />
-      </trans-unit>
-      <trans-unit id="TokenizerHelperEmptyToken">
-        <source>Empty token encountered at position {0} while parsing '{1}'.</source>
-        <target state="translated">Jeton vide rencontré à la position {0} lors de l'analyse de '{1}'.</target>
-        <note />
-      </trans-unit>
-      <trans-unit id="TokenizerHelperExtraDataEncountered">
-        <source>Extra data encountered at position {0} while parsing '{1}'.</source>
-        <target state="translated">Données supplémentaires rencontrées à la position {0} lors de l'analyse de '{1}'.</target>
-        <note />
-      </trans-unit>
-      <trans-unit id="TokenizerHelperMissingEndQuote">
-        <source>Missing end quote encountered while parsing '{0}'.</source>
-        <target state="translated">Absence de guillemet fermant rencontrée lors de l'analyse de '{0}'.</target>
-        <note />
-      </trans-unit>
-      <trans-unit id="TokenizerHelperPrematureStringTermination">
-        <source>Premature string termination encountered while parsing '{0}'.</source>
-        <target state="translated">Fin de chaîne prématurée rencontrée lors de l'analyse de '{0}'.</target>
-        <note />
-      </trans-unit>
-      <trans-unit id="TooManyAttributes">
-        <source>Error with member '{0}'.'{1}'.  It has more than one '{2}'.</source>
-        <target state="translated">Erreur avec le membre '{0}'.'{1}'. Il contient plusieurs '{2}'.</target>
-        <note />
-      </trans-unit>
-      <trans-unit id="TooManyAttributesOnType">
-        <source>Error with type '{0}'.  It has more than one '{1}'.</source>
-        <target state="translated">Erreur avec le type '{0}'. Il contient plusieurs '{1}'.</target>
-        <note />
-      </trans-unit>
-      <trans-unit id="TooManyTypeConverterAttributes">
-        <source>Only one TypeConverter attribute is allowed on a type.</source>
-        <target state="translated">Seul un attribut TypeConverter est autorisé sur un type.</target>
-        <note />
-      </trans-unit>
-      <trans-unit id="TransitiveForwardRefDirectives">
-        <source>Object '{0}' assigned to directive '{1}' has properties which are references to named object(s) '{2}' which have not yet been defined. Forward references, or references to objects that contain forward references, are not supported inside object construction directives.</source>
-        <target state="translated">L'objet '{0}' assigné à la directive '{1}' a des propriétés qui sont des références aux objets nommés '{2}' qui n'ont pas encore été définis. Les références anticipées, ou les références à des objets qui contiennent des références anticipées, ne sont pas prises en charge dans des directives de construction d'objet.</target>
-        <note />
-      </trans-unit>
-      <trans-unit id="TypeConverterFailed">
-        <source>Failed to create a '{0}' from the text '{1}'.</source>
-        <target state="translated">Échec de la création d'un '{0}' à partir du texte '{1}'.</target>
-        <note />
-      </trans-unit>
-      <trans-unit id="TypeConverterFailed2">
-        <source>Failed to convert '{0}' to type '{1}'.</source>
-        <target state="translated">Échec de la conversion de '{0}' en type '{1}'.</target>
-        <note />
-      </trans-unit>
-      <trans-unit id="TypeHasInvalidXamlName">
-        <source>The name of the type '{0}' contains characters that are invalid in XAML.</source>
-        <target state="translated">Le nom du type '{0}' contient des caractères qui ne sont pas valides en XAML.</target>
-        <note />
-      </trans-unit>
-      <trans-unit id="TypeHasNoContentProperty">
-        <source>Type '{0}' does not have a content property. Specify the name of the property to set, or add a ContentPropertyAttribute or TypeConverterAttribute on the type.</source>
-        <target state="translated">Le type '{0}' n'a pas de propriété de contenu. Spécifiez le nom de la propriété à définir ou ajoutez un ContentPropertyAttribute ou un TypeConverterAttribute sur le type.</target>
-        <note />
-      </trans-unit>
-      <trans-unit id="TypeMetadataCannotChangeAfterUse">
-        <source>Cannot change property metadata after it has been associated with a property.</source>
-        <target state="translated">Impossible de modifier les métadonnées de propriété une fois celles-ci associées à une propriété.</target>
-        <note />
-      </trans-unit>
-      <trans-unit id="TypeNameCannotHavePeriod">
-        <source>Type name '{0}' cannot have a dot '.'.</source>
-        <target state="translated">Le nom de type '{0}' ne peut pas contenir de point '.'.</target>
-        <note />
-      </trans-unit>
-      <trans-unit id="TypeNotFound">
-        <source>Type reference cannot find type named '{0}'.</source>
-        <target state="translated">La référence de type ne peut pas trouver un type nommé '{0}'.</target>
-        <note />
-      </trans-unit>
-      <trans-unit id="TypeNotPublic">
-        <source>Type '{0}' is not public.</source>
-        <target state="translated">Le type '{0}' n'est pas public.</target>
-        <note />
-      </trans-unit>
-      <trans-unit id="UnclosedQuote">
-        <source>Unclosed quoted value.</source>
-        <target state="translated">Valeur entre guillemets non fermée.</target>
-        <note />
-      </trans-unit>
-      <trans-unit id="UnexpectedClose">
-        <source>Unexpected close of XAML Node Stream.</source>
-        <target state="translated">Fermeture inattendue du flux du nœud XAML.</target>
-        <note />
-      </trans-unit>
-      <trans-unit id="UnexpectedConstructorArg">
-        <source>Invalid metadata for attribute '{0}' on '{1}'. Expected '{2}' argument(s) of type '{3}'.</source>
-        <target state="translated">Métadonnées non valides pour l'attribut '{0}' sur '{1}'. Argument(s) '{2}' attendus de type '{3}'.</target>
-        <note />
-      </trans-unit>
-      <trans-unit id="UnexpectedNodeType">
-        <source>Unexpected '{0}' in parse rule '{1}'.</source>
-        <target state="translated">'{0}' inattendu dans la règle d'analyse '{1}'.</target>
-        <note />
-      </trans-unit>
-      <trans-unit id="UnexpectedParameterType">
-        <source>Parameter is unexpected type '{0}'. Expected type is '{1}'.</source>
-        <target state="translated">Paramètre de type inattendu '{0}'. Le type attendu est '{1}'.</target>
-        <note />
-      </trans-unit>
-      <trans-unit id="UnexpectedToken">
-        <source>Unexpected token '{0}' in rule: '{1}', in '{2}'.</source>
-        <target state="translated">Jeton inattendu '{0}' dans la règle : '{1}', dans '{2}'.</target>
-        <note />
-      </trans-unit>
-      <trans-unit id="UnexpectedTokenAfterME">
-        <source>Unexpected token after end of markup extension.</source>
-        <target state="translated">Jeton inattendu après la fin de l'extension de balisage.</target>
-        <note />
-      </trans-unit>
-      <trans-unit id="UnhandledBoolTypeBit">
-        <source>Unhandled BoolTypeBit.</source>
-        <target state="translated">BoolTypeBit non géré.</target>
-        <note />
-      </trans-unit>
-      <trans-unit id="UnknownAttributeProperty">
-        <source>['{0}'('{1}')]5D; on '{2}' is not a known property.</source>
-<<<<<<< HEAD
-        <target state="needs-review-translation">['{0}'('{1}')] sur '{2}' n'est pas une propriété connue.</target>
-=======
-        <target state="translated">['{0}'('{1}')]5D; sur '{2}' n'est pas une propriété connue.</target>
->>>>>>> 564aebd6
-        <note />
-      </trans-unit>
-      <trans-unit id="UnknownMember">
-        <source>Unknown member '{0}' on '{1}'.</source>
-        <target state="translated">Membre inconnu '{0}' sur '{1}'.</target>
-        <note />
-      </trans-unit>
-      <trans-unit id="UnknownMemberOnUnknownType">
-        <source>Unknown member '{0}' on unknown type '{1}'.</source>
-        <target state="translated">Membre inconnu '{0}' sur le type inconnu '{1}'.</target>
-        <note />
-      </trans-unit>
-      <trans-unit id="UnknownMemberSimple">
-        <source>Unknown member '{0}'.</source>
-        <target state="translated">Membre inconnu '{0}'.</target>
-        <note />
-      </trans-unit>
-      <trans-unit id="UnknownType">
-        <source>Unknown type '{0}'.</source>
-        <target state="translated">Type inconnu '{0}'.</target>
-        <note />
-      </trans-unit>
-      <trans-unit id="UnresolvedForwardReferences">
-        <source>Unresolved reference '{0}'.</source>
-        <target state="translated">Référence non résolue '{0}'.</target>
-        <note />
-      </trans-unit>
-      <trans-unit id="UnresolvedNamespace">
-        <source>XAML namespace '{0}' is not resolved.</source>
-        <target state="translated">L'espace de noms XAML {0} n'est pas résolu.</target>
-        <note />
-      </trans-unit>
-      <trans-unit id="UriNotFound">
-        <source>Uri '{0}' was not found.</source>
-        <target state="translated">L'Uri {0} est introuvable.</target>
-        <note />
-      </trans-unit>
-      <trans-unit id="UsableDuringInitializationOnME">
-        <source>Error with type '{0}'. MarkupExtensions cannot use the 'UsableDuringInitialization' attribute.</source>
-        <target state="translated">Erreur avec le type '{0}'. MarkupExtensions ne peut pas utiliser l'attribut 'UsableDuringInitialization'.</target>
-        <note />
-      </trans-unit>
-      <trans-unit id="ValueInArrayIsNull">
-        <source>A value in the '{0}' array is null.</source>
-        <target state="translated">Une valeur dans le tableau '{0}' est null.</target>
-        <note />
-      </trans-unit>
-      <trans-unit id="ValueMustBeFollowedByEndMember">
-        <source>XAML Node Stream: Value nodes must be followed by EndMember.</source>
-        <target state="translated">Flux de nœud XAML : les nœuds de valeur doit être suivis par EndMember.</target>
-        <note />
-      </trans-unit>
-      <trans-unit id="Visual_ArgumentOutOfRange">
-        <source>Specified index is out of range or child at index is null. Do not call this method if VisualChildrenCount returns zero, indicating that the Visual has no children.</source>
-        <target state="translated">L'index spécifié est en dehors des limites admises ou l'enfant à l'index a la valeur null. N'appelez pas cette méthode si VisualChildrenCount renvoie la valeur zéro, ce qui signifie que le Visual n'a pas d'enfant.</target>
-        <note />
-      </trans-unit>
-      <trans-unit id="WhiteSpaceInCollection">
-        <source>XamlXmlWriter cannot write value '{0}' which contains significant white space in collection '{1}'.</source>
-        <target state="translated">XamlXmlWriter ne peut pas écrire la valeur '{0}' qui contient un espace blanc significatif dans la collection '{1}'.</target>
-        <note />
-      </trans-unit>
-      <trans-unit id="WhitespaceAfterME">
-        <source>White space is not allowed after end of markup extension.</source>
-        <target state="translated">Un espace blanc n'est pas autorisé après la fin d'une extension de balisage.</target>
-        <note />
-      </trans-unit>
-      <trans-unit id="WriterIsClosed">
-        <source>An attempt was made to write to a XamlWriter that has had its Closed method called.</source>
-        <target state="translated">Tentative d'écriture dans un XamlWriter dont la méthode Closed a déjà été appelée.</target>
-        <note />
-      </trans-unit>
-      <trans-unit id="XCRChoiceAfterFallback">
-        <source>Choice cannot follow a Fallback.</source>
-        <target state="translated">Un élément Choice ne peut pas suivre un élément Fallback.</target>
-        <note />
-      </trans-unit>
-      <trans-unit id="XCRChoiceNotFound">
-        <source>AlternateContent must contain one or more Choice elements.</source>
-        <target state="translated">AlternateContent doit contenir un ou plusieurs éléments Choice.</target>
-        <note />
-      </trans-unit>
-      <trans-unit id="XCRChoiceOnlyInAC">
-        <source>Choice is valid only in AlternateContent.</source>
-        <target state="translated">Choice n'est valide que dans AlternateContent.</target>
-        <note />
-      </trans-unit>
-      <trans-unit id="XCRCompatCycle">
-        <source>There is a cycle of XML compatibility definitions, such that namespace '{0}' overrides itself. This could be due to inconsistent XmlnsCompatibilityAttributes in different assemblies. Please change the definitions to eliminate this cycle, or pass a non-conflicting set of Reference Assemblies in the XamlSchemaContext constructor.</source>
-        <target state="translated">Il existe un cycle de définitions de compatibilité XML, afin que l'espace de noms '{0}' se remplace lui-même. Cela peut être dû à des XmlnsCompatibilityAttributes incohérents dans différents assemblys. Modifiez les définitions pour supprimer ce cycle ou passez un jeu d'assemblys de référence qui ne sont pas en conflit dans le constructeur XamlSchemaContext.</target>
-        <note />
-      </trans-unit>
-      <trans-unit id="XCRDuplicatePreserve">
-        <source>Duplicate Preserve declaration for element '{1}' in namespace '{0}'.</source>
-        <target state="translated">Déclaration Preserve en double pour l'élément '{1}' de l'espace de noms '{0}'.</target>
-        <note />
-      </trans-unit>
-      <trans-unit id="XCRDuplicateProcessContent">
-        <source>Duplicate ProcessContent declaration for element '{1}' in namespace '{0}'.</source>
-        <target state="translated">Déclaration ProcessContent en double pour l'élément '{1}' de l'espace de noms '{0}'.</target>
-        <note />
-      </trans-unit>
-      <trans-unit id="XCRDuplicateWildcardPreserve">
-        <source>Duplicate wildcard Preserve declaration for namespace '{0}'.</source>
-        <target state="translated">Déclaration Preserve générique en double pour l'espace de noms '{0}'.</target>
-        <note />
-      </trans-unit>
-      <trans-unit id="XCRDuplicateWildcardProcessContent">
-        <source>Duplicate wildcard ProcessContent declaration for namespace '{0}'.</source>
-        <target state="translated">Déclaration ProcessContent générique en double pour l'espace de noms '{0}'.</target>
-        <note />
-      </trans-unit>
-      <trans-unit id="XCRFallbackOnlyInAC">
-        <source>Fallback is valid only in AlternateContent.</source>
-        <target state="translated">Fallback valide uniquement dans AlternateContent.</target>
-        <note />
-      </trans-unit>
-      <trans-unit id="XCRInvalidACChild">
-        <source>'{0}' element is not a valid child of AlternateContent. Only Choice and Fallback elements are valid children of an AlternateContent element.</source>
-        <target state="translated">L'élément '{0}' n'est pas un enfant valide de AlternateContent. Seuls les éléments Choice et Fallback sont des enfants valides d'un élément AlternateContent.</target>
-        <note />
-      </trans-unit>
-      <trans-unit id="XCRInvalidAttribInElement">
-        <source>'{0}' attribute is not valid for '{1}' element.</source>
-        <target state="translated">L'attribut '{0}' n'est pas valide pour l'élément '{1}'.</target>
-        <note />
-      </trans-unit>
-      <trans-unit id="XCRInvalidFormat">
-        <source>'{0}' format is not valid.</source>
-        <target state="translated">Format '{0}' non valide.</target>
-        <note />
-      </trans-unit>
-      <trans-unit id="XCRInvalidPreserve">
-        <source>Cannot have both a specific and a wildcard Preserve declaration for namespace '{0}'.</source>
-        <target state="translated">Impossible d'avoir une déclaration Preserve à la fois générique et spécifique pour l'espace de noms '{0}'.</target>
-        <note />
-      </trans-unit>
-      <trans-unit id="XCRInvalidProcessContent">
-        <source>Cannot have both a specific and a wildcard ProcessContent declaration for namespace '{0}'.</source>
-        <target state="translated">Impossible d'avoir à la fois une déclaration ProcessContent générique et spécifique pour l'espace de noms '{0}'.</target>
-        <note />
-      </trans-unit>
-      <trans-unit id="XCRInvalidRequiresAttribute">
-        <source>Requires attribute must contain a valid namespace prefix.</source>
-        <target state="translated">L'attribut Requires doit contenir un préfixe d'espace de noms valide.</target>
-        <note />
-      </trans-unit>
-      <trans-unit id="XCRInvalidXMLName">
-        <source>'{0}' attribute value is not a valid XML name.</source>
-        <target state="translated">La valeur de l'attribut '{0}' n'est pas un nom XML valide.</target>
-        <note />
-      </trans-unit>
-      <trans-unit id="XCRMultipleFallbackFound">
-        <source>AlternateContent must contain only one Fallback element.</source>
-        <target state="translated">AlternateContent ne doit contenir qu'un seul élément Fallback.</target>
-        <note />
-      </trans-unit>
-      <trans-unit id="XCRMustUnderstandFailed">
-        <source>MustUnderstand condition failed on namespace '{0}'.</source>
-        <target state="translated">Échec de la condition MustUnderstand sur l'espace de noms '{0}'.</target>
-        <note />
-      </trans-unit>
-      <trans-unit id="XCRNSPreserveNotIgnorable">
-        <source>'{0}' namespace cannot preserve items; it must be declared Ignorable first.</source>
-        <target state="translated">L'espace de noms '{0}' ne peut pas conserver les éléments ; il doit d'abord être déclaré Ignorable.</target>
-        <note />
-      </trans-unit>
-      <trans-unit id="XCRNSProcessContentNotIgnorable">
-        <source>'{0}' namespace cannot process content; it must be declared Ignorable first.</source>
-        <target state="translated">L'espace de noms '{0}' ne peut pas traiter le contenu ; il doit d'abord être déclaré Ignorable.</target>
-        <note />
-      </trans-unit>
-      <trans-unit id="XCRRequiresAttribNotFound">
-        <source>Choice must contain a Requires attribute.</source>
-        <target state="translated">L'élément Choice doit comporter un attribut Requires.</target>
-        <note />
-      </trans-unit>
-      <trans-unit id="XCRUndefinedPrefix">
-        <source>'{0}' prefix is not defined.</source>
-        <target state="translated">Le préfixe '{0}' n'est pas défini.</target>
-        <note />
-      </trans-unit>
-      <trans-unit id="XCRUnknownCompatAttrib">
-        <source>Unrecognized compatibility attribute '{0}'.</source>
-        <target state="translated">Attribut de compatibilité '{0}' non reconnu.</target>
-        <note />
-      </trans-unit>
-      <trans-unit id="XCRUnknownCompatElement">
-        <source>Unrecognized Compatibility element '{0}'.</source>
-        <target state="translated">Élément de compatibilité '{0}' non reconnu.</target>
-        <note />
-      </trans-unit>
-      <trans-unit id="XClassMustMatchRootInstance">
-        <source>Specified class name '{0}' doesn't match actual root instance type '{1}'. Remove the Class directive or provide an instance via XamlObjectWriterSettings.RootObjectInstance.</source>
-        <target state="translated">Le nom de classe spécifié '{0}' ne correspond pas au type d'instance racine réel '{1}'. Supprimez la directive Class ou fournissez une instance via XamlObjectWriterSettings.RootObjectInstance.</target>
-        <note />
-      </trans-unit>
-      <trans-unit id="XamlFactoryInvalidXamlNode">
-        <source>Unexpected XAML node type '{0}' from XamlReader in XamlFactory.</source>
-        <target state="translated">Type de nœud XAML inattendu '{0}' à partir de XamlReader dans XamlFactory.</target>
-        <note />
-      </trans-unit>
-      <trans-unit id="XamlMarkupExtensionWriterCannotSetSchemaContext">
-        <source>Cannot set SchemaContext on XamlMarkupExtensionWriter.</source>
-        <target state="translated">Impossible de définir SchemaContext sur XamlMarkupExtensionWriter.</target>
-        <note />
-      </trans-unit>
-      <trans-unit id="XamlMarkupExtensionWriterCannotWriteNonstringValue">
-        <source>Cannot write a value that is not a string.</source>
-        <target state="translated">Impossible d'écrire une valeur qui n'est pas une chaîne.</target>
-        <note />
-      </trans-unit>
-      <trans-unit id="XamlMarkupExtensionWriterDuplicateMember">
-        <source>The member '{0}' has already been written.</source>
-        <target state="translated">Le membre '{0}' a déjà été écrit.</target>
-        <note />
-      </trans-unit>
-      <trans-unit id="XamlMarkupExtensionWriterInputInvalid">
-        <source>Errors detected in input.</source>
-        <target state="translated">Erreurs détectées dans l'entrée.</target>
-        <note />
-      </trans-unit>
-      <trans-unit id="XamlTypeNameCannotGetPrefix">
-        <source>Cannot convert this XamlTypeName instance to a string because the provided INamespacePrefixLookup could not generate a prefix for the namespace '{0}'.</source>
-        <target state="translated">Impossible de convertir cette instance XamlTypeName en chaîne, car l'INamespacePrefixLookup n'a pas pu générer un préfixe pour l'espace de noms '{0}'.</target>
-        <note />
-      </trans-unit>
-      <trans-unit id="XamlTypeNameNameIsNullOrEmpty">
-        <source>Cannot convert this XamlTypeName instance to a string because the Name property is null or empty. Set the Name property before calling XamlTypeName.ToString.</source>
-        <target state="translated">Impossible de convertir cette instance XamlTypeName en chaîne, car la propriété Name est null ou vide. Définissez la propriété Name avant d'appeler XamlTypeName.ToString.</target>
-        <note />
-      </trans-unit>
-      <trans-unit id="XamlTypeNameNamespaceIsNull">
-        <source>Cannot convert this XamlTypeName instance to a string because the Namespace property is null. Set the Namespace property before calling XamlTypeName.ToString.</source>
-        <target state="translated">Impossible de convertir cette instance XamlTypeName en chaîne, car la propriété Namespace est null. Définissez la propriété Namespace avant d'appeler XamlTypeName.ToString.</target>
-        <note />
-      </trans-unit>
-      <trans-unit id="XamlXmlWriterCannotWriteNonstringValue">
-        <source>Cannot write a value that is not a string.</source>
-        <target state="translated">Impossible d'écrire une valeur qui n'est pas une chaîne.</target>
-        <note />
-      </trans-unit>
-      <trans-unit id="XamlXmlWriterDuplicateMember">
-        <source>The member '{0}' has already been written.</source>
-        <target state="translated">Le membre '{0}' a déjà été écrit.</target>
-        <note />
-      </trans-unit>
-      <trans-unit id="XamlXmlWriterIsObjectFromMemberSetForArraysOrNonCollections">
-        <source>The argument isObjectFromMember can only be set to true when the type is a collection.</source>
-        <target state="translated">L'argument isObjectFromMember peut uniquement avoir la valeur True lorsque le type est une collection.</target>
-        <note />
-      </trans-unit>
-      <trans-unit id="XamlXmlWriterNamespaceAlreadyHasPrefixInCurrentScope">
-        <source>Namespace '{0}' already has a prefix defined in current scope.</source>
-        <target state="translated">L'espace de noms '{0}' a déjà un préfixe défini dans la portée actuelle.</target>
-        <note />
-      </trans-unit>
-      <trans-unit id="XamlXmlWriterPrefixAlreadyDefinedInCurrentScope">
-        <source>The prefix '{0}' is already defined in current scope.</source>
-        <target state="translated">Le préfixe '{0}' est déjà défini dans la portée actuelle.</target>
-        <note />
-      </trans-unit>
-      <trans-unit id="XamlXmlWriterWriteNotSupportedInCurrentState">
-        <source>Unable to call '{0}' in current state.</source>
-        <target state="translated">Impossible d'appeler '{0}' dans l'état actuel.</target>
-        <note />
-      </trans-unit>
-      <trans-unit id="XamlXmlWriterWriteObjectNotSupportedInCurrentState">
-        <source>Unable to call WriteObject with isObjectFromMember set to true in current state.</source>
-        <target state="translated">Impossible d'appeler WriteObject avec isObjectFromMember ayant la valeur True dans l'état actuel.</target>
-        <note />
-      </trans-unit>
-      <trans-unit id="XaslTypePropertiesNotImplemented">
-        <source>Need to implement public/internal sorting.</source>
-        <target state="translated">Vous devez implémenter un tri public/interne.</target>
-        <note />
-      </trans-unit>
-      <trans-unit id="XmlDataNull">
-        <source>The value for XmlData property '{0}' is null or not IXmlSerializable.</source>
-        <target state="translated">La valeur de la propriété XmlData '{0}' est null ou n'est pas IXmlSerializable.</target>
-        <note />
-      </trans-unit>
-      <trans-unit id="XmlValueNotReader">
-        <source>The value for XmlData property '{0}' is not an XmlReader.</source>
-        <target state="translated">La valeur pour la propriété XmlData '{0}' n'est pas un XmlReader.</target>
-        <note />
-      </trans-unit>
-      <trans-unit id="XmlnsCompatCycle">
-        <source>There is a cycle of XmlnsCompatibleWithAttribute definitions in assembly '{0}', such that namespace '{1}' overrides itself. Change the definitions to eliminate this cycle.</source>
-        <target state="translated">Il existe un cycle de définitions XmlnsCompatibleWithAttribute dans l'assembly '{0}', afin que l'espace de noms '{1}' se remplace lui-même. Modifiez les définitions pour supprimer ce cycle.</target>
-        <note />
-      </trans-unit>
-    </body>
-  </file>
+﻿<?xml version="1.0" encoding="utf-8"?>
+<xliff xmlns="urn:oasis:names:tc:xliff:document:1.2" xmlns:xsi="http://www.w3.org/2001/XMLSchema-instance" version="1.2" xsi:schemaLocation="urn:oasis:names:tc:xliff:document:1.2 xliff-core-1.2-transitional.xsd">
+  <file datatype="xml" source-language="en" target-language="fr" original="../Strings.resx">
+    <body>
+      <trans-unit id="APSException">
+        <source>Enumerating attached properties on object '{0}' threw an exception.</source>
+        <target state="translated">L'énumération des propriétés jointes sur l'objet '{0}' a levé une exception.</target>
+        <note />
+      </trans-unit>
+      <trans-unit id="AddCollection">
+        <source>Add value to collection of type '{0}' threw an exception.</source>
+        <target state="translated">L'ajout d'une valeur à la collection de type '{0}' a levé une exception.</target>
+        <note />
+      </trans-unit>
+      <trans-unit id="AddDictionary">
+        <source>Add value to dictionary of type '{0}' threw an exception.</source>
+        <target state="translated">L'ajout d'une valeur au dictionnaire de type '{0}' a levé une exception.</target>
+        <note />
+      </trans-unit>
+      <trans-unit id="AmbiguousCollectionItemType">
+        <source>Cannot determine the item type of collection type '{0}' because it has more than one Add method or ICollection&lt;T&gt; implementation. To make this collection type usable in XAML, add a public Add(object) method, implement System.Collections.IList or a single System.Collections.Generic.ICollection&lt;T&gt;.</source>
+        <target state="translated">Impossible de déterminer le type d'élément du type de collection '{0}', car il possède plusieurs méthodes Add ou implémentations ICollection&lt;T&gt;. Pour pouvoir utiliser ce type de collection en XAML, ajoutez une méthode Add(object) publique, implémentez System.Collections.IList ou un System.Collections.Generic.ICollection&lt;T&gt; unique.</target>
+        <note />
+      </trans-unit>
+      <trans-unit id="AmbiguousDictionaryItemType">
+        <source>Cannot determine the item type of dictionary type '{0}' because it has more than one Add method or IDictionary&lt;K,V&gt; implementation. To make this dictionary type usable in XAML, add a public Add(object,object) method, implement System.Collections.IDictionary or a single System.Collections.Generic.IDictionary&lt;K,V&gt;.</source>
+        <target state="translated">Impossible de déterminer le type d'élément du type de dictionnaire '{0}', car il possède plusieurs méthodes Add ou implémentations IDictionary&lt;K,V&gt;. Pour pouvoir utiliser ce type de dictionnaire en XAML, ajoutez une méthode Add(object,object) publique, implémentez System.Collections.IDictionary ou un System.Collections.Generic.IDictionary&lt;K,V&gt; unique.</target>
+        <note />
+      </trans-unit>
+      <trans-unit id="Animation_ChildMustBeKeyFrame">
+        <source>A child of KeyFrameAnimation in XAML must be a KeyFrame of a compatible type.</source>
+        <target state="translated">Un enfant de KeyFrameAnimation en XAML doit être un KeyFrame de type compatible.</target>
+        <note />
+      </trans-unit>
+      <trans-unit id="Animation_InvalidAnimationUsingKeyFramesDuration">
+        <source>'{0}' must have either a TimeSpan for its Duration or a TimeSpan for the KeyTime of its last KeyFrame. This '{0}' has a Duration of '{1}' and a KeyTime of '{2}' for its last KeyFrame, so the KeyTimes cannot be resolved.</source>
+        <target state="translated">'{0}' doit avoir un TimeSpan pour son Duration ou un TimeSpan pour le KeyTime de son dernier KeyFrame. Comme '{0}' possède un Duration égal à '{1}' et un KeyTime égal à '{2}' pour son dernier KeyFrame, KeyTimes ne peut pas être résolu.</target>
+        <note />
+      </trans-unit>
+      <trans-unit id="Animation_InvalidBaseValue">
+        <source>'{0}' is not a valid '{1}' value for class '{2}'. This value might have been supplied by the base value of the property being animated or the output value of another animation applied to the same property.</source>
+        <target state="translated">'{0}' n'est pas une valeur valide '{1}' pour la classe '{2}'. Cette valeur doit avoir été fournie par la valeur de base de la propriété animée ou par la valeur de sortie d'une autre animation appliquée à la même propriété.</target>
+        <note />
+      </trans-unit>
+      <trans-unit id="Animation_InvalidResolvedKeyTimes">
+        <source>Resolved KeyTime for key frame at index {1} cannot be greater than resolved KeyTime for key frame at index {4}. KeyFrames[{1}]5D; has specified KeyTime '{2}', which resolves to time {3}; KeyFrames[{4}]5D; has specified KeyTime '{5}', which resolves to time {6}. Some KeyTimes are resolved relative to Begin time of '{0}' and others relative to its Duration, so some sets of KeyTimes are not valid for all Durations.</source>
+        <target state="translated">Le temps clé résolu pour l'image clé à l'index {1} ne peut pas être supérieur au temps clé résolu pour l'image clé à l'index {4}. KeyFrames[{1}]5D; a un temps clé spécifié '{2}', qui se résout en heure {3} ; KeyFrames[{4}]5D; a spécifié un temps clé '{5}', qui se résout en heure {6}. Comme certains temps clés sont résolus par rapport à l'heure de début de '{0}' et d'autres par rapport à sa durée, certains ensembles de temps clés ne sont pas valides pour toutes les durées.</target>
+        <note />
+      </trans-unit>
+      <trans-unit id="Animation_InvalidTimeKeyTime">
+        <source>'{2}' KeyTime value is not valid for key frame at index {1} of this '{0}' because it is greater than animation's Duration value '{3}'.</source>
+        <target state="translated">Valeur KeyTime '{2}' non valide pour l'image clé de l'index {1} de '{0}', car supérieure à la valeur Duration '{3}' de l'animation.</target>
+        <note />
+      </trans-unit>
+      <trans-unit id="Animation_Invalid_DefaultValue">
+        <source>'{0}' cannot use default {1} value of '{2}'.</source>
+        <target state="translated">'{0}' ne peut pas utiliser la valeur par défaut {1} de '{2}'.</target>
+        <note />
+      </trans-unit>
+      <trans-unit id="Animation_NoTextChildren">
+        <source>KeyFrameAnimation objects cannot have text objects as children.</source>
+        <target state="translated">Les objets KeyFrameAnimation ne peuvent pas avoir des objets texte comme enfants.</target>
+        <note />
+      </trans-unit>
+      <trans-unit id="ArgumentRequired">
+        <source>One of the following arguments must be non-null: '{0}'.</source>
+        <target state="translated">Un des arguments suivants doit être non null : '{0}'.</target>
+        <note />
+      </trans-unit>
+      <trans-unit id="ArrayAddNotImplemented">
+        <source>Array Add method is not implemented.</source>
+        <target state="translated">La méthode Add de tableau n'est pas implémentée.</target>
+        <note />
+      </trans-unit>
+      <trans-unit id="AssemblyTagMissing">
+        <source>Part between semicolon ';' and equals sign '=' is not '{0}' URI '{1}'.</source>
+        <target state="translated">La partie entre le point-virgule ';' et le signe égal '=' n'est pas '{0}' URI '{1}'.</target>
+        <note />
+      </trans-unit>
+      <trans-unit id="AttachableEventNotImplemented">
+        <source>Attachable events are not implemented.</source>
+        <target state="translated">Les événements pouvant être attachés ne sont pas implémentés.</target>
+        <note />
+      </trans-unit>
+      <trans-unit id="AttachableMemberNotFound">
+        <source>Attachable member '{0}' was not found.</source>
+        <target state="translated">Le membre pouvant être attaché '{0}' est introuvable.</target>
+        <note />
+      </trans-unit>
+      <trans-unit id="AttachedPropOnFwdRefTC">
+        <source>Cannot set property '{0}' on object '{1}' because the object is a forward or incompletely initialized reference. The unresolved name(s) are: '{2}'.</source>
+        <target state="translated">Impossible de définir la propriété '{0}' sur l'objet '{1}', car l'objet est une référence anticipée ou incomplètement initialisée. Le ou les noms non résolus sont : '{2}'.</target>
+        <note />
+      </trans-unit>
+      <trans-unit id="AttachedPropertyOnDictionaryKey">
+        <source>An attachable property named '{1}' is attached on a dictionary key '{0}' that is either a string or can be type-converted to string, which is not supported.</source>
+        <target state="translated">Une propriété pouvant être attachée nommée '{1}' est attachée sur une clé de dictionnaire '{0}' qui est une chaîne ou dont le type peut être converti en chaîne, ce qui n'est pas pris en charge.</target>
+        <note />
+      </trans-unit>
+      <trans-unit id="AttachedPropertyOnTypeConvertedOrStringProperty">
+        <source>An attachable property named '{2}' is attached to a property named '{1}'.  The property named '{1}' is either a string or can be type-converted to string; attaching on such properties are not supported.  For debugging, the property '{1}' contains an object '{0}'.</source>
+        <target state="translated">Une propriété pouvant être attachée nommée '{2}' est attachée à une propriété nommée '{1}'. La propriété nommée '{1}' est une chaîne ou de type convertible en chaîne ; l'attachement sur de telles propriétés n'est pas pris en charge. Pour le débogage, la propriété '{1}' contient un objet '{0}'.</target>
+        <note />
+      </trans-unit>
+      <trans-unit id="AttributeUnhandledKind">
+        <source>An unhandled scanner attribute was encountered.</source>
+        <target state="translated">Un attribut Scanner non géré a été détecté.</target>
+        <note />
+      </trans-unit>
+      <trans-unit id="BadInternalsVisibleTo1">
+        <source>One of the InternalsVisibleToAttribute values in assembly '{0}' is not a valid assembly name. Use the format 'AssemblyShortName' or 'AssemblyShortName, PublicKey=...'.</source>
+        <target state="translated">L'une des valeurs InternalsVisibleToAttribute dans l'assembly '{0}' n'est pas un nom d'assembly valide. Utilisez le format 'AssemblyShortName' ou 'AssemblyShortName, PublicKey=...'.</target>
+        <note />
+      </trans-unit>
+      <trans-unit id="BadInternalsVisibleTo2">
+        <source>InternalsVisibleToAttribute value '{0}' in assembly '{1}' is not a valid assembly name. Use the format 'AssemblyShortName' or 'AssemblyShortName, PublicKey=...'.</source>
+        <target state="translated">La valeur InternalsVisibleToAttribute '{0}' dans l'assembly '{1}' n'est pas un nom d'assembly valide. Utilisez le format 'AssemblyShortName' ou 'AssemblyShortName, PublicKey=...'.</target>
+        <note />
+      </trans-unit>
+      <trans-unit id="BadMethod">
+        <source>Bad method '{0}' on '{1}'.</source>
+        <target state="translated">Méthode incorrecte '{0}' sur '{1}'.</target>
+        <note />
+      </trans-unit>
+      <trans-unit id="BadStateObjectWriter">
+        <source>Bad state in ObjectWriter. Non directive missing instance.</source>
+        <target state="translated">État incorrect dans ObjectWriter. Instance manquante d'une directive XAML.</target>
+        <note />
+      </trans-unit>
+      <trans-unit id="BadXmlnsCompat">
+        <source>An XmlnsCompatibleWithAttribute in assembly '{0}' is missing a required property. Set both the NewNamespace and OldNamespace properties, or remove the XmlnsCompatibleWithAttribute.</source>
+        <target state="translated">Une propriété requise est manquante dans un XmlnsCompatibleWithAttribute dans l'assembly '{0}'. Définissez les propriétés NewNamespace et OldNamespace, ou supprimez XmlnsCompatibleWithAttribute.</target>
+        <note />
+      </trans-unit>
+      <trans-unit id="BadXmlnsDefinition">
+        <source>An XmlnsDefinitionAttribute in assembly '{0}' is missing a required property. Set both the ClrNamespace and XmlNamespace properties, or remove the XmlnsDefinitionAttribute.</source>
+        <target state="translated">Une propriété requise est manquante dans un XmlnsDefinitionAttribute dans l'assembly '{0}'. Définissez les propriétés ClrNamespace et XmlNamespace, ou supprimez XmlnsDefinitionAttribute.</target>
+        <note />
+      </trans-unit>
+      <trans-unit id="BadXmlnsPrefix">
+        <source>An XmlnsPrefixAttribute in assembly '{0}' is missing a required property. Set both the Prefix and XmlNamespace properties, or remove the XmlnsPrefixAttribute.</source>
+        <target state="translated">Une propriété requise est manquante dans un XmlnsPrefixAttribute dans l'assembly '{0}'. Définissez les propriétés Prefix et XmlNamespace, ou supprimez XmlnsPrefixAttribute.</target>
+        <note />
+      </trans-unit>
+      <trans-unit id="BuilderStackNotEmptyOnClose">
+        <source>Builder Stack is not empty when end of XamlNode stream was reached.</source>
+        <target state="translated">La pile du générateur n'est pas vide lorsque la fin du flux XamlNode a été atteinte.</target>
+        <note />
+      </trans-unit>
+      <trans-unit id="CanConvertFromFailed">
+        <source>Failed to check convertibility from type '{0}' using '{1}'. This generally indicates an incorrectly implemented TypeConverter.</source>
+        <target state="translated">Échec de la vérification de la convertibilité à partir du type '{0}' à l'aide de '{1}'. Ceci indique généralement qu'un TypeConverter a été incorrectement implémenté.</target>
+        <note />
+      </trans-unit>
+      <trans-unit id="CanConvertToFailed">
+        <source>Failed to check convertibility to type '{0}' using '{1}'. This generally indicates an incorrectly implemented TypeConverter.</source>
+        <target state="translated">Échec de la vérification de la convertibilité en type '{0}' à l'aide de '{1}'. Ceci indique généralement qu'un TypeConverter a été incorrectement implémenté.</target>
+        <note />
+      </trans-unit>
+      <trans-unit id="CannotAddPositionalParameters">
+        <source>In markup extensions, all constructor argument values should be atoms.  For the object of type '{0}', one or more argument values are not atomic.</source>
+        <target state="translated">Dans les extensions de balisage, toutes les valeurs d'argument de constructeur doivent être des atomes. Pour l'objet de type '{0}', une ou plusieurs valeurs d'argument ne sont pas atomiques.</target>
+        <note />
+      </trans-unit>
+      <trans-unit id="CannotConvertStringToType">
+        <source>Cannot convert string value '{0}' to type '{1}'.</source>
+        <target state="translated">Impossible de convertir la valeur de chaîne '{0}' en type '{1}'.</target>
+        <note />
+      </trans-unit>
+      <trans-unit id="CannotConvertType">
+        <source>Cannot convert type '{0}' to '{1}'.</source>
+        <target state="translated">Impossible de convertir le type '{0}' en '{1}'.</target>
+        <note />
+      </trans-unit>
+      <trans-unit id="CannotCreateBadEventDelegate">
+        <source>Cannot create an instance of '{0}' because XamlType is not valid.</source>
+        <target state="translated">Impossible de créer une instance de '{0}', car XamlType n'est pas valide.</target>
+        <note />
+      </trans-unit>
+      <trans-unit id="CannotCreateBadType">
+        <source>Cannot create an instance of '{0}' because XamlType is not valid.</source>
+        <target state="translated">Impossible de créer une instance de '{0}', car XamlType n'est pas valide.</target>
+        <note />
+      </trans-unit>
+      <trans-unit id="CannotFindAssembly">
+        <source>Cannot find Assembly '{0}' in URI '{1}'.</source>
+        <target state="translated">Impossible de trouver l'assembly '{0}' dans l'URI '{1}'.</target>
+        <note />
+      </trans-unit>
+      <trans-unit id="CannotModifyReadOnlyContainer">
+        <source>Cannot modify a read-only container.</source>
+        <target state="translated">Impossible de modifier un conteneur en lecture seule.</target>
+        <note />
+      </trans-unit>
+      <trans-unit id="CannotReassignSchemaContext">
+        <source>Cannot reassign a previously set SchemaContext.</source>
+        <target state="translated">Impossible de réassigner un SchemaContext précédemment défini.</target>
+        <note />
+      </trans-unit>
+      <trans-unit id="CannotResolveTypeForFactoryMethod">
+        <source>Cannot resolve type '{0}' for method '{1}'.</source>
+        <target state="translated">Impossible de résoudre le type '{0}' pour la méthode '{1}'.</target>
+        <note />
+      </trans-unit>
+      <trans-unit id="CannotRetrievePartsOfWriteOnlyContainer">
+        <source>Cannot get part or part information from a write-only container.</source>
+        <target state="translated">Impossible d'obtenir tout ou partie des informations à partir d'un conteneur en lecture seule.</target>
+        <note />
+      </trans-unit>
+      <trans-unit id="CannotSetBaseUri">
+        <source>BaseUri can only be set once at the root node (XamlXmlReader may provide a default at the root node).</source>
+        <target state="translated">BaseUri ne peut être défini qu'une seule fois dans le nœud racine (XamlXmlReader peut fournir une valeur par défaut au nœud racine).</target>
+        <note />
+      </trans-unit>
+      <trans-unit id="CannotSetSchemaContext">
+        <source>Cannot set SchemaContext on ObjectWriter.</source>
+        <target state="translated">Impossible de définir SchemaContext sur ObjectWriter.</target>
+        <note />
+      </trans-unit>
+      <trans-unit id="CannotSetSchemaContextNull">
+        <source>Cannot set SchemaContext to null.</source>
+        <target state="translated">Impossible d'affecter la valeur null à SchemaContext.</target>
+        <note />
+      </trans-unit>
+      <trans-unit id="CannotWriteClosedWriter">
+        <source>Cannot write on a closed XamlWriter.</source>
+        <target state="translated">Impossible d'écrire sur XamlWriter fermé.</target>
+        <note />
+      </trans-unit>
+      <trans-unit id="CannotWriteXmlSpacePreserveOnMember">
+        <source>The value '{1}' contains significant white space(s) but "xml:space = preserve" cannot be written down on the member '{0}'.</source>
+        <target state="translated">La valeur '{1}' contient un ou des espaces blancs significatifs, mais "xml:space = preserve" ne peut pas être écrit sur le membre '{0}'.</target>
+        <note />
+      </trans-unit>
+      <trans-unit id="CantAssignRootInstance">
+        <source>Cannot assign root instance of type '{0}' to type '{1}'.</source>
+        <target state="translated">Impossible d'assigner l'instance racine du type '{0}' au type '{1}'.</target>
+        <note />
+      </trans-unit>
+      <trans-unit id="CantCreateUnknownType">
+        <source>Cannot create unknown type '{0}'.</source>
+        <target state="translated">Impossible de créer le type inconnu '{0}'.</target>
+        <note />
+      </trans-unit>
+      <trans-unit id="CantGetWriteonlyProperty">
+        <source>Cannot get write-only property '{0}'.</source>
+        <target state="translated">Impossible d'obtenir la propriété en écriture seule '{0}'.</target>
+        <note />
+      </trans-unit>
+      <trans-unit id="CantSetReadonlyProperty">
+        <source>Cannot set read-only property '{0}'.</source>
+        <target state="translated">Impossible de définir la propriété en lecture seule '{0}'.</target>
+        <note />
+      </trans-unit>
+      <trans-unit id="CantSetUnknownProperty">
+        <source>Cannot set unknown member '{0}'.</source>
+        <target state="translated">Impossible de définir le membre inconnu '{0}'.</target>
+        <note />
+      </trans-unit>
+      <trans-unit id="CloseInsideTemplate">
+        <source>Close called while inside a deferred load section.</source>
+        <target state="translated">Fermeture appelée à l'intérieur d'une section de chargement différée.</target>
+        <note />
+      </trans-unit>
+      <trans-unit id="CloseXamlWriterBeforeReading">
+        <source>Must close XamlWriter before reading from XamlNodeList.</source>
+        <target state="translated">XamlWriter doit être fermé avant d'effectuer la lecture à partir de XamlNodeList.</target>
+        <note />
+      </trans-unit>
+      <trans-unit id="CollectionCannotContainNulls">
+        <source>Collection '{0}' cannot contain null values.</source>
+        <target state="translated">La collection '{0}' ne peut pas contenir de valeurs null.</target>
+        <note />
+      </trans-unit>
+      <trans-unit id="CollectionNumberOfElementsMustBeLessOrEqualTo">
+        <source>The number of elements in this collection must be less than or equal to '{0}'.</source>
+        <target state="translated">Le nombre d'éléments de cette collection doit être inférieur ou égal à '{0}'.</target>
+        <note />
+      </trans-unit>
+      <trans-unit id="Collection_BadType">
+        <source>Cannot add instance of type '{1}' to a collection of type '{0}'. Only items of type '{2}' are allowed.</source>
+        <target state="translated">Impossible d'ajouter une instance de type '{1}' à une collection de type '{0}'. Seuls les éléments de type '{2}' sont autorisés.</target>
+        <note />
+      </trans-unit>
+      <trans-unit id="Collection_CopyTo_ArrayCannotBeMultidimensional">
+        <source>Cannot pass multidimensional array to the CopyTo method on a collection.</source>
+        <target state="translated">Impossible de passer un tableau multidimensionnel à la méthode CopyTo d'une collection.</target>
+        <note />
+      </trans-unit>
+      <trans-unit id="Collection_CopyTo_IndexGreaterThanOrEqualToArrayLength">
+        <source>'{0}' parameter value is equal to or greater than the length of the '{1}' parameter value.</source>
+        <target state="translated">La valeur du paramètre '{0}' est supérieure ou égale à la longueur de la valeur du paramètre '{1}'.</target>
+        <note />
+      </trans-unit>
+      <trans-unit id="Collection_CopyTo_NumberOfElementsExceedsArrayLength">
+        <source>The number of elements in this collection is greater than the available space from '{0}' to the end of destination '{1}'.</source>
+        <target state="translated">Le nombre d'éléments de cette collection est supérieur à l'espace disponible compris entre '{0}' et la fin de la destination '{1}'.</target>
+        <note />
+      </trans-unit>
+      <trans-unit id="ConstructImplicitType">
+        <source>Failed attempting to create an Implicit Type with a constructor.</source>
+        <target state="translated">Échec de la tentative de création d'un type implicite avec un constructeur.</target>
+        <note />
+      </trans-unit>
+      <trans-unit id="ConstructorInvocation">
+        <source>The invocation of the constructor on type '{0}' that matches the specified binding constraints threw an exception.</source>
+        <target state="translated">L'invocation du constructeur sur le type '{0}' qui correspond aux contraintes de liaison spécifiées a levé une exception.</target>
+        <note />
+      </trans-unit>
+      <trans-unit id="ConstructorNotFoundForGivenPositionalParameters">
+        <source>Cannot write the given positional parameters because a matching constructor was not found.</source>
+        <target state="translated">Impossible d'écrire les paramètres positionnels donnés, car un constructeur correspondant est introuvable.</target>
+        <note />
+      </trans-unit>
+      <trans-unit id="ConvertFromException">
+        <source>'{0}' ValueSerializer cannot convert from '{1}'.</source>
+        <target state="translated">'{0}' ValueSerializer ne peut pas convertir à partir de '{1}'.</target>
+        <note />
+      </trans-unit>
+      <trans-unit id="ConvertToException">
+        <source>'{0}' ValueSerializer cannot convert '{1}' to '{2}'.</source>
+        <target state="translated">'{0}' ValueSerializer ne peut pas convertir '{1}' en '{2}'.</target>
+        <note />
+      </trans-unit>
+      <trans-unit id="ConverterMustDeriveFromBase">
+        <source>Converter type '{0}' doesn't derive from expected base type '{1}'.</source>
+        <target state="translated">Le type de convertisseur '{0}' ne dérive pas du type de base attendu '{1}'.</target>
+        <note />
+      </trans-unit>
+      <trans-unit id="DefaultAttachablePropertyStoreCannotAddInstance">
+        <source>Failed to add attached properties to item in ConditionalWeakTable.</source>
+        <target state="translated">Échec de l'ajout des propriétés jointes à l'élément dans ConditionalWeakTable.</target>
+        <note />
+      </trans-unit>
+      <trans-unit id="DeferredLoad">
+        <source>Deferred load threw an exception.</source>
+        <target state="translated">Le chargement différé a levé une exception.</target>
+        <note />
+      </trans-unit>
+      <trans-unit id="DeferredPropertyNotCollected">
+        <source>Deferred member was not collected in '{0}'.</source>
+        <target state="translated">Le membre différé n'a pas été collecté dans {0}'.</target>
+        <note />
+      </trans-unit>
+      <trans-unit id="DeferredSave">
+        <source>Save of deferred-load content threw an exception.</source>
+        <target state="translated">L'enregistrement du contenu du chargement différé a levé une exception.</target>
+        <note />
+      </trans-unit>
+      <trans-unit id="DeferringLoaderInstanceNull">
+        <source>Cannot get a XamlDeferringLoader from XamlValueConverter '{0}' because its ConverterInstance property is null.</source>
+        <target state="translated">Impossible d'obtenir un XamlDeferringLoader de XamlValueConverter '{0}', car sa propriété ConverterInstance est null.</target>
+        <note />
+      </trans-unit>
+      <trans-unit id="DependsOnMissing">
+        <source>'{0}'.'{1}' Depends on '{0}'.{1}', which was not set.</source>
+        <target state="translated">'{0}'.'{1}' dépend de '{0}'.{1}', qui n'a pas été défini.</target>
+        <note />
+      </trans-unit>
+      <trans-unit id="DictionaryFirstChanceException">
+        <source>Dictionary of type '{0}' cannot add key '{1}'. A TypeConverter will convert the key to type '{2}'. To avoid seeing this error, override System.Collections.IDictionary.Add and perform the conversion there.</source>
+        <target state="translated">Le dictionnaire de type '{0}' ne peut pas ajouter la clé '{1}'. Un TypeConverter convertira la clé en type '{2}'. Pour éviter cette erreur, remplacez System.Collections.IDictionary.Add et effectuez la conversion à cet endroit.</target>
+        <note />
+      </trans-unit>
+      <trans-unit id="DirectiveGetter">
+        <source>Directive getter is not implemented.</source>
+        <target state="translated">La méthode getter de la directive n'est pas implémentée.</target>
+        <note />
+      </trans-unit>
+      <trans-unit id="DirectiveMustBeString">
+        <source>Directive '{0}' must be a value of type string. Remove this directive or change it to a string value.</source>
+        <target state="translated">La directive '{0}' doit être une valeur de type String. Supprimez cette directive ou modifiez-la en valeur de chaîne.</target>
+        <note />
+      </trans-unit>
+      <trans-unit id="DirectiveNotAtRoot">
+        <source>Directive '{0}' is only allowed on the root object. Remove this directive or move it to the root of the document.</source>
+        <target state="translated">La directive '{0}' est uniquement autorisée sur l'objet racine. Supprimez cette directive ou déplacez-la à la racine du document.</target>
+        <note />
+      </trans-unit>
+      <trans-unit id="DirectiveNotFound">
+        <source>Directive '{0}' was not found in TargetNamespace '{1}'.</source>
+        <target state="translated">La directive '{0}' est introuvable dans TargetNamespace '{1}'.</target>
+        <note />
+      </trans-unit>
+      <trans-unit id="DuplicateMemberSet">
+        <source>'{0}' property has already been set on '{1}'.</source>
+        <target state="translated">La propriété '{0}' a déjà été définie sur '{1}'.</target>
+        <note />
+      </trans-unit>
+      <trans-unit id="DuplicateXmlnsCompat">
+        <source>There is more than one XmlnsCompatibleWithAttribute in assembly '{0}' for OldNamespace '{1}'. Remove the extra attribute(s).</source>
+        <target state="translated">Il y a plusieurs XmlnsCompatibleWithAttribute dans l'assembly '{0}' pour OldNamespace '{1}'. Supprimez le ou les attributs en trop.</target>
+        <note />
+      </trans-unit>
+      <trans-unit id="DuplicateXmlnsCompatAcrossAssemblies">
+        <source>There are conflicting XmlnsCompatibleWithAttributes in assemblies '{0}' and '{1}' for OldNamespace '{2}'. Change the attributes to have the same NewNamespace, or pass a non-conflicting set of Reference Assemblies in the XamlSchemaContext constructor.</source>
+        <target state="translated">Des XmlnsCompatibleWithAttributes sont en conflit dans les assemblys '{0}' et '{1}' pour OldNamespace '{2}'. Modifiez les attributs de sorte qu'ils aient le même NewNamespace, ou passez un jeu d'assemblys de référence qui ne sont pas en conflit dans le constructeur XamlSchemaContext.</target>
+        <note />
+      </trans-unit>
+      <trans-unit id="Enum_Invalid">
+        <source>'{0}' enumeration value is not valid.</source>
+        <target state="translated">Valeur d'énumération '{0}' non valide.</target>
+        <note />
+      </trans-unit>
+      <trans-unit id="Enumerator_VerifyContext">
+        <source>No current object to return.</source>
+        <target state="translated">Aucun objet actif à retourner.</target>
+        <note />
+      </trans-unit>
+      <trans-unit id="EventCannotBeAssigned">
+        <source>'{0}' event cannot be assigned a value that is not assignable to '{1}'.</source>
+        <target state="translated">Impossible d'assigner à l'événement '{0}' une valeur qui ne peut pas être assignée à '{1}'.</target>
+        <note />
+      </trans-unit>
+      <trans-unit id="ExpandPositionalParametersWithReadOnlyProperties">
+        <source>Cannot write positional parameters in the current state.  The writer cannot write the positional parameters in attribute form because the writer has started to write elements, nor can the writer expand the positional parameters since not all properties are writable.  Try moving the positional parameter member earlier in the node stream, to a place where XamlXmlWriter can still write attributes.</source>
+        <target state="translated">Impossible d'écrire des paramètres positionnels dans l'état actuel. L'enregistreur ne peut pas écrire les paramètres positionnels sous forme d'attribut, car il a commencé à écrire des éléments. L'enregistreur ne peut pas non plus développer les paramètres positionnels, car toutes les propriétés ne sont pas accessibles en écriture. Essayez de déplacer le membre de paramètre positionnel plus haut dans le flux de nœud, à un endroit où XamlXmlWriter peut encore écrire des attributs.</target>
+        <note />
+      </trans-unit>
+      <trans-unit id="ExpandPositionalParametersWithoutUnderlyingType">
+        <source>Cannot write positional parameters in the current state.  The writer cannot write the positional parameters in attribute form because the writer has started to write elements, nor can the writer expand the positional parameters since UnderlyingType on type '{0}' is null.  Try moving the positional parameter member earlier in the node stream, to place where XamlXmlWriter can still write attributes.</source>
+        <target state="translated">Impossible d'écrire des paramètres positionnels dans l'état actuel. L'enregistreur ne peut pas écrire les paramètres positionnels sous forme d'attribut, car il a commencé à écrire des éléments. L'enregistreur ne peut pas non plus développer les paramètres positionnels, car UnderlyingType sur le type '{0}' est null. Essayez de déplacer le membre de paramètre positionnel plus haut dans le flux de nœud, à un endroit où XamlXmlWriter peut encore écrire des attributs.</target>
+        <note />
+      </trans-unit>
+      <trans-unit id="ExpandPositionalParametersinTypeWithNoDefaultConstructor">
+        <source>Cannot write positional parameters in the current state.  The writer cannot write the positional parameters in attribute form because the writer has started to write elements, nor can the writer expand the positional parameters due to the lack of a default constructor on the markup extension that contains the positional parameters.  Try moving the positional parameter member earlier in the node stream, to a place where XamlXmlWriter can still write attributes.</source>
+        <target state="translated">Impossible d'écrire des paramètres positionnels dans l'état actuel. L'enregistreur ne peut pas écrire les paramètres positionnels sous forme d'attribut, car il a commencé à écrire des éléments. L'enregistreur ne peut pas non plus développer les paramètres positionnels en raison de l'absence d'un constructeur par défaut sur l'extension de balisage qui contient les paramètres positionnels. Essayez de déplacer le membre de paramètre positionnel plus haut dans le flux de nœud, à un endroit où XamlXmlWriter peut encore écrire des attributs.</target>
+        <note />
+      </trans-unit>
+      <trans-unit id="ExpectedLoadPermission">
+        <source>Expected permission of type XamlLoadPermission.</source>
+        <target state="translated">Autorisation attendue de type XamlLoadPermission.</target>
+        <note />
+      </trans-unit>
+      <trans-unit id="ExpectedObjectMarkupInfo">
+        <source>Expected value of type ObjectMarkupInfo.</source>
+        <target state="translated">Valeur attendue de type ObjectMarkupInfo.</target>
+        <note />
+      </trans-unit>
+      <trans-unit id="ExpectedQualifiedAssemblyName">
+        <source>Assembly name '{0}' is not fully qualified. The Name, Version, Culture, and PublicKeyToken must all be provided.</source>
+        <target state="translated">Le nom d'assembly '{0}' n'est pas un nom qualifié complet. Name, Version, Culture et PublicKeyToken doivent être fournis.</target>
+        <note />
+      </trans-unit>
+      <trans-unit id="ExpectedQualifiedTypeName">
+        <source>Type name '{0}' is not assembly-qualified. You can obtain this value from System.Type.AssemblyQualifiedName.</source>
+        <target state="translated">Le nom de type '{0}' n'est pas un nom d'assembly qualifié. Vous pouvez obtenir cette valeur à partir de System.Type.AssemblyQualifiedName.</target>
+        <note />
+      </trans-unit>
+      <trans-unit id="FactoryReturnedNull">
+        <source>The factory method '{0}' that matches the specified binding constraints returned null.</source>
+        <target state="translated">La méthode de fabrique '{0}' qui correspond aux contraintes de liaison spécifiées a retourné une valeur null.</target>
+        <note />
+      </trans-unit>
+      <trans-unit id="FileFormatException">
+        <source>Input file or data stream does not conform to the expected file format specification.</source>
+        <target state="translated">Le fichier d'entrée ou le flux de données ne sont pas conformes aux spécifications de format de fichier attendues.</target>
+        <note />
+      </trans-unit>
+      <trans-unit id="FileFormatExceptionWithFileName">
+        <source>'{0}' file does not conform to the expected file format specification.</source>
+        <target state="translated">Le fichier '{0}' n'est pas conforme aux spécifications de format attendues.</target>
+        <note />
+      </trans-unit>
+      <trans-unit id="FileNotFoundExceptionMessage">
+        <source>Could not load file or assembly '{0}' or one of its dependencies. The system cannot find the specified file.</source>
+        <target state="translated">Impossible de charger le fichier ou l'assembly '{0}' ou une de ses dépendances. Le système ne peut pas trouver le fichier spécifié.</target>
+        <note />
+      </trans-unit>
+      <trans-unit id="ForwardRefDirectives">
+        <source>Attempt to reference named object(s) '{0}' which have not yet been defined. Forward references, or references to objects that contain forward references, are not supported on directives other than Key.</source>
+        <target state="translated">Tentative de référencer un ou plusieurs objets nommés '{0}' qui n'ont pas encore été définis. Les références anticipées, ou les références à des objets qui contiennent des références anticipées, ne sont pas prises en charge sur les directives autres que Key.</target>
+        <note />
+      </trans-unit>
+      <trans-unit id="Freezable_CantBeFrozen">
+        <source>Specified value of type '{0}' must have IsFrozen set to false to modify.</source>
+        <target state="translated">La valeur spécifiée de type '{0}' doit avoir IsFrozen défini à la valeur false pour apporter des modifications.</target>
+        <note />
+      </trans-unit>
+      <trans-unit id="FrugalList_CannotPromoteBeyondArray">
+        <source>Cannot promote from Array.</source>
+        <target state="translated">Impossible de promouvoir à partir de Array.</target>
+        <note />
+      </trans-unit>
+      <trans-unit id="FrugalList_TargetMapCannotHoldAllData">
+        <source>Cannot promote from '{0}' to '{1}' because the target map is too small.</source>
+        <target state="translated">Promotion de '{0}' en '{1}' impossible parce que le mappage cible est trop petit.</target>
+        <note />
+      </trans-unit>
+      <trans-unit id="GetConverterInstance">
+        <source>Getting instance of '{0}' threw an exception.</source>
+        <target state="translated">L'obtention de l'instance de '{0}' a levé une exception.</target>
+        <note />
+      </trans-unit>
+      <trans-unit id="GetItemsException">
+        <source>Retrieving items in collection or dictionary of type '{0}' threw an exception.</source>
+        <target state="translated">La récupération d'éléments dans la collection ou le dictionnaire de type '{0}' a levé une exception.</target>
+        <note />
+      </trans-unit>
+      <trans-unit id="GetItemsReturnedNull">
+        <source>XamlTypeInvoker.GetItems returned null for type '{0}'. This generally indicates an incorrectly implemented collection type.</source>
+        <target state="translated">XamlTypeInvoker.GetItems a retourné une valeur null pour le type '{0}'. Ceci indique généralement qu'un type de collection a été incorrectement implémenté.</target>
+        <note />
+      </trans-unit>
+      <trans-unit id="GetObjectNull">
+        <source>Collection property '{0}'.'{1}' is null.</source>
+        <target state="translated">La propriété de collection '{0}'.'{1}' est null.</target>
+        <note />
+      </trans-unit>
+      <trans-unit id="GetTargetTypeOnNonAttachableMember">
+        <source>Cannot get TargetType on a non-attachable Member.</source>
+        <target state="translated">Impossible d'obtenir TargetType sur un membre ne pouvant pas être attaché.</target>
+        <note />
+      </trans-unit>
+      <trans-unit id="GetValue">
+        <source>Get property '{0}' threw an exception.</source>
+        <target state="translated">La propriété Get '{0}' a levé une exception.</target>
+        <note />
+      </trans-unit>
+      <trans-unit id="GetterOrSetterRequired">
+        <source>Either getter or setter must be non-null.</source>
+        <target state="translated">La méthode getter ou setter doit être non null.</target>
+        <note />
+      </trans-unit>
+      <trans-unit id="IncorrectGetterParamNum">
+        <source>Attached property getter methods must have one parameter and a non-void return type.</source>
+        <target state="translated">Les méthodes getter de propriété jointe doivent avoir un paramètre et un type de retour non void.</target>
+        <note />
+      </trans-unit>
+      <trans-unit id="IncorrectSetterParamNum">
+        <source>Attached property setter and attached event adder methods must have two parameters.</source>
+        <target state="translated">Les méthodes setter de propriété jointe et adder d'événement attaché doivent avoir deux paramètres.</target>
+        <note />
+      </trans-unit>
+      <trans-unit id="InitializationGuard">
+        <source>Initialization of '{0}' threw an exception.</source>
+        <target state="translated">L'initialisation de '{0}' a levé une exception.</target>
+        <note />
+      </trans-unit>
+      <trans-unit id="InitializationSyntaxWithoutTypeConverter">
+        <source>Type '{0}' cannot be initialized from text (XamlLanguage.Initialization).  Add a TypeConverter to this type or change the XAML to use a constructor or factory method.</source>
+        <target state="translated">Impossible d'initialiser le type '{0}' à partir de texte (XamlLanguage.Initialization). Ajoutez un TypeConverter à ce type ou modifiez le XAML pour utiliser une méthode de constructeur ou de fabrique.</target>
+        <note />
+      </trans-unit>
+      <trans-unit id="InvalidCharInTypeName">
+        <source>Character '{0}' was unexpected in string '{1}'.  Invalid XAML type name.</source>
+        <target state="translated">Caractère '{0}' inattendu dans la chaîne '{1}'. Nom de type XAML non valide.</target>
+        <note />
+      </trans-unit>
+      <trans-unit id="InvalidClosingBracketCharacers">
+        <source>Encountered a closing BracketCharacter '{0}' without a corresponding opening BracketCharacter.</source>
+        <target state="translated">Détection d'un BracketCharacter fermant '{0}' sans correspondance avec un BracketCharacter ouvrant.</target>
+        <note />
+      </trans-unit>
+      <trans-unit id="InvalidEvent">
+        <source>Event argument is invalid.</source>
+        <target state="translated">L'argument d'événement n'est pas valide.</target>
+        <note />
+      </trans-unit>
+      <trans-unit id="InvalidExpression">
+        <source>Invalid expression: '{0}'</source>
+        <target state="translated">Expression non valide : '{0}'</target>
+        <note />
+      </trans-unit>
+      <trans-unit id="InvalidPermissionStateValue">
+        <source>PermissionState value '{0}' is not valid for this Permission.</source>
+        <target state="translated">Valeur de PermissionState '{0}' non valide pour cette autorisation.</target>
+        <note />
+      </trans-unit>
+      <trans-unit id="InvalidPermissionType">
+        <source>Permission type is not valid. Expected '{0}'.</source>
+        <target state="translated">Type d'autorisation non valide. Type attendu '{0}'.</target>
+        <note />
+      </trans-unit>
+      <trans-unit id="InvalidTypeArgument">
+        <source>Type argument '{0}' is not a valid type.</source>
+        <target state="translated">L'argument de type '{0}' n'est pas un type valide.</target>
+        <note />
+      </trans-unit>
+      <trans-unit id="InvalidTypeListString">
+        <source>The string '{0}' is not a valid XAML type name list. Type name lists are comma-delimited lists of types; such as 'x:String, x:Int32'.</source>
+        <target state="translated">La chaîne '{0}' n'est pas une liste de noms de type XAML valide. Les listes de noms de types sont délimitées par des virgules, par exemple 'x:String, x:Int32'.</target>
+        <note />
+      </trans-unit>
+      <trans-unit id="InvalidTypeString">
+        <source>The string '{0}' is not a valid XAML type name. Type names contain an optional prefix, a name, and optional type arguments; such as 'String', 'x:Int32', 'g:Dictionary(x:String,x:Int32)'.</source>
+        <target state="translated">La chaîne '{0}' n'est pas un nom de type XAML valide. Les noms de type contiennent un préfixe facultatif, un nom, et des arguments de type facultatif, par exemple 'String', 'x:Int32', 'g:Dictionary(x:String,x:Int32)'.</target>
+        <note />
+      </trans-unit>
+      <trans-unit id="InvalidXamlMemberName">
+        <source>'{0}' is not a valid XAML member name.</source>
+        <target state="translated">'{0}' n'est pas un nom de membre XAML valide.</target>
+        <note />
+      </trans-unit>
+      <trans-unit id="LateConstructionDirective">
+        <source>Construction directive '{0}' must be an attribute or the first property element.</source>
+        <target state="translated">La directive de construction '{0}' doit être un attribut ou le premier élément de propriété.</target>
+        <note />
+      </trans-unit>
+      <trans-unit id="LineNumberAndPosition">
+        <source>'{0}' Line number '{1}' and line position '{2}'.</source>
+        <target state="translated">'{0}' numéro de ligne '{1}' et position de ligne '{2}'.</target>
+        <note />
+      </trans-unit>
+      <trans-unit id="LineNumberOnly">
+        <source>'{0}' Line number '{1}'.</source>
+        <target state="translated">'{0}' numéro de ligne '{1}'.</target>
+        <note />
+      </trans-unit>
+      <trans-unit id="ListNotIList">
+        <source>List collection is not an IList.</source>
+        <target state="translated">La collection de listes n'est pas un IList.</target>
+        <note />
+      </trans-unit>
+      <trans-unit id="MalformedBracketCharacters">
+        <source>BracketCharacter '{0}' does not have a corresponding opening/closing BracketCharacter.</source>
+        <target state="translated">Le BracketCharacter '{0}' n'a aucun BracketCharacter ouvrant/fermant correspondant.</target>
+        <note />
+      </trans-unit>
+      <trans-unit id="MalformedPropertyName">
+        <source>Cannot parse the malformed property name '{0}'.</source>
+        <target state="translated">Impossible d'analyser le nom de propriété incorrect '{0}'.</target>
+        <note />
+      </trans-unit>
+      <trans-unit id="MarkupExtensionArrayBadType">
+        <source>Items in the array must be type '{0}'. One or more items cannot be cast to this type.</source>
+        <target state="translated">Les éléments du tableau doivent être de type '{0}'. Un ou plusieurs éléments ne peuvent pas faire l'objet d'un cast en ce type.</target>
+        <note />
+      </trans-unit>
+      <trans-unit id="MarkupExtensionArrayType">
+        <source>Must set Type before calling ProvideValue on ArrayExtension.</source>
+        <target state="translated">Le type doit être défini avant l'appel de ProvideValue sur ArrayExtension.</target>
+        <note />
+      </trans-unit>
+      <trans-unit id="MarkupExtensionBadStatic">
+        <source>'{0}' StaticExtension value cannot be resolved to an enumeration, static field, or static property.</source>
+        <target state="translated">La valeur StaticExtension '{0}' ne peut pas être résolue en énumération, champ statique ou propriété statique.</target>
+        <note />
+      </trans-unit>
+      <trans-unit id="MarkupExtensionNoContext">
+        <source>Markup extension '{0}' requires '{1}' be implemented in the IServiceProvider for ProvideValue.</source>
+        <target state="translated">L'extension de balisage '{0}' nécessite que '{1}' soit implémenté dans l'IServiceProvider de ProvideValue.</target>
+        <note />
+      </trans-unit>
+      <trans-unit id="MarkupExtensionStaticMember">
+        <source>StaticExtension must have Member property set before ProvideValue can be called.</source>
+        <target state="translated">La propriété Member doit être définie pour StaticExtension avant que ProvideValue puisse être appelé.</target>
+        <note />
+      </trans-unit>
+      <trans-unit id="MarkupExtensionTypeName">
+        <source>TypeExtension must have TypeName property set before ProvideValue can be called.</source>
+        <target state="translated">La propriété TypeName de TypeExtension doit être définie avant que ProvideValue puisse être appelé.</target>
+        <note />
+      </trans-unit>
+      <trans-unit id="MarkupExtensionTypeNameBad">
+        <source>'{0}' string is not valid for type.</source>
+        <target state="translated">Chaîne '{0}' non valide pour le type.</target>
+        <note />
+      </trans-unit>
+      <trans-unit id="MarkupExtensionWithDuplicateArity">
+        <source>Cannot determine the positional parameters for type '{0}' because it has more than one constructor overload with '{1}' parameters. To make this markup extension usable in XAML, remove the duplicate constructor overload(s) or set XamlSchemaContextSettings.SupportMarkupExtensionsWithDuplicateArity to true.</source>
+        <target state="translated">Impossible de déterminer les paramètres positionnels pour le type '{0}', car il possède plusieurs surcharges de constructeur avec des paramètres '{1}'. Pour pouvoir utiliser cette extension de balisage en XAML, supprimez la ou les surcharges de constructeur en double ou affectez à XamlSchemaContextSettings.SupportMarkupExtensionsWithDuplicateArity la valeur True.</target>
+        <note />
+      </trans-unit>
+      <trans-unit id="MemberHasInvalidXamlName">
+        <source>The name of the member '{0}' contains characters that are invalid in XAML.</source>
+        <target state="translated">Le nom du membre '{0}' contient des caractères qui ne sont pas valides en XAML.</target>
+        <note />
+      </trans-unit>
+      <trans-unit id="MemberIsInternal">
+        <source>Member '{0}' on type '{1}' is internal.</source>
+        <target state="translated">Le membre '{0}' sur le type '{1}' est interne.</target>
+        <note />
+      </trans-unit>
+      <trans-unit id="MethodInvocation">
+        <source>The invocation of a method '{0}' that matches the specified binding constraints threw an exception.</source>
+        <target state="translated">L'invocation d'une méthode '{0}' qui correspond aux contraintes de liaison spécifiées a levé une exception.</target>
+        <note />
+      </trans-unit>
+      <trans-unit id="MissingAssemblyName">
+        <source>No local assembly provided to complete URI='{0}'.</source>
+        <target state="translated">Aucun assembly local fourni pour compléter URI='{0}'.</target>
+        <note />
+      </trans-unit>
+      <trans-unit id="MissingCase">
+        <source>Missing case '{0}' in DeferringWriter'{1}' method.</source>
+        <target state="translated">Cas manquant '{0}' dans la méthode DeferringWriter'{1}'.</target>
+        <note />
+      </trans-unit>
+      <trans-unit id="MissingCaseXamlNodes">
+        <source>Missing case in Default processing of XamlNodes.</source>
+        <target state="translated">Cas manquant dans le traitement par défaut de XamlNodes.</target>
+        <note />
+      </trans-unit>
+      <trans-unit id="MissingComma1">
+        <source>Unexpected equals sign '=' following '{0}'. Check for a missing comma separator.</source>
+        <target state="translated">Signe égal '=' inattendu après '{0}'. Vérifiez si un séparateur de virgule est manquant.</target>
+        <note />
+      </trans-unit>
+      <trans-unit id="MissingComma2">
+        <source>Unexpected equals sign '=' following '{0}'='{1}'. Check for a missing comma separator.</source>
+        <target state="translated">Signe égal '=' inattendu après '{0}'='{1}'. Vérifiez si un séparateur de virgule est manquant.</target>
+        <note />
+      </trans-unit>
+      <trans-unit id="MissingImplicitProperty">
+        <source>Missing implicit property case.</source>
+        <target state="translated">Cas de propriété implicite manquant.</target>
+        <note />
+      </trans-unit>
+      <trans-unit id="MissingImplicitPropertyTypeCase">
+        <source>Missing case for ImplicitPropertyType.</source>
+        <target state="translated">Cas manquant pour ImplicitPropertyType.</target>
+        <note />
+      </trans-unit>
+      <trans-unit id="MissingKey">
+        <source>Missing key value on '{0}' object.</source>
+        <target state="translated">Valeur de clé manquante sur l'objet '{0}'.</target>
+        <note />
+      </trans-unit>
+      <trans-unit id="MissingLookPropertyBit">
+        <source>Missing case handler in LookupPropertyBit.</source>
+        <target state="translated">Gestionnaire de cas manquant dans LookupPropertyBit.</target>
+        <note />
+      </trans-unit>
+      <trans-unit id="MissingNameProvider">
+        <source>Service provider is missing the IXamlNameProvider service.</source>
+        <target state="translated">Le service IXamlNameProvider est manquant dans le fournisseur de services.</target>
+        <note />
+      </trans-unit>
+      <trans-unit id="MissingNameResolver">
+        <source>Service provider is missing the INameResolver service.</source>
+        <target state="translated">Le fournisseur INameResolver est manquant dans le fournisseur de services.</target>
+        <note />
+      </trans-unit>
+      <trans-unit id="MissingPropertyCaseClrType">
+        <source>Missing case in ClrType 'Member' lookup.</source>
+        <target state="translated">,Cas manquant dans la recherche de ClrType 'Member'.</target>
+        <note />
+      </trans-unit>
+      <trans-unit id="MissingTagInNamespace">
+        <source>Missing '{0}' in URI '{1}'.</source>
+        <target state="translated">'{0}' manquant dans l'URI '{1}'.</target>
+        <note />
+      </trans-unit>
+      <trans-unit id="MissingTypeConverter">
+        <source>Creating from text without a TypeConverter is not allowed.</source>
+        <target state="translated">La création de texte sans TypeConverter n'est pas autorisée.</target>
+        <note />
+      </trans-unit>
+      <trans-unit id="MustBeOfType">
+        <source>'{0}' must be of type '{1}'.</source>
+        <target state="translated">'{0}' doit être de type '{1}'.</target>
+        <note />
+      </trans-unit>
+      <trans-unit id="MustHaveName">
+        <source>Reference must have a Name to resolve.</source>
+        <target state="translated">La référence doit avoir un nom à résoudre.</target>
+        <note />
+      </trans-unit>
+      <trans-unit id="MustNotCallSetter">
+        <source>This setter is not intended to be used directly from your code. Do not call this setter.</source>
+        <target state="translated">Cette méthode setter n'est pas destinée à être utilisée directement à partir de votre code. N'appelez pas cette méthode setter.</target>
+        <note />
+      </trans-unit>
+      <trans-unit id="NameNotFound">
+        <source>Name resolution failure. '{0}' was not found.</source>
+        <target state="translated">Échec de la résolution de noms. '{0}' est introuvable.</target>
+        <note />
+      </trans-unit>
+      <trans-unit id="NameScopeDuplicateNamesNotAllowed">
+        <source>Cannot register duplicate name '{0}' in this scope.</source>
+        <target state="translated">Impossible d'inscrire le nom dupliqué '{0}' dans cette portée.</target>
+        <note />
+      </trans-unit>
+      <trans-unit id="NameScopeException">
+        <source>Could not register named object. {0}</source>
+        <target state="translated">Impossible d'inscrire l'objet nommé. {0}</target>
+        <note />
+      </trans-unit>
+      <trans-unit id="NameScopeInvalidIdentifierName">
+        <source>'{0}' name is not valid for identifier.</source>
+        <target state="translated">Nom '{0}' non valide pour l'identificateur.</target>
+        <note />
+      </trans-unit>
+      <trans-unit id="NameScopeNameNotEmptyString">
+        <source>Name cannot be an empty string.</source>
+        <target state="translated">Le nom ne peut pas être une chaîne vide.</target>
+        <note />
+      </trans-unit>
+      <trans-unit id="NameScopeNameNotFound">
+        <source>Name '{0}' was not found.</source>
+        <target state="translated">Le nom '{0}' est introuvable.</target>
+        <note />
+      </trans-unit>
+      <trans-unit id="NameScopeOnRootInstance">
+        <source>Cannot attach NameScope to null root instance.</source>
+        <target state="translated">Impossible d'attacher NameScope à une instance racine null.</target>
+        <note />
+      </trans-unit>
+      <trans-unit id="NamespaceDeclarationCannotBeXml">
+        <source>The prefix 'xml' is reserved.</source>
+        <target state="translated">Le préfixe 'xml' est réservé.</target>
+        <note />
+      </trans-unit>
+      <trans-unit id="NamespaceDeclarationNamespaceCannotBeNull">
+        <source>NamespaceDeclaration.Namespace cannot be null.  Provide a value for this property.</source>
+        <target state="translated">NamespaceDeclaration.Namespace ne peut pas être null. Fournissez une valeur pour cette propriété.</target>
+        <note />
+      </trans-unit>
+      <trans-unit id="NamespaceDeclarationPrefixCannotBeNull">
+        <source>NamespaceDeclaration.Prefix cannot be null.  Provide a value for this property.</source>
+        <target state="translated">NamespaceDeclaration.Prefix ne peut pas être null. Fournissez une valeur pour cette propriété.</target>
+        <note />
+      </trans-unit>
+      <trans-unit id="NamespaceNotFound">
+        <source>Namespace '{0}' was not found in scope.</source>
+        <target state="translated">L'espace de noms '{0}' est introuvable dans la portée.</target>
+        <note />
+      </trans-unit>
+      <trans-unit id="NoAddMethodFound">
+        <source>No Add methods found on type '{0}' for a value of type '{1}'.</source>
+        <target state="translated">Aucune méthode Add n'a été trouvée sur le type '{0}' pour une valeur de type '{1}'.</target>
+        <note />
+      </trans-unit>
+      <trans-unit id="NoAttributeUsage">
+        <source>'{0}' is not allowed in attribute usage.</source>
+        <target state="translated">'{0}' n'est pas autorisé dans l'utilisation d'attribut.</target>
+        <note />
+      </trans-unit>
+      <trans-unit id="NoConstructor">
+        <source>No matching constructor found on type '{0}'. You can use the Arguments or FactoryMethod directives to construct this type.</source>
+        <target state="translated">Aucun constructeur correspondant n'a été trouvé sur le type '{0}'. Vous pouvez utiliser les directives Arguments ou FactoryMethod pour construire ce type.</target>
+        <note />
+      </trans-unit>
+      <trans-unit id="NoConstructorWithNArugments">
+        <source>A Constructor for '{0}' with '{1}' arguments was not found.</source>
+        <target state="translated">Un constructeur pour '{0}' avec '{1}' des arguments est introuvable.</target>
+        <note />
+      </trans-unit>
+      <trans-unit id="NoDefaultConstructor">
+        <source>No default constructor found for type '{0}'. You can use the Arguments or FactoryMethod directives to construct this type.</source>
+        <target state="translated">Aucun constructeur par défaut n'a été trouvé pour le type '{0}'. Vous pouvez utiliser les directives Arguments ou FactoryMethod pour construire ce type.</target>
+        <note />
+      </trans-unit>
+      <trans-unit id="NoElementUsage">
+        <source>'{0}' is not allowed in element usage.</source>
+        <target state="translated">'{0}' n'est pas autorisé dans l'utilisation d'élément.</target>
+        <note />
+      </trans-unit>
+      <trans-unit id="NoPropertyInCurrentFrame_EM">
+        <source>XAML Node Stream: Missing StartMember on Type '{0}' before EndMember.</source>
+        <target state="translated">Flux de nœud XAML : StartMember manquant sur Type '{0}' avant EndMember.</target>
+        <note />
+      </trans-unit>
+      <trans-unit id="NoPropertyInCurrentFrame_EM_noType">
+        <source>XAML Node Stream: EndMember must follow StartObject and StartMember.</source>
+        <target state="translated">Flux de nœud XAML : EndMember doit suivre StartObject et StartMember.</target>
+        <note />
+      </trans-unit>
+      <trans-unit id="NoPropertyInCurrentFrame_GO">
+        <source>XAML Node Stream: GetObject requires a StartMember after StartObject '{0}'.</source>
+        <target state="translated">Flux de nœud XAML : GetObject requiert un StartMember après StartObject '{0}'.</target>
+        <note />
+      </trans-unit>
+      <trans-unit id="NoPropertyInCurrentFrame_GO_noType">
+        <source>XAML Node Stream: GetObject must follow a StartObject and StartMember.</source>
+        <target state="translated">Flux de nœud XAML : GetObject doit suivre un StartObject et StartMember.</target>
+        <note />
+      </trans-unit>
+      <trans-unit id="NoPropertyInCurrentFrame_NS">
+        <source>XAML Node Stream: '{0}'='{1}' Namespace Declaration requires a StartMember after StartObject '{2}'.</source>
+        <target state="translated">Flux de nœud XAML : '{0}'='{1}' déclaration d'espace de noms requiert un StartMember après StartObject '{2}'.</target>
+        <note />
+      </trans-unit>
+      <trans-unit id="NoPropertyInCurrentFrame_SO">
+        <source>XAML Node Stream: StartObject '{0}' requires a StartMember after StartObject '{1}'.</source>
+        <target state="translated">Flux de nœud XAML : StartObject '{0}' requiert un StartMember après StartObject '{1}'.</target>
+        <note />
+      </trans-unit>
+      <trans-unit id="NoPropertyInCurrentFrame_V">
+        <source>XAML Node Stream: Value of '{0}' requires a StartMember after StartObject '{1}'.</source>
+        <target state="translated">Flux de nœud XAML : la valeur de '{0}' requiert un StartMember après StartObject '{1}'.</target>
+        <note />
+      </trans-unit>
+      <trans-unit id="NoPropertyInCurrentFrame_V_noType">
+        <source>XAML Node Stream: Value of '{0}' must follow a StartObject and StartMember.</source>
+        <target state="translated">Flux de nœud XAML : la valeur de '{0}' doit suivre un StartObject et StartMember.</target>
+        <note />
+      </trans-unit>
+      <trans-unit id="NoSuchConstructor">
+        <source>No constructor with '{0}' arguments for '{1}'.</source>
+        <target state="translated">Aucun constructeur avec '{0}' arguments pour '{1}'.</target>
+        <note />
+      </trans-unit>
+      <trans-unit id="NoTypeInCurrentFrame_EO">
+        <source>XAML Node Stream: Missing CurrentObject before EndObject.</source>
+        <target state="translated">Flux de nœud XAML : CurrentObject manquant avant EndObject.</target>
+        <note />
+      </trans-unit>
+      <trans-unit id="NoTypeInCurrentFrame_SM">
+        <source>XAML Node Stream: Missing StartObject before StartMember '{0}'.</source>
+        <target state="translated">Flux de nœud XAML : StartObject manquant avant StartMember '{0}'.</target>
+        <note />
+      </trans-unit>
+      <trans-unit id="NonMEWithPositionalParameters">
+        <source>Type with positional parameters is not a markup extension.</source>
+        <target state="translated">Le type avec des paramètres positionnels n'est pas une extension de balisage.</target>
+        <note />
+      </trans-unit>
+      <trans-unit id="NotAmbientProperty">
+        <source>'{0}'.'{1}' is not an ambient property.</source>
+        <target state="translated">'{0}'.'{1}' n'est pas une propriété ambiante.</target>
+        <note />
+      </trans-unit>
+      <trans-unit id="NotAmbientType">
+        <source>'{0}' is not an ambient type.</source>
+        <target state="translated">'{0}' n'est pas un type ambiant.</target>
+        <note />
+      </trans-unit>
+      <trans-unit id="NotAssignableFrom">
+        <source>The type '{0}' is not assignable from the type '{1}'.</source>
+        <target state="translated">Le type '{0}' ne peut pas être assigné à partir du type '{1}'.</target>
+        <note />
+      </trans-unit>
+      <trans-unit id="NotDeclaringTypeAttributeProperty">
+        <source>['{0}'('{1}')]5D; on '{2}' is not a property declared on this type.</source>
+        <target state="translated">['{0}'('{1}')]5D; sur '{2}' n'est pas une propriété déclarée sur ce type.</target>
+        <note />
+      </trans-unit>
+      <trans-unit id="NotSupportedOnDirective">
+        <source>This operation is not supported on directive members.</source>
+        <target state="translated">Cette opération n'est pas prise en charge sur les membres de directive.</target>
+        <note />
+      </trans-unit>
+      <trans-unit id="NotSupportedOnUnknownMember">
+        <source>This operation is not supported on unknown members.</source>
+        <target state="translated">Cette opération n'est pas prise en charge sur les membres inconnus.</target>
+        <note />
+      </trans-unit>
+      <trans-unit id="NotSupportedOnUnknownType">
+        <source>This operation is not supported on unknown types.</source>
+        <target state="translated">Cette opération n'est pas prise en charge sur les types inconnus.</target>
+        <note />
+      </trans-unit>
+      <trans-unit id="ObjectNotTcOrMe">
+        <source>Argument should be a Type Converter, Markup Extension or Null.</source>
+        <target state="translated">L'argument doit être un convertisseur de type, une extension de balisage ou la valeur null.</target>
+        <note />
+      </trans-unit>
+      <trans-unit id="ObjectReaderAttachedPropertyNotFound">
+        <source>Unable to find an attachable property named '{0}' on type '{1}'.</source>
+        <target state="translated">Impossible de trouver une propriété pouvant être attachée nommée '{0}' sur le type '{1}'.</target>
+        <note />
+      </trans-unit>
+      <trans-unit id="ObjectReaderDictionaryMethod1NotFound">
+        <source>Unable to locate MemberMarkupInfo.DictionaryEntriesFromGeneric method.</source>
+        <target state="translated">Impossible de localiser la méthode MemberMarkupInfo.DictionaryEntriesFromGeneric.</target>
+        <note />
+      </trans-unit>
+      <trans-unit id="ObjectReaderInstanceDescriptorIncompatibleArgumentTypes">
+        <source>InstanceDescriptor provided an argument of type '{0}' where a parameter of type '{1}' was expected.</source>
+        <target state="translated">InstanceDescriptor a fourni un argument de type '{0}' alors qu'un paramètre de type '{1}' était attendu.</target>
+        <note />
+      </trans-unit>
+      <trans-unit id="ObjectReaderInstanceDescriptorIncompatibleArguments">
+        <source>InstanceDescriptor did not provide the correct number of arguments.</source>
+        <target state="translated">InstanceDescriptor n'a pas fourni le nombre correct d'arguments.</target>
+        <note />
+      </trans-unit>
+      <trans-unit id="ObjectReaderInstanceDescriptorInvalidMethod">
+        <source>InstanceDescriptor did not provide a valid constructor or method.</source>
+        <target state="translated">InstanceDescriptor n'a pas fourni un constructeur ou une méthode valide.</target>
+        <note />
+      </trans-unit>
+      <trans-unit id="ObjectReaderMultidimensionalArrayNotSupported">
+        <source>Multidimensional arrays not supported.</source>
+        <target state="translated">Tableaux multidimensionnels non pris en charge.</target>
+        <note />
+      </trans-unit>
+      <trans-unit id="ObjectReaderNoDefaultConstructor">
+        <source>Unable to serialize type '{0}'.  Verify that the type is public and either has a default constructor or an instance descriptor.</source>
+        <target state="translated">Impossible de sérialiser le type '{0}'. Vérifiez que le type est public et qu'il possède un constructeur par défaut ou un descripteur d'instance.</target>
+        <note />
+      </trans-unit>
+      <trans-unit id="ObjectReaderNoMatchingConstructor">
+        <source>Unable to find a suitable constructor for the specified constructor arguments on type '{0}'.</source>
+        <target state="translated">Impossible de trouver un constructeur approprié pour les arguments de constructeur spécifiés sur le type '{0}'.</target>
+        <note />
+      </trans-unit>
+      <trans-unit id="ObjectReaderTypeCannotRoundtrip">
+        <source>Unable to read objects of the type �{0}� because there are no accessible constructors. To allow this type to be used in XAML, add a default constructor, use ConstructorArgumentAttribute, or provide an InstanceDescriptor.</source>
+        <target state="translated">Impossible de lire les objets de type �{0}�, car il aucun constructeur n'est accessible. Pour que ce type puisse être utilisé en XAML, ajoutez un constructeur par défaut, utilisez ConstructorArgumentAttribute ou fournissez un InstanceDescriptor.</target>
+        <note />
+      </trans-unit>
+      <trans-unit id="ObjectReaderTypeIsNested">
+        <source>Unable to read objects of the type '{0}'.  Nested types are not supported.</source>
+        <target state="translated">Impossible de lire les objets du type '{0}'. Les types imbriqués ne sont pas pris en charge.</target>
+        <note />
+      </trans-unit>
+      <trans-unit id="ObjectReaderTypeNotAllowed">
+        <source>'{0}' blocked the use of type '{1}' in XAML. If you want to serialize this type, change '{0}'.GetXamlType to return a non-null value for this type, or pass a different value in the schemaContext parameter of the XamlObjectReader constructor.</source>
+        <target state="translated">'{0}' a bloqué l'utilisation du type '{1}' en XAML. Si vous voulez sérialiser ce type, modifiez '{0}'.GetXamlType de manière à ce qu'il retourne une valeur non null pour ce type, ou passez une valeur différente dans le paramètre schemaContext du constructeur XamlObjectReader.</target>
+        <note />
+      </trans-unit>
+      <trans-unit id="ObjectReaderXamlNamePropertyMustBeString">
+        <source>The name property '{0}' on type '{1}' must be of type System.String.</source>
+        <target state="translated">La propriété de nom '{0}' sur le type '{1}' doit être de type System.String.</target>
+        <note />
+      </trans-unit>
+      <trans-unit id="ObjectReaderXamlNameScopeResultsInClonedObject">
+        <source>The object graph contains multiple references to an instance of type '{0}' and the serializer cannot find a commonly visible location to write the instance. You should examine your use of name scopes.</source>
+        <target state="translated">Le graphique d'objet contient plusieurs références à une instance de type '{0}' et le sérialiseur ne peut pas trouver d'emplacement commun visible pour écrire l'instance. Examinez l'utilisation de vos portées de nom.</target>
+        <note />
+      </trans-unit>
+      <trans-unit id="ObjectReaderXamlNamedElementAlreadyRegistered">
+        <source>An element with the name '{0}' has already been registered in this scope.</source>
+        <target state="translated">Un élément portant le nom '{0}' a déjà été inscrit dans cette portée.</target>
+        <note />
+      </trans-unit>
+      <trans-unit id="ObjectReader_TypeNotVisible">
+        <source>Type '{0}' not visible. If the type is local, please set the LocalAssembly field in XamlReaderSettings.</source>
+        <target state="translated">Type '{0}' non visible. Si le type est local, définissez le champ LocalAssembly dans XamlReaderSettings.</target>
+        <note />
+      </trans-unit>
+      <trans-unit id="ObjectWriterTypeNotAllowed">
+        <source>'{0}' blocked the use of type '{1}' in XAML. If you want to load this type, change '{0}'.GetXamlType to return a non-null value for this type, or pass a different value in the schemaContext parameter of the XamlObjectWriter constructor.</source>
+        <target state="translated">'{0}' a bloqué l'utilisation du type '{1}' en XAML. Si vous voulez charger ce type, modifiez '{0}'.GetXamlType de manière à ce qu'il retourne une valeur non null pour ce type, ou passez une valeur différente dans le paramètre schemaContext du constructeur XamlObjectWriter.</target>
+        <note />
+      </trans-unit>
+      <trans-unit id="OnlySupportedOnCollections">
+        <source>This operation is only supported on collection types.</source>
+        <target state="translated">Cette opération est uniquement prise en charge sur les types de collections.</target>
+        <note />
+      </trans-unit>
+      <trans-unit id="OnlySupportedOnCollectionsAndDictionaries">
+        <source>This operation is only supported on collection and dictionary types.</source>
+        <target state="translated">Cette opération est uniquement prise en charge sur les types de collection et de dictionnaire.</target>
+        <note />
+      </trans-unit>
+      <trans-unit id="OnlySupportedOnDictionaries">
+        <source>This operation is only supported on dictionary types.</source>
+        <target state="translated">Cette opération est uniquement prise en charge sur les types de dictionnaire.</target>
+        <note />
+      </trans-unit>
+      <trans-unit id="OpenPropertyInCurrentFrame_EO">
+        <source>XAML Node Stream: Missing EndMember for '{0}.{1}' before EndObject.</source>
+        <target state="translated">Flux de nœud XAML : EndMember manquant pour '{0}.{1}' avant EndObject.</target>
+        <note />
+      </trans-unit>
+      <trans-unit id="OpenPropertyInCurrentFrame_SM">
+        <source>XAML Node Stream: Missing EndMember for '{0}.{1}' before StartMember '{2}'.</source>
+        <target state="translated">Flux de nœud XAML : EndMember manquant pour '{0}.{1}' avant StartMember '{2}'.</target>
+        <note />
+      </trans-unit>
+      <trans-unit id="ParameterCannotBeNegative">
+        <source>Parameter must be greater than or equal to zero.</source>
+        <target state="translated">Le paramètre doit être supérieur ou égal à zéro.</target>
+        <note />
+      </trans-unit>
+      <trans-unit id="ParentlessPropertyElement">
+        <source>The property element '{0}' is not contained by an object element.</source>
+        <target state="translated">L'élément de propriété '{0}' n'est pas contenu dans un élément objet.</target>
+        <note />
+      </trans-unit>
+      <trans-unit id="ParserAssemblyLoadVersionMismatch">
+        <source>Cannot load assembly '{0}' because a different version of that same assembly is loaded '{1}'.</source>
+        <target state="translated">Impossible de charger l'assembly '{0}', car une autre version du même assembly est chargée '{1}'.</target>
+        <note />
+      </trans-unit>
+      <trans-unit id="ParserAttributeArgsHigh">
+        <source>Too many attributes are specified for '{0}'.</source>
+        <target state="translated">Trop d'attributs spécifiés pour '{0}'.</target>
+        <note />
+      </trans-unit>
+      <trans-unit id="ParserAttributeArgsLow">
+        <source>'{0}' requires more attributes.</source>
+        <target state="translated">'{0}' nécessite plus d'attributs.</target>
+        <note />
+      </trans-unit>
+      <trans-unit id="PositionalParamsWrongLength">
+        <source>GetPositionalParameters returned the wrong length vector.</source>
+        <target state="translated">GetPositionalParameters a retourné le vecteur de longueur incorrect.</target>
+        <note />
+      </trans-unit>
+      <trans-unit id="PrefixNotFound">
+        <source>Prefix '{0}' does not map to a namespace.</source>
+        <target state="translated">Le préfixe '{0}' ne mappe pas à un espace de noms.</target>
+        <note />
+      </trans-unit>
+      <trans-unit id="PrefixNotInFrames">
+        <source>The prefix '{0}' could not be found.</source>
+        <target state="translated">Le préfixe '{0}' est introuvable.</target>
+        <note />
+      </trans-unit>
+      <trans-unit id="PropertyDoesNotTakeText">
+        <source>'{0}' property on '{1}' does not allow you to specify text.</source>
+        <target state="translated">La propriété '{0}' sur '{1}' ne vous permet pas de spécifier du texte.</target>
+        <note />
+      </trans-unit>
+      <trans-unit id="PropertyNotImplemented">
+        <source>'{0}' is not implemented.</source>
+        <target state="translated">'{0}' n'est pas implémenté.</target>
+        <note />
+      </trans-unit>
+      <trans-unit id="ProvideValue">
+        <source>Provide value on '{0}' threw an exception.</source>
+        <target state="translated">La valeur fournie sur '{0}' a levé une exception.</target>
+        <note />
+      </trans-unit>
+      <trans-unit id="ProvideValueCycle">
+        <source>Cannot call MarkupExtension.ProvideValue because of a cyclical dependency. Properties inside a MarkupExtension cannot reference objects that reference the result of the MarkupExtension. The affected MarkupExtensions are:</source>
+        <target state="translated">Impossible d'appeler MarkupExtension.ProvideValue en raison d'une dépendance cyclique. Les propriétés dans un MarkupExtension ne peuvent pas référencer des objets qui référencent le résultat de MarkupExtension. Les MarkupExtensions affectés sont :</target>
+        <note />
+      </trans-unit>
+      <trans-unit id="QualifiedNameHasWrongFormat">
+        <source>'{0}' type name does not have the expected format 'className, assembly'.</source>
+        <target state="translated">Le nom de type '{0}' n'a pas le format attendu 'className, assembly'.</target>
+        <note />
+      </trans-unit>
+      <trans-unit id="QuoteCharactersOutOfPlace">
+        <source>Quote characters ' or " are only allowed at the start of values.</source>
+        <target state="translated">Les guillemets ' ou " sont uniquement autorisés au début des valeurs.</target>
+        <note />
+      </trans-unit>
+      <trans-unit id="ReferenceIsNull">
+        <source>Value cannot be null. Object reference: '{0}'.</source>
+        <target state="translated">La valeur ne peut pas être null. Référence d'objet : '{0}'.</target>
+        <note />
+      </trans-unit>
+      <trans-unit id="SavedContextSchemaContextMismatch">
+        <source>schemaContext parameter cannot be different from savedContext.SchemaContext</source>
+        <target state="translated">Le paramètre schemaContext ne peut pas être différent de savedContext.SchemaContext.</target>
+        <note />
+      </trans-unit>
+      <trans-unit id="SavedContextSchemaContextNull">
+        <source>savedContext.SchemaContext cannot be null</source>
+        <target state="translated">savedContext.SchemaContext ne peut pas être null.</target>
+        <note />
+      </trans-unit>
+      <trans-unit id="SchemaContextNotInitialized">
+        <source>SchemaContext on writer must be initialized before accessing the reader.</source>
+        <target state="translated">SchemaContext sur l'enregistreur doit être initialisé avant d'accéder au lecteur.</target>
+        <note />
+      </trans-unit>
+      <trans-unit id="SchemaContextNull">
+        <source>SchemaContext cannot be null.</source>
+        <target state="translated">SchemaContext ne peut pas être null.</target>
+        <note />
+      </trans-unit>
+      <trans-unit id="SecurityExceptionForSettingSandboxExternalToTrue">
+        <source>Cannot set SandboxExternalContent to true in partial trust.</source>
+        <target state="translated">Impossible d'affecter à SandboxExternalContent la valeur true en situation de confiance partielle.</target>
+        <note />
+      </trans-unit>
+      <trans-unit id="SecurityXmlMissingAttribute">
+        <source>Invalid security XML. Missing expected attribute '{0}'.</source>
+        <target state="translated">XML de sécurité non valide. Attribut attendu manquant '{0}'.</target>
+        <note />
+      </trans-unit>
+      <trans-unit id="SecurityXmlUnexpectedTag">
+        <source>Invalid security XML. Unexpected tag '{0}', expected '{1}'.</source>
+        <target state="translated">XML de sécurité non valide. Balise '{0}' inattendue, '{1}' attendu.</target>
+        <note />
+      </trans-unit>
+      <trans-unit id="SecurityXmlUnexpectedValue">
+        <source>Invalid security XML. Unexpected value '{0}' in attribute '{1}', expected '{2}'.</source>
+        <target state="translated">XML de sécurité non valide. Valeur '{0}' inattendue dans l'attribut '{1}', '{2}' attendu.</target>
+        <note />
+      </trans-unit>
+      <trans-unit id="ServiceTypeAlreadyAdded">
+        <source>This serviceType is already registered to another service.</source>
+        <target state="translated">Ce serviceType est déjà inscrit sur un autre service.</target>
+        <note />
+      </trans-unit>
+      <trans-unit id="SetConnectionId">
+        <source>Set connectionId threw an exception.</source>
+        <target state="translated">La définition de connectionId a levé une exception.</target>
+        <note />
+      </trans-unit>
+      <trans-unit id="SetOnlyProperty">
+        <source>'{0}'.'{1}' is a property without a getter and is not a valid XAML property.</source>
+        <target state="translated">'{0}'.'{1}' est une propriété sans méthode getter et n'est pas une propriété XAML valide.</target>
+        <note />
+      </trans-unit>
+      <trans-unit id="SetTargetTypeOnNonAttachableMember">
+        <source>Cannot set TargetType on a non-attachable Member.</source>
+        <target state="translated">Impossible de définir TargetType sur un membre ne pouvant pas être attaché.</target>
+        <note />
+      </trans-unit>
+      <trans-unit id="SetUriBase">
+        <source>Setting xml:base on '{0}' threw an exception.</source>
+        <target state="translated">La définition de xml:base sur '{0}' a levé une exception.</target>
+        <note />
+      </trans-unit>
+      <trans-unit id="SetValue">
+        <source>Set property '{0}' threw an exception.</source>
+        <target state="translated">La propriété Set '{0}' a levé une exception.</target>
+        <note />
+      </trans-unit>
+      <trans-unit id="SetXmlInstance">
+        <source>Setting xml instance on '{0}' threw an exception.</source>
+        <target state="translated">La définition d'une instance xml sur '{0}' a levé une exception.</target>
+        <note />
+      </trans-unit>
+      <trans-unit id="SettingPropertiesIsNotAllowed">
+        <source>Setting properties is not allowed on a type converted instance. Property = '{0}'</source>
+        <target state="translated">La définition de propriétés n'est pas autorisée sur une instance convertie en type. Propriété = '{0}'</target>
+        <note />
+      </trans-unit>
+      <trans-unit id="ShouldOverrideMethod">
+        <source>Method '{0}' is not supported by default. It can be implemented in derived classes.</source>
+        <target state="translated">La méthode '{0}' n'est pas prise en charge par défaut. Elle peut être implémentée dans des classes dérivées.</target>
+        <note />
+      </trans-unit>
+      <trans-unit id="ShouldSerializeFailed">
+        <source>ShouldSerialize check failed for member '{0}'.</source>
+        <target state="translated">Échec de la vérification ShouldSerialize pour le membre '{0}'.</target>
+        <note />
+      </trans-unit>
+      <trans-unit id="SimpleFixupsMustHaveOneName">
+        <source>Directly Assignable Fixups must only have one name.</source>
+        <target state="translated">Les corrections pouvant directement être assignées doivent avoir un seul nom.</target>
+        <note />
+      </trans-unit>
+      <trans-unit id="StringEmpty">
+        <source>Parameter cannot be a zero-length string.</source>
+        <target state="translated">Le paramètre ne peut pas être une chaîne nulle.</target>
+        <note />
+      </trans-unit>
+      <trans-unit id="StringIsNullOrEmpty">
+        <source>The string is null or empty.</source>
+        <target state="translated">La chaîne est null ou vide.</target>
+        <note />
+      </trans-unit>
+      <trans-unit id="TemplateNotCollected">
+        <source>Deferred load section was not collected in '{0}'.</source>
+        <target state="translated">La section de chargement différé n'a pas été collectée dans '{0}'.</target>
+        <note />
+      </trans-unit>
+      <trans-unit id="ThreadAlreadyStarted">
+        <source>Thread is already started.</source>
+        <target state="translated">Le thread est déjà démarré.</target>
+        <note />
+      </trans-unit>
+      <trans-unit id="ToStringNull">
+        <source>(null)</source>
+        <target state="translated">(null)</target>
+        <note />
+      </trans-unit>
+      <trans-unit id="TokenizerHelperEmptyToken">
+        <source>Empty token encountered at position {0} while parsing '{1}'.</source>
+        <target state="translated">Jeton vide rencontré à la position {0} lors de l'analyse de '{1}'.</target>
+        <note />
+      </trans-unit>
+      <trans-unit id="TokenizerHelperExtraDataEncountered">
+        <source>Extra data encountered at position {0} while parsing '{1}'.</source>
+        <target state="translated">Données supplémentaires rencontrées à la position {0} lors de l'analyse de '{1}'.</target>
+        <note />
+      </trans-unit>
+      <trans-unit id="TokenizerHelperMissingEndQuote">
+        <source>Missing end quote encountered while parsing '{0}'.</source>
+        <target state="translated">Absence de guillemet fermant rencontrée lors de l'analyse de '{0}'.</target>
+        <note />
+      </trans-unit>
+      <trans-unit id="TokenizerHelperPrematureStringTermination">
+        <source>Premature string termination encountered while parsing '{0}'.</source>
+        <target state="translated">Fin de chaîne prématurée rencontrée lors de l'analyse de '{0}'.</target>
+        <note />
+      </trans-unit>
+      <trans-unit id="TooManyAttributes">
+        <source>Error with member '{0}'.'{1}'.  It has more than one '{2}'.</source>
+        <target state="translated">Erreur avec le membre '{0}'.'{1}'. Il contient plusieurs '{2}'.</target>
+        <note />
+      </trans-unit>
+      <trans-unit id="TooManyAttributesOnType">
+        <source>Error with type '{0}'.  It has more than one '{1}'.</source>
+        <target state="translated">Erreur avec le type '{0}'. Il contient plusieurs '{1}'.</target>
+        <note />
+      </trans-unit>
+      <trans-unit id="TooManyTypeConverterAttributes">
+        <source>Only one TypeConverter attribute is allowed on a type.</source>
+        <target state="translated">Seul un attribut TypeConverter est autorisé sur un type.</target>
+        <note />
+      </trans-unit>
+      <trans-unit id="TransitiveForwardRefDirectives">
+        <source>Object '{0}' assigned to directive '{1}' has properties which are references to named object(s) '{2}' which have not yet been defined. Forward references, or references to objects that contain forward references, are not supported inside object construction directives.</source>
+        <target state="translated">L'objet '{0}' assigné à la directive '{1}' a des propriétés qui sont des références aux objets nommés '{2}' qui n'ont pas encore été définis. Les références anticipées, ou les références à des objets qui contiennent des références anticipées, ne sont pas prises en charge dans des directives de construction d'objet.</target>
+        <note />
+      </trans-unit>
+      <trans-unit id="TypeConverterFailed">
+        <source>Failed to create a '{0}' from the text '{1}'.</source>
+        <target state="translated">Échec de la création d'un '{0}' à partir du texte '{1}'.</target>
+        <note />
+      </trans-unit>
+      <trans-unit id="TypeConverterFailed2">
+        <source>Failed to convert '{0}' to type '{1}'.</source>
+        <target state="translated">Échec de la conversion de '{0}' en type '{1}'.</target>
+        <note />
+      </trans-unit>
+      <trans-unit id="TypeHasInvalidXamlName">
+        <source>The name of the type '{0}' contains characters that are invalid in XAML.</source>
+        <target state="translated">Le nom du type '{0}' contient des caractères qui ne sont pas valides en XAML.</target>
+        <note />
+      </trans-unit>
+      <trans-unit id="TypeHasNoContentProperty">
+        <source>Type '{0}' does not have a content property. Specify the name of the property to set, or add a ContentPropertyAttribute or TypeConverterAttribute on the type.</source>
+        <target state="translated">Le type '{0}' n'a pas de propriété de contenu. Spécifiez le nom de la propriété à définir ou ajoutez un ContentPropertyAttribute ou un TypeConverterAttribute sur le type.</target>
+        <note />
+      </trans-unit>
+      <trans-unit id="TypeMetadataCannotChangeAfterUse">
+        <source>Cannot change property metadata after it has been associated with a property.</source>
+        <target state="translated">Impossible de modifier les métadonnées de propriété une fois celles-ci associées à une propriété.</target>
+        <note />
+      </trans-unit>
+      <trans-unit id="TypeNameCannotHavePeriod">
+        <source>Type name '{0}' cannot have a dot '.'.</source>
+        <target state="translated">Le nom de type '{0}' ne peut pas contenir de point '.'.</target>
+        <note />
+      </trans-unit>
+      <trans-unit id="TypeNotFound">
+        <source>Type reference cannot find type named '{0}'.</source>
+        <target state="translated">La référence de type ne peut pas trouver un type nommé '{0}'.</target>
+        <note />
+      </trans-unit>
+      <trans-unit id="TypeNotPublic">
+        <source>Type '{0}' is not public.</source>
+        <target state="translated">Le type '{0}' n'est pas public.</target>
+        <note />
+      </trans-unit>
+      <trans-unit id="UnclosedQuote">
+        <source>Unclosed quoted value.</source>
+        <target state="translated">Valeur entre guillemets non fermée.</target>
+        <note />
+      </trans-unit>
+      <trans-unit id="UnexpectedClose">
+        <source>Unexpected close of XAML Node Stream.</source>
+        <target state="translated">Fermeture inattendue du flux du nœud XAML.</target>
+        <note />
+      </trans-unit>
+      <trans-unit id="UnexpectedConstructorArg">
+        <source>Invalid metadata for attribute '{0}' on '{1}'. Expected '{2}' argument(s) of type '{3}'.</source>
+        <target state="translated">Métadonnées non valides pour l'attribut '{0}' sur '{1}'. Argument(s) '{2}' attendus de type '{3}'.</target>
+        <note />
+      </trans-unit>
+      <trans-unit id="UnexpectedNodeType">
+        <source>Unexpected '{0}' in parse rule '{1}'.</source>
+        <target state="translated">'{0}' inattendu dans la règle d'analyse '{1}'.</target>
+        <note />
+      </trans-unit>
+      <trans-unit id="UnexpectedParameterType">
+        <source>Parameter is unexpected type '{0}'. Expected type is '{1}'.</source>
+        <target state="translated">Paramètre de type inattendu '{0}'. Le type attendu est '{1}'.</target>
+        <note />
+      </trans-unit>
+      <trans-unit id="UnexpectedToken">
+        <source>Unexpected token '{0}' in rule: '{1}', in '{2}'.</source>
+        <target state="translated">Jeton inattendu '{0}' dans la règle : '{1}', dans '{2}'.</target>
+        <note />
+      </trans-unit>
+      <trans-unit id="UnexpectedTokenAfterME">
+        <source>Unexpected token after end of markup extension.</source>
+        <target state="translated">Jeton inattendu après la fin de l'extension de balisage.</target>
+        <note />
+      </trans-unit>
+      <trans-unit id="UnhandledBoolTypeBit">
+        <source>Unhandled BoolTypeBit.</source>
+        <target state="translated">BoolTypeBit non géré.</target>
+        <note />
+      </trans-unit>
+      <trans-unit id="UnknownAttributeProperty">
+        <source>['{0}'('{1}')]5D; on '{2}' is not a known property.</source>
+        <target state="translated">['{0}'('{1}')]5D; sur '{2}' n'est pas une propriété connue.</target>
+        <note />
+      </trans-unit>
+      <trans-unit id="UnknownMember">
+        <source>Unknown member '{0}' on '{1}'.</source>
+        <target state="translated">Membre inconnu '{0}' sur '{1}'.</target>
+        <note />
+      </trans-unit>
+      <trans-unit id="UnknownMemberOnUnknownType">
+        <source>Unknown member '{0}' on unknown type '{1}'.</source>
+        <target state="translated">Membre inconnu '{0}' sur le type inconnu '{1}'.</target>
+        <note />
+      </trans-unit>
+      <trans-unit id="UnknownMemberSimple">
+        <source>Unknown member '{0}'.</source>
+        <target state="translated">Membre inconnu '{0}'.</target>
+        <note />
+      </trans-unit>
+      <trans-unit id="UnknownType">
+        <source>Unknown type '{0}'.</source>
+        <target state="translated">Type inconnu '{0}'.</target>
+        <note />
+      </trans-unit>
+      <trans-unit id="UnresolvedForwardReferences">
+        <source>Unresolved reference '{0}'.</source>
+        <target state="translated">Référence non résolue '{0}'.</target>
+        <note />
+      </trans-unit>
+      <trans-unit id="UnresolvedNamespace">
+        <source>XAML namespace '{0}' is not resolved.</source>
+        <target state="translated">L'espace de noms XAML {0} n'est pas résolu.</target>
+        <note />
+      </trans-unit>
+      <trans-unit id="UriNotFound">
+        <source>Uri '{0}' was not found.</source>
+        <target state="translated">L'Uri {0} est introuvable.</target>
+        <note />
+      </trans-unit>
+      <trans-unit id="UsableDuringInitializationOnME">
+        <source>Error with type '{0}'. MarkupExtensions cannot use the 'UsableDuringInitialization' attribute.</source>
+        <target state="translated">Erreur avec le type '{0}'. MarkupExtensions ne peut pas utiliser l'attribut 'UsableDuringInitialization'.</target>
+        <note />
+      </trans-unit>
+      <trans-unit id="ValueInArrayIsNull">
+        <source>A value in the '{0}' array is null.</source>
+        <target state="translated">Une valeur dans le tableau '{0}' est null.</target>
+        <note />
+      </trans-unit>
+      <trans-unit id="ValueMustBeFollowedByEndMember">
+        <source>XAML Node Stream: Value nodes must be followed by EndMember.</source>
+        <target state="translated">Flux de nœud XAML : les nœuds de valeur doit être suivis par EndMember.</target>
+        <note />
+      </trans-unit>
+      <trans-unit id="Visual_ArgumentOutOfRange">
+        <source>Specified index is out of range or child at index is null. Do not call this method if VisualChildrenCount returns zero, indicating that the Visual has no children.</source>
+        <target state="translated">L'index spécifié est en dehors des limites admises ou l'enfant à l'index a la valeur null. N'appelez pas cette méthode si VisualChildrenCount renvoie la valeur zéro, ce qui signifie que le Visual n'a pas d'enfant.</target>
+        <note />
+      </trans-unit>
+      <trans-unit id="WhiteSpaceInCollection">
+        <source>XamlXmlWriter cannot write value '{0}' which contains significant white space in collection '{1}'.</source>
+        <target state="translated">XamlXmlWriter ne peut pas écrire la valeur '{0}' qui contient un espace blanc significatif dans la collection '{1}'.</target>
+        <note />
+      </trans-unit>
+      <trans-unit id="WhitespaceAfterME">
+        <source>White space is not allowed after end of markup extension.</source>
+        <target state="translated">Un espace blanc n'est pas autorisé après la fin d'une extension de balisage.</target>
+        <note />
+      </trans-unit>
+      <trans-unit id="WriterIsClosed">
+        <source>An attempt was made to write to a XamlWriter that has had its Closed method called.</source>
+        <target state="translated">Tentative d'écriture dans un XamlWriter dont la méthode Closed a déjà été appelée.</target>
+        <note />
+      </trans-unit>
+      <trans-unit id="XCRChoiceAfterFallback">
+        <source>Choice cannot follow a Fallback.</source>
+        <target state="translated">Un élément Choice ne peut pas suivre un élément Fallback.</target>
+        <note />
+      </trans-unit>
+      <trans-unit id="XCRChoiceNotFound">
+        <source>AlternateContent must contain one or more Choice elements.</source>
+        <target state="translated">AlternateContent doit contenir un ou plusieurs éléments Choice.</target>
+        <note />
+      </trans-unit>
+      <trans-unit id="XCRChoiceOnlyInAC">
+        <source>Choice is valid only in AlternateContent.</source>
+        <target state="translated">Choice n'est valide que dans AlternateContent.</target>
+        <note />
+      </trans-unit>
+      <trans-unit id="XCRCompatCycle">
+        <source>There is a cycle of XML compatibility definitions, such that namespace '{0}' overrides itself. This could be due to inconsistent XmlnsCompatibilityAttributes in different assemblies. Please change the definitions to eliminate this cycle, or pass a non-conflicting set of Reference Assemblies in the XamlSchemaContext constructor.</source>
+        <target state="translated">Il existe un cycle de définitions de compatibilité XML, afin que l'espace de noms '{0}' se remplace lui-même. Cela peut être dû à des XmlnsCompatibilityAttributes incohérents dans différents assemblys. Modifiez les définitions pour supprimer ce cycle ou passez un jeu d'assemblys de référence qui ne sont pas en conflit dans le constructeur XamlSchemaContext.</target>
+        <note />
+      </trans-unit>
+      <trans-unit id="XCRDuplicatePreserve">
+        <source>Duplicate Preserve declaration for element '{1}' in namespace '{0}'.</source>
+        <target state="translated">Déclaration Preserve en double pour l'élément '{1}' de l'espace de noms '{0}'.</target>
+        <note />
+      </trans-unit>
+      <trans-unit id="XCRDuplicateProcessContent">
+        <source>Duplicate ProcessContent declaration for element '{1}' in namespace '{0}'.</source>
+        <target state="translated">Déclaration ProcessContent en double pour l'élément '{1}' de l'espace de noms '{0}'.</target>
+        <note />
+      </trans-unit>
+      <trans-unit id="XCRDuplicateWildcardPreserve">
+        <source>Duplicate wildcard Preserve declaration for namespace '{0}'.</source>
+        <target state="translated">Déclaration Preserve générique en double pour l'espace de noms '{0}'.</target>
+        <note />
+      </trans-unit>
+      <trans-unit id="XCRDuplicateWildcardProcessContent">
+        <source>Duplicate wildcard ProcessContent declaration for namespace '{0}'.</source>
+        <target state="translated">Déclaration ProcessContent générique en double pour l'espace de noms '{0}'.</target>
+        <note />
+      </trans-unit>
+      <trans-unit id="XCRFallbackOnlyInAC">
+        <source>Fallback is valid only in AlternateContent.</source>
+        <target state="translated">Fallback valide uniquement dans AlternateContent.</target>
+        <note />
+      </trans-unit>
+      <trans-unit id="XCRInvalidACChild">
+        <source>'{0}' element is not a valid child of AlternateContent. Only Choice and Fallback elements are valid children of an AlternateContent element.</source>
+        <target state="translated">L'élément '{0}' n'est pas un enfant valide de AlternateContent. Seuls les éléments Choice et Fallback sont des enfants valides d'un élément AlternateContent.</target>
+        <note />
+      </trans-unit>
+      <trans-unit id="XCRInvalidAttribInElement">
+        <source>'{0}' attribute is not valid for '{1}' element.</source>
+        <target state="translated">L'attribut '{0}' n'est pas valide pour l'élément '{1}'.</target>
+        <note />
+      </trans-unit>
+      <trans-unit id="XCRInvalidFormat">
+        <source>'{0}' format is not valid.</source>
+        <target state="translated">Format '{0}' non valide.</target>
+        <note />
+      </trans-unit>
+      <trans-unit id="XCRInvalidPreserve">
+        <source>Cannot have both a specific and a wildcard Preserve declaration for namespace '{0}'.</source>
+        <target state="translated">Impossible d'avoir une déclaration Preserve à la fois générique et spécifique pour l'espace de noms '{0}'.</target>
+        <note />
+      </trans-unit>
+      <trans-unit id="XCRInvalidProcessContent">
+        <source>Cannot have both a specific and a wildcard ProcessContent declaration for namespace '{0}'.</source>
+        <target state="translated">Impossible d'avoir à la fois une déclaration ProcessContent générique et spécifique pour l'espace de noms '{0}'.</target>
+        <note />
+      </trans-unit>
+      <trans-unit id="XCRInvalidRequiresAttribute">
+        <source>Requires attribute must contain a valid namespace prefix.</source>
+        <target state="translated">L'attribut Requires doit contenir un préfixe d'espace de noms valide.</target>
+        <note />
+      </trans-unit>
+      <trans-unit id="XCRInvalidXMLName">
+        <source>'{0}' attribute value is not a valid XML name.</source>
+        <target state="translated">La valeur de l'attribut '{0}' n'est pas un nom XML valide.</target>
+        <note />
+      </trans-unit>
+      <trans-unit id="XCRMultipleFallbackFound">
+        <source>AlternateContent must contain only one Fallback element.</source>
+        <target state="translated">AlternateContent ne doit contenir qu'un seul élément Fallback.</target>
+        <note />
+      </trans-unit>
+      <trans-unit id="XCRMustUnderstandFailed">
+        <source>MustUnderstand condition failed on namespace '{0}'.</source>
+        <target state="translated">Échec de la condition MustUnderstand sur l'espace de noms '{0}'.</target>
+        <note />
+      </trans-unit>
+      <trans-unit id="XCRNSPreserveNotIgnorable">
+        <source>'{0}' namespace cannot preserve items; it must be declared Ignorable first.</source>
+        <target state="translated">L'espace de noms '{0}' ne peut pas conserver les éléments ; il doit d'abord être déclaré Ignorable.</target>
+        <note />
+      </trans-unit>
+      <trans-unit id="XCRNSProcessContentNotIgnorable">
+        <source>'{0}' namespace cannot process content; it must be declared Ignorable first.</source>
+        <target state="translated">L'espace de noms '{0}' ne peut pas traiter le contenu ; il doit d'abord être déclaré Ignorable.</target>
+        <note />
+      </trans-unit>
+      <trans-unit id="XCRRequiresAttribNotFound">
+        <source>Choice must contain a Requires attribute.</source>
+        <target state="translated">L'élément Choice doit comporter un attribut Requires.</target>
+        <note />
+      </trans-unit>
+      <trans-unit id="XCRUndefinedPrefix">
+        <source>'{0}' prefix is not defined.</source>
+        <target state="translated">Le préfixe '{0}' n'est pas défini.</target>
+        <note />
+      </trans-unit>
+      <trans-unit id="XCRUnknownCompatAttrib">
+        <source>Unrecognized compatibility attribute '{0}'.</source>
+        <target state="translated">Attribut de compatibilité '{0}' non reconnu.</target>
+        <note />
+      </trans-unit>
+      <trans-unit id="XCRUnknownCompatElement">
+        <source>Unrecognized Compatibility element '{0}'.</source>
+        <target state="translated">Élément de compatibilité '{0}' non reconnu.</target>
+        <note />
+      </trans-unit>
+      <trans-unit id="XClassMustMatchRootInstance">
+        <source>Specified class name '{0}' doesn't match actual root instance type '{1}'. Remove the Class directive or provide an instance via XamlObjectWriterSettings.RootObjectInstance.</source>
+        <target state="translated">Le nom de classe spécifié '{0}' ne correspond pas au type d'instance racine réel '{1}'. Supprimez la directive Class ou fournissez une instance via XamlObjectWriterSettings.RootObjectInstance.</target>
+        <note />
+      </trans-unit>
+      <trans-unit id="XamlFactoryInvalidXamlNode">
+        <source>Unexpected XAML node type '{0}' from XamlReader in XamlFactory.</source>
+        <target state="translated">Type de nœud XAML inattendu '{0}' à partir de XamlReader dans XamlFactory.</target>
+        <note />
+      </trans-unit>
+      <trans-unit id="XamlMarkupExtensionWriterCannotSetSchemaContext">
+        <source>Cannot set SchemaContext on XamlMarkupExtensionWriter.</source>
+        <target state="translated">Impossible de définir SchemaContext sur XamlMarkupExtensionWriter.</target>
+        <note />
+      </trans-unit>
+      <trans-unit id="XamlMarkupExtensionWriterCannotWriteNonstringValue">
+        <source>Cannot write a value that is not a string.</source>
+        <target state="translated">Impossible d'écrire une valeur qui n'est pas une chaîne.</target>
+        <note />
+      </trans-unit>
+      <trans-unit id="XamlMarkupExtensionWriterDuplicateMember">
+        <source>The member '{0}' has already been written.</source>
+        <target state="translated">Le membre '{0}' a déjà été écrit.</target>
+        <note />
+      </trans-unit>
+      <trans-unit id="XamlMarkupExtensionWriterInputInvalid">
+        <source>Errors detected in input.</source>
+        <target state="translated">Erreurs détectées dans l'entrée.</target>
+        <note />
+      </trans-unit>
+      <trans-unit id="XamlTypeNameCannotGetPrefix">
+        <source>Cannot convert this XamlTypeName instance to a string because the provided INamespacePrefixLookup could not generate a prefix for the namespace '{0}'.</source>
+        <target state="translated">Impossible de convertir cette instance XamlTypeName en chaîne, car l'INamespacePrefixLookup n'a pas pu générer un préfixe pour l'espace de noms '{0}'.</target>
+        <note />
+      </trans-unit>
+      <trans-unit id="XamlTypeNameNameIsNullOrEmpty">
+        <source>Cannot convert this XamlTypeName instance to a string because the Name property is null or empty. Set the Name property before calling XamlTypeName.ToString.</source>
+        <target state="translated">Impossible de convertir cette instance XamlTypeName en chaîne, car la propriété Name est null ou vide. Définissez la propriété Name avant d'appeler XamlTypeName.ToString.</target>
+        <note />
+      </trans-unit>
+      <trans-unit id="XamlTypeNameNamespaceIsNull">
+        <source>Cannot convert this XamlTypeName instance to a string because the Namespace property is null. Set the Namespace property before calling XamlTypeName.ToString.</source>
+        <target state="translated">Impossible de convertir cette instance XamlTypeName en chaîne, car la propriété Namespace est null. Définissez la propriété Namespace avant d'appeler XamlTypeName.ToString.</target>
+        <note />
+      </trans-unit>
+      <trans-unit id="XamlXmlWriterCannotWriteNonstringValue">
+        <source>Cannot write a value that is not a string.</source>
+        <target state="translated">Impossible d'écrire une valeur qui n'est pas une chaîne.</target>
+        <note />
+      </trans-unit>
+      <trans-unit id="XamlXmlWriterDuplicateMember">
+        <source>The member '{0}' has already been written.</source>
+        <target state="translated">Le membre '{0}' a déjà été écrit.</target>
+        <note />
+      </trans-unit>
+      <trans-unit id="XamlXmlWriterIsObjectFromMemberSetForArraysOrNonCollections">
+        <source>The argument isObjectFromMember can only be set to true when the type is a collection.</source>
+        <target state="translated">L'argument isObjectFromMember peut uniquement avoir la valeur True lorsque le type est une collection.</target>
+        <note />
+      </trans-unit>
+      <trans-unit id="XamlXmlWriterNamespaceAlreadyHasPrefixInCurrentScope">
+        <source>Namespace '{0}' already has a prefix defined in current scope.</source>
+        <target state="translated">L'espace de noms '{0}' a déjà un préfixe défini dans la portée actuelle.</target>
+        <note />
+      </trans-unit>
+      <trans-unit id="XamlXmlWriterPrefixAlreadyDefinedInCurrentScope">
+        <source>The prefix '{0}' is already defined in current scope.</source>
+        <target state="translated">Le préfixe '{0}' est déjà défini dans la portée actuelle.</target>
+        <note />
+      </trans-unit>
+      <trans-unit id="XamlXmlWriterWriteNotSupportedInCurrentState">
+        <source>Unable to call '{0}' in current state.</source>
+        <target state="translated">Impossible d'appeler '{0}' dans l'état actuel.</target>
+        <note />
+      </trans-unit>
+      <trans-unit id="XamlXmlWriterWriteObjectNotSupportedInCurrentState">
+        <source>Unable to call WriteObject with isObjectFromMember set to true in current state.</source>
+        <target state="translated">Impossible d'appeler WriteObject avec isObjectFromMember ayant la valeur True dans l'état actuel.</target>
+        <note />
+      </trans-unit>
+      <trans-unit id="XaslTypePropertiesNotImplemented">
+        <source>Need to implement public/internal sorting.</source>
+        <target state="translated">Vous devez implémenter un tri public/interne.</target>
+        <note />
+      </trans-unit>
+      <trans-unit id="XmlDataNull">
+        <source>The value for XmlData property '{0}' is null or not IXmlSerializable.</source>
+        <target state="translated">La valeur de la propriété XmlData '{0}' est null ou n'est pas IXmlSerializable.</target>
+        <note />
+      </trans-unit>
+      <trans-unit id="XmlValueNotReader">
+        <source>The value for XmlData property '{0}' is not an XmlReader.</source>
+        <target state="translated">La valeur pour la propriété XmlData '{0}' n'est pas un XmlReader.</target>
+        <note />
+      </trans-unit>
+      <trans-unit id="XmlnsCompatCycle">
+        <source>There is a cycle of XmlnsCompatibleWithAttribute definitions in assembly '{0}', such that namespace '{1}' overrides itself. Change the definitions to eliminate this cycle.</source>
+        <target state="translated">Il existe un cycle de définitions XmlnsCompatibleWithAttribute dans l'assembly '{0}', afin que l'espace de noms '{1}' se remplace lui-même. Modifiez les définitions pour supprimer ce cycle.</target>
+        <note />
+      </trans-unit>
+    </body>
+  </file>
 </xliff>