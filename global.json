{
  "tools": {
<<<<<<< HEAD
    "dotnet": "5.0.100-rc.1.20454.5",
=======
    "dotnet": "5.0.100-rc.1.20452.10",
>>>>>>> d49f8ddb
    "runtimes": {
      "dotnet": [
        "2.1.7",
        "$(MicrosoftNetCoreAppInternalVersion)"
      ]
    },
    "vs": {
      "version": "16.5"
    }
  },
  "msbuild-sdks": {
    "Microsoft.DotNet.Arcade.Sdk": "5.0.0-beta.20474.4",
    "Microsoft.DotNet.Helix.Sdk": "5.0.0-beta.20474.4"
  },
  "sdk": {
<<<<<<< HEAD
    "version": "5.0.100-rc.1.20454.5"
=======
    "version": "5.0.100-rc.1.20452.10"
>>>>>>> d49f8ddb
  },
  "native-tools": {
    "strawberry-perl": "5.28.1.1-1",
    "net-framework-48-ref-assemblies": "0.0.0.1",
    "dotnet-api-docs_net5.0": "0.0.0.2",
    "net-framework-472-iltools": "0.0.0.1"
  }
}<|MERGE_RESOLUTION|>--- conflicted
+++ resolved
@@ -1,10 +1,6 @@
 {
   "tools": {
-<<<<<<< HEAD
-    "dotnet": "5.0.100-rc.1.20454.5",
-=======
     "dotnet": "5.0.100-rc.1.20452.10",
->>>>>>> d49f8ddb
     "runtimes": {
       "dotnet": [
         "2.1.7",
@@ -20,11 +16,7 @@
     "Microsoft.DotNet.Helix.Sdk": "5.0.0-beta.20474.4"
   },
   "sdk": {
-<<<<<<< HEAD
-    "version": "5.0.100-rc.1.20454.5"
-=======
     "version": "5.0.100-rc.1.20452.10"
->>>>>>> d49f8ddb
   },
   "native-tools": {
     "strawberry-perl": "5.28.1.1-1",
