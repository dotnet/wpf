<?xml version="1.0" encoding="utf-8"?>
<Dependencies>
  <ProductDependencies>
<<<<<<< HEAD
    <Dependency Name="Microsoft.Private.Winforms" Version="8.0.0-rc.2.23462.4">
      <Uri>https://github.com/dotnet/winforms</Uri>
      <Sha>73b99d10e5d8daef27b85fbd74ac7ea5a39ccf87</Sha>
    </Dependency>
    <Dependency Name="Microsoft.Dotnet.WinForms.ProjectTemplates" Version="8.0.0-rc.2.23462.4">
      <Uri>https://github.com/dotnet/winforms</Uri>
      <Sha>73b99d10e5d8daef27b85fbd74ac7ea5a39ccf87</Sha>
    </Dependency>
    <Dependency Name="System.Reflection.MetadataLoadContext" Version="8.0.0-rc.2.23461.29" CoherentParentDependency="Microsoft.Private.Winforms">
      <Uri>https://github.com/dotnet/runtime</Uri>
      <Sha>267b39201599f6493b1d8f23874fbcca9e8f6c96</Sha>
    </Dependency>
    <Dependency Name="System.Windows.Extensions" Version="8.0.0-rc.2.23461.29" CoherentParentDependency="Microsoft.Private.Winforms">
      <Uri>https://github.com/dotnet/runtime</Uri>
      <Sha>267b39201599f6493b1d8f23874fbcca9e8f6c96</Sha>
    </Dependency>
    <Dependency Name="Microsoft.NETCore.Platforms" Version="8.0.0-rc.2.23461.29" CoherentParentDependency="Microsoft.Private.Winforms">
      <Uri>https://github.com/dotnet/runtime</Uri>
      <Sha>267b39201599f6493b1d8f23874fbcca9e8f6c96</Sha>
    </Dependency>
    <Dependency Name="Microsoft.DotNet.Wpf.DncEng" Version="9.0.0-alpha.1.23416.3">
=======
    <Dependency Name="Microsoft.Private.Winforms" Version="8.0.0-rc.1.23419.5">
      <Uri>https://dev.azure.com/dnceng/internal/_git/dotnet-winforms</Uri>
      <Sha>5b91bede9ddc0b672b76010bdf18c2ac2b673221</Sha>
    </Dependency>
    <Dependency Name="Microsoft.Dotnet.WinForms.ProjectTemplates" Version="8.0.0-rc.1.23419.5">
      <Uri>https://dev.azure.com/dnceng/internal/_git/dotnet-winforms</Uri>
      <Sha>5b91bede9ddc0b672b76010bdf18c2ac2b673221</Sha>
    </Dependency>
    <Dependency Name="System.Reflection.MetadataLoadContext" Version="8.0.0-rc.1.23419.4" CoherentParentDependency="Microsoft.Private.Winforms">
      <Uri>https://dev.azure.com/dnceng/internal/_git/dotnet-runtime</Uri>
      <Sha>92959931a32a37a19d8e1b1684edc6db0857d7de</Sha>
    </Dependency>
    <Dependency Name="System.Windows.Extensions" Version="8.0.0-rc.1.23419.4" CoherentParentDependency="Microsoft.Private.Winforms">
      <Uri>https://dev.azure.com/dnceng/internal/_git/dotnet-runtime</Uri>
      <Sha>92959931a32a37a19d8e1b1684edc6db0857d7de</Sha>
    </Dependency>
    <Dependency Name="Microsoft.NETCore.Platforms" Version="8.0.0-rc.1.23419.4" CoherentParentDependency="Microsoft.Private.Winforms">
      <Uri>https://dev.azure.com/dnceng/internal/_git/dotnet-runtime</Uri>
      <Sha>92959931a32a37a19d8e1b1684edc6db0857d7de</Sha>
    </Dependency>
    <Dependency Name="Microsoft.DotNet.Wpf.DncEng" Version="8.0.0-rc.1.23416.6">
>>>>>>> f8a92639
      <Uri>https://dev.azure.com/dnceng/internal/_git/dotnet-wpf-int</Uri>
      <Sha>c2949aa87899a201627589ddafbc385d63b6ab2e</Sha>
    </Dependency>
<<<<<<< HEAD
    <Dependency Name="System.Resources.Extensions" Version="8.0.0-rc.2.23461.29" CoherentParentDependency="Microsoft.Private.Winforms">
      <Uri>https://github.com/dotnet/runtime</Uri>
      <Sha>267b39201599f6493b1d8f23874fbcca9e8f6c96</Sha>
    </Dependency>
    <Dependency Name="Microsoft.NETCore.App.Ref" Version="8.0.0-rc.2.23461.29" CoherentParentDependency="Microsoft.Private.Winforms">
      <Uri>https://github.com/dotnet/runtime</Uri>
      <Sha>267b39201599f6493b1d8f23874fbcca9e8f6c96</Sha>
    </Dependency>
    <Dependency Name="Microsoft.NETCore.App.Runtime.win-x64" Version="8.0.0-rc.2.23461.29" CoherentParentDependency="Microsoft.Private.Winforms">
      <Uri>https://github.com/dotnet/runtime</Uri>
      <Sha>267b39201599f6493b1d8f23874fbcca9e8f6c96</Sha>
    </Dependency>
    <Dependency Name="VS.Redist.Common.NetCore.SharedFramework.x64.8.0" Version="8.0.0-rc.2.23461.29" CoherentParentDependency="Microsoft.Private.Winforms">
      <Uri>https://github.com/dotnet/runtime</Uri>
      <Sha>267b39201599f6493b1d8f23874fbcca9e8f6c96</Sha>
    </Dependency>
    <!-- These dependencies are required by windowsdesktop for coherency. -->
    <Dependency Name="Microsoft.Win32.Registry.AccessControl" Version="8.0.0-rc.2.23461.29" CoherentParentDependency="Microsoft.Private.Winforms">
      <Uri>https://github.com/dotnet/runtime</Uri>
      <Sha>267b39201599f6493b1d8f23874fbcca9e8f6c96</Sha>
    </Dependency>
    <Dependency Name="Microsoft.Win32.SystemEvents" Version="8.0.0-rc.2.23461.29" CoherentParentDependency="Microsoft.Private.Winforms">
      <Uri>https://github.com/dotnet/runtime</Uri>
      <Sha>267b39201599f6493b1d8f23874fbcca9e8f6c96</Sha>
    </Dependency>
    <Dependency Name="System.CodeDom" Version="8.0.0-rc.2.23461.29" CoherentParentDependency="Microsoft.Private.Winforms">
      <Uri>https://github.com/dotnet/runtime</Uri>
      <Sha>267b39201599f6493b1d8f23874fbcca9e8f6c96</Sha>
    </Dependency>
    <Dependency Name="System.ComponentModel.Composition" Version="8.0.0-rc.2.23461.29" CoherentParentDependency="Microsoft.Private.Winforms">
      <Uri>https://github.com/dotnet/runtime</Uri>
      <Sha>267b39201599f6493b1d8f23874fbcca9e8f6c96</Sha>
    </Dependency>
    <Dependency Name="System.Configuration.ConfigurationManager" Version="8.0.0-rc.2.23461.29" CoherentParentDependency="Microsoft.Private.Winforms">
      <Uri>https://github.com/dotnet/runtime</Uri>
      <Sha>267b39201599f6493b1d8f23874fbcca9e8f6c96</Sha>
    </Dependency>
    <Dependency Name="System.Data.Odbc" Version="8.0.0-rc.2.23461.29" CoherentParentDependency="Microsoft.Private.Winforms">
      <Uri>https://github.com/dotnet/runtime</Uri>
      <Sha>267b39201599f6493b1d8f23874fbcca9e8f6c96</Sha>
    </Dependency>
    <Dependency Name="System.Data.OleDb" Version="8.0.0-rc.2.23461.29" CoherentParentDependency="Microsoft.Private.Winforms">
      <Uri>https://github.com/dotnet/runtime</Uri>
      <Sha>267b39201599f6493b1d8f23874fbcca9e8f6c96</Sha>
    </Dependency>
    <Dependency Name="System.Diagnostics.EventLog" Version="8.0.0-rc.2.23461.29" CoherentParentDependency="Microsoft.Private.Winforms">
      <Uri>https://github.com/dotnet/runtime</Uri>
      <Sha>267b39201599f6493b1d8f23874fbcca9e8f6c96</Sha>
    </Dependency>
    <Dependency Name="System.Diagnostics.PerformanceCounter" Version="8.0.0-rc.2.23461.29" CoherentParentDependency="Microsoft.Private.Winforms">
      <Uri>https://github.com/dotnet/runtime</Uri>
      <Sha>267b39201599f6493b1d8f23874fbcca9e8f6c96</Sha>
    </Dependency>
    <Dependency Name="System.DirectoryServices.AccountManagement" Version="8.0.0-rc.2.23461.29" CoherentParentDependency="Microsoft.Private.Winforms">
      <Uri>https://github.com/dotnet/runtime</Uri>
      <Sha>267b39201599f6493b1d8f23874fbcca9e8f6c96</Sha>
    </Dependency>
    <Dependency Name="System.DirectoryServices.Protocols" Version="8.0.0-rc.2.23461.29" CoherentParentDependency="Microsoft.Private.Winforms">
      <Uri>https://github.com/dotnet/runtime</Uri>
      <Sha>267b39201599f6493b1d8f23874fbcca9e8f6c96</Sha>
    </Dependency>
    <Dependency Name="System.DirectoryServices" Version="8.0.0-rc.2.23461.29" CoherentParentDependency="Microsoft.Private.Winforms">
      <Uri>https://github.com/dotnet/runtime</Uri>
      <Sha>267b39201599f6493b1d8f23874fbcca9e8f6c96</Sha>
    </Dependency>
    <Dependency Name="System.IO.Packaging" Version="8.0.0-rc.2.23461.29" CoherentParentDependency="Microsoft.Private.Winforms">
      <Uri>https://github.com/dotnet/runtime</Uri>
      <Sha>267b39201599f6493b1d8f23874fbcca9e8f6c96</Sha>
    </Dependency>
    <Dependency Name="System.IO.Ports" Version="8.0.0-rc.2.23461.29" CoherentParentDependency="Microsoft.Private.Winforms">
      <Uri>https://github.com/dotnet/runtime</Uri>
      <Sha>267b39201599f6493b1d8f23874fbcca9e8f6c96</Sha>
    </Dependency>
    <Dependency Name="System.Management" Version="8.0.0-rc.2.23461.29" CoherentParentDependency="Microsoft.Private.Winforms">
      <Uri>https://github.com/dotnet/runtime</Uri>
      <Sha>267b39201599f6493b1d8f23874fbcca9e8f6c96</Sha>
    </Dependency>
    <Dependency Name="System.Reflection.Context" Version="8.0.0-rc.2.23461.29" CoherentParentDependency="Microsoft.Private.Winforms">
      <Uri>https://github.com/dotnet/runtime</Uri>
      <Sha>267b39201599f6493b1d8f23874fbcca9e8f6c96</Sha>
    </Dependency>
    <Dependency Name="System.Runtime.Caching" Version="8.0.0-rc.2.23461.29" CoherentParentDependency="Microsoft.Private.Winforms">
      <Uri>https://github.com/dotnet/runtime</Uri>
      <Sha>267b39201599f6493b1d8f23874fbcca9e8f6c96</Sha>
    </Dependency>
    <Dependency Name="System.Security.Cryptography.Pkcs" Version="8.0.0-rc.2.23461.29" CoherentParentDependency="Microsoft.Private.Winforms">
      <Uri>https://github.com/dotnet/runtime</Uri>
      <Sha>267b39201599f6493b1d8f23874fbcca9e8f6c96</Sha>
    </Dependency>
    <Dependency Name="System.Security.Cryptography.ProtectedData" Version="8.0.0-rc.2.23461.29" CoherentParentDependency="Microsoft.Private.Winforms">
      <Uri>https://github.com/dotnet/runtime</Uri>
      <Sha>267b39201599f6493b1d8f23874fbcca9e8f6c96</Sha>
    </Dependency>
    <Dependency Name="System.Security.Cryptography.Xml" Version="8.0.0-rc.2.23461.29" CoherentParentDependency="Microsoft.Private.Winforms">
      <Uri>https://github.com/dotnet/runtime</Uri>
      <Sha>267b39201599f6493b1d8f23874fbcca9e8f6c96</Sha>
    </Dependency>
    <Dependency Name="System.Security.Permissions" Version="8.0.0-rc.2.23461.29" CoherentParentDependency="Microsoft.Private.Winforms">
      <Uri>https://github.com/dotnet/runtime</Uri>
      <Sha>267b39201599f6493b1d8f23874fbcca9e8f6c96</Sha>
    </Dependency>
    <Dependency Name="System.ServiceModel.Syndication" Version="8.0.0-rc.2.23461.29" CoherentParentDependency="Microsoft.Private.Winforms">
      <Uri>https://github.com/dotnet/runtime</Uri>
      <Sha>267b39201599f6493b1d8f23874fbcca9e8f6c96</Sha>
    </Dependency>
    <Dependency Name="System.ServiceProcess.ServiceController" Version="8.0.0-rc.2.23461.29" CoherentParentDependency="Microsoft.Private.Winforms">
      <Uri>https://github.com/dotnet/runtime</Uri>
      <Sha>267b39201599f6493b1d8f23874fbcca9e8f6c96</Sha>
    </Dependency>
    <Dependency Name="System.Speech" Version="8.0.0-rc.2.23461.29" CoherentParentDependency="Microsoft.Private.Winforms">
      <Uri>https://github.com/dotnet/runtime</Uri>
      <Sha>267b39201599f6493b1d8f23874fbcca9e8f6c96</Sha>
    </Dependency>
    <Dependency Name="System.Text.Encoding.CodePages" Version="8.0.0-rc.2.23461.29" CoherentParentDependency="Microsoft.Private.Winforms">
      <Uri>https://github.com/dotnet/runtime</Uri>
      <Sha>267b39201599f6493b1d8f23874fbcca9e8f6c96</Sha>
    </Dependency>
    <Dependency Name="System.Threading.AccessControl" Version="8.0.0-rc.2.23461.29" CoherentParentDependency="Microsoft.Private.Winforms">
      <Uri>https://github.com/dotnet/runtime</Uri>
      <Sha>267b39201599f6493b1d8f23874fbcca9e8f6c96</Sha>
    </Dependency>
    <Dependency Name="System.ComponentModel.Composition.Registration" Version="8.0.0-rc.2.23461.29" CoherentParentDependency="Microsoft.Private.Winforms">
      <Uri>https://github.com/dotnet/runtime</Uri>
      <Sha>267b39201599f6493b1d8f23874fbcca9e8f6c96</Sha>
    </Dependency>
    <Dependency Name="System.Drawing.Common" Version="8.0.0-rc.2.23462.4">
      <Uri>https://github.com/dotnet/winforms</Uri>
      <Sha>73b99d10e5d8daef27b85fbd74ac7ea5a39ccf87</Sha>
    </Dependency>
  </ProductDependencies>
  <ToolsetDependencies>
    <Dependency Name="Microsoft.DotNet.Arcade.Sdk" Version="8.0.0-beta.23461.2">
      <Uri>https://github.com/dotnet/arcade</Uri>
      <Sha>4a908c64757841121e67fda7adaf776c93893163</Sha>
    </Dependency>
    <Dependency Name="Microsoft.DotNet.CodeAnalysis" Version="8.0.0-beta.23461.2">
      <Uri>https://github.com/dotnet/arcade</Uri>
      <Sha>4a908c64757841121e67fda7adaf776c93893163</Sha>
    </Dependency>
    <Dependency Name="Microsoft.DotNet.Helix.Sdk" Version="8.0.0-beta.23461.2">
      <Uri>https://github.com/dotnet/arcade</Uri>
      <Sha>4a908c64757841121e67fda7adaf776c93893163</Sha>
    </Dependency>
    <Dependency Name="Microsoft.DotNet.ApiCompat" Version="8.0.0-beta.23461.2">
      <Uri>https://github.com/dotnet/arcade</Uri>
      <Sha>4a908c64757841121e67fda7adaf776c93893163</Sha>
    </Dependency>
    <Dependency Name="Microsoft.DotNet.GenAPI" Version="8.0.0-beta.23461.2">
      <Uri>https://github.com/dotnet/arcade</Uri>
      <Sha>4a908c64757841121e67fda7adaf776c93893163</Sha>
=======
    <Dependency Name="System.Resources.Extensions" Version="8.0.0-rc.1.23419.4" CoherentParentDependency="Microsoft.Private.Winforms">
      <Uri>https://dev.azure.com/dnceng/internal/_git/dotnet-runtime</Uri>
      <Sha>92959931a32a37a19d8e1b1684edc6db0857d7de</Sha>
    </Dependency>
    <Dependency Name="Microsoft.NETCore.App.Ref" Version="8.0.0-rc.1.23419.4" CoherentParentDependency="Microsoft.Private.Winforms">
      <Uri>https://dev.azure.com/dnceng/internal/_git/dotnet-runtime</Uri>
      <Sha>92959931a32a37a19d8e1b1684edc6db0857d7de</Sha>
    </Dependency>
    <Dependency Name="Microsoft.NETCore.App.Runtime.win-x64" Version="8.0.0-rc.1.23419.4" CoherentParentDependency="Microsoft.Private.Winforms">
      <Uri>https://dev.azure.com/dnceng/internal/_git/dotnet-runtime</Uri>
      <Sha>92959931a32a37a19d8e1b1684edc6db0857d7de</Sha>
    </Dependency>
    <Dependency Name="VS.Redist.Common.NetCore.SharedFramework.x64.8.0" Version="8.0.0-rc.1.23419.4" CoherentParentDependency="Microsoft.Private.Winforms">
      <Uri>https://dev.azure.com/dnceng/internal/_git/dotnet-runtime</Uri>
      <Sha>92959931a32a37a19d8e1b1684edc6db0857d7de</Sha>
    </Dependency>
    <!-- These dependencies are required by windowsdesktop for coherency. -->
    <Dependency Name="Microsoft.Win32.Registry.AccessControl" Version="8.0.0-rc.1.23419.4" CoherentParentDependency="Microsoft.Private.Winforms">
      <Uri>https://dev.azure.com/dnceng/internal/_git/dotnet-runtime</Uri>
      <Sha>92959931a32a37a19d8e1b1684edc6db0857d7de</Sha>
    </Dependency>
    <Dependency Name="Microsoft.Win32.SystemEvents" Version="8.0.0-rc.1.23419.4" CoherentParentDependency="Microsoft.Private.Winforms">
      <Uri>https://dev.azure.com/dnceng/internal/_git/dotnet-runtime</Uri>
      <Sha>92959931a32a37a19d8e1b1684edc6db0857d7de</Sha>
    </Dependency>
    <Dependency Name="System.CodeDom" Version="8.0.0-rc.1.23419.4" CoherentParentDependency="Microsoft.Private.Winforms">
      <Uri>https://dev.azure.com/dnceng/internal/_git/dotnet-runtime</Uri>
      <Sha>92959931a32a37a19d8e1b1684edc6db0857d7de</Sha>
    </Dependency>
    <Dependency Name="System.ComponentModel.Composition" Version="8.0.0-rc.1.23419.4" CoherentParentDependency="Microsoft.Private.Winforms">
      <Uri>https://dev.azure.com/dnceng/internal/_git/dotnet-runtime</Uri>
      <Sha>92959931a32a37a19d8e1b1684edc6db0857d7de</Sha>
    </Dependency>
    <Dependency Name="System.Configuration.ConfigurationManager" Version="8.0.0-rc.1.23419.4" CoherentParentDependency="Microsoft.Private.Winforms">
      <Uri>https://dev.azure.com/dnceng/internal/_git/dotnet-runtime</Uri>
      <Sha>92959931a32a37a19d8e1b1684edc6db0857d7de</Sha>
    </Dependency>
    <Dependency Name="System.Data.Odbc" Version="8.0.0-rc.1.23419.4" CoherentParentDependency="Microsoft.Private.Winforms">
      <Uri>https://dev.azure.com/dnceng/internal/_git/dotnet-runtime</Uri>
      <Sha>92959931a32a37a19d8e1b1684edc6db0857d7de</Sha>
    </Dependency>
    <Dependency Name="System.Data.OleDb" Version="8.0.0-rc.1.23419.4" CoherentParentDependency="Microsoft.Private.Winforms">
      <Uri>https://dev.azure.com/dnceng/internal/_git/dotnet-runtime</Uri>
      <Sha>92959931a32a37a19d8e1b1684edc6db0857d7de</Sha>
    </Dependency>
    <Dependency Name="System.Diagnostics.EventLog" Version="8.0.0-rc.1.23419.4" CoherentParentDependency="Microsoft.Private.Winforms">
      <Uri>https://dev.azure.com/dnceng/internal/_git/dotnet-runtime</Uri>
      <Sha>92959931a32a37a19d8e1b1684edc6db0857d7de</Sha>
    </Dependency>
    <Dependency Name="System.Diagnostics.PerformanceCounter" Version="8.0.0-rc.1.23419.4" CoherentParentDependency="Microsoft.Private.Winforms">
      <Uri>https://dev.azure.com/dnceng/internal/_git/dotnet-runtime</Uri>
      <Sha>92959931a32a37a19d8e1b1684edc6db0857d7de</Sha>
    </Dependency>
    <Dependency Name="System.DirectoryServices.AccountManagement" Version="8.0.0-rc.1.23419.4" CoherentParentDependency="Microsoft.Private.Winforms">
      <Uri>https://dev.azure.com/dnceng/internal/_git/dotnet-runtime</Uri>
      <Sha>92959931a32a37a19d8e1b1684edc6db0857d7de</Sha>
    </Dependency>
    <Dependency Name="System.DirectoryServices.Protocols" Version="8.0.0-rc.1.23419.4" CoherentParentDependency="Microsoft.Private.Winforms">
      <Uri>https://dev.azure.com/dnceng/internal/_git/dotnet-runtime</Uri>
      <Sha>92959931a32a37a19d8e1b1684edc6db0857d7de</Sha>
    </Dependency>
    <Dependency Name="System.DirectoryServices" Version="8.0.0-rc.1.23419.4" CoherentParentDependency="Microsoft.Private.Winforms">
      <Uri>https://dev.azure.com/dnceng/internal/_git/dotnet-runtime</Uri>
      <Sha>92959931a32a37a19d8e1b1684edc6db0857d7de</Sha>
    </Dependency>
    <Dependency Name="System.IO.Packaging" Version="8.0.0-rc.1.23419.4" CoherentParentDependency="Microsoft.Private.Winforms">
      <Uri>https://dev.azure.com/dnceng/internal/_git/dotnet-runtime</Uri>
      <Sha>92959931a32a37a19d8e1b1684edc6db0857d7de</Sha>
    </Dependency>
    <Dependency Name="System.IO.Ports" Version="8.0.0-rc.1.23419.4" CoherentParentDependency="Microsoft.Private.Winforms">
      <Uri>https://dev.azure.com/dnceng/internal/_git/dotnet-runtime</Uri>
      <Sha>92959931a32a37a19d8e1b1684edc6db0857d7de</Sha>
    </Dependency>
    <Dependency Name="System.Management" Version="8.0.0-rc.1.23419.4" CoherentParentDependency="Microsoft.Private.Winforms">
      <Uri>https://dev.azure.com/dnceng/internal/_git/dotnet-runtime</Uri>
      <Sha>92959931a32a37a19d8e1b1684edc6db0857d7de</Sha>
    </Dependency>
    <Dependency Name="System.Reflection.Context" Version="8.0.0-rc.1.23419.4" CoherentParentDependency="Microsoft.Private.Winforms">
      <Uri>https://dev.azure.com/dnceng/internal/_git/dotnet-runtime</Uri>
      <Sha>92959931a32a37a19d8e1b1684edc6db0857d7de</Sha>
    </Dependency>
    <Dependency Name="System.Runtime.Caching" Version="8.0.0-rc.1.23419.4" CoherentParentDependency="Microsoft.Private.Winforms">
      <Uri>https://dev.azure.com/dnceng/internal/_git/dotnet-runtime</Uri>
      <Sha>92959931a32a37a19d8e1b1684edc6db0857d7de</Sha>
    </Dependency>
    <Dependency Name="System.Security.Cryptography.Pkcs" Version="8.0.0-rc.1.23419.4" CoherentParentDependency="Microsoft.Private.Winforms">
      <Uri>https://dev.azure.com/dnceng/internal/_git/dotnet-runtime</Uri>
      <Sha>92959931a32a37a19d8e1b1684edc6db0857d7de</Sha>
    </Dependency>
    <Dependency Name="System.Security.Cryptography.ProtectedData" Version="8.0.0-rc.1.23419.4" CoherentParentDependency="Microsoft.Private.Winforms">
      <Uri>https://dev.azure.com/dnceng/internal/_git/dotnet-runtime</Uri>
      <Sha>92959931a32a37a19d8e1b1684edc6db0857d7de</Sha>
    </Dependency>
    <Dependency Name="System.Security.Cryptography.Xml" Version="8.0.0-rc.1.23419.4" CoherentParentDependency="Microsoft.Private.Winforms">
      <Uri>https://dev.azure.com/dnceng/internal/_git/dotnet-runtime</Uri>
      <Sha>92959931a32a37a19d8e1b1684edc6db0857d7de</Sha>
    </Dependency>
    <Dependency Name="System.Security.Permissions" Version="8.0.0-rc.1.23419.4" CoherentParentDependency="Microsoft.Private.Winforms">
      <Uri>https://dev.azure.com/dnceng/internal/_git/dotnet-runtime</Uri>
      <Sha>92959931a32a37a19d8e1b1684edc6db0857d7de</Sha>
    </Dependency>
    <Dependency Name="System.ServiceModel.Syndication" Version="8.0.0-rc.1.23419.4" CoherentParentDependency="Microsoft.Private.Winforms">
      <Uri>https://dev.azure.com/dnceng/internal/_git/dotnet-runtime</Uri>
      <Sha>92959931a32a37a19d8e1b1684edc6db0857d7de</Sha>
    </Dependency>
    <Dependency Name="System.ServiceProcess.ServiceController" Version="8.0.0-rc.1.23419.4" CoherentParentDependency="Microsoft.Private.Winforms">
      <Uri>https://dev.azure.com/dnceng/internal/_git/dotnet-runtime</Uri>
      <Sha>92959931a32a37a19d8e1b1684edc6db0857d7de</Sha>
    </Dependency>
    <Dependency Name="System.Speech" Version="8.0.0-rc.1.23419.4" CoherentParentDependency="Microsoft.Private.Winforms">
      <Uri>https://dev.azure.com/dnceng/internal/_git/dotnet-runtime</Uri>
      <Sha>92959931a32a37a19d8e1b1684edc6db0857d7de</Sha>
    </Dependency>
    <Dependency Name="System.Text.Encoding.CodePages" Version="8.0.0-rc.1.23419.4" CoherentParentDependency="Microsoft.Private.Winforms">
      <Uri>https://dev.azure.com/dnceng/internal/_git/dotnet-runtime</Uri>
      <Sha>92959931a32a37a19d8e1b1684edc6db0857d7de</Sha>
    </Dependency>
    <Dependency Name="System.Threading.AccessControl" Version="8.0.0-rc.1.23419.4" CoherentParentDependency="Microsoft.Private.Winforms">
      <Uri>https://dev.azure.com/dnceng/internal/_git/dotnet-runtime</Uri>
      <Sha>92959931a32a37a19d8e1b1684edc6db0857d7de</Sha>
    </Dependency>
    <Dependency Name="System.ComponentModel.Composition.Registration" Version="8.0.0-rc.1.23419.4" CoherentParentDependency="Microsoft.Private.Winforms">
      <Uri>https://dev.azure.com/dnceng/internal/_git/dotnet-runtime</Uri>
      <Sha>92959931a32a37a19d8e1b1684edc6db0857d7de</Sha>
    </Dependency>
    <Dependency Name="System.Drawing.Common" Version="8.0.0-rc.1.23419.5">
      <Uri>https://dev.azure.com/dnceng/internal/_git/dotnet-winforms</Uri>
      <Sha>5b91bede9ddc0b672b76010bdf18c2ac2b673221</Sha>
    </Dependency>
  </ProductDependencies>
  <ToolsetDependencies>
    <Dependency Name="Microsoft.DotNet.Arcade.Sdk" Version="8.0.0-beta.23415.4">
      <Uri>https://github.com/dotnet/arcade</Uri>
      <Sha>46ff142f43e887d5f9a4d87ef39d72166f61db8d</Sha>
    </Dependency>
    <Dependency Name="Microsoft.DotNet.CodeAnalysis" Version="8.0.0-beta.23415.4">
      <Uri>https://github.com/dotnet/arcade</Uri>
      <Sha>46ff142f43e887d5f9a4d87ef39d72166f61db8d</Sha>
    </Dependency>
    <Dependency Name="Microsoft.DotNet.Helix.Sdk" Version="8.0.0-beta.23415.4">
      <Uri>https://github.com/dotnet/arcade</Uri>
      <Sha>46ff142f43e887d5f9a4d87ef39d72166f61db8d</Sha>
    </Dependency>
    <Dependency Name="Microsoft.DotNet.ApiCompat" Version="8.0.0-beta.23415.4">
      <Uri>https://github.com/dotnet/arcade</Uri>
      <Sha>46ff142f43e887d5f9a4d87ef39d72166f61db8d</Sha>
    </Dependency>
    <Dependency Name="Microsoft.DotNet.GenAPI" Version="8.0.0-beta.23415.4">
      <Uri>https://github.com/dotnet/arcade</Uri>
      <Sha>46ff142f43e887d5f9a4d87ef39d72166f61db8d</Sha>
>>>>>>> f8a92639
    </Dependency>
    <Dependency Name="Microsoft.SourceLink.AzureRepos.Git" Version="8.0.0-beta.23409.2">
      <Uri>https://github.com/dotnet/sourcelink</Uri>
      <Sha>df0a52402aaf54eae5b1c0f848c8d3e7f788116f</Sha>
    </Dependency>
    <Dependency Name="Microsoft.SourceLink.GitHub" Version="8.0.0-beta.23409.2">
      <Uri>https://github.com/dotnet/sourcelink</Uri>
      <Sha>df0a52402aaf54eae5b1c0f848c8d3e7f788116f</Sha>
    </Dependency>
  </ToolsetDependencies>
</Dependencies><|MERGE_RESOLUTION|>--- conflicted
+++ resolved
@@ -1,29 +1,6 @@
 <?xml version="1.0" encoding="utf-8"?>
 <Dependencies>
   <ProductDependencies>
-<<<<<<< HEAD
-    <Dependency Name="Microsoft.Private.Winforms" Version="8.0.0-rc.2.23462.4">
-      <Uri>https://github.com/dotnet/winforms</Uri>
-      <Sha>73b99d10e5d8daef27b85fbd74ac7ea5a39ccf87</Sha>
-    </Dependency>
-    <Dependency Name="Microsoft.Dotnet.WinForms.ProjectTemplates" Version="8.0.0-rc.2.23462.4">
-      <Uri>https://github.com/dotnet/winforms</Uri>
-      <Sha>73b99d10e5d8daef27b85fbd74ac7ea5a39ccf87</Sha>
-    </Dependency>
-    <Dependency Name="System.Reflection.MetadataLoadContext" Version="8.0.0-rc.2.23461.29" CoherentParentDependency="Microsoft.Private.Winforms">
-      <Uri>https://github.com/dotnet/runtime</Uri>
-      <Sha>267b39201599f6493b1d8f23874fbcca9e8f6c96</Sha>
-    </Dependency>
-    <Dependency Name="System.Windows.Extensions" Version="8.0.0-rc.2.23461.29" CoherentParentDependency="Microsoft.Private.Winforms">
-      <Uri>https://github.com/dotnet/runtime</Uri>
-      <Sha>267b39201599f6493b1d8f23874fbcca9e8f6c96</Sha>
-    </Dependency>
-    <Dependency Name="Microsoft.NETCore.Platforms" Version="8.0.0-rc.2.23461.29" CoherentParentDependency="Microsoft.Private.Winforms">
-      <Uri>https://github.com/dotnet/runtime</Uri>
-      <Sha>267b39201599f6493b1d8f23874fbcca9e8f6c96</Sha>
-    </Dependency>
-    <Dependency Name="Microsoft.DotNet.Wpf.DncEng" Version="9.0.0-alpha.1.23416.3">
-=======
     <Dependency Name="Microsoft.Private.Winforms" Version="8.0.0-rc.1.23419.5">
       <Uri>https://dev.azure.com/dnceng/internal/_git/dotnet-winforms</Uri>
       <Sha>5b91bede9ddc0b672b76010bdf18c2ac2b673221</Sha>
@@ -45,162 +22,9 @@
       <Sha>92959931a32a37a19d8e1b1684edc6db0857d7de</Sha>
     </Dependency>
     <Dependency Name="Microsoft.DotNet.Wpf.DncEng" Version="8.0.0-rc.1.23416.6">
->>>>>>> f8a92639
       <Uri>https://dev.azure.com/dnceng/internal/_git/dotnet-wpf-int</Uri>
       <Sha>c2949aa87899a201627589ddafbc385d63b6ab2e</Sha>
     </Dependency>
-<<<<<<< HEAD
-    <Dependency Name="System.Resources.Extensions" Version="8.0.0-rc.2.23461.29" CoherentParentDependency="Microsoft.Private.Winforms">
-      <Uri>https://github.com/dotnet/runtime</Uri>
-      <Sha>267b39201599f6493b1d8f23874fbcca9e8f6c96</Sha>
-    </Dependency>
-    <Dependency Name="Microsoft.NETCore.App.Ref" Version="8.0.0-rc.2.23461.29" CoherentParentDependency="Microsoft.Private.Winforms">
-      <Uri>https://github.com/dotnet/runtime</Uri>
-      <Sha>267b39201599f6493b1d8f23874fbcca9e8f6c96</Sha>
-    </Dependency>
-    <Dependency Name="Microsoft.NETCore.App.Runtime.win-x64" Version="8.0.0-rc.2.23461.29" CoherentParentDependency="Microsoft.Private.Winforms">
-      <Uri>https://github.com/dotnet/runtime</Uri>
-      <Sha>267b39201599f6493b1d8f23874fbcca9e8f6c96</Sha>
-    </Dependency>
-    <Dependency Name="VS.Redist.Common.NetCore.SharedFramework.x64.8.0" Version="8.0.0-rc.2.23461.29" CoherentParentDependency="Microsoft.Private.Winforms">
-      <Uri>https://github.com/dotnet/runtime</Uri>
-      <Sha>267b39201599f6493b1d8f23874fbcca9e8f6c96</Sha>
-    </Dependency>
-    <!-- These dependencies are required by windowsdesktop for coherency. -->
-    <Dependency Name="Microsoft.Win32.Registry.AccessControl" Version="8.0.0-rc.2.23461.29" CoherentParentDependency="Microsoft.Private.Winforms">
-      <Uri>https://github.com/dotnet/runtime</Uri>
-      <Sha>267b39201599f6493b1d8f23874fbcca9e8f6c96</Sha>
-    </Dependency>
-    <Dependency Name="Microsoft.Win32.SystemEvents" Version="8.0.0-rc.2.23461.29" CoherentParentDependency="Microsoft.Private.Winforms">
-      <Uri>https://github.com/dotnet/runtime</Uri>
-      <Sha>267b39201599f6493b1d8f23874fbcca9e8f6c96</Sha>
-    </Dependency>
-    <Dependency Name="System.CodeDom" Version="8.0.0-rc.2.23461.29" CoherentParentDependency="Microsoft.Private.Winforms">
-      <Uri>https://github.com/dotnet/runtime</Uri>
-      <Sha>267b39201599f6493b1d8f23874fbcca9e8f6c96</Sha>
-    </Dependency>
-    <Dependency Name="System.ComponentModel.Composition" Version="8.0.0-rc.2.23461.29" CoherentParentDependency="Microsoft.Private.Winforms">
-      <Uri>https://github.com/dotnet/runtime</Uri>
-      <Sha>267b39201599f6493b1d8f23874fbcca9e8f6c96</Sha>
-    </Dependency>
-    <Dependency Name="System.Configuration.ConfigurationManager" Version="8.0.0-rc.2.23461.29" CoherentParentDependency="Microsoft.Private.Winforms">
-      <Uri>https://github.com/dotnet/runtime</Uri>
-      <Sha>267b39201599f6493b1d8f23874fbcca9e8f6c96</Sha>
-    </Dependency>
-    <Dependency Name="System.Data.Odbc" Version="8.0.0-rc.2.23461.29" CoherentParentDependency="Microsoft.Private.Winforms">
-      <Uri>https://github.com/dotnet/runtime</Uri>
-      <Sha>267b39201599f6493b1d8f23874fbcca9e8f6c96</Sha>
-    </Dependency>
-    <Dependency Name="System.Data.OleDb" Version="8.0.0-rc.2.23461.29" CoherentParentDependency="Microsoft.Private.Winforms">
-      <Uri>https://github.com/dotnet/runtime</Uri>
-      <Sha>267b39201599f6493b1d8f23874fbcca9e8f6c96</Sha>
-    </Dependency>
-    <Dependency Name="System.Diagnostics.EventLog" Version="8.0.0-rc.2.23461.29" CoherentParentDependency="Microsoft.Private.Winforms">
-      <Uri>https://github.com/dotnet/runtime</Uri>
-      <Sha>267b39201599f6493b1d8f23874fbcca9e8f6c96</Sha>
-    </Dependency>
-    <Dependency Name="System.Diagnostics.PerformanceCounter" Version="8.0.0-rc.2.23461.29" CoherentParentDependency="Microsoft.Private.Winforms">
-      <Uri>https://github.com/dotnet/runtime</Uri>
-      <Sha>267b39201599f6493b1d8f23874fbcca9e8f6c96</Sha>
-    </Dependency>
-    <Dependency Name="System.DirectoryServices.AccountManagement" Version="8.0.0-rc.2.23461.29" CoherentParentDependency="Microsoft.Private.Winforms">
-      <Uri>https://github.com/dotnet/runtime</Uri>
-      <Sha>267b39201599f6493b1d8f23874fbcca9e8f6c96</Sha>
-    </Dependency>
-    <Dependency Name="System.DirectoryServices.Protocols" Version="8.0.0-rc.2.23461.29" CoherentParentDependency="Microsoft.Private.Winforms">
-      <Uri>https://github.com/dotnet/runtime</Uri>
-      <Sha>267b39201599f6493b1d8f23874fbcca9e8f6c96</Sha>
-    </Dependency>
-    <Dependency Name="System.DirectoryServices" Version="8.0.0-rc.2.23461.29" CoherentParentDependency="Microsoft.Private.Winforms">
-      <Uri>https://github.com/dotnet/runtime</Uri>
-      <Sha>267b39201599f6493b1d8f23874fbcca9e8f6c96</Sha>
-    </Dependency>
-    <Dependency Name="System.IO.Packaging" Version="8.0.0-rc.2.23461.29" CoherentParentDependency="Microsoft.Private.Winforms">
-      <Uri>https://github.com/dotnet/runtime</Uri>
-      <Sha>267b39201599f6493b1d8f23874fbcca9e8f6c96</Sha>
-    </Dependency>
-    <Dependency Name="System.IO.Ports" Version="8.0.0-rc.2.23461.29" CoherentParentDependency="Microsoft.Private.Winforms">
-      <Uri>https://github.com/dotnet/runtime</Uri>
-      <Sha>267b39201599f6493b1d8f23874fbcca9e8f6c96</Sha>
-    </Dependency>
-    <Dependency Name="System.Management" Version="8.0.0-rc.2.23461.29" CoherentParentDependency="Microsoft.Private.Winforms">
-      <Uri>https://github.com/dotnet/runtime</Uri>
-      <Sha>267b39201599f6493b1d8f23874fbcca9e8f6c96</Sha>
-    </Dependency>
-    <Dependency Name="System.Reflection.Context" Version="8.0.0-rc.2.23461.29" CoherentParentDependency="Microsoft.Private.Winforms">
-      <Uri>https://github.com/dotnet/runtime</Uri>
-      <Sha>267b39201599f6493b1d8f23874fbcca9e8f6c96</Sha>
-    </Dependency>
-    <Dependency Name="System.Runtime.Caching" Version="8.0.0-rc.2.23461.29" CoherentParentDependency="Microsoft.Private.Winforms">
-      <Uri>https://github.com/dotnet/runtime</Uri>
-      <Sha>267b39201599f6493b1d8f23874fbcca9e8f6c96</Sha>
-    </Dependency>
-    <Dependency Name="System.Security.Cryptography.Pkcs" Version="8.0.0-rc.2.23461.29" CoherentParentDependency="Microsoft.Private.Winforms">
-      <Uri>https://github.com/dotnet/runtime</Uri>
-      <Sha>267b39201599f6493b1d8f23874fbcca9e8f6c96</Sha>
-    </Dependency>
-    <Dependency Name="System.Security.Cryptography.ProtectedData" Version="8.0.0-rc.2.23461.29" CoherentParentDependency="Microsoft.Private.Winforms">
-      <Uri>https://github.com/dotnet/runtime</Uri>
-      <Sha>267b39201599f6493b1d8f23874fbcca9e8f6c96</Sha>
-    </Dependency>
-    <Dependency Name="System.Security.Cryptography.Xml" Version="8.0.0-rc.2.23461.29" CoherentParentDependency="Microsoft.Private.Winforms">
-      <Uri>https://github.com/dotnet/runtime</Uri>
-      <Sha>267b39201599f6493b1d8f23874fbcca9e8f6c96</Sha>
-    </Dependency>
-    <Dependency Name="System.Security.Permissions" Version="8.0.0-rc.2.23461.29" CoherentParentDependency="Microsoft.Private.Winforms">
-      <Uri>https://github.com/dotnet/runtime</Uri>
-      <Sha>267b39201599f6493b1d8f23874fbcca9e8f6c96</Sha>
-    </Dependency>
-    <Dependency Name="System.ServiceModel.Syndication" Version="8.0.0-rc.2.23461.29" CoherentParentDependency="Microsoft.Private.Winforms">
-      <Uri>https://github.com/dotnet/runtime</Uri>
-      <Sha>267b39201599f6493b1d8f23874fbcca9e8f6c96</Sha>
-    </Dependency>
-    <Dependency Name="System.ServiceProcess.ServiceController" Version="8.0.0-rc.2.23461.29" CoherentParentDependency="Microsoft.Private.Winforms">
-      <Uri>https://github.com/dotnet/runtime</Uri>
-      <Sha>267b39201599f6493b1d8f23874fbcca9e8f6c96</Sha>
-    </Dependency>
-    <Dependency Name="System.Speech" Version="8.0.0-rc.2.23461.29" CoherentParentDependency="Microsoft.Private.Winforms">
-      <Uri>https://github.com/dotnet/runtime</Uri>
-      <Sha>267b39201599f6493b1d8f23874fbcca9e8f6c96</Sha>
-    </Dependency>
-    <Dependency Name="System.Text.Encoding.CodePages" Version="8.0.0-rc.2.23461.29" CoherentParentDependency="Microsoft.Private.Winforms">
-      <Uri>https://github.com/dotnet/runtime</Uri>
-      <Sha>267b39201599f6493b1d8f23874fbcca9e8f6c96</Sha>
-    </Dependency>
-    <Dependency Name="System.Threading.AccessControl" Version="8.0.0-rc.2.23461.29" CoherentParentDependency="Microsoft.Private.Winforms">
-      <Uri>https://github.com/dotnet/runtime</Uri>
-      <Sha>267b39201599f6493b1d8f23874fbcca9e8f6c96</Sha>
-    </Dependency>
-    <Dependency Name="System.ComponentModel.Composition.Registration" Version="8.0.0-rc.2.23461.29" CoherentParentDependency="Microsoft.Private.Winforms">
-      <Uri>https://github.com/dotnet/runtime</Uri>
-      <Sha>267b39201599f6493b1d8f23874fbcca9e8f6c96</Sha>
-    </Dependency>
-    <Dependency Name="System.Drawing.Common" Version="8.0.0-rc.2.23462.4">
-      <Uri>https://github.com/dotnet/winforms</Uri>
-      <Sha>73b99d10e5d8daef27b85fbd74ac7ea5a39ccf87</Sha>
-    </Dependency>
-  </ProductDependencies>
-  <ToolsetDependencies>
-    <Dependency Name="Microsoft.DotNet.Arcade.Sdk" Version="8.0.0-beta.23461.2">
-      <Uri>https://github.com/dotnet/arcade</Uri>
-      <Sha>4a908c64757841121e67fda7adaf776c93893163</Sha>
-    </Dependency>
-    <Dependency Name="Microsoft.DotNet.CodeAnalysis" Version="8.0.0-beta.23461.2">
-      <Uri>https://github.com/dotnet/arcade</Uri>
-      <Sha>4a908c64757841121e67fda7adaf776c93893163</Sha>
-    </Dependency>
-    <Dependency Name="Microsoft.DotNet.Helix.Sdk" Version="8.0.0-beta.23461.2">
-      <Uri>https://github.com/dotnet/arcade</Uri>
-      <Sha>4a908c64757841121e67fda7adaf776c93893163</Sha>
-    </Dependency>
-    <Dependency Name="Microsoft.DotNet.ApiCompat" Version="8.0.0-beta.23461.2">
-      <Uri>https://github.com/dotnet/arcade</Uri>
-      <Sha>4a908c64757841121e67fda7adaf776c93893163</Sha>
-    </Dependency>
-    <Dependency Name="Microsoft.DotNet.GenAPI" Version="8.0.0-beta.23461.2">
-      <Uri>https://github.com/dotnet/arcade</Uri>
-      <Sha>4a908c64757841121e67fda7adaf776c93893163</Sha>
-=======
     <Dependency Name="System.Resources.Extensions" Version="8.0.0-rc.1.23419.4" CoherentParentDependency="Microsoft.Private.Winforms">
       <Uri>https://dev.azure.com/dnceng/internal/_git/dotnet-runtime</Uri>
       <Sha>92959931a32a37a19d8e1b1684edc6db0857d7de</Sha>
@@ -351,7 +175,6 @@
     <Dependency Name="Microsoft.DotNet.GenAPI" Version="8.0.0-beta.23415.4">
       <Uri>https://github.com/dotnet/arcade</Uri>
       <Sha>46ff142f43e887d5f9a4d87ef39d72166f61db8d</Sha>
->>>>>>> f8a92639
     </Dependency>
     <Dependency Name="Microsoft.SourceLink.AzureRepos.Git" Version="8.0.0-beta.23409.2">
       <Uri>https://github.com/dotnet/sourcelink</Uri>
