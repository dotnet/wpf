--- conflicted
+++ resolved
@@ -149,24 +149,6 @@
             return ShouldSerializeResult.Default;
         }
 
-<<<<<<< HEAD
-=======
-        // vvvvv---- Unused members.  Servicing policy is to retain these anyway.  -----vvvvv
-        private static bool IsSystemXamlNonPublic(
-            ref ThreeValuedBool methodIsSystemXamlNonPublic, MethodInfo method)
-        {
-            if (methodIsSystemXamlNonPublic == ThreeValuedBool.NotSet)
-            {
-                bool result = SafeReflectionInvoker.IsSystemXamlNonPublic(method);
-                methodIsSystemXamlNonPublic = result ? ThreeValuedBool.True : ThreeValuedBool.False;
-            }
-
-            return methodIsSystemXamlNonPublic == ThreeValuedBool.True;
-        }
-
-        // ^^^^^----- End of unused members.  -----^^^^^
-
->>>>>>> 7095be30
         private bool IsUnknown
         {
             get { return _member is null || _member.UnderlyingMember is null; }
