--- conflicted
+++ resolved
@@ -12,13 +12,8 @@
     }
   },
   "msbuild-sdks": {
-<<<<<<< HEAD
-    "Microsoft.DotNet.Arcade.Sdk": "6.0.0-beta.22122.7",
-    "Microsoft.DotNet.Helix.Sdk": "6.0.0-beta.22122.7"
-=======
     "Microsoft.DotNet.Arcade.Sdk": "6.0.0-beta.22212.5",
     "Microsoft.DotNet.Helix.Sdk": "6.0.0-beta.22212.5"
->>>>>>> d3b27dec
   },
   "sdk": {
     "version": "6.0.104"
