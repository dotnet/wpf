--- conflicted
+++ resolved
@@ -90,29 +90,17 @@
                     };
 
                     // Explicitly set all the nullable references so that IsSet is true
-<<<<<<< HEAD
                     unknownReflector._deferringLoader.Value = null;
                     unknownReflector._getter.Value = null;
                     unknownReflector._setter.Value = null;
                     unknownReflector._typeConverter.Value = null;
                     unknownReflector._valueSerializer.Value = null;
 
-                    unknownReflector.DependsOn = XamlType.EmptyList<XamlMember>.Value;
+                    unknownReflector.DependsOn = ReadOnlyCollection<XamlMember>.Empty;
                     unknownReflector.Invoker = XamlMemberInvoker.UnknownInvoker;
                     unknownReflector.Type = XamlLanguage.Object;
 
                     Interlocked.CompareExchange(ref s_UnknownReflector, unknownReflector, null);
-=======
-                    s_UnknownReflector._deferringLoader.Value = null;
-                    s_UnknownReflector._getter.Value = null;
-                    s_UnknownReflector._setter.Value = null;
-                    s_UnknownReflector._typeConverter.Value = null;
-                    s_UnknownReflector._valueSerializer.Value = null;
-
-                    s_UnknownReflector.DependsOn = ReadOnlyCollection<XamlMember>.Empty;
-                    s_UnknownReflector.Invoker = XamlMemberInvoker.UnknownInvoker;
-                    s_UnknownReflector.Type = XamlLanguage.Object;
->>>>>>> b6914d78
                 }
 
                 return s_UnknownReflector;
