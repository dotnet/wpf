<?xml version="1.0" encoding="utf-8"?>
<Dependencies>
  <ProductDependencies>
    <Dependency Name="Microsoft.Private.Winforms" Version="4.8.0-preview7.19322.6">
      <Uri>https://github.com/dotnet/winforms</Uri>
      <Sha>62949fc6cec75a86ac10ab538463169b4c6eaaa7</Sha>
    </Dependency>
  </ProductDependencies>
  <ToolsetDependencies>
    <Dependency Name="Microsoft.Win32.Registry" Version="4.6.0-preview7.19320.1" CoherentParentDependency="Microsoft.NETCore.App">
      <Uri>https://github.com/dotnet/corefx</Uri>
      <Sha>468355e66daf9eaeb1978703fa6365cd1e37e644</Sha>
    </Dependency>
    <Dependency Name="System.CodeDom" Version="4.6.0-preview7.19320.1" CoherentParentDependency="Microsoft.NETCore.App">
      <Uri>https://github.com/dotnet/corefx</Uri>
      <Sha>468355e66daf9eaeb1978703fa6365cd1e37e644</Sha>
    </Dependency>
    <Dependency Name="System.Configuration.ConfigurationManager" Version="4.6.0-preview7.19320.1" CoherentParentDependency="Microsoft.NETCore.App">
      <Uri>https://github.com/dotnet/corefx</Uri>
      <Sha>468355e66daf9eaeb1978703fa6365cd1e37e644</Sha>
    </Dependency>
    <Dependency Name="System.Diagnostics.EventLog" Version="4.6.0-preview7.19320.1" CoherentParentDependency="Microsoft.NETCore.App">
      <Uri>https://github.com/dotnet/corefx</Uri>
      <Sha>468355e66daf9eaeb1978703fa6365cd1e37e644</Sha>
    </Dependency>
    <Dependency Name="System.DirectoryServices" Version="4.6.0-preview7.19320.1" CoherentParentDependency="Microsoft.NETCore.App">
      <Uri>https://github.com/dotnet/corefx</Uri>
      <Sha>468355e66daf9eaeb1978703fa6365cd1e37e644</Sha>
    </Dependency>
    <Dependency Name="System.Drawing.Common" Version="4.6.0-preview7.19320.1" CoherentParentDependency="Microsoft.NETCore.App">
      <Uri>https://github.com/dotnet/corefx</Uri>
      <Sha>468355e66daf9eaeb1978703fa6365cd1e37e644</Sha>
    </Dependency>
    <Dependency Name="System.Reflection.Emit" Version="4.6.0-preview7.19320.1" CoherentParentDependency="Microsoft.NETCore.App">
      <Uri>https://github.com/dotnet/corefx</Uri>
      <Sha>468355e66daf9eaeb1978703fa6365cd1e37e644</Sha>
    </Dependency>
    <Dependency Name="System.Reflection.MetadataLoadContext" Version="4.6.0-preview7.19320.1" CoherentParentDependency="Microsoft.NETCore.App">
      <Uri>https://github.com/dotnet/corefx</Uri>
      <Sha>468355e66daf9eaeb1978703fa6365cd1e37e644</Sha>
    </Dependency>
    <Dependency Name="System.Security.AccessControl" Version="4.6.0-preview7.19320.1" CoherentParentDependency="Microsoft.NETCore.App">
      <Uri>https://github.com/dotnet/corefx</Uri>
      <Sha>468355e66daf9eaeb1978703fa6365cd1e37e644</Sha>
    </Dependency>
    <Dependency Name="System.Security.Cryptography.Xml" Version="4.6.0-preview7.19320.1" CoherentParentDependency="Microsoft.NETCore.App">
      <Uri>https://github.com/dotnet/corefx</Uri>
      <Sha>468355e66daf9eaeb1978703fa6365cd1e37e644</Sha>
    </Dependency>
    <Dependency Name="System.Security.Permissions" Version="4.6.0-preview7.19320.1" CoherentParentDependency="Microsoft.NETCore.App">
      <Uri>https://github.com/dotnet/corefx</Uri>
      <Sha>468355e66daf9eaeb1978703fa6365cd1e37e644</Sha>
    </Dependency>
    <Dependency Name="System.Security.Principal.Windows" Version="4.6.0-preview7.19320.1" CoherentParentDependency="Microsoft.NETCore.App">
      <Uri>https://github.com/dotnet/corefx</Uri>
      <Sha>468355e66daf9eaeb1978703fa6365cd1e37e644</Sha>
    </Dependency>
    <Dependency Name="System.Windows.Extensions" Version="4.6.0-preview7.19320.1" CoherentParentDependency="Microsoft.NETCore.App">
      <Uri>https://github.com/dotnet/corefx</Uri>
      <Sha>468355e66daf9eaeb1978703fa6365cd1e37e644</Sha>
    </Dependency>
    <Dependency Name="Microsoft.NETCore.App" Version="3.0.0-preview7-27822-05" CoherentParentDependency="Microsoft.Private.Winforms">
      <Uri>https://github.com/dotnet/core-setup</Uri>
      <Sha>1af2ba41a56e09064091dc82264057289b56bd15</Sha>
    </Dependency>
<<<<<<< HEAD
    <Dependency Name="Microsoft.DotNet.Arcade.Sdk" Version="1.0.0-beta.19323.3">
      <Uri>https://github.com/dotnet/arcade</Uri>
      <Sha>021335b10e2676cfb1b6f7e7967bbb4668d00da2</Sha>
    </Dependency>
    <Dependency Name="Microsoft.DotNet.CodeAnalysis" Version="1.0.0-beta.19323.3">
      <Uri>https://github.com/dotnet/arcade</Uri>
      <Sha>021335b10e2676cfb1b6f7e7967bbb4668d00da2</Sha>
=======
    <Dependency Name="Microsoft.DotNet.Arcade.Sdk" Version="1.0.0-beta.19322.2">
      <Uri>https://github.com/dotnet/arcade</Uri>
      <Sha>48aed493ffa093728bc9ffd17be0e5957f77aade</Sha>
    </Dependency>
    <Dependency Name="Microsoft.DotNet.CodeAnalysis" Version="1.0.0-beta.19322.2">
      <Uri>https://github.com/dotnet/arcade</Uri>
      <Sha>48aed493ffa093728bc9ffd17be0e5957f77aade</Sha>
>>>>>>> 8da16020
    </Dependency>
    <Dependency Name="Microsoft.NETCore.Platforms" Version="3.0.0-preview7.19320.1" CoherentParentDependency="Microsoft.NETCore.App">
      <Uri>https://github.com/dotnet/corefx</Uri>
      <Sha>468355e66daf9eaeb1978703fa6365cd1e37e644</Sha>
    </Dependency>
    <Dependency Name="Microsoft.DotNet.Wpf.DncEng" Version="4.8.0-preview7.19322.4">
      <Uri>https://dev.azure.com/dnceng/internal/_git/dotnet-wpf-int</Uri>
      <Sha>be5355c04aa68d33f26644b25863524d57352e7d</Sha>
    </Dependency>
    <Dependency Name="System.IO.Packaging" Version="4.6.0-preview7.19320.1" CoherentParentDependency="Microsoft.NETCore.App">
      <Uri>https://github.com/dotnet/corefx</Uri>
      <Sha>468355e66daf9eaeb1978703fa6365cd1e37e644</Sha>
    </Dependency>
    <Dependency Name="Microsoft.NETCore.Runtime.CoreCLR" Version="3.0.0-preview7.19322.2" CoherentParentDependency="Microsoft.NETCore.App">
      <Uri>https://github.com/dotnet/coreclr</Uri>
      <Sha>fdcfdaf734584ca4b6066a7344eecffeeafdaa9a</Sha>
    </Dependency>
    <Dependency Name="Microsoft.NETCore.ILDAsm" Version="3.0.0-preview7.19322.2" CoherentParentDependency="Microsoft.NETCore.Runtime.CoreCLR">
      <Uri>https://github.com/dotnet/coreclr</Uri>
      <Sha>fdcfdaf734584ca4b6066a7344eecffeeafdaa9a</Sha>
    </Dependency>
    <Dependency Name="Microsoft.NETCore.ILAsm" Version="3.0.0-preview7.19322.2" CoherentParentDependency="Microsoft.NETCore.Runtime.CoreCLR">
      <Uri>https://github.com/dotnet/coreclr</Uri>
      <Sha>fdcfdaf734584ca4b6066a7344eecffeeafdaa9a</Sha>
    </Dependency>
<<<<<<< HEAD
    <Dependency Name="Microsoft.DotNet.Helix.Sdk" Version="2.0.0-beta.19323.3">
      <Uri>https://github.com/dotnet/arcade</Uri>
      <Sha>021335b10e2676cfb1b6f7e7967bbb4668d00da2</Sha>
    </Dependency>
    <Dependency Name="Microsoft.DotNet.ApiCompat" Version="1.0.0-beta.19323.3">
      <Uri>https://github.com/dotnet/arcade</Uri>
      <Sha>021335b10e2676cfb1b6f7e7967bbb4668d00da2</Sha>
    </Dependency>
    <Dependency Name="Microsoft.DotNet.GenAPI" Version="1.0.0-beta.19323.3">
      <Uri>https://github.com/dotnet/arcade</Uri>
      <Sha>021335b10e2676cfb1b6f7e7967bbb4668d00da2</Sha>
=======
    <Dependency Name="Microsoft.DotNet.Helix.Sdk" Version="2.0.0-beta.19322.2">
      <Uri>https://github.com/dotnet/arcade</Uri>
      <Sha>48aed493ffa093728bc9ffd17be0e5957f77aade</Sha>
    </Dependency>
    <Dependency Name="Microsoft.DotNet.ApiCompat" Version="1.0.0-beta.19322.2">
      <Uri>https://github.com/dotnet/arcade</Uri>
      <Sha>48aed493ffa093728bc9ffd17be0e5957f77aade</Sha>
>>>>>>> 8da16020
    </Dependency>
  </ToolsetDependencies>
</Dependencies><|MERGE_RESOLUTION|>--- conflicted
+++ resolved
@@ -63,7 +63,6 @@
       <Uri>https://github.com/dotnet/core-setup</Uri>
       <Sha>1af2ba41a56e09064091dc82264057289b56bd15</Sha>
     </Dependency>
-<<<<<<< HEAD
     <Dependency Name="Microsoft.DotNet.Arcade.Sdk" Version="1.0.0-beta.19323.3">
       <Uri>https://github.com/dotnet/arcade</Uri>
       <Sha>021335b10e2676cfb1b6f7e7967bbb4668d00da2</Sha>
@@ -71,15 +70,6 @@
     <Dependency Name="Microsoft.DotNet.CodeAnalysis" Version="1.0.0-beta.19323.3">
       <Uri>https://github.com/dotnet/arcade</Uri>
       <Sha>021335b10e2676cfb1b6f7e7967bbb4668d00da2</Sha>
-=======
-    <Dependency Name="Microsoft.DotNet.Arcade.Sdk" Version="1.0.0-beta.19322.2">
-      <Uri>https://github.com/dotnet/arcade</Uri>
-      <Sha>48aed493ffa093728bc9ffd17be0e5957f77aade</Sha>
-    </Dependency>
-    <Dependency Name="Microsoft.DotNet.CodeAnalysis" Version="1.0.0-beta.19322.2">
-      <Uri>https://github.com/dotnet/arcade</Uri>
-      <Sha>48aed493ffa093728bc9ffd17be0e5957f77aade</Sha>
->>>>>>> 8da16020
     </Dependency>
     <Dependency Name="Microsoft.NETCore.Platforms" Version="3.0.0-preview7.19320.1" CoherentParentDependency="Microsoft.NETCore.App">
       <Uri>https://github.com/dotnet/corefx</Uri>
@@ -105,7 +95,6 @@
       <Uri>https://github.com/dotnet/coreclr</Uri>
       <Sha>fdcfdaf734584ca4b6066a7344eecffeeafdaa9a</Sha>
     </Dependency>
-<<<<<<< HEAD
     <Dependency Name="Microsoft.DotNet.Helix.Sdk" Version="2.0.0-beta.19323.3">
       <Uri>https://github.com/dotnet/arcade</Uri>
       <Sha>021335b10e2676cfb1b6f7e7967bbb4668d00da2</Sha>
@@ -117,15 +106,6 @@
     <Dependency Name="Microsoft.DotNet.GenAPI" Version="1.0.0-beta.19323.3">
       <Uri>https://github.com/dotnet/arcade</Uri>
       <Sha>021335b10e2676cfb1b6f7e7967bbb4668d00da2</Sha>
-=======
-    <Dependency Name="Microsoft.DotNet.Helix.Sdk" Version="2.0.0-beta.19322.2">
-      <Uri>https://github.com/dotnet/arcade</Uri>
-      <Sha>48aed493ffa093728bc9ffd17be0e5957f77aade</Sha>
-    </Dependency>
-    <Dependency Name="Microsoft.DotNet.ApiCompat" Version="1.0.0-beta.19322.2">
-      <Uri>https://github.com/dotnet/arcade</Uri>
-      <Sha>48aed493ffa093728bc9ffd17be0e5957f77aade</Sha>
->>>>>>> 8da16020
     </Dependency>
   </ToolsetDependencies>
 </Dependencies>