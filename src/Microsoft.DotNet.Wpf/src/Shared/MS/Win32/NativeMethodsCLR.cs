--- conflicted
+++ resolved
@@ -5901,14 +5901,6 @@
 #endif
         internal abstract class CharBuffer
         {
-<<<<<<< HEAD
-            /// <SecurityNote>
-            ///     Critical: Extensive use of Marshal to allocate and manipulate
-            ///             Character buffers.
-            /// </SecurityNote>
-            [SecurityCritical]
-=======
->>>>>>> dcc3312f
             internal static CharBuffer CreateBuffer(int size)
             {
                 if (Marshal.SystemDefaultCharSize == 1)
