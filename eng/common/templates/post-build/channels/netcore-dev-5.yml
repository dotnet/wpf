parameters:
  symbolPublishingAdditionalParameters: ''
  artifactsPublishingAdditionalParameters: ''
  publishInstallersAndChecksums: false
  publishToAzureDevOpsFeeds: true

stages:
- stage: NetCore_Dev5_Publish
  dependsOn: validate
  variables:
    - template: ../common-variables.yml
  displayName: .NET Core 5 Dev Publishing
  jobs:
  - template: ../setup-maestro-vars.yml

  - job:
    displayName: Symbol Publishing
    dependsOn: setupMaestroVars
    condition: contains(dependencies.setupMaestroVars.outputs['setReleaseVars.InitialChannels'], format('[{0}]', variables.NetCore_5_Dev_Channel_Id))
    variables:
      - group: DotNet-Symbol-Server-Pats
    pool:
      vmImage: 'windows-2019'
    steps:
      - task: DownloadBuildArtifacts@0
        displayName: Download Blob Artifacts
        inputs:
          artifactName: 'BlobArtifacts'
        continueOnError: true

      - task: DownloadBuildArtifacts@0
        displayName: Download PDB Artifacts
        inputs:
          artifactName: 'PDBArtifacts'
        continueOnError: true

      - task: PowerShell@2
        displayName: Publish
        inputs:
          filePath: eng\common\sdk-task.ps1
          arguments: -task PublishToSymbolServers -restore -msbuildEngine dotnet
            /p:DotNetSymbolServerTokenMsdl=$(microsoft-symbol-server-pat)
            /p:DotNetSymbolServerTokenSymWeb=$(symweb-symbol-server-pat)
            /p:PDBArtifactsDirectory='$(Build.ArtifactStagingDirectory)/PDBArtifacts/'
            /p:BlobBasePath='$(Build.ArtifactStagingDirectory)/BlobArtifacts/'
            /p:SymbolPublishingExclusionsFile='$(Build.SourcesDirectory)/eng/SymbolPublishingExclusionsFile.txt'
            /p:Configuration=Release
            ${{ parameters.symbolPublishingAdditionalParameters }}

  - job: publish_assets
    displayName: Publish Assets
    dependsOn: setupMaestroVars
    variables:
      - group: DotNet-Blob-Feed
      - group: AzureDevOps-Artifact-Feeds-Pats
      - name: BARBuildId
        value: $[ dependencies.setupMaestroVars.outputs['setReleaseVars.BARBuildId'] ]
      - name: IsStableBuild
        value: $[ dependencies.setupMaestroVars.outputs['setReleaseVars.IsStableBuild'] ]
    condition: contains(dependencies.setupMaestroVars.outputs['setReleaseVars.InitialChannels'], format('[{0}]', variables.NetCore_5_Dev_Channel_Id))
    pool:
      vmImage: 'windows-2019'
    steps:
      - task: DownloadBuildArtifacts@0
        displayName: Download Package Artifacts
        inputs:
          buildType: current
          artifactName: PackageArtifacts

      - task: DownloadBuildArtifacts@0
        displayName: Download Blob Artifacts
        inputs:
          buildType: current
          artifactName: BlobArtifacts

      - task: DownloadBuildArtifacts@0
        displayName: Download Asset Manifests
        inputs:
          buildType: current
          artifactName: AssetManifests

      - task: NuGetToolInstaller@1
        displayName: 'Install NuGet.exe'

      # This is necessary whenever we want to publish/restore to an AzDO private feed
      - task: NuGetAuthenticate@0
        displayName: 'Authenticate to AzDO Feeds'

      - task: PowerShell@2
        displayName: Publish Assets
        env:
          AZURE_DEVOPS_EXT_PAT: $(dn-bot-dnceng-universal-packages-rw)
        inputs:
          filePath: eng\common\sdk-task.ps1
          arguments: -task PublishArtifactsInManifest -restore -msbuildEngine dotnet 
            /p:ArtifactsCategory=$(_DotNetArtifactsCategory)
            /p:IsStableBuild=$(IsStableBuild)
            /p:IsInternalBuild=$(IsInternalBuild)
            /p:RepositoryName=$(Build.Repository.Name)
            /p:CommitSha=$(Build.SourceVersion)
            /p:StaticInternalFeed=$(StaticInternalFeed)
            /p:InternalChecksumsTargetStaticFeed=$(InternalChecksumsBlobFeedUrl)
            /p:InternalChecksumsTargetStaticFeedKey=$(InternalChecksumsBlobFeedKey)
            /p:InternalInstallersTargetStaticFeed=$(InternalInstallersBlobFeedUrl)
            /p:InternalInstallersTargetStaticFeedKey=$(InternalInstallersBlobFeedKey)
            /p:NugetPath=$(NuGetExeToolPath)
            /p:AzdoTargetFeedPAT='$(dn-bot-dnceng-universal-packages-rw)' 
            /p:TargetFeedPAT='$(dn-bot-dnceng-universal-packages-rw)' 
            /p:AzureStorageTargetFeedPAT='$(dotnetfeed-storage-access-key-1)' 
            /p:BARBuildId=$(BARBuildId) 
            /p:MaestroApiEndpoint='$(MaestroApiEndPoint)' 
            /p:BuildAssetRegistryToken='$(MaestroApiAccessToken)' 
            /p:ManifestsBasePath='$(Build.ArtifactStagingDirectory)/AssetManifests/' 
            /p:BlobBasePath='$(Build.ArtifactStagingDirectory)/BlobArtifacts/' 
            /p:PackageBasePath='$(Build.ArtifactStagingDirectory)/PackageArtifacts/' 
            /p:Configuration=Release
            /p:PublishInstallersAndChecksums=${{ parameters.publishInstallersAndChecksums }}
            /p:InstallersTargetStaticFeed=$(InstallersBlobFeedUrl)
            /p:InstallersAzureAccountKey=$(dotnetcli-storage-key)
            /p:ChecksumsTargetStaticFeed=$(ChecksumsBlobFeedUrl)
            /p:ChecksumsAzureAccountKey=$(dotnetclichecksums-storage-key)
            /p:PublishToAzureDevOpsNuGetFeeds=${{ parameters.publishToAzureDevOpsFeeds }}
            /p:AzureDevOpsStaticShippingFeed='https://pkgs.dev.azure.com/dnceng/public/_packaging/dotnet5/nuget/v3/index.json'
            /p:AzureDevOpsStaticShippingFeedKey='$(dn-bot-dnceng-artifact-feeds-rw)'
            /p:AzureDevOpsStaticTransportFeed='https://pkgs.dev.azure.com/dnceng/public/_packaging/dotnet5-transport/nuget/v3/index.json'
            /p:AzureDevOpsStaticTransportFeedKey='$(dn-bot-dnceng-artifact-feeds-rw)'
            ${{ parameters.artifactsPublishingAdditionalParameters }}


- stage: NetCore_Dev5_Publish_Validation
  displayName: .NET Core 5 Dev Publish Validation
  variables:
    - template: ../common-variables.yml
  jobs:
  - template: ../setup-maestro-vars.yml

<<<<<<< HEAD
  - ${{ if eq(parameters.enableSymbolValidation, 'true') }}:
    - job:
      displayName: Symbol Availability
      dependsOn: setupMaestroVars
      condition: contains(dependencies.setupMaestroVars.outputs['setReleaseVars.InitialChannels'], format('[{0}]', variables.NetCore_5_Dev_Channel_Id))
      pool:
        vmImage: 'windows-2019'
      steps:
        - task: DownloadBuildArtifacts@0
          displayName: Download Package Artifacts
          inputs:
            buildType: current
            artifactName: PackageArtifacts

        - task: PowerShell@2
          displayName: Check Symbol Availability
          inputs:
            filePath: $(Build.SourcesDirectory)/eng/common/post-build/symbols-validation.ps1
            arguments: -InputPath $(Build.ArtifactStagingDirectory)/PackageArtifacts/ -ExtractPath $(Agent.BuildDirectory)/Temp/ -DotnetSymbolVersion $(SymbolToolVersion)

=======
>>>>>>> 811f9f87
  - template: ../promote-build.yml
    parameters:
      ChannelId: ${{ variables.NetCore_5_Dev_Channel_Id }}<|MERGE_RESOLUTION|>--- conflicted
+++ resolved
@@ -134,29 +134,6 @@
   jobs:
   - template: ../setup-maestro-vars.yml
 
-<<<<<<< HEAD
-  - ${{ if eq(parameters.enableSymbolValidation, 'true') }}:
-    - job:
-      displayName: Symbol Availability
-      dependsOn: setupMaestroVars
-      condition: contains(dependencies.setupMaestroVars.outputs['setReleaseVars.InitialChannels'], format('[{0}]', variables.NetCore_5_Dev_Channel_Id))
-      pool:
-        vmImage: 'windows-2019'
-      steps:
-        - task: DownloadBuildArtifacts@0
-          displayName: Download Package Artifacts
-          inputs:
-            buildType: current
-            artifactName: PackageArtifacts
-
-        - task: PowerShell@2
-          displayName: Check Symbol Availability
-          inputs:
-            filePath: $(Build.SourcesDirectory)/eng/common/post-build/symbols-validation.ps1
-            arguments: -InputPath $(Build.ArtifactStagingDirectory)/PackageArtifacts/ -ExtractPath $(Agent.BuildDirectory)/Temp/ -DotnetSymbolVersion $(SymbolToolVersion)
-
-=======
->>>>>>> 811f9f87
   - template: ../promote-build.yml
     parameters:
       ChannelId: ${{ variables.NetCore_5_Dev_Channel_Id }}