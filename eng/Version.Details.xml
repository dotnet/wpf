<?xml version="1.0" encoding="utf-8"?>
<Dependencies>
  <ProductDependencies>
    <Dependency Name="Microsoft.Win32.Registry" Version="4.6.0-preview4.19178.7" CoherentParentDependency="Microsoft.NETCore.App">
      <Uri>https://github.com/dotnet/corefx</Uri>
      <Sha>c141b8c7aed44817baad190d35d0f29408eb3f7a</Sha>
    </Dependency>
    <Dependency Name="System.Configuration.ConfigurationManager" Version="4.6.0-preview4.19178.7" CoherentParentDependency="Microsoft.NETCore.App">
      <Uri>https://github.com/dotnet/corefx</Uri>
      <Sha>c141b8c7aed44817baad190d35d0f29408eb3f7a</Sha>
    </Dependency>
    <Dependency Name="System.Diagnostics.EventLog" Version="4.6.0-preview4.19178.7" CoherentParentDependency="Microsoft.NETCore.App">
      <Uri>https://github.com/dotnet/corefx</Uri>
      <Sha>c141b8c7aed44817baad190d35d0f29408eb3f7a</Sha>
    </Dependency>
    <Dependency Name="System.Reflection.Emit" Version="4.6.0-preview4.19178.7" CoherentParentDependency="Microsoft.NETCore.App">
      <Uri>https://github.com/dotnet/corefx</Uri>
      <Sha>c141b8c7aed44817baad190d35d0f29408eb3f7a</Sha>
    </Dependency>
    <Dependency Name="System.Security.AccessControl" Version="4.6.0-preview4.19178.7" CoherentParentDependency="Microsoft.NETCore.App">
      <Uri>https://github.com/dotnet/corefx</Uri>
      <Sha>c141b8c7aed44817baad190d35d0f29408eb3f7a</Sha>
    </Dependency>
    <Dependency Name="System.Security.Cryptography.Xml" Version="4.6.0-preview4.19178.7" CoherentParentDependency="Microsoft.NETCore.App">
      <Uri>https://github.com/dotnet/corefx</Uri>
      <Sha>c141b8c7aed44817baad190d35d0f29408eb3f7a</Sha>
    </Dependency>
    <Dependency Name="System.Security.Permissions" Version="4.6.0-preview4.19178.7" CoherentParentDependency="Microsoft.NETCore.App">
      <Uri>https://github.com/dotnet/corefx</Uri>
      <Sha>c141b8c7aed44817baad190d35d0f29408eb3f7a</Sha>
    </Dependency>
    <Dependency Name="System.Security.Principal.Windows" Version="4.6.0-preview4.19178.7" CoherentParentDependency="Microsoft.NETCore.App">
      <Uri>https://github.com/dotnet/corefx</Uri>
      <Sha>c141b8c7aed44817baad190d35d0f29408eb3f7a</Sha>
    </Dependency>
    <Dependency Name="System.Windows.Extensions" Version="4.6.0-preview4.19178.7" CoherentParentDependency="Microsoft.NETCore.App">
      <Uri>https://github.com/dotnet/corefx</Uri>
      <Sha>c141b8c7aed44817baad190d35d0f29408eb3f7a</Sha>
    </Dependency>
    <Dependency Name="System.CodeDom" Version="4.6.0-preview4.19178.7" CoherentParentDependency="Microsoft.NETCore.App">
      <Uri>https://github.com/dotnet/corefx</Uri>
      <Sha>c141b8c7aed44817baad190d35d0f29408eb3f7a</Sha>
    </Dependency>
<<<<<<< HEAD
    <Dependency Name="Microsoft.NETCore.App" Version="3.0.0-preview4-27528-08">
      <Uri>https://github.com/dotnet/core-setup</Uri>
      <Sha>6f8b1e05f30ff6abb25c650197cfb3f3c4d11bcf</Sha>
=======
    <Dependency Name="Microsoft.NETCore.App" Version="3.0.0-preview4-27528-14">
      <Uri>https://github.com/dotnet/core-setup</Uri>
      <Sha>6f7780eef92af15d41c55aca5e7e7edd02ad08fd</Sha>
>>>>>>> e7e4052f
    </Dependency>
    <Dependency Name="System.Reflection.MetadataLoadContext" Version="4.6.0-preview4.19178.7" CoherentParentDependency="Microsoft.NETCore.App">
      <Uri>https://github.com/dotnet/corefx</Uri>
      <Sha>c141b8c7aed44817baad190d35d0f29408eb3f7a</Sha>
      <SourceBuildId>5589</SourceBuildId>
    </Dependency>
    <Dependency Name="Microsoft.Private.Winforms" Version="4.8.0-preview4.19177.2" CoherentParentDependency="Microsoft.NETCore.App">
      <Uri>https://github.com/dotnet/winforms</Uri>
      <Sha>3c4a96b6e199ea81738e392e8d5983f5aba6bb09</Sha>
      <SourceBuildId>6173</SourceBuildId>
    </Dependency>
    <Dependency Name="System.Drawing.Common" Version="4.6.0-preview4.19178.7" CoherentParentDependency="Microsoft.NETCore.App">
      <Uri>https://github.com/dotnet/corefx</Uri>
      <Sha>c141b8c7aed44817baad190d35d0f29408eb3f7a</Sha>
      <SourceBuildId>5589</SourceBuildId>
    </Dependency>
    <Dependency Name="System.DirectoryServices" Version="4.6.0-preview4.19178.7" CoherentParentDependency="Microsoft.NETCore.App">
      <Uri>https://github.com/dotnet/corefx</Uri>
      <Sha>c141b8c7aed44817baad190d35d0f29408eb3f7a</Sha>
      <SourceBuildId>5589</SourceBuildId>
    </Dependency>
  </ProductDependencies>
  <ToolsetDependencies>
<<<<<<< HEAD
    <Dependency Name="Microsoft.DotNet.Arcade.Sdk" Version="1.0.0-beta.19178.9">
      <Uri>https://github.com/dotnet/arcade</Uri>
      <Sha>b9a1487a9e3d4343996d86819d34e0385c580704</Sha>
=======
    <Dependency Name="Microsoft.DotNet.Arcade.Sdk" Version="1.0.0-beta.19179.1">
      <Uri>https://github.com/dotnet/arcade</Uri>
      <Sha>ef139c7533e2e33c5e0946b80cb1aa95d84da868</Sha>
>>>>>>> e7e4052f
    </Dependency>
    <Dependency Name="Microsoft.DotNet.CodeAnalysis" Version="1.0.0-beta.19177.11" CoherentParentDependency="Microsoft.NETCore.App">
      <Uri>https://github.com/dotnet/arcade</Uri>
      <Sha>69f276904fdd6d8f81404b857f295537894b81d3</Sha>
    </Dependency>
  </ToolsetDependencies>
</Dependencies><|MERGE_RESOLUTION|>--- conflicted
+++ resolved
@@ -41,15 +41,9 @@
       <Uri>https://github.com/dotnet/corefx</Uri>
       <Sha>c141b8c7aed44817baad190d35d0f29408eb3f7a</Sha>
     </Dependency>
-<<<<<<< HEAD
-    <Dependency Name="Microsoft.NETCore.App" Version="3.0.0-preview4-27528-08">
-      <Uri>https://github.com/dotnet/core-setup</Uri>
-      <Sha>6f8b1e05f30ff6abb25c650197cfb3f3c4d11bcf</Sha>
-=======
     <Dependency Name="Microsoft.NETCore.App" Version="3.0.0-preview4-27528-14">
       <Uri>https://github.com/dotnet/core-setup</Uri>
       <Sha>6f7780eef92af15d41c55aca5e7e7edd02ad08fd</Sha>
->>>>>>> e7e4052f
     </Dependency>
     <Dependency Name="System.Reflection.MetadataLoadContext" Version="4.6.0-preview4.19178.7" CoherentParentDependency="Microsoft.NETCore.App">
       <Uri>https://github.com/dotnet/corefx</Uri>
@@ -73,15 +67,9 @@
     </Dependency>
   </ProductDependencies>
   <ToolsetDependencies>
-<<<<<<< HEAD
-    <Dependency Name="Microsoft.DotNet.Arcade.Sdk" Version="1.0.0-beta.19178.9">
-      <Uri>https://github.com/dotnet/arcade</Uri>
-      <Sha>b9a1487a9e3d4343996d86819d34e0385c580704</Sha>
-=======
     <Dependency Name="Microsoft.DotNet.Arcade.Sdk" Version="1.0.0-beta.19179.1">
       <Uri>https://github.com/dotnet/arcade</Uri>
       <Sha>ef139c7533e2e33c5e0946b80cb1aa95d84da868</Sha>
->>>>>>> e7e4052f
     </Dependency>
     <Dependency Name="Microsoft.DotNet.CodeAnalysis" Version="1.0.0-beta.19177.11" CoherentParentDependency="Microsoft.NETCore.App">
       <Uri>https://github.com/dotnet/arcade</Uri>
