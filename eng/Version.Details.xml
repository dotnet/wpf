--- conflicted
+++ resolved
@@ -9,15 +9,7 @@
       <Uri>https://github.com/dotnet/winforms</Uri>
       <Sha>ce7170424b8e46ca2941c82a259fd7edced0ebcb</Sha>
     </Dependency>
-<<<<<<< HEAD
-    <Dependency Name="System.CodeDom" Version="6.0.0-preview.6.21317.4" CoherentParentDependency="Microsoft.Private.Winforms">
-=======
-    <Dependency Name="Microsoft.Win32.Registry" Version="6.0.0-preview.6.21314.2" CoherentParentDependency="Microsoft.Private.Winforms">
-      <Uri>https://github.com/dotnet/runtime</Uri>
-      <Sha>bc16a7bd2dcca7f1f8ce70e75dc86a3fac3ffcd2</Sha>
-    </Dependency>
     <Dependency Name="System.CodeDom" Version="6.0.0-preview.6.21317.12" CoherentParentDependency="Microsoft.Private.Winforms">
->>>>>>> 5bee0ffd
       <Uri>https://github.com/dotnet/runtime</Uri>
       <Sha>8bb087d5f77f133d74797b91bb539ec0e2eb3910</Sha>
     </Dependency>
@@ -41,15 +33,7 @@
       <Uri>https://github.com/dotnet/runtime</Uri>
       <Sha>8bb087d5f77f133d74797b91bb539ec0e2eb3910</Sha>
     </Dependency>
-<<<<<<< HEAD
-    <Dependency Name="System.Security.Cryptography.Xml" Version="6.0.0-preview.6.21317.4" CoherentParentDependency="Microsoft.Private.Winforms">
-=======
-    <Dependency Name="System.Security.AccessControl" Version="6.0.0-preview.6.21314.2" CoherentParentDependency="Microsoft.Private.Winforms">
-      <Uri>https://github.com/dotnet/runtime</Uri>
-      <Sha>bc16a7bd2dcca7f1f8ce70e75dc86a3fac3ffcd2</Sha>
-    </Dependency>
     <Dependency Name="System.Security.Cryptography.Xml" Version="6.0.0-preview.6.21317.12" CoherentParentDependency="Microsoft.Private.Winforms">
->>>>>>> 5bee0ffd
       <Uri>https://github.com/dotnet/runtime</Uri>
       <Sha>8bb087d5f77f133d74797b91bb539ec0e2eb3910</Sha>
     </Dependency>
@@ -57,15 +41,7 @@
       <Uri>https://github.com/dotnet/runtime</Uri>
       <Sha>8bb087d5f77f133d74797b91bb539ec0e2eb3910</Sha>
     </Dependency>
-<<<<<<< HEAD
-    <Dependency Name="System.Windows.Extensions" Version="6.0.0-preview.6.21317.4" CoherentParentDependency="Microsoft.Private.Winforms">
-=======
-    <Dependency Name="System.Security.Principal.Windows" Version="6.0.0-preview.6.21314.2" CoherentParentDependency="Microsoft.Private.Winforms">
-      <Uri>https://github.com/dotnet/runtime</Uri>
-      <Sha>bc16a7bd2dcca7f1f8ce70e75dc86a3fac3ffcd2</Sha>
-    </Dependency>
     <Dependency Name="System.Windows.Extensions" Version="6.0.0-preview.6.21317.12" CoherentParentDependency="Microsoft.Private.Winforms">
->>>>>>> 5bee0ffd
       <Uri>https://github.com/dotnet/runtime</Uri>
       <Sha>8bb087d5f77f133d74797b91bb539ec0e2eb3910</Sha>
     </Dependency>
