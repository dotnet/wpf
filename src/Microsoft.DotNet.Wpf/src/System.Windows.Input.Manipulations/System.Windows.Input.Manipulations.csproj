﻿<Project Sdk="Microsoft.NET.Sdk">
  <PropertyGroup>
<<<<<<< HEAD
    <TargetFramework>net5.0</TargetFramework>
=======
    <TargetFramework>net5.0</TargetFramework>  
>>>>>>> 79202b28
    <EnableDefaultItems>false</EnableDefaultItems>
    <Platforms>AnyCPU;x64;arm64</Platforms>
  </PropertyGroup>

  <ItemGroup>
    <EmbeddedResource Include="Resources\Strings.resx"/>
    <Compile Include="System\Windows\Input\Manipulations\DoubleUtil.cs" />
    <Compile Include="System\Windows\Input\Manipulations\Exceptions.cs" />
    <Compile Include="System\Windows\Input\Manipulations\GlobalSuppressions.cs" />
    <Compile Include="System\Windows\Input\Manipulations\InertiaExpansionBehavior2D.cs" />
    <Compile Include="System\Windows\Input\Manipulations\InertiaParameters2D.cs" />
    <Compile Include="System\Windows\Input\Manipulations\InertiaProcessor2D.cs" />
    <Compile Include="System\Windows\Input\Manipulations\InertiaRotationBehavior2D.cs" />
    <Compile Include="System\Windows\Input\Manipulations\InertiaTranslationBehavior2D.cs" />
    <Compile Include="System\Windows\Input\Manipulations\Lazy.cs" />
    <Compile Include="System\Windows\Input\Manipulations\Manipulation2DCompletedEventArgs.cs" />
    <Compile Include="System\Windows\Input\Manipulations\Manipulation2DDeltaEventArgs.cs" />
    <Compile Include="System\Windows\Input\Manipulations\Manipulation2DStartedEventArgs.cs" />
    <Compile Include="System\Windows\Input\Manipulations\ManipulationDelta2D.cs" />
    <Compile Include="System\Windows\Input\Manipulations\ManipulationParameters2D.cs" />
    <Compile Include="System\Windows\Input\Manipulations\ManipulationPivot2D.cs" />
    <Compile Include="System\Windows\Input\Manipulations\ManipulationProcessor2D.cs" />
    <Compile Include="System\Windows\Input\Manipulations\Manipulations2D.cs" />
    <Compile Include="System\Windows\Input\Manipulations\ManipulationSequence.cs" />
    <Compile Include="System\Windows\Input\Manipulations\ManipulationVelocities2D.cs" />
    <Compile Include="System\Windows\Input\Manipulations\Manipulator2D.cs" />
    <Compile Include="System\Windows\Input\Manipulations\PointF.cs" />
    <Compile Include="System\Windows\Input\Manipulations\Validations.cs" />
    <Compile Include="System\Windows\Input\Manipulations\VectorD.cs" />
    <Compile Include="System\Windows\Input\Manipulations\VectorF.cs" />
  </ItemGroup>

  <ItemGroup>
    <NetCoreReference Include="System.Collections" />
    <NetCoreReference Include="System.Diagnostics.Debug" />
    <NetCoreReference Include="System.Diagnostics.Tools" />
    <NetCoreReference Include="System.Runtime" />
    <NetCoreReference Include="System.Runtime.Extensions" />
    <NetCoreReference Include="System.Resources.ResourceManager" />
    <NetCoreReference Include="System.Runtime.InteropServices" />
  </ItemGroup>

  <ItemGroup>
    <ProjectReference Include="$(WpfSourceDir)System.Windows.Input.Manipulations\ref\System.Windows.Input.Manipulations-ref.csproj">
      <ReferenceOutputAssembly>false</ReferenceOutputAssembly>
    </ProjectReference>
  </ItemGroup>

</Project><|MERGE_RESOLUTION|>--- conflicted
+++ resolved
@@ -1,10 +1,6 @@
 ﻿<Project Sdk="Microsoft.NET.Sdk">
   <PropertyGroup>
-<<<<<<< HEAD
-    <TargetFramework>net5.0</TargetFramework>
-=======
     <TargetFramework>net5.0</TargetFramework>  
->>>>>>> 79202b28
     <EnableDefaultItems>false</EnableDefaultItems>
     <Platforms>AnyCPU;x64;arm64</Platforms>
   </PropertyGroup>
