--- conflicted
+++ resolved
@@ -12,14 +12,11 @@
     <add key="darc-int-dotnet-runtime-77545d6-1" value="https://pkgs.dev.azure.com/dnceng/internal/_packaging/darc-int-dotnet-runtime-77545d6f-1/nuget/v3/index.json" />
     <!--  End: Package sources from dotnet-runtime -->
     <!--  Begin: Package sources from dotnet-winforms -->
-<<<<<<< HEAD
     <add key="darc-int-dotnet-winforms-92d43c6" value="https://pkgs.dev.azure.com/dnceng/internal/_packaging/darc-int-dotnet-winforms-92d43c65/nuget/v3/index.json" />
-=======
     <add key="darc-int-dotnet-winforms-f3291ac" value="https://pkgs.dev.azure.com/dnceng/internal/_packaging/darc-int-dotnet-winforms-f3291ace/nuget/v3/index.json" />
     <add key="darc-int-dotnet-winforms-f3291ac-3" value="https://pkgs.dev.azure.com/dnceng/internal/_packaging/darc-int-dotnet-winforms-f3291ace-3/nuget/v3/index.json" />
     <add key="darc-int-dotnet-winforms-f3291ac-2" value="https://pkgs.dev.azure.com/dnceng/internal/_packaging/darc-int-dotnet-winforms-f3291ace-2/nuget/v3/index.json" />
     <add key="darc-int-dotnet-winforms-f3291ac-1" value="https://pkgs.dev.azure.com/dnceng/internal/_packaging/darc-int-dotnet-winforms-f3291ace-1/nuget/v3/index.json" />
->>>>>>> 7976776a
     <!--  End: Package sources from dotnet-winforms -->
     <!--End: Package sources managed by Dependency Flow automation. Do not edit the sources above.-->
     <add key="dotnet-eng" value="https://pkgs.dev.azure.com/dnceng/public/_packaging/dotnet-eng/nuget/v3/index.json" />
@@ -40,14 +37,11 @@
     <add key="darc-int-dotnet-runtime-ef853a7" value="true" />
     <!--  End: Package sources from dotnet-runtime -->
     <!--  Begin: Package sources from dotnet-winforms -->
-<<<<<<< HEAD
     <add key="darc-int-dotnet-winforms-92d43c6" value="true" />
-=======
     <add key="darc-int-dotnet-winforms-f3291ac-1" value="true" />
     <add key="darc-int-dotnet-winforms-f3291ac-2" value="true" />
     <add key="darc-int-dotnet-winforms-f3291ac-3" value="true" />
     <add key="darc-int-dotnet-winforms-f3291ac" value="true" />
->>>>>>> 7976776a
     <!--  End: Package sources from dotnet-winforms -->
     <!--End: Package sources managed by Dependency Flow automation. Do not edit the sources above.-->
   </disabledPackageSources>
