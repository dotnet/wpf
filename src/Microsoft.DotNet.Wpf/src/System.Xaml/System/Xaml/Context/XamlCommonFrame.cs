--- conflicted
+++ resolved
@@ -41,14 +41,7 @@
         {
             XamlType = null;
             Member = null;
-<<<<<<< HEAD
             _namespaces?.Clear();
-=======
-            if (_namespaces is not null)
-            {
-                _namespaces.Clear();
-            }
->>>>>>> c404a5ff
         }
 
         public XamlType XamlType { get; set; }
@@ -61,17 +54,8 @@
 
         public void SetNamespaces(Dictionary<string, string> namespaces)
         {
-<<<<<<< HEAD
             _namespaces?.Clear();
-            if (namespaces != null)
-=======
-            if (_namespaces is not null)
-            {
-                _namespaces.Clear();
-            }
-
             if (namespaces is not null)
->>>>>>> c404a5ff
             {
                 foreach (KeyValuePair<string, string> ns in namespaces)
                 {
