--- conflicted
+++ resolved
@@ -1,57 +1,27 @@
-<<<<<<< HEAD
-<?xml version="1.0" encoding="utf-8"?>
-<!-- Copyright (c)  Microsoft.  All Rights Reserved.  Licensed under the Apache License, Version 2.0.  See License.txt in the project root for license information. -->
-<Project Sdk="Microsoft.NET.Sdk">
-  <PropertyGroup>
-    <TargetFramework>net472</TargetFramework>
-    <ImportDirectoryBuildTargets>false</ImportDirectoryBuildTargets>
-  </PropertyGroup>
-  <ItemGroup>
-    <!-- Clear references, the SDK may add some depending on UsuingToolXxx settings, but we only want to restore the following -->
-    <PackageReference Remove="@(PackageReference)"/>
-    <PackageReference Include="Microsoft.DotNet.IBCMerge" Version="$(MicrosoftDotNetIBCMergeVersion)" Condition="'$(UsingToolIbcOptimization)' == 'true'" />
-    <PackageReference Include="Drop.App" Version="$(DropAppVersion)" ExcludeAssets="all" Condition="'$(UsingToolVisualStudioIbcTraining)' == 'true'"/>
-  </ItemGroup>
-  <PropertyGroup>
-    <RestoreSources></RestoreSources>
-    <RestoreSources Condition="'$(UsingToolIbcOptimization)' == 'true'">
-      https://devdiv.pkgs.visualstudio.com/_packaging/dotnet-core-internal-tooling/nuget/v3/index.json;
-    </RestoreSources>
-    <RestoreSources Condition="'$(UsingToolVisualStudioIbcTraining)' == 'true'">
-      $(RestoreSources);
-      https://devdiv.pkgs.visualstudio.com/_packaging/VS/nuget/v3/index.json;
-    </RestoreSources>
-  </PropertyGroup>
-
-  <!-- Repository extensibility point -->
-  <Import Project="$(RepositoryEngineeringDir)InternalTools.props" Condition="Exists('$(RepositoryEngineeringDir)InternalTools.props')" />
-</Project>
-=======
-<?xml version="1.0" encoding="utf-8"?>
-<!-- Copyright (c)  Microsoft.  All Rights Reserved.  Licensed under the Apache License, Version 2.0.  See License.txt in the project root for license information. -->
-<Project Sdk="Microsoft.NET.Sdk">
-  <PropertyGroup>
-    <TargetFramework>net472</TargetFramework>
-    <ImportDirectoryBuildTargets>false</ImportDirectoryBuildTargets>
-  </PropertyGroup>
-  <ItemGroup>
-    <!-- Clear references, the SDK may add some depending on UsuingToolXxx settings, but we only want to restore the following -->
-    <PackageReference Remove="@(PackageReference)"/>
-    <PackageReference Include="Microsoft.DotNet.IBCMerge" Version="$(MicrosoftDotNetIBCMergeVersion)" Condition="'$(UsingToolIbcOptimization)' == 'true'" />
-    <PackageReference Include="Drop.App" Version="$(DropAppVersion)" ExcludeAssets="all" Condition="'$(UsingToolVisualStudioIbcTraining)' == 'true'"/>
-  </ItemGroup>
-  <PropertyGroup>
-    <RestoreSources></RestoreSources>
-    <RestoreSources Condition="'$(UsingToolIbcOptimization)' == 'true'">
-      https://devdiv.pkgs.visualstudio.com/_packaging/dotnet-core-internal-tooling/nuget/v3/index.json;
-    </RestoreSources>
-    <RestoreSources Condition="'$(UsingToolVisualStudioIbcTraining)' == 'true'">
-      $(RestoreSources);
-      https://devdiv.pkgs.visualstudio.com/_packaging/VS/nuget/v3/index.json;
-    </RestoreSources>
-  </PropertyGroup>
-
-  <!-- Repository extensibility point -->
-  <Import Project="$(RepositoryEngineeringDir)InternalTools.props" Condition="Exists('$(RepositoryEngineeringDir)InternalTools.props')" />
-</Project>
->>>>>>> dcc3312f
+<?xml version="1.0" encoding="utf-8"?>
+<!-- Copyright (c)  Microsoft.  All Rights Reserved.  Licensed under the Apache License, Version 2.0.  See License.txt in the project root for license information. -->
+<Project Sdk="Microsoft.NET.Sdk">
+  <PropertyGroup>
+    <TargetFramework>net472</TargetFramework>
+    <ImportDirectoryBuildTargets>false</ImportDirectoryBuildTargets>
+  </PropertyGroup>
+  <ItemGroup>
+    <!-- Clear references, the SDK may add some depending on UsuingToolXxx settings, but we only want to restore the following -->
+    <PackageReference Remove="@(PackageReference)"/>
+    <PackageReference Include="Microsoft.DotNet.IBCMerge" Version="$(MicrosoftDotNetIBCMergeVersion)" Condition="'$(UsingToolIbcOptimization)' == 'true'" />
+    <PackageReference Include="Drop.App" Version="$(DropAppVersion)" ExcludeAssets="all" Condition="'$(UsingToolVisualStudioIbcTraining)' == 'true'"/>
+  </ItemGroup>
+  <PropertyGroup>
+    <RestoreSources></RestoreSources>
+    <RestoreSources Condition="'$(UsingToolIbcOptimization)' == 'true'">
+      https://devdiv.pkgs.visualstudio.com/_packaging/dotnet-core-internal-tooling/nuget/v3/index.json;
+    </RestoreSources>
+    <RestoreSources Condition="'$(UsingToolVisualStudioIbcTraining)' == 'true'">
+      $(RestoreSources);
+      https://devdiv.pkgs.visualstudio.com/_packaging/VS/nuget/v3/index.json;
+    </RestoreSources>
+  </PropertyGroup>
+
+  <!-- Repository extensibility point -->
+  <Import Project="$(RepositoryEngineeringDir)InternalTools.props" Condition="Exists('$(RepositoryEngineeringDir)InternalTools.props')" />
+</Project>