// Licensed to the .NET Foundation under one or more agreements.
// The .NET Foundation licenses this file to you under the MIT license.
// See the LICENSE file in the project root for more information.

#nullable disable

using System;
using System.Xml;
using System.Xml.Schema;
using System.Diagnostics;
using System.Collections.Generic;

#if PBTCOMPILER
namespace MS.Internal.Markup
#elif SYSTEM_XAML
namespace System.Xaml
#else
namespace System.Windows.Markup
#endif
{
    internal class XmlWrappingReader : XmlReader, IXmlLineInfo, IXmlNamespaceResolver
    {
//
// Fields
//
        protected XmlReader               _reader;
        protected IXmlLineInfo            _readerAsIXmlLineInfo;
        protected IXmlNamespaceResolver   _readerAsResolver;

//
// Constructor
//
<<<<<<< HEAD
        internal XmlWrappingReader( XmlReader baseReader ) {
            Debug.Assert( baseReader is not null);
=======
        internal XmlWrappingReader( XmlReader baseReader )
        {
            Debug.Assert( baseReader != null );
>>>>>>> 7095be30
            Reader = baseReader;
        }

//
// XmlReader implementation
//
        public override XmlReaderSettings Settings  { get { return _reader.Settings; } }
        public override XmlNodeType NodeType        { get { return _reader.NodeType; } }
        public override string Name                 { get { return _reader.Name; } }
        public override string LocalName            { get { return _reader.LocalName; } }
        public override string NamespaceURI         { get { return _reader.NamespaceURI; } }
        public override string Prefix               { get { return _reader.Prefix; } }
        public override bool HasValue               { get { return _reader.HasValue; } }
        public override string Value                { get { return _reader.Value; } }
        public override int Depth                   { get { return _reader.Depth; } }
        public override string BaseURI              { get { return _reader.BaseURI; } }
        public override bool IsEmptyElement         { get { return _reader.IsEmptyElement; } }
        public override bool IsDefault              { get { return _reader.IsDefault; } }
        public override char QuoteChar              { get { return _reader.QuoteChar; } }
        public override XmlSpace XmlSpace           { get { return _reader.XmlSpace; } }
        public override string XmlLang              { get { return _reader.XmlLang; } }
        public override IXmlSchemaInfo SchemaInfo   { get { return _reader.SchemaInfo; } }
        public override System.Type ValueType       { get { return _reader.ValueType; } }
        public override int AttributeCount          { get { return _reader.AttributeCount; } }
        public override string this [ int i ]       { get { return _reader[i]; } }
        public override string this [ string name ] { get { return _reader[ name ];}}
        public override string this [ string name, string namespaceURI ] { get { return _reader[ name, namespaceURI ]; } }
        public override bool CanResolveEntity       { get { return _reader.CanResolveEntity; } }
        public override bool EOF                    { get { return _reader.EOF; } }
        public override ReadState ReadState         { get { return _reader.ReadState; } }
        public override bool HasAttributes          { get { return _reader.HasAttributes; } }
        public override XmlNameTable NameTable      { get { return _reader.NameTable; } }

        public override string GetAttribute( string name )
        {
            return _reader.GetAttribute( name );
        }

        public override string GetAttribute( string name, string namespaceURI )
        {
            return _reader.GetAttribute( name, namespaceURI );
        }

        public override string GetAttribute( int i )
        {
            return _reader.GetAttribute( i );
        }

        public override bool MoveToAttribute( string name )
        {
            return _reader.MoveToAttribute( name );
        }

        public override bool MoveToAttribute( string name, string ns )
        {
            return _reader.MoveToAttribute( name, ns );
        }

        public override void MoveToAttribute( int i )
        {
            _reader.MoveToAttribute( i );
        }

        public override bool MoveToFirstAttribute()
        {
            return _reader.MoveToFirstAttribute();
        }

        public override bool MoveToNextAttribute()
        {
            return _reader.MoveToNextAttribute();
        }

        public override bool MoveToElement()
        {
            return _reader.MoveToElement();
        }

        public override bool Read()
        {
            return _reader.Read();
        }

        public override void Close()
        {
            _reader.Close();
        }

        public override void Skip()
        {
            _reader.Skip();
        }

        public override string LookupNamespace( string prefix )
        {
            return _reader.LookupNamespace( prefix );
        }

<<<<<<< HEAD
        string IXmlNamespaceResolver.LookupPrefix( string namespaceName ) {
            return (_readerAsResolver is null) ? null : _readerAsResolver.LookupPrefix( namespaceName );
        }

        IDictionary<string,string> IXmlNamespaceResolver.GetNamespacesInScope ( XmlNamespaceScope scope ) {
            return (_readerAsResolver is null) ? null : _readerAsResolver.GetNamespacesInScope( scope );
=======
        string IXmlNamespaceResolver.LookupPrefix( string namespaceName )
        {
            return (_readerAsResolver == null) ? null : _readerAsResolver.LookupPrefix( namespaceName );
        }

        IDictionary<string,string> IXmlNamespaceResolver.GetNamespacesInScope ( XmlNamespaceScope scope )
        {
            return (_readerAsResolver == null) ? null : _readerAsResolver.GetNamespacesInScope( scope );
>>>>>>> 7095be30
        }

        public override void ResolveEntity()
        {
            _reader.ResolveEntity();
        }

        public override bool ReadAttributeValue()
        {
            return _reader.ReadAttributeValue();
        }

//
// IDisposable interface
//
        protected override void Dispose(bool disposing)
        {
            try
            {
                if(disposing)
                {
                    ((IDisposable)_reader).Dispose();
                }
            }
            finally
            {
               base.Dispose(disposing);
            }
        }

//
// IXmlLineInfo members
//
<<<<<<< HEAD
        public virtual bool HasLineInfo() {
            return ( _readerAsIXmlLineInfo is null ) ? false : _readerAsIXmlLineInfo.HasLineInfo();
        }

        public virtual int LineNumber {
            get {
                return ( _readerAsIXmlLineInfo is null ) ? 0 : _readerAsIXmlLineInfo.LineNumber;
            }
        }

        public virtual int LinePosition {
            get {
                return ( _readerAsIXmlLineInfo is null ) ? 0 : _readerAsIXmlLineInfo.LinePosition;
=======
        public virtual bool HasLineInfo()
        {
            return ( _readerAsIXmlLineInfo == null ) ? false : _readerAsIXmlLineInfo.HasLineInfo();
        }

        public virtual int LineNumber
        {
            get
            {
                return ( _readerAsIXmlLineInfo == null ) ? 0 : _readerAsIXmlLineInfo.LineNumber;
            }
        }

        public virtual int LinePosition
        {
            get
            {
                return ( _readerAsIXmlLineInfo == null ) ? 0 : _readerAsIXmlLineInfo.LinePosition;
>>>>>>> 7095be30
            }
        }

//
//  Protected methods
//
        protected XmlReader Reader
        {
            get
            {
                return _reader;
            }
            set
            {
                _reader = value;
                _readerAsIXmlLineInfo = value as IXmlLineInfo;
                _readerAsResolver = value as IXmlNamespaceResolver;
            }
        }
    }
}<|MERGE_RESOLUTION|>--- conflicted
+++ resolved
@@ -30,14 +30,9 @@
 //
 // Constructor
 //
-<<<<<<< HEAD
-        internal XmlWrappingReader( XmlReader baseReader ) {
+        internal XmlWrappingReader( XmlReader baseReader )
+        {
             Debug.Assert( baseReader is not null);
-=======
-        internal XmlWrappingReader( XmlReader baseReader )
-        {
-            Debug.Assert( baseReader != null );
->>>>>>> 7095be30
             Reader = baseReader;
         }
 
@@ -136,23 +131,14 @@
             return _reader.LookupNamespace( prefix );
         }
 
-<<<<<<< HEAD
-        string IXmlNamespaceResolver.LookupPrefix( string namespaceName ) {
+        string IXmlNamespaceResolver.LookupPrefix( string namespaceName )
+        {
             return (_readerAsResolver is null) ? null : _readerAsResolver.LookupPrefix( namespaceName );
         }
 
-        IDictionary<string,string> IXmlNamespaceResolver.GetNamespacesInScope ( XmlNamespaceScope scope ) {
+        IDictionary<string,string> IXmlNamespaceResolver.GetNamespacesInScope ( XmlNamespaceScope scope )
+        {
             return (_readerAsResolver is null) ? null : _readerAsResolver.GetNamespacesInScope( scope );
-=======
-        string IXmlNamespaceResolver.LookupPrefix( string namespaceName )
-        {
-            return (_readerAsResolver == null) ? null : _readerAsResolver.LookupPrefix( namespaceName );
-        }
-
-        IDictionary<string,string> IXmlNamespaceResolver.GetNamespacesInScope ( XmlNamespaceScope scope )
-        {
-            return (_readerAsResolver == null) ? null : _readerAsResolver.GetNamespacesInScope( scope );
->>>>>>> 7095be30
         }
 
         public override void ResolveEntity()
@@ -186,40 +172,24 @@
 //
 // IXmlLineInfo members
 //
-<<<<<<< HEAD
-        public virtual bool HasLineInfo() {
+        public virtual bool HasLineInfo()
+        {
             return ( _readerAsIXmlLineInfo is null ) ? false : _readerAsIXmlLineInfo.HasLineInfo();
         }
 
-        public virtual int LineNumber {
-            get {
+        public virtual int LineNumber
+        {
+            get
+            {
                 return ( _readerAsIXmlLineInfo is null ) ? 0 : _readerAsIXmlLineInfo.LineNumber;
             }
         }
 
-        public virtual int LinePosition {
-            get {
+        public virtual int LinePosition
+        {
+            get
+            {
                 return ( _readerAsIXmlLineInfo is null ) ? 0 : _readerAsIXmlLineInfo.LinePosition;
-=======
-        public virtual bool HasLineInfo()
-        {
-            return ( _readerAsIXmlLineInfo == null ) ? false : _readerAsIXmlLineInfo.HasLineInfo();
-        }
-
-        public virtual int LineNumber
-        {
-            get
-            {
-                return ( _readerAsIXmlLineInfo == null ) ? 0 : _readerAsIXmlLineInfo.LineNumber;
-            }
-        }
-
-        public virtual int LinePosition
-        {
-            get
-            {
-                return ( _readerAsIXmlLineInfo == null ) ? 0 : _readerAsIXmlLineInfo.LinePosition;
->>>>>>> 7095be30
             }
         }
 
