// Licensed to the .NET Foundation under one or more agreements.
// The .NET Foundation licenses this file to you under the MIT license.
// See the LICENSE file in the project root for more information.

#nullable disable

using System.Windows.Markup;
using System.Xaml;

namespace MS.Internal.Xaml.Context
{
    internal static class ContextServices
    {
        // Used to implement IProvideValueTarget Service provider.
        public static object GetTargetProperty(ObjectWriterContext xamlContext)
        {
            // If the XamlMember implements IProvideValueTarget, ask it for the TargetProperty first
            Debug.Assert(xamlContext.ParentProperty is not null);

<<<<<<< HEAD
            if (xamlContext.ParentProperty is IProvideValueTarget ipvt)
=======
            IProvideValueTarget ipvt = xamlContext.ParentProperty as IProvideValueTarget;
            if (ipvt is not null)
>>>>>>> aa1896f4
            {
                return ipvt.TargetProperty;
            }

            XamlMember parentProperty = xamlContext.ParentProperty;
            //
            // We should never have a null ParentProperty here but
            // protect against null refs since we are going to dereference it
            if (parentProperty is null)
            {
                return null;
            }

            if (parentProperty.IsAttachable)
            {
                //
                // IPVT returns the static Set method for attached properties in 3.0
                return parentProperty.Setter;
            }
            else
            {
                //
                // This branch cover regular property (will return non null)
                // and items in a collection/diction (will return null - IPVT returns null in 3.0 for collections/dictionaries).
                return parentProperty.UnderlyingMember;
            }
        }
    }
}<|MERGE_RESOLUTION|>--- conflicted
+++ resolved
@@ -17,12 +17,7 @@
             // If the XamlMember implements IProvideValueTarget, ask it for the TargetProperty first
             Debug.Assert(xamlContext.ParentProperty is not null);
 
-<<<<<<< HEAD
             if (xamlContext.ParentProperty is IProvideValueTarget ipvt)
-=======
-            IProvideValueTarget ipvt = xamlContext.ParentProperty as IProvideValueTarget;
-            if (ipvt is not null)
->>>>>>> aa1896f4
             {
                 return ipvt.TargetProperty;
             }
