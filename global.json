{
  "tools": {
    "dotnet": "6.0.103",
    "runtimes": {
      "dotnet": [
        "2.1.7",
        "$(VSRedistCommonNetCoreSharedFrameworkx6460PackageVersion)"
      ]
    },
    "vs": {
      "version": "16.11"
    }
  },
  "msbuild-sdks": {
<<<<<<< HEAD
    "Microsoft.DotNet.Arcade.Sdk": "6.0.0-beta.22206.7",
    "Microsoft.DotNet.Helix.Sdk": "6.0.0-beta.22206.7"
=======
    "Microsoft.DotNet.Arcade.Sdk": "6.0.0-beta.22122.7",
    "Microsoft.DotNet.Helix.Sdk": "6.0.0-beta.22122.7"
>>>>>>> fcb07d63
  },
  "sdk": {
    "version": "6.0.103"
  },
  "native-tools": {
    "strawberry-perl": "5.28.1.1-1",
    "net-framework-48-ref-assemblies": "0.0.0.1",
    "dotnet-api-docs_net6.0": "0.0.0.4"
  }
}<|MERGE_RESOLUTION|>--- conflicted
+++ resolved
@@ -12,13 +12,8 @@
     }
   },
   "msbuild-sdks": {
-<<<<<<< HEAD
-    "Microsoft.DotNet.Arcade.Sdk": "6.0.0-beta.22206.7",
-    "Microsoft.DotNet.Helix.Sdk": "6.0.0-beta.22206.7"
-=======
     "Microsoft.DotNet.Arcade.Sdk": "6.0.0-beta.22122.7",
     "Microsoft.DotNet.Helix.Sdk": "6.0.0-beta.22122.7"
->>>>>>> fcb07d63
   },
   "sdk": {
     "version": "6.0.103"
