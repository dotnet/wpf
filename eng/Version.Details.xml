--- conflicted
+++ resolved
@@ -38,19 +38,7 @@
       <Uri>https://github.com/dotnet/dotnet</Uri>
       <Sha>d2434b1b5ed778f9869b1e51ba1df4bc3a64eda7</Sha>
     </Dependency>
-<<<<<<< HEAD
-    <Dependency Name="System.CodeDom" Version="10.0.0-preview.6.25278.103">
-=======
-    <Dependency Name="Microsoft.NETCore.App.Runtime.win-x64" Version="10.0.0-preview.6.25302.103">
-      <Uri>https://github.com/dotnet/dotnet</Uri>
-      <Sha>d2434b1b5ed778f9869b1e51ba1df4bc3a64eda7</Sha>
-    </Dependency>
-    <Dependency Name="VS.Redist.Common.NetCore.SharedFramework.x64.10.0" Version="10.0.0-preview.6.25302.103">
-      <Uri>https://github.com/dotnet/dotnet</Uri>
-      <Sha>d2434b1b5ed778f9869b1e51ba1df4bc3a64eda7</Sha>
-    </Dependency>
     <Dependency Name="System.CodeDom" Version="10.0.0-preview.6.25302.103">
->>>>>>> c485000a
       <Uri>https://github.com/dotnet/dotnet</Uri>
       <Sha>d2434b1b5ed778f9869b1e51ba1df4bc3a64eda7</Sha>
     </Dependency>
