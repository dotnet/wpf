--- conflicted
+++ resolved
@@ -771,11 +771,7 @@
             }
 
             PropertyInfo pi = UnderlyingMember as PropertyInfo;
-<<<<<<< HEAD
             return pi?.GetGetMethod(true);
-=======
-            return (pi is not null) ? pi.GetGetMethod(true) : null;
->>>>>>> c404a5ff
         }
 
         protected virtual MethodInfo LookupUnderlyingSetter()
@@ -796,11 +792,7 @@
             else
             {
                 EventInfo ei = UnderlyingMember as EventInfo;
-<<<<<<< HEAD
                 return ei?.GetAddMethod(true);
-=======
-                return (ei is not null) ? ei.GetAddMethod(true) : null;
->>>>>>> c404a5ff
             }
         }
 
