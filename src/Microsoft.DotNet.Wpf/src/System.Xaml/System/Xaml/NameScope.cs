// Licensed to the .NET Foundation under one or more agreements.
// The .NET Foundation licenses this file to you under the MIT license.
// See the LICENSE file in the project root for more information.

#nullable disable

// Used to store mapping information for names occuring
// within the logical tree section.

using System.Collections;
using System.Collections.Specialized;
using System.Windows.Markup;

namespace System.Xaml
{
    /// <summary>
    /// Used to store mapping information for names occuring
    /// within the logical tree section.
    /// </summary>
    internal class NameScope : INameScopeDictionary
    {
        /// <summary>
        /// Register Name-Object Map
        /// </summary>
        /// <param name="name">name to be registered</param>
        /// <param name="scopedElement">object mapped to name</param>
        public void RegisterName(string name, object scopedElement)
        {
            ArgumentNullException.ThrowIfNull(name);
            ArgumentNullException.ThrowIfNull(scopedElement);

            if (name.Length == 0)
            {
                throw new ArgumentException(SR.NameScopeNameNotEmptyString);
            }

            if (!NameValidationHelper.IsValidIdentifierName(name))
            {
                throw new ArgumentException(SR.Format(SR.NameScopeInvalidIdentifierName, name));
            }

            if (_nameMap is null)
            {
                _nameMap = new HybridDictionary();
                _nameMap[name] = scopedElement;
            }
            else
            {
                object nameContext = _nameMap[name];
                // first time adding the Name, set it
                if (nameContext is null)
                {
                    _nameMap[name] = scopedElement;
                }
                else if (scopedElement != nameContext)
                {
                    throw new ArgumentException(SR.Format(SR.NameScopeDuplicateNamesNotAllowed, name));
                }
            }
        }

        /// <summary>
        /// Unregister Name-Object Map
        /// </summary>
        /// <param name="name">name to be registered</param>
        public void UnregisterName(string name)
        {
            ArgumentNullException.ThrowIfNull(name);

            if (name.Length == 0)
            {
                throw new ArgumentException(SR.NameScopeNameNotEmptyString);
            }

            if (_nameMap?[name] is null)
            {
                throw new ArgumentException(SR.Format(SR.NameScopeNameNotFound, name));
            }

            _nameMap.Remove(name);
        }

        /// <summary>
        /// Find - Find the corresponding object given a Name
        /// </summary>
        /// <param name="name">Name for which context needs to be retrieved</param>
        /// <returns>corresponding Context if found, else null</returns>
        public object FindName(string name)
        {
            if (_nameMap is null || string.IsNullOrEmpty(name))
            {
                return null;
            }

            return _nameMap[name];
        }

        // This is a HybridDictionary of Name-Object maps
        private HybridDictionary _nameMap;

        IEnumerator<KeyValuePair<string, object>> GetEnumerator() => new Enumerator(_nameMap);

        IEnumerator IEnumerable.GetEnumerator() => GetEnumerator();

        IEnumerator<KeyValuePair<string, object>> IEnumerable<KeyValuePair<string, object>>.GetEnumerator() => GetEnumerator();

        public int Count => _nameMap?.Count ?? 0;

        public bool IsReadOnly => false;

        public void Clear() => _nameMap = null;

        public void CopyTo(KeyValuePair<string, object>[] array, int arrayIndex)
        {
            if (_nameMap is null)
            {
                array = null;
                return;
            }

            foreach (DictionaryEntry entry in _nameMap)
            {
                array[arrayIndex++] = new KeyValuePair<string, object>((string)entry.Key, entry.Value);
            }
        }

        public bool Remove(KeyValuePair<string, object> item)
        {
            if (!Contains(item))
            {
                return false;
            }

            if (item.Value != this[item.Key])
            {
                return false;
            }

            return Remove(item.Key);
        }

        public void Add(KeyValuePair<string, object> item)
        {
            if (item.Key is null)
            {
                throw new ArgumentException(SR.Format(SR.ReferenceIsNull, "item.Key"), nameof(item));
            }
<<<<<<< HEAD
            if (item.Value is null)
=======

            if (item.Value == null)
>>>>>>> 7095be30
            {
                throw new ArgumentException(SR.Format(SR.ReferenceIsNull, "item.Value"), nameof(item));
            }

            Add(item.Key, item.Value);
        }

        public bool Contains(KeyValuePair<string, object> item)
        {
            if (item.Key is null)
            {
                throw new ArgumentException(SR.Format(SR.ReferenceIsNull, "item.Key"), nameof(item));
            }

            return ContainsKey(item.Key);
        }

        public object this[string key]
        {
            get
            {
                ArgumentNullException.ThrowIfNull(key);
                return FindName(key);
            }
            set
            {
                ArgumentNullException.ThrowIfNull(key);
                ArgumentNullException.ThrowIfNull(value);

                RegisterName(key, value);
            }
        }

        public void Add(string key, object value)
        {
            ArgumentNullException.ThrowIfNull(key);

            RegisterName(key, value);
        }

        public bool ContainsKey(string key)
        {
            ArgumentNullException.ThrowIfNull(key);

            object value = FindName(key);
            return value is not null;
        }

        public bool Remove(string key)
        {
            if (!ContainsKey(key))
            {
                return false;
            }

            UnregisterName(key);
            return true;
        }

        public bool TryGetValue(string key, out object value)
        {
            if (!ContainsKey(key))
            {
                value = null;
                return false;
            }

            value = FindName(key);
            return true;
        }

        public ICollection<string> Keys
        {
            get
            {
                if (_nameMap is null)
                {
                    return null;
                }

                var list = new List<string>(_nameMap.Keys.Count);
                foreach (string key in _nameMap.Keys)
                {
                    list.Add(key);
                }

                return list;
            }
        }

        public ICollection<object> Values
        {
            get
            {
                if (_nameMap is null)
                {
                    return null;
                }

                var list = new List<object>(_nameMap.Values.Count);
                foreach (object value in _nameMap.Values)
                {
                    list.Add(value);
                }

                return list;
            }
        }

        private class Enumerator : IEnumerator<KeyValuePair<string, object>>
        {
            private IDictionaryEnumerator _enumerator;

            public Enumerator(HybridDictionary nameMap)
            {
                _enumerator = nameMap?.GetEnumerator();
            }

            public void Dispose() => GC.SuppressFinalize(this);

            public KeyValuePair<string, object> Current
            {
                get
                {
                    if (_enumerator is null)
                    {
                        return default(KeyValuePair<string, object>);
                    }

                    return new KeyValuePair<string, object>((string)_enumerator.Key, _enumerator.Value);
                }
            }

            public bool MoveNext() => _enumerator?.MoveNext() ?? false;

            object IEnumerator.Current => Current;

            void IEnumerator.Reset() => _enumerator?.Reset();
        }
    }
}<|MERGE_RESOLUTION|>--- conflicted
+++ resolved
@@ -145,12 +145,8 @@
             {
                 throw new ArgumentException(SR.Format(SR.ReferenceIsNull, "item.Key"), nameof(item));
             }
-<<<<<<< HEAD
+
             if (item.Value is null)
-=======
-
-            if (item.Value == null)
->>>>>>> 7095be30
             {
                 throw new ArgumentException(SR.Format(SR.ReferenceIsNull, "item.Value"), nameof(item));
             }
