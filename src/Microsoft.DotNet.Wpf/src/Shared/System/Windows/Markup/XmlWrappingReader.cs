// Licensed to the .NET Foundation under one or more agreements.
// The .NET Foundation licenses this file to you under the MIT license.
// See the LICENSE file in the project root for more information.

#nullable disable

using System;
using System.Xml;
using System.Xml.Schema;
using System.Diagnostics;
using System.Collections.Generic;

#if PBTCOMPILER
namespace MS.Internal.Markup
#elif SYSTEM_XAML
namespace System.Xaml
#else
namespace System.Windows.Markup
#endif
{
    internal class XmlWrappingReader : XmlReader, IXmlLineInfo, IXmlNamespaceResolver
    {
//
// Fields
//
        protected XmlReader               _reader;
        protected IXmlLineInfo            _readerAsIXmlLineInfo;
        protected IXmlNamespaceResolver   _readerAsResolver;

//
// Constructor
//
        internal XmlWrappingReader( XmlReader baseReader )
        {
            Debug.Assert( baseReader is not null);
            Reader = baseReader;
        }

//
// XmlReader implementation
//
        public override XmlReaderSettings Settings  { get { return _reader.Settings; } }
        public override XmlNodeType NodeType        { get { return _reader.NodeType; } }
        public override string Name                 { get { return _reader.Name; } }
        public override string LocalName            { get { return _reader.LocalName; } }
        public override string NamespaceURI         { get { return _reader.NamespaceURI; } }
        public override string Prefix               { get { return _reader.Prefix; } }
        public override bool HasValue               { get { return _reader.HasValue; } }
        public override string Value                { get { return _reader.Value; } }
        public override int Depth                   { get { return _reader.Depth; } }
        public override string BaseURI              { get { return _reader.BaseURI; } }
        public override bool IsEmptyElement         { get { return _reader.IsEmptyElement; } }
        public override bool IsDefault              { get { return _reader.IsDefault; } }
        public override char QuoteChar              { get { return _reader.QuoteChar; } }
        public override XmlSpace XmlSpace           { get { return _reader.XmlSpace; } }
        public override string XmlLang              { get { return _reader.XmlLang; } }
        public override IXmlSchemaInfo SchemaInfo   { get { return _reader.SchemaInfo; } }
        public override System.Type ValueType       { get { return _reader.ValueType; } }
        public override int AttributeCount          { get { return _reader.AttributeCount; } }
        public override string this [ int i ]       { get { return _reader[i]; } }
        public override string this [ string name ] { get { return _reader[ name ];}}
        public override string this [ string name, string namespaceURI ] { get { return _reader[ name, namespaceURI ]; } }
        public override bool CanResolveEntity       { get { return _reader.CanResolveEntity; } }
        public override bool EOF                    { get { return _reader.EOF; } }
        public override ReadState ReadState         { get { return _reader.ReadState; } }
        public override bool HasAttributes          { get { return _reader.HasAttributes; } }
        public override XmlNameTable NameTable      { get { return _reader.NameTable; } }

        public override string GetAttribute( string name )
        {
            return _reader.GetAttribute( name );
        }

        public override string GetAttribute( string name, string namespaceURI )
        {
            return _reader.GetAttribute( name, namespaceURI );
        }

        public override string GetAttribute( int i )
        {
            return _reader.GetAttribute( i );
        }

        public override bool MoveToAttribute( string name )
        {
            return _reader.MoveToAttribute( name );
        }

        public override bool MoveToAttribute( string name, string ns )
        {
            return _reader.MoveToAttribute( name, ns );
        }

        public override void MoveToAttribute( int i )
        {
            _reader.MoveToAttribute( i );
        }

        public override bool MoveToFirstAttribute()
        {
            return _reader.MoveToFirstAttribute();
        }

        public override bool MoveToNextAttribute()
        {
            return _reader.MoveToNextAttribute();
        }

        public override bool MoveToElement()
        {
            return _reader.MoveToElement();
        }

        public override bool Read()
        {
            return _reader.Read();
        }

        public override void Close()
        {
            _reader.Close();
        }

        public override void Skip()
        {
            _reader.Skip();
        }

        public override string LookupNamespace( string prefix )
        {
            return _reader.LookupNamespace( prefix );
        }

<<<<<<< HEAD
        string IXmlNamespaceResolver.LookupPrefix( string namespaceName ) {
            return _readerAsResolver?.LookupPrefix( namespaceName );
        }

        IDictionary<string,string> IXmlNamespaceResolver.GetNamespacesInScope ( XmlNamespaceScope scope ) {
            return _readerAsResolver?.GetNamespacesInScope( scope );
=======
        string IXmlNamespaceResolver.LookupPrefix( string namespaceName )
        {
            return (_readerAsResolver is null) ? null : _readerAsResolver.LookupPrefix( namespaceName );
        }

        IDictionary<string, string> IXmlNamespaceResolver.GetNamespacesInScope ( XmlNamespaceScope scope )
        {
            return (_readerAsResolver is null) ? null : _readerAsResolver.GetNamespacesInScope( scope );
>>>>>>> c404a5ff
        }

        public override void ResolveEntity()
        {
            _reader.ResolveEntity();
        }

        public override bool ReadAttributeValue()
        {
            return _reader.ReadAttributeValue();
        }

//
// IDisposable interface
//
        protected override void Dispose(bool disposing)
        {
            try
            {
                if(disposing)
                {
                    ((IDisposable)_reader).Dispose();
                }
            }
            finally
            {
               base.Dispose(disposing);
            }
        }

//
// IXmlLineInfo members
//
        public virtual bool HasLineInfo()
        {
            return ( _readerAsIXmlLineInfo is null ) ? false : _readerAsIXmlLineInfo.HasLineInfo();
        }

        public virtual int LineNumber
        {
            get
            {
                return ( _readerAsIXmlLineInfo is null ) ? 0 : _readerAsIXmlLineInfo.LineNumber;
            }
        }

        public virtual int LinePosition
        {
            get
            {
                return ( _readerAsIXmlLineInfo is null ) ? 0 : _readerAsIXmlLineInfo.LinePosition;
            }
        }

//
//  Protected methods
//
        protected XmlReader Reader
        {
            get
            {
                return _reader;
            }
            set
            {
                _reader = value;
                _readerAsIXmlLineInfo = value as IXmlLineInfo;
                _readerAsResolver = value as IXmlNamespaceResolver;
            }
        }
    }
}<|MERGE_RESOLUTION|>--- conflicted
+++ resolved
@@ -131,23 +131,14 @@
             return _reader.LookupNamespace( prefix );
         }
 
-<<<<<<< HEAD
-        string IXmlNamespaceResolver.LookupPrefix( string namespaceName ) {
+        string IXmlNamespaceResolver.LookupPrefix( string namespaceName )
+        {
             return _readerAsResolver?.LookupPrefix( namespaceName );
         }
 
-        IDictionary<string,string> IXmlNamespaceResolver.GetNamespacesInScope ( XmlNamespaceScope scope ) {
+        IDictionary<string, string> IXmlNamespaceResolver.GetNamespacesInScope ( XmlNamespaceScope scope )
+        {
             return _readerAsResolver?.GetNamespacesInScope( scope );
-=======
-        string IXmlNamespaceResolver.LookupPrefix( string namespaceName )
-        {
-            return (_readerAsResolver is null) ? null : _readerAsResolver.LookupPrefix( namespaceName );
-        }
-
-        IDictionary<string, string> IXmlNamespaceResolver.GetNamespacesInScope ( XmlNamespaceScope scope )
-        {
-            return (_readerAsResolver is null) ? null : _readerAsResolver.GetNamespacesInScope( scope );
->>>>>>> c404a5ff
         }
 
         public override void ResolveEntity()
