--- conflicted
+++ resolved
@@ -352,12 +352,6 @@
     <SolidColorBrush x:Key="FlyoutBackground" Color="{StaticResource SystemColorWindowColor}" />
     <SolidColorBrush x:Key="FlyoutBorderBrush" Color="{StaticResource SystemColorWindowTextColor}" />
 
-<<<<<<< HEAD
-    <!--  GroupBox  -->
-    <SolidColorBrush x:Key="GroupBoxBackground" Color="{StaticResource SystemColorButtonFaceColor}" />
-    <SolidColorBrush x:Key="GroupBoxBorderBrush" Color="{StaticResource SystemColorButtonTextColor}" />
-    <SolidColorBrush x:Key="GroupBoxHeaderForeground" Color="{StaticResource SystemColorButtonTextColor}" />
-=======
     <!-- GridSplitter -->
     <SolidColorBrush x:Key="GridsplitterBackground" Color="Transparent" />
     <SolidColorBrush x:Key="GridsplitterBackgroundPointerOver" Color="{StaticResource SystemColorHighlightTextColor}" />
@@ -365,11 +359,15 @@
     <SolidColorBrush x:Key="GridsplitterBackgroundDisabled" Color="{StaticResource SystemColorWindowColor}" />
     <SolidColorBrush x:Key="GridsplitterForeground" Color="{StaticResource SystemColorButtonTextColor}" />
 
+    <!--  GroupBox  -->
+    <SolidColorBrush x:Key="GroupBoxBackground" Color="{StaticResource SystemColorButtonFaceColor}" />
+    <SolidColorBrush x:Key="GroupBoxBorderBrush" Color="{StaticResource SystemColorButtonTextColor}" />
+    <SolidColorBrush x:Key="GroupBoxHeaderForeground" Color="{StaticResource SystemColorButtonTextColor}" />
+
     <!--  Hyperlink  -->
     <SolidColorBrush x:Key="HyperlinkForeground" Color="{StaticResource SystemColorHotlightColor}" />
     <SolidColorBrush x:Key="HyperlinkForegroundPointerOver" Color="{StaticResource SystemColorHotlightColor}" />
     <SolidColorBrush x:Key="HyperlinkForegroundDisabled" Color="{StaticResource SystemColorGrayTextColor}" />
->>>>>>> 575fdc73
 
     <!--  HyperlinkButton  -->
     <SolidColorBrush x:Key="HyperlinkButtonBackground" Color="Transparent" />
