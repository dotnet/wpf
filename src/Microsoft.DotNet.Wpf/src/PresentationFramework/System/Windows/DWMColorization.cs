using System;
using System.Diagnostics;
using System.Windows.Appearance;
using System.Windows.Media;
using Microsoft.Win32;
using MS.Internal;
using System.Runtime.InteropServices;

namespace System.Windows;
internal static class DwmColorization
{
    /// <summary>
    /// The Accent Color that is currently applied to the application.
    /// </summary>
    private static Color _currentApplicationAccentColor = Color.FromArgb(255, 0, 120, 212);

    internal static Color CurrentApplicationAccentColor
    {
        get { return _currentApplicationAccentColor; }
    }

    [DllImport("UXTheme.dll")]
    private static extern int GetUserColorPreference(in IMMERSIVE_COLOR_PREFERENCE colorPreference, bool alwaysFalse);

    [DllImport("UXTheme.dll")]
    private static extern uint GetColorFromPreference(in IMMERSIVE_COLOR_PREFERENCE colorPreference, IMMERSIVE_COLOR_TYPE colorType, bool isHighContrastEnabled, IMMERSIVE_HC_CACHE_MODE cacheMode);

    [StructLayout(LayoutKind.Sequential)]
    private struct IMMERSIVE_COLOR_PREFERENCE
    {
        public uint crStartColor;
        public uint crAccentColor;
    }

    private enum IMMERSIVE_COLOR_TYPE
    {
        IMCLR_SystemAccentLight1 = 5,
        IMCLR_SystemAccentLight2 = 6,
        IMCLR_SystemAccentLight3 = 7,
        IMCLR_SystemAccentDark1 = 3,
        IMCLR_SystemAccentDark2 = 2,
        IMCLR_SystemAccentDark3 = 1,
        IMCLR_SystemAccent = 4
    }

    private enum IMMERSIVE_HC_CACHE_MODE
    {
        IHCM_USE_CACHED_VALUE = 0,
        IHCM_REFRESH = 1
    }

    /// <summary>
    /// Gets the system accent color.
    /// </summary>
    /// <returns>Updated <see cref="System.Windows.Media.Color"/> Accent Color.</returns>
    internal static Color GetSystemAccentColor()
    {
        bool isHighContrastEnabled = SystemParameters.HighContrast;

<<<<<<< HEAD
        IMMERSIVE_COLOR_PREFERENCE colorPreference = new IMMERSIVE_COLOR_PREFERENCE();

        int err = GetUserColorPreference(in colorPreference, false);

        if (err != 0)
        {
            return Color.FromArgb(255, 0, 120, 212);
        }
        else
        {
            uint AccentColor = GetColorFromPreference(in colorPreference, IMMERSIVE_COLOR_TYPE.IMCLR_SystemAccent, isHighContrastEnabled, IMMERSIVE_HC_CACHE_MODE.IHCM_REFRESH);

            return Color.FromArgb(0xff, (byte)AccentColor, (byte)(AccentColor >> 8), (byte)(AccentColor >> 16));
        }
=======
        Color systemAccentColor  = Color.FromArgb(0xff, 0x00, 0x78, 0xd4); // Initializing the accent to default blue value

        systemAccentColor = ParseDWordColor(dwmValue);

        return systemAccentColor;
>>>>>>> 3e413298
    }

    /// <summary>
    /// Computes the current Accent Colors and calls for updating of accent color values in resource dictionary
    /// </summary>
    internal static void UpdateAccentColors()
    {
        Color systemAccent = GetSystemAccentColor();

        Color primaryAccent;
        Color secondaryAccent;
        Color tertiaryAccent;

        bool isDarkTheme = ThemeColorization.IsThemeDark();
        bool isHighContrastEnabled = SystemParameters.HighContrast;

        IMMERSIVE_COLOR_PREFERENCE colorPreference = new IMMERSIVE_COLOR_PREFERENCE();

        int err = GetUserColorPreference(in colorPreference, false);

        if(err != 0) 
        {
            primaryAccent = secondaryAccent = tertiaryAccent = systemAccent;
        }
        else
        {
            uint Accent1, Accent2, Accent3;

            if (isDarkTheme)
            {
                Accent1 = GetColorFromPreference(in colorPreference, IMMERSIVE_COLOR_TYPE.IMCLR_SystemAccentDark1, isHighContrastEnabled, IMMERSIVE_HC_CACHE_MODE.IHCM_REFRESH);
                Accent2 = GetColorFromPreference(in colorPreference, IMMERSIVE_COLOR_TYPE.IMCLR_SystemAccentDark2, isHighContrastEnabled, IMMERSIVE_HC_CACHE_MODE.IHCM_REFRESH);
                Accent3 = GetColorFromPreference(in colorPreference, IMMERSIVE_COLOR_TYPE.IMCLR_SystemAccentDark3, isHighContrastEnabled, IMMERSIVE_HC_CACHE_MODE.IHCM_REFRESH);
            }
            else
            {
                Accent1 = GetColorFromPreference(in colorPreference, IMMERSIVE_COLOR_TYPE.IMCLR_SystemAccentLight1, isHighContrastEnabled, IMMERSIVE_HC_CACHE_MODE.IHCM_REFRESH);
                Accent2 = GetColorFromPreference(in colorPreference, IMMERSIVE_COLOR_TYPE.IMCLR_SystemAccentLight2, isHighContrastEnabled, IMMERSIVE_HC_CACHE_MODE.IHCM_REFRESH);
                Accent3 = GetColorFromPreference(in colorPreference, IMMERSIVE_COLOR_TYPE.IMCLR_SystemAccentLight3, isHighContrastEnabled, IMMERSIVE_HC_CACHE_MODE.IHCM_REFRESH);
            }

            primaryAccent = Color.FromArgb(0xff, (byte)Accent1, (byte)(Accent1 >> 8), (byte)(Accent1 >> 16));
            secondaryAccent = Color.FromArgb(0xff, (byte)Accent2, (byte)(Accent2 >> 8), (byte)(Accent2 >> 16));
            tertiaryAccent = Color.FromArgb(0xff, (byte)Accent3, (byte)(Accent3 >> 8), (byte)(Accent3 >> 16));
        }

        UpdateColorResources(systemAccent, primaryAccent, secondaryAccent, tertiaryAccent);

        _currentApplicationAccentColor = systemAccent;
    }

    /// <summary>
    /// Updates application resources.
    /// </summary>        
    private static void UpdateColorResources(
        Color systemAccent,
        Color primaryAccent,
        Color secondaryAccent,
        Color tertiaryAccent)
    {
#if DEBUG
        System.Diagnostics.Debug.WriteLine("INFO | SystemAccentColor: " + systemAccent, "System.Windows.Accent");
        System
            .Diagnostics
            .Debug
            .WriteLine("INFO | SystemAccentColorPrimary: " + primaryAccent, "System.Windows.Accent");
        System
            .Diagnostics
            .Debug
            .WriteLine("INFO | SystemAccentColorSecondary: " + secondaryAccent, "System.Windows.Accent");
        System
            .Diagnostics
            .Debug
            .WriteLine("INFO | SystemAccentColorTertiary: " + tertiaryAccent, "System.Windows.Accent");
#endif

        if (ThemeColorization.IsThemeDark())
        {
#if DEBUG
            System.Diagnostics.Debug.WriteLine("INFO | Text on accent is DARK", "System.Windows.Accent");
#endif
            Application.Current.Resources["TextOnAccentFillColorPrimary"] = Color.FromArgb(
                0xFF,
                0x00,
                0x00,
                0x00
            );
            Application.Current.Resources["TextOnAccentFillColorSecondary"] = Color.FromArgb(
                0x80,
                0x00,
                0x00,
                0x00
            );
            Application.Current.Resources["TextOnAccentFillColorDisabled"] = Color.FromArgb(
                0x77,
                0x00,
                0x00,
                0x00
            );
            Application.Current.Resources["TextOnAccentFillColorSelectedText"] = Color.FromArgb(
                0x00,
                0x00,
                0x00,
                0x00
            );
            Application.Current.Resources["AccentTextFillColorDisabled"] = Color.FromArgb(
                0x5D,
                0x00,
                0x00,
                0x00
            );
        }
        else
        {
#if DEBUG
            System.Diagnostics.Debug.WriteLine("INFO | Text on accent is LIGHT", "System.Windows.Accent");
#endif
            Application.Current.Resources["TextOnAccentFillColorPrimary"] = Color.FromArgb(
                0xFF,
                0xFF,
                0xFF,
                0xFF
            );
            Application.Current.Resources["TextOnAccentFillColorSecondary"] = Color.FromArgb(
                0x80,
                0xFF,
                0xFF,
                0xFF
            );
            Application.Current.Resources["TextOnAccentFillColorDisabled"] = Color.FromArgb(
                0x87,
                0xFF,
                0xFF,
                0xFF
            );
            Application.Current.Resources["TextOnAccentFillColorSelectedText"] = Color.FromArgb(
                0xFF,
                0xFF,
                0xFF,
                0xFF
            );
            Application.Current.Resources["AccentTextFillColorDisabled"] = Color.FromArgb(
                0x5D,
                0xFF,
                0xFF,
                0xFF
            );
        }

        Application.Current.Resources["SystemAccentColor"] = systemAccent;
        Application.Current.Resources["SystemAccentColorPrimary"] = primaryAccent;
        Application.Current.Resources["SystemAccentColorSecondary"] = secondaryAccent;
        Application.Current.Resources["SystemAccentColorTertiary"] = tertiaryAccent;

        Application.Current.Resources["SystemAccentBrush"] = ToBrush(systemAccent);
        Application.Current.Resources["SystemFillColorAttentionBrush"] = ToBrush(secondaryAccent);
        Application.Current.Resources["AccentTextFillColorPrimaryBrush"] = ToBrush(tertiaryAccent);
        Application.Current.Resources["AccentTextFillColorSecondaryBrush"] = ToBrush(tertiaryAccent);
        Application.Current.Resources["AccentTextFillColorTertiaryBrush"] = ToBrush(secondaryAccent);
        Application.Current.Resources["AccentFillColorSelectedTextBackgroundBrush"] = ToBrush(systemAccent);
        Application.Current.Resources["AccentFillColorDefaultBrush"] = ToBrush(secondaryAccent);

        Application.Current.Resources["AccentFillColorSecondaryBrush"] = ToBrush(secondaryAccent, 0.9);
        Application.Current.Resources["AccentFillColorTertiaryBrush"] = ToBrush(secondaryAccent, 0.8);
    }

    /// <summary>
    /// Converts the color of type Int32 to type Color
    /// </summary>
    /// <param name="color">The Int32 color to be converted to corresponding Color</param>
    /// <returns>Corresponding <see cref="Color"/></returns>
    private static Color ParseDWordColor(Int32 color)
    {
        Byte
            a = (byte)((color >> 24) & 0xFF),
            b = (byte)((color >> 16) & 0xFF),
            g = (byte)((color >> 8) & 0xFF),
            r = (byte)((color >> 0) & 0xFF);

        return Color.FromArgb(a, r, g, b);
    }

    /// <summary>
    /// Creates a <see cref="SolidColorBrush"/> from a <see cref="System.Windows.Media.Color"/>.
    /// </summary>
    /// <param name="color">Input color.</param>
    /// <returns>Brush converted to color.</returns>
    private static SolidColorBrush ToBrush(Color color)
    {
        return new SolidColorBrush(color);
    }

    /// <summary>
    /// Creates a <see cref="SolidColorBrush"/> from a <see cref="System.Windows.Media.Color"/> with defined brush opacity.
    /// </summary>
    /// <param name="color">Input color.</param>
    /// <param name="opacity">Degree of opacity.</param>
    /// <returns>Brush converted to color with modified opacity.</returns>
    private static SolidColorBrush ToBrush(Color color, double opacity)
    {
        return new SolidColorBrush { Color = color, Opacity = opacity };
    }
}<|MERGE_RESOLUTION|>--- conflicted
+++ resolved
@@ -56,15 +56,14 @@
     internal static Color GetSystemAccentColor()
     {
         bool isHighContrastEnabled = SystemParameters.HighContrast;
-
-<<<<<<< HEAD
+      
         IMMERSIVE_COLOR_PREFERENCE colorPreference = new IMMERSIVE_COLOR_PREFERENCE();
 
         int err = GetUserColorPreference(in colorPreference, false);
 
         if (err != 0)
         {
-            return Color.FromArgb(255, 0, 120, 212);
+            return Color.FromArgb(0xff, 0x00, 0x78, 0xd4);
         }
         else
         {
@@ -72,13 +71,6 @@
 
             return Color.FromArgb(0xff, (byte)AccentColor, (byte)(AccentColor >> 8), (byte)(AccentColor >> 16));
         }
-=======
-        Color systemAccentColor  = Color.FromArgb(0xff, 0x00, 0x78, 0xd4); // Initializing the accent to default blue value
-
-        systemAccentColor = ParseDWordColor(dwmValue);
-
-        return systemAccentColor;
->>>>>>> 3e413298
     }
 
     /// <summary>
