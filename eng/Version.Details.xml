<?xml version="1.0" encoding="utf-8"?>
<Dependencies>
  <ProductDependencies>
    <Dependency Name="Microsoft.Private.Winforms" Version="4.8.0-preview6.19264.4">
      <Uri>https://github.com/dotnet/winforms</Uri>
      <Sha>9031a341f7b62c6dc7305dd1f068040e7f42f7e2</Sha>
    </Dependency>
  </ProductDependencies>
  <ToolsetDependencies>
<<<<<<< HEAD
    <Dependency Name="Microsoft.Win32.Registry" Version="4.6.0-preview6.19264.8" CoherentParentDependency="Microsoft.NETCore.App">
      <Uri>https://github.com/dotnet/corefx</Uri>
      <Sha>11b548176e6889866dee553ea84b92da3916e73b</Sha>
    </Dependency>
    <Dependency Name="System.CodeDom" Version="4.6.0-preview6.19264.8" CoherentParentDependency="Microsoft.NETCore.App">
      <Uri>https://github.com/dotnet/corefx</Uri>
      <Sha>11b548176e6889866dee553ea84b92da3916e73b</Sha>
    </Dependency>
    <Dependency Name="System.Configuration.ConfigurationManager" Version="4.6.0-preview6.19264.8" CoherentParentDependency="Microsoft.NETCore.App">
      <Uri>https://github.com/dotnet/corefx</Uri>
      <Sha>11b548176e6889866dee553ea84b92da3916e73b</Sha>
    </Dependency>
    <Dependency Name="System.Diagnostics.EventLog" Version="4.6.0-preview6.19264.8" CoherentParentDependency="Microsoft.NETCore.App">
      <Uri>https://github.com/dotnet/corefx</Uri>
      <Sha>11b548176e6889866dee553ea84b92da3916e73b</Sha>
    </Dependency>
    <Dependency Name="System.DirectoryServices" Version="4.6.0-preview6.19264.8" CoherentParentDependency="Microsoft.NETCore.App">
      <Uri>https://github.com/dotnet/corefx</Uri>
      <Sha>11b548176e6889866dee553ea84b92da3916e73b</Sha>
    </Dependency>
    <Dependency Name="System.Drawing.Common" Version="4.6.0-preview6.19264.8" CoherentParentDependency="Microsoft.NETCore.App">
      <Uri>https://github.com/dotnet/corefx</Uri>
      <Sha>11b548176e6889866dee553ea84b92da3916e73b</Sha>
    </Dependency>
    <Dependency Name="System.Reflection.Emit" Version="4.6.0-preview6.19264.8" CoherentParentDependency="Microsoft.NETCore.App">
      <Uri>https://github.com/dotnet/corefx</Uri>
      <Sha>11b548176e6889866dee553ea84b92da3916e73b</Sha>
    </Dependency>
    <Dependency Name="System.Reflection.MetadataLoadContext" Version="4.6.0-preview6.19264.8" CoherentParentDependency="Microsoft.NETCore.App">
      <Uri>https://github.com/dotnet/corefx</Uri>
      <Sha>11b548176e6889866dee553ea84b92da3916e73b</Sha>
    </Dependency>
    <Dependency Name="System.Security.AccessControl" Version="4.6.0-preview6.19264.8" CoherentParentDependency="Microsoft.NETCore.App">
      <Uri>https://github.com/dotnet/corefx</Uri>
      <Sha>11b548176e6889866dee553ea84b92da3916e73b</Sha>
    </Dependency>
    <Dependency Name="System.Security.Cryptography.Xml" Version="4.6.0-preview6.19264.8" CoherentParentDependency="Microsoft.NETCore.App">
      <Uri>https://github.com/dotnet/corefx</Uri>
      <Sha>11b548176e6889866dee553ea84b92da3916e73b</Sha>
    </Dependency>
    <Dependency Name="System.Security.Permissions" Version="4.6.0-preview6.19264.8" CoherentParentDependency="Microsoft.NETCore.App">
      <Uri>https://github.com/dotnet/corefx</Uri>
      <Sha>11b548176e6889866dee553ea84b92da3916e73b</Sha>
    </Dependency>
    <Dependency Name="System.Security.Principal.Windows" Version="4.6.0-preview6.19264.8" CoherentParentDependency="Microsoft.NETCore.App">
      <Uri>https://github.com/dotnet/corefx</Uri>
      <Sha>11b548176e6889866dee553ea84b92da3916e73b</Sha>
    </Dependency>
    <Dependency Name="System.Windows.Extensions" Version="4.6.0-preview6.19264.8" CoherentParentDependency="Microsoft.NETCore.App">
      <Uri>https://github.com/dotnet/corefx</Uri>
      <Sha>11b548176e6889866dee553ea84b92da3916e73b</Sha>
    </Dependency>
    <Dependency Name="Microsoft.NETCore.App" Version="3.0.0-preview6-27714-14">
      <Uri>https://github.com/dotnet/core-setup</Uri>
      <Sha>032d5d898e96e7d29a91f01dbed3c0f903cc625d</Sha>
    </Dependency>
    <Dependency Name="Microsoft.DotNet.Arcade.Sdk" Version="1.0.0-beta.19264.13">
      <Uri>https://github.com/dotnet/arcade</Uri>
      <Sha>670f6ee1a619a2a7c84cfdfe2a1c84fbe94e1c6b</Sha>
    </Dependency>
    <Dependency Name="Microsoft.DotNet.CodeAnalysis" Version="1.0.0-beta.19264.13">
      <Uri>https://github.com/dotnet/arcade</Uri>
      <Sha>670f6ee1a619a2a7c84cfdfe2a1c84fbe94e1c6b</Sha>
    </Dependency>
    <Dependency Name="Microsoft.NETCore.Platforms" Version="3.0.0-preview6.19264.8" CoherentParentDependency="Microsoft.NETCore.App">
      <Uri>https://github.com/dotnet/corefx</Uri>
      <Sha>11b548176e6889866dee553ea84b92da3916e73b</Sha>
    </Dependency>
    <Dependency Name="Microsoft.DotNet.Wpf.DncEng" Version="4.8.0-preview6.19264.7">
      <Uri>https://dev.azure.com/dnceng/internal/_git/dotnet-wpf-int</Uri>
      <Sha>c44c9f850bcc8c40a10a74e09cc062bb447b61ba</Sha>
    </Dependency>
    <Dependency Name="System.IO.Packaging" Version="4.6.0-preview6.19264.8" CoherentParentDependency="Microsoft.NETCore.App">
      <Uri>https://github.com/dotnet/corefx</Uri>
      <Sha>11b548176e6889866dee553ea84b92da3916e73b</Sha>
=======
    <Dependency Name="Microsoft.Win32.Registry" Version="4.6.0-preview6.19268.5" CoherentParentDependency="Microsoft.NETCore.App">
      <Uri>https://github.com/dotnet/corefx</Uri>
      <Sha>36ad1c62d4bb753a489d4c055b909af2cb6d407f</Sha>
    </Dependency>
    <Dependency Name="System.CodeDom" Version="4.6.0-preview6.19268.5" CoherentParentDependency="Microsoft.NETCore.App">
      <Uri>https://github.com/dotnet/corefx</Uri>
      <Sha>36ad1c62d4bb753a489d4c055b909af2cb6d407f</Sha>
    </Dependency>
    <Dependency Name="System.Configuration.ConfigurationManager" Version="4.6.0-preview6.19268.5" CoherentParentDependency="Microsoft.NETCore.App">
      <Uri>https://github.com/dotnet/corefx</Uri>
      <Sha>36ad1c62d4bb753a489d4c055b909af2cb6d407f</Sha>
    </Dependency>
    <Dependency Name="System.Diagnostics.EventLog" Version="4.6.0-preview6.19268.5" CoherentParentDependency="Microsoft.NETCore.App">
      <Uri>https://github.com/dotnet/corefx</Uri>
      <Sha>36ad1c62d4bb753a489d4c055b909af2cb6d407f</Sha>
    </Dependency>
    <Dependency Name="System.DirectoryServices" Version="4.6.0-preview6.19268.5" CoherentParentDependency="Microsoft.NETCore.App">
      <Uri>https://github.com/dotnet/corefx</Uri>
      <Sha>36ad1c62d4bb753a489d4c055b909af2cb6d407f</Sha>
    </Dependency>
    <Dependency Name="System.Drawing.Common" Version="4.6.0-preview6.19268.5" CoherentParentDependency="Microsoft.NETCore.App">
      <Uri>https://github.com/dotnet/corefx</Uri>
      <Sha>36ad1c62d4bb753a489d4c055b909af2cb6d407f</Sha>
    </Dependency>
    <Dependency Name="System.Reflection.Emit" Version="4.6.0-preview6.19268.5" CoherentParentDependency="Microsoft.NETCore.App">
      <Uri>https://github.com/dotnet/corefx</Uri>
      <Sha>36ad1c62d4bb753a489d4c055b909af2cb6d407f</Sha>
    </Dependency>
    <Dependency Name="System.Reflection.MetadataLoadContext" Version="4.6.0-preview6.19268.5" CoherentParentDependency="Microsoft.NETCore.App">
      <Uri>https://github.com/dotnet/corefx</Uri>
      <Sha>36ad1c62d4bb753a489d4c055b909af2cb6d407f</Sha>
    </Dependency>
    <Dependency Name="System.Security.AccessControl" Version="4.6.0-preview6.19268.5" CoherentParentDependency="Microsoft.NETCore.App">
      <Uri>https://github.com/dotnet/corefx</Uri>
      <Sha>36ad1c62d4bb753a489d4c055b909af2cb6d407f</Sha>
    </Dependency>
    <Dependency Name="System.Security.Cryptography.Xml" Version="4.6.0-preview6.19268.5" CoherentParentDependency="Microsoft.NETCore.App">
      <Uri>https://github.com/dotnet/corefx</Uri>
      <Sha>36ad1c62d4bb753a489d4c055b909af2cb6d407f</Sha>
    </Dependency>
    <Dependency Name="System.Security.Permissions" Version="4.6.0-preview6.19268.5" CoherentParentDependency="Microsoft.NETCore.App">
      <Uri>https://github.com/dotnet/corefx</Uri>
      <Sha>36ad1c62d4bb753a489d4c055b909af2cb6d407f</Sha>
    </Dependency>
    <Dependency Name="System.Security.Principal.Windows" Version="4.6.0-preview6.19268.5" CoherentParentDependency="Microsoft.NETCore.App">
      <Uri>https://github.com/dotnet/corefx</Uri>
      <Sha>36ad1c62d4bb753a489d4c055b909af2cb6d407f</Sha>
    </Dependency>
    <Dependency Name="System.Windows.Extensions" Version="4.6.0-preview6.19268.5" CoherentParentDependency="Microsoft.NETCore.App">
      <Uri>https://github.com/dotnet/corefx</Uri>
      <Sha>36ad1c62d4bb753a489d4c055b909af2cb6d407f</Sha>
    </Dependency>
    <Dependency Name="Microsoft.NETCore.App" Version="3.0.0-preview6-27718-08">
      <Uri>https://github.com/dotnet/core-setup</Uri>
      <Sha>7c7a2e90741b0efcba4bea89f7fcbcfbc1f61120</Sha>
    </Dependency>
    <Dependency Name="Microsoft.DotNet.Arcade.Sdk" Version="1.0.0-beta.19268.2">
      <Uri>https://github.com/dotnet/arcade</Uri>
      <Sha>6d0514d3da59137630b9add5b5e619bce2631f02</Sha>
    </Dependency>
    <Dependency Name="Microsoft.DotNet.CodeAnalysis" Version="1.0.0-beta.19268.2">
      <Uri>https://github.com/dotnet/arcade</Uri>
      <Sha>6d0514d3da59137630b9add5b5e619bce2631f02</Sha>
    </Dependency>
    <Dependency Name="Microsoft.NETCore.Platforms" Version="3.0.0-preview6.19268.5" CoherentParentDependency="Microsoft.NETCore.App">
      <Uri>https://github.com/dotnet/corefx</Uri>
      <Sha>36ad1c62d4bb753a489d4c055b909af2cb6d407f</Sha>
>>>>>>> 2ed9383e
    </Dependency>
  </ToolsetDependencies>
</Dependencies><|MERGE_RESOLUTION|>--- conflicted
+++ resolved
@@ -7,83 +7,6 @@
     </Dependency>
   </ProductDependencies>
   <ToolsetDependencies>
-<<<<<<< HEAD
-    <Dependency Name="Microsoft.Win32.Registry" Version="4.6.0-preview6.19264.8" CoherentParentDependency="Microsoft.NETCore.App">
-      <Uri>https://github.com/dotnet/corefx</Uri>
-      <Sha>11b548176e6889866dee553ea84b92da3916e73b</Sha>
-    </Dependency>
-    <Dependency Name="System.CodeDom" Version="4.6.0-preview6.19264.8" CoherentParentDependency="Microsoft.NETCore.App">
-      <Uri>https://github.com/dotnet/corefx</Uri>
-      <Sha>11b548176e6889866dee553ea84b92da3916e73b</Sha>
-    </Dependency>
-    <Dependency Name="System.Configuration.ConfigurationManager" Version="4.6.0-preview6.19264.8" CoherentParentDependency="Microsoft.NETCore.App">
-      <Uri>https://github.com/dotnet/corefx</Uri>
-      <Sha>11b548176e6889866dee553ea84b92da3916e73b</Sha>
-    </Dependency>
-    <Dependency Name="System.Diagnostics.EventLog" Version="4.6.0-preview6.19264.8" CoherentParentDependency="Microsoft.NETCore.App">
-      <Uri>https://github.com/dotnet/corefx</Uri>
-      <Sha>11b548176e6889866dee553ea84b92da3916e73b</Sha>
-    </Dependency>
-    <Dependency Name="System.DirectoryServices" Version="4.6.0-preview6.19264.8" CoherentParentDependency="Microsoft.NETCore.App">
-      <Uri>https://github.com/dotnet/corefx</Uri>
-      <Sha>11b548176e6889866dee553ea84b92da3916e73b</Sha>
-    </Dependency>
-    <Dependency Name="System.Drawing.Common" Version="4.6.0-preview6.19264.8" CoherentParentDependency="Microsoft.NETCore.App">
-      <Uri>https://github.com/dotnet/corefx</Uri>
-      <Sha>11b548176e6889866dee553ea84b92da3916e73b</Sha>
-    </Dependency>
-    <Dependency Name="System.Reflection.Emit" Version="4.6.0-preview6.19264.8" CoherentParentDependency="Microsoft.NETCore.App">
-      <Uri>https://github.com/dotnet/corefx</Uri>
-      <Sha>11b548176e6889866dee553ea84b92da3916e73b</Sha>
-    </Dependency>
-    <Dependency Name="System.Reflection.MetadataLoadContext" Version="4.6.0-preview6.19264.8" CoherentParentDependency="Microsoft.NETCore.App">
-      <Uri>https://github.com/dotnet/corefx</Uri>
-      <Sha>11b548176e6889866dee553ea84b92da3916e73b</Sha>
-    </Dependency>
-    <Dependency Name="System.Security.AccessControl" Version="4.6.0-preview6.19264.8" CoherentParentDependency="Microsoft.NETCore.App">
-      <Uri>https://github.com/dotnet/corefx</Uri>
-      <Sha>11b548176e6889866dee553ea84b92da3916e73b</Sha>
-    </Dependency>
-    <Dependency Name="System.Security.Cryptography.Xml" Version="4.6.0-preview6.19264.8" CoherentParentDependency="Microsoft.NETCore.App">
-      <Uri>https://github.com/dotnet/corefx</Uri>
-      <Sha>11b548176e6889866dee553ea84b92da3916e73b</Sha>
-    </Dependency>
-    <Dependency Name="System.Security.Permissions" Version="4.6.0-preview6.19264.8" CoherentParentDependency="Microsoft.NETCore.App">
-      <Uri>https://github.com/dotnet/corefx</Uri>
-      <Sha>11b548176e6889866dee553ea84b92da3916e73b</Sha>
-    </Dependency>
-    <Dependency Name="System.Security.Principal.Windows" Version="4.6.0-preview6.19264.8" CoherentParentDependency="Microsoft.NETCore.App">
-      <Uri>https://github.com/dotnet/corefx</Uri>
-      <Sha>11b548176e6889866dee553ea84b92da3916e73b</Sha>
-    </Dependency>
-    <Dependency Name="System.Windows.Extensions" Version="4.6.0-preview6.19264.8" CoherentParentDependency="Microsoft.NETCore.App">
-      <Uri>https://github.com/dotnet/corefx</Uri>
-      <Sha>11b548176e6889866dee553ea84b92da3916e73b</Sha>
-    </Dependency>
-    <Dependency Name="Microsoft.NETCore.App" Version="3.0.0-preview6-27714-14">
-      <Uri>https://github.com/dotnet/core-setup</Uri>
-      <Sha>032d5d898e96e7d29a91f01dbed3c0f903cc625d</Sha>
-    </Dependency>
-    <Dependency Name="Microsoft.DotNet.Arcade.Sdk" Version="1.0.0-beta.19264.13">
-      <Uri>https://github.com/dotnet/arcade</Uri>
-      <Sha>670f6ee1a619a2a7c84cfdfe2a1c84fbe94e1c6b</Sha>
-    </Dependency>
-    <Dependency Name="Microsoft.DotNet.CodeAnalysis" Version="1.0.0-beta.19264.13">
-      <Uri>https://github.com/dotnet/arcade</Uri>
-      <Sha>670f6ee1a619a2a7c84cfdfe2a1c84fbe94e1c6b</Sha>
-    </Dependency>
-    <Dependency Name="Microsoft.NETCore.Platforms" Version="3.0.0-preview6.19264.8" CoherentParentDependency="Microsoft.NETCore.App">
-      <Uri>https://github.com/dotnet/corefx</Uri>
-      <Sha>11b548176e6889866dee553ea84b92da3916e73b</Sha>
-    </Dependency>
-    <Dependency Name="Microsoft.DotNet.Wpf.DncEng" Version="4.8.0-preview6.19264.7">
-      <Uri>https://dev.azure.com/dnceng/internal/_git/dotnet-wpf-int</Uri>
-      <Sha>c44c9f850bcc8c40a10a74e09cc062bb447b61ba</Sha>
-    </Dependency>
-    <Dependency Name="System.IO.Packaging" Version="4.6.0-preview6.19264.8" CoherentParentDependency="Microsoft.NETCore.App">
-      <Uri>https://github.com/dotnet/corefx</Uri>
-      <Sha>11b548176e6889866dee553ea84b92da3916e73b</Sha>
-=======
     <Dependency Name="Microsoft.Win32.Registry" Version="4.6.0-preview6.19268.5" CoherentParentDependency="Microsoft.NETCore.App">
       <Uri>https://github.com/dotnet/corefx</Uri>
       <Sha>36ad1c62d4bb753a489d4c055b909af2cb6d407f</Sha>
@@ -151,7 +74,10 @@
     <Dependency Name="Microsoft.NETCore.Platforms" Version="3.0.0-preview6.19268.5" CoherentParentDependency="Microsoft.NETCore.App">
       <Uri>https://github.com/dotnet/corefx</Uri>
       <Sha>36ad1c62d4bb753a489d4c055b909af2cb6d407f</Sha>
->>>>>>> 2ed9383e
+    </Dependency>
+    <Dependency Name="Microsoft.DotNet.Wpf.DncEng" Version="4.8.0-preview6.19264.7">
+      <Uri>https://dev.azure.com/dnceng/internal/_git/dotnet-wpf-int</Uri>
+      <Sha>c44c9f850bcc8c40a10a74e09cc062bb447b61ba</Sha>
     </Dependency>
   </ToolsetDependencies>
 </Dependencies>