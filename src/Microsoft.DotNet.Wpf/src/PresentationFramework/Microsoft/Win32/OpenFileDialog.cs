--- conflicted
+++ resolved
@@ -155,51 +155,32 @@
         //---------------------------------------------------
         #region Public Properties
 
-<<<<<<< HEAD
         //   FOS_FORCEPREVIEWPANEON
         //   Indicates to the Open dialog box that the preview pane should always be displayed.
         //
-=======
+        /// <summary>
+        /// Gets or sets an option flag indicating whether the
+        /// dialog box forces the preview pane on.
+        /// </summary>
+        public bool ForcePreviewPane
+        {
+            get
+            {
+                return GetOption(FOS.FORCEPREVIEWPANEON);
+            }
+            set
+            {
+                SetOption(FOS.FORCEPREVIEWPANEON, value);
+            }
+        }
+
         //   FOS_ALLOWMULTISELECT
         //   Enables the user to select multiple items in the open dialog. 
         // 
->>>>>>> f068d676
-        /// <summary>
-        /// Gets or sets an option flag indicating whether the
-        /// dialog box forces the preview pane on.
-        /// </summary>
-        public bool ForcePreviewPane
-        {
-            get
-            {
-<<<<<<< HEAD
-                return GetOption(FOS.FORCEPREVIEWPANEON);
-            }
-            set
-            {
-                SetOption(FOS.FORCEPREVIEWPANEON, value);
-            }
-        }
-
-        //   FOS_ALLOWMULTISELECT
-        //   Enables the user to select multiple items in the open dialog. 
-        // 
-=======
-                return GetOption(FOS.ALLOWMULTISELECT);
-            }
-            set
-            {
-                SetOption(FOS.ALLOWMULTISELECT, value);
-            }
-        }
-
-        //  ShowReadOnly currently not supported #6346
->>>>>>> f068d676
         /// <summary>
         /// Gets or sets an option flag indicating whether the 
         /// dialog box allows multiple files to be selected.
         /// </summary>
-<<<<<<< HEAD
         public bool Multiselect
         {
             get
@@ -220,30 +201,11 @@
         public bool ReadOnlyChecked { get; set; }
 
         //  ShowReadOnly currently not supported #6346
-=======
-        public bool ReadOnlyChecked { get; set; }
-
-        //  ShowReadOnly currently not supported #6346
->>>>>>> f068d676
         /// <summary>
         /// Gets or sets a value indicating whether the dialog 
         /// contains a read-only check box.  
         /// </summary>
-<<<<<<< HEAD
         public bool ShowReadOnly { get; set; }
-=======
-        public bool ShowReadOnly
-        {
-            get
-            {
-                return _showReadOnly;
-            }
-            set
-            {
-                _showReadOnly = false;
-            }
-        }
->>>>>>> f068d676
 
         #endregion Public Properties
 
