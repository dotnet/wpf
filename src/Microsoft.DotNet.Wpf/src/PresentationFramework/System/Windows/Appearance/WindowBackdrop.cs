// This Source Code Form is subject to the terms of the MIT License.
// If a copy of the MIT was not distributed with this file, You can obtain one at https://opensource.org/licenses/MIT.
// Copyright (C) Leszek Pomianowski and WPF UI Contributors.
// All Rights Reserved.

using System.Runtime.InteropServices;
using System.Windows.Interop;
using System.Windows.Media;

using Standard;
// ReSharper disable once CheckNamespace
namespace System.Windows.Appearance;

/// <summary>
/// Applies the chosen backdrop effect to the selected window.
/// </summary>
internal static class WindowBackdrop
{
    /// <summary>
    /// Checks whether the selected backdrop type is supported on current platform.
    /// </summary>
    /// <returns><see langword="true"/> if the selected backdrop type is supported on current platform.</returns>
    internal static bool IsSupported(WindowBackdropType backdropType)
    {
        return backdropType switch
        {
            WindowBackdropType.Auto => Utility.IsOSWindows11Insider1OrNewer,
            WindowBackdropType.TabbedWindow => Utility.IsOSWindows11Insider1OrNewer,
            WindowBackdropType.MainWindow => Utility.IsOSWindows11OrNewer,
            WindowBackdropType.TransientWindow => Utility.IsOSWindows7OrNewer,
            WindowBackdropType.None => true,
            _ => false
        };
    }

    /// <summary>
    /// Applies backdrop effect to the selected <see cref="System.Windows.Window"/>.
    /// </summary>
    /// <param name="window">Selected window.</param>
    /// <returns><see langword="true"/> if the operation was successfull, otherwise <see langword="false"/>.</returns>
    internal static bool ApplyBackdrop(System.Windows.Window window, WindowBackdropType backdropType)
    {
        if (window is null)
        {
            return false;
        }

        if (window.IsLoaded)
        {
            return ApplyBackdropCore(window, backdropType);
        }

        RoutedEventHandler loadedHandler = null;
        loadedHandler = (sender, _) =>
        {
            IntPtr windowHandle =
                new WindowInteropHelper(sender as System.Windows.Window)?.Handle ?? IntPtr.Zero;

            if (windowHandle == IntPtr.Zero)
            {
                return;
            }

            ApplyBackdropCore(sender as System.Windows.Window, backdropType);
            window.Loaded -= loadedHandler;
        };

        window.Loaded += loadedHandler;

        return true;
    }

    /// <summary>
    /// Applies backdrop effect to the selected handle.
    /// </summary>
    /// <param name="hWnd">Window handle.</param>
    /// <returns><see langword="true"/> if the operation was successfull, otherwise <see langword="false"/>.</returns>
    private static bool ApplyBackdropCore(System.Windows.Window window, WindowBackdropType backdropType)
    {
        IntPtr hWnd = new WindowInteropHelper(window).Handle;

        if (hWnd == IntPtr.Zero || !IsSupported(backdropType))
        {
            return false;
        }

        UpdateGlassFrame(hWnd, backdropType);

        switch (backdropType)
        {
            case WindowBackdropType.Auto:
                return ApplyDwmWindowAttribute(hWnd, Standard.DWMSBT.DWMSBT_AUTO);

<<<<<<< HEAD
            case WindowBackdropType.Mica:
                return ApplyDwmWindowAttribute(hWnd, Standard.DWMSBT.DWMSBT_MAINWINDOW);

            case WindowBackdropType.Acrylic:
                return ApplyDwmWindowAttribute(hWnd, Standard.DWMSBT.DWMSBT_TRANSIENTWINDOW);

            case WindowBackdropType.Tabbed:
                return ApplyDwmWindowAttribute(hWnd, Standard.DWMSBT.DWMSBT_TABBEDWINDOW);
=======
            case WindowBackdropType.MainWindow:
                return ApplyDwmWindowAttrubute(hWnd, Standard.DWMSBT.DWMSBT_MAINWINDOW);

            case WindowBackdropType.TransientWindow:
                return ApplyDwmWindowAttrubute(hWnd, Standard.DWMSBT.DWMSBT_TRANSIENTWINDOW);

            case WindowBackdropType.TabbedWindow:
                return ApplyDwmWindowAttrubute(hWnd, Standard.DWMSBT.DWMSBT_TABBEDWINDOW);
>>>>>>> 3e413298
        }

        return ApplyDwmWindowAttribute(hWnd, Standard.DWMSBT.DWMSBT_NONE);
    }

    /// <summary>
    /// Tries to remove backdrop effects if they have been applied to the <see cref="Window"/>.
    /// </summary>
    /// <param name="window">The window from which the effect should be removed.</param>
    internal static bool RemoveBackdrop(System.Windows.Window window)
    {
        if (window is null)
        {
            return false;
        }

        IntPtr windowHandle = new WindowInteropHelper(window).Handle;

        return RemoveBackdrop(windowHandle);
    }

    /// <summary>
    /// Tries to remove all effects if they have been applied to the <c>hWnd</c>.
    /// </summary>
    /// <param name="hWnd">Pointer to the window handle.</param>
    internal static bool RemoveBackdrop(IntPtr hWnd)
    {
        if (hWnd == IntPtr.Zero)
        {
            return false;
        }

        _ = RestoreContentBackground(hWnd);

        var backdropPvAttribute = Standard.DWMSBT.DWMSBT_NONE;
        var dwmResult = NativeMethods.DwmSetWindowAttributeSystemBackdropType(hWnd, backdropPvAttribute);
        return dwmResult == HRESULT.S_OK;
    }

    /// <summary>
    /// Tries to remove background from <see cref="Window"/> and it's composition area.
    /// </summary>
    /// <param name="window">Window to manipulate.</param>
    /// <returns><see langword="true"/> if operation was successful.</returns>
    internal static bool RemoveBackground(System.Windows.Window window)
    {
        if (window is null)
        {
            return false;
        }

        // Remove background from visual root
        window.SetCurrentValue(System.Windows.Controls.Control.BackgroundProperty, Brushes.Transparent);

        IntPtr windowHandle = new WindowInteropHelper(window).Handle;

        if (windowHandle == IntPtr.Zero)
        {
            return false;
        }

        var windowSource = HwndSource.FromHwnd(windowHandle);

        // Remove background from client area
        if (windowSource?.CompositionTarget != null)
        {
            windowSource.CompositionTarget.BackgroundColor = Colors.Transparent;
        }

        return true;
    }

    private static bool UpdateGlassFrame(IntPtr hWnd, WindowBackdropType backdropType)
    {
        if (hWnd == IntPtr.Zero)
        {
            return false;
        }

        MARGINS margins = new MARGINS();
        if(backdropType != WindowBackdropType.None)
        {
            margins = new MARGINS { cxLeftWidth = -1, cxRightWidth = -1, cyTopHeight = -1, cyBottomHeight = -1 };                    
        }

        var dwmApiResult = NativeMethods.DwmExtendFrameIntoClientArea(hWnd, ref margins);

        return new HRESULT((uint)dwmApiResult) == HRESULT.S_OK;
    }

    private static bool ApplyDwmWindowAttribute(IntPtr hWnd, Standard.DWMSBT dwmSbt)
    {
        if (hWnd == IntPtr.Zero)
        {
            return false;
        }

        var dwmResult = NativeMethods.DwmSetWindowAttributeSystemBackdropType(hWnd, dwmSbt);
        return dwmResult == HRESULT.S_OK;
    }

    private static bool RestoreContentBackground(IntPtr hWnd)
    {
        if (hWnd == IntPtr.Zero)
        {
            return false;
        }

        var windowSource = HwndSource.FromHwnd(hWnd);

        // Restore client area background
        if (windowSource?.Handle != IntPtr.Zero && windowSource?.CompositionTarget != null)
        {
            windowSource.CompositionTarget.BackgroundColor = SystemColors.WindowColor;
        }

        if (windowSource?.RootVisual is System.Windows.Window window)
        {
            var backgroundBrush = window.Resources["ApplicationBackgroundBrush"];

            // Manual fallback
            if (backgroundBrush is not Brush)
            {
                backgroundBrush = GetFallbackBackgroundBrush();
            }

            window.Background = (SolidColorBrush)backgroundBrush;
        }

        return true;
    }

    private static Brush GetFallbackBackgroundBrush()
    {
        if(SystemParameters.HighContrast)
        {
            string currentTheme = ThemeColorization.GetSystemTheme();
            if(currentTheme.Contains("hc1"))
            {
                return new SolidColorBrush(Color.FromArgb(0xFF, 0x2D, 0x32, 0x36));
            }
            else if(currentTheme.Contains("hc2"))
            {
                return new SolidColorBrush(Color.FromArgb(0xFF, 0x00, 0x00, 0x00));
            }
            else if(currentTheme.Contains("hcblack"))
            {
                return new SolidColorBrush(Color.FromArgb(0xFF, 0x20, 0x20, 0x20));
            }
            else
            {
                return new SolidColorBrush(Color.FromArgb(0xFF, 0xFF, 0xFA, 0xEF));
            }
        }
        
        if(ThemeColorization.IsThemeDark())
        {
            return new SolidColorBrush(Color.FromArgb(0xFF, 0x20, 0x20, 0x20));
        }
        else
        {
            return new SolidColorBrush(Color.FromArgb(0xFF, 0xFA, 0xFA, 0xFA));
        }
    }

}<|MERGE_RESOLUTION|>--- conflicted
+++ resolved
@@ -91,25 +91,14 @@
             case WindowBackdropType.Auto:
                 return ApplyDwmWindowAttribute(hWnd, Standard.DWMSBT.DWMSBT_AUTO);
 
-<<<<<<< HEAD
-            case WindowBackdropType.Mica:
+            case WindowBackdropType.MainWindow:
                 return ApplyDwmWindowAttribute(hWnd, Standard.DWMSBT.DWMSBT_MAINWINDOW);
 
-            case WindowBackdropType.Acrylic:
+            case WindowBackdropType.TransientWindow:
                 return ApplyDwmWindowAttribute(hWnd, Standard.DWMSBT.DWMSBT_TRANSIENTWINDOW);
 
-            case WindowBackdropType.Tabbed:
+            case WindowBackdropType.TabbedWindow:
                 return ApplyDwmWindowAttribute(hWnd, Standard.DWMSBT.DWMSBT_TABBEDWINDOW);
-=======
-            case WindowBackdropType.MainWindow:
-                return ApplyDwmWindowAttrubute(hWnd, Standard.DWMSBT.DWMSBT_MAINWINDOW);
-
-            case WindowBackdropType.TransientWindow:
-                return ApplyDwmWindowAttrubute(hWnd, Standard.DWMSBT.DWMSBT_TRANSIENTWINDOW);
-
-            case WindowBackdropType.TabbedWindow:
-                return ApplyDwmWindowAttrubute(hWnd, Standard.DWMSBT.DWMSBT_TABBEDWINDOW);
->>>>>>> 3e413298
         }
 
         return ApplyDwmWindowAttribute(hWnd, Standard.DWMSBT.DWMSBT_NONE);
