--- conflicted
+++ resolved
@@ -82,12 +82,8 @@
     <Compile Remove="System\Xaml\Context\HashSet.cs" />
     <Compile Remove="System\Xaml\MS\Impl\ConcurrentDictionary.cs" />
     <Compile Remove="System\Xaml\MS\Impl\XamlPropertyInfoKey.cs" />
-<<<<<<< HEAD
-
-=======
     <!-- Do not include reference assembly files. -->
     <Compile Remove="ref\System.Xaml.cs" />
->>>>>>> dcc3312f
   </ItemGroup>
 
   <ItemGroup>
@@ -122,11 +118,6 @@
     <NetCoreReference Include="System.Threading.ThreadPool" />
     <NetCoreReference Include="System.Xml" />
     <NetCoreReference Include="System.Xml.ReaderWriter" />
-<<<<<<< HEAD
-  </ItemGroup>
-  <ItemGroup>
-    <PackageReference Include="System.Security.Permissions" Version="$(SystemSecurityPermissionsPackageVersion)" />
-=======
   </ItemGroup>
   <ItemGroup>
     <PackageReference Include="System.Security.Permissions" Version="$(SystemSecurityPermissionsPackageVersion)" />
@@ -135,6 +126,5 @@
     <ProjectReference Include="$(WpfSourceDir)System.Xaml\ref\System.Xaml-ref.csproj">
       <ReferenceOutputAssembly>false</ReferenceOutputAssembly>
     </ProjectReference>
->>>>>>> dcc3312f
   </ItemGroup>
 </Project>