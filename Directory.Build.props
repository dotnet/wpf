<Project>
<<<<<<< HEAD
=======
  <PropertyGroup>
    <RepositoryName>wpf</RepositoryName>
  </PropertyGroup>
>>>>>>> 8da03886
  <!-- Normalize $(TestWpfArcadeSdkPath) by appending a '\' to it if one is missing -->
  <PropertyGroup Condition="'$(TestWpfArcadeSdkPath)'!=''">
    <WpfArcadeSdkPath>$(TestWpfArcadeSdkPath)</WpfArcadeSdkPath>
    <WpfArcadeSdkPath Condition="!$(WpfArcadeSdkPath.EndsWith('\'))">$(TestWpfArcadeSdkPath)\</WpfArcadeSdkPath>
  </PropertyGroup>

  <PropertyGroup Condition="'$(TestWpfArcadeSdkPath)'=='' And Exists('$(MSBuildThisFileDirectory)eng\WpfArcadeSdk\')">
    <WpfArcadeSdkPath>$(MSBuildThisFileDirectory)eng\WpfArcadeSdk\</WpfArcadeSdkPath>
  </PropertyGroup>
  <!-- Select Sdk.props from test location or eng\WpfArcadeSdk\. If neither exists, then fall back to the use of one 
      obtained using MSBuild's Sdk resolver -->
  <PropertyGroup Condition="Exists('$(WpfArcadeSdkPath)')">
    <WpfArcadeSdkProps>$(WpfArcadeSdkPath)Sdk\Sdk.props</WpfArcadeSdkProps>
    <WpfArcadeSdkTargets>$(WpfArcadeSdkPath)Sdk\Sdk.targets</WpfArcadeSdkTargets>
  </PropertyGroup>
  
  
  <Import Project="$(WpfArcadeSdkProps)"
          Condition="Exists('$(WpfArcadeSdkProps)') And Exists('$(WpfArcadeSdkTargets)')"/>

  <Import Sdk="Microsoft.DotNet.Arcade.Wpf.Sdk"
          Project="Sdk.props"
          Condition="!Exists('$(WpfArcadeSdkProps)') Or !Exists('$(WpfArcadeSdkTargets)')"/>
</Project><|MERGE_RESOLUTION|>--- conflicted
+++ resolved
@@ -1,10 +1,7 @@
 <Project>
-<<<<<<< HEAD
-=======
   <PropertyGroup>
     <RepositoryName>wpf</RepositoryName>
   </PropertyGroup>
->>>>>>> 8da03886
   <!-- Normalize $(TestWpfArcadeSdkPath) by appending a '\' to it if one is missing -->
   <PropertyGroup Condition="'$(TestWpfArcadeSdkPath)'!=''">
     <WpfArcadeSdkPath>$(TestWpfArcadeSdkPath)</WpfArcadeSdkPath>
