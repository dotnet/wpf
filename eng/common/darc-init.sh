--- conflicted
+++ resolved
@@ -1,12 +1,8 @@
 #!/usr/bin/env bash
 
 source="${BASH_SOURCE[0]}"
-<<<<<<< HEAD
-darcVersion="1.1.0-beta.19205.4"
-=======
 darcVersion=''
 versionEndpoint="https://maestro-prod.westus2.cloudapp.azure.com/api/assets/darc-version?api-version=2019-01-16"
->>>>>>> 8da03886
 
 while [[ $# > 0 ]]; do
   opt="$(echo "$1" | awk '{print tolower($0)}')"
@@ -15,13 +11,10 @@
       darcVersion=$2
       shift
       ;;
-<<<<<<< HEAD
-=======
     --versionendpoint)
       versionEndpoint=$2
       shift
       ;;
->>>>>>> 8da03886
     *)
       echo "Invalid argument: $1"
       usage
@@ -61,11 +54,7 @@
     echo $($dotnet_root/dotnet tool uninstall $darc_cli_package_name -g)
   fi
 
-<<<<<<< HEAD
-  local arcadeServicesSource="https://dotnetfeed.blob.core.windows.net/dotnet-arcade/index.json"
-=======
   local arcadeServicesSource="https://dotnetfeed.blob.core.windows.net/dotnet-core/index.json"
->>>>>>> 8da03886
 
   echo "Installing Darc CLI version $darcVersion..."
   echo "You may need to restart your command shell if this is the first dotnet tool you have installed."
