<<<<<<< HEAD
[CmdletBinding(PositionalBinding=$false)]
Param(
  [string][Alias('c')]$configuration = "Debug",
  [string]$platform = $null,
  [string] $projects,
  [string][Alias('v')]$verbosity = "minimal",
  [string] $msbuildEngine = $null,
  [bool] $warnAsError = $true,
  [bool] $nodeReuse = $true,
  [switch][Alias('r')]$restore,
  [switch] $deployDeps,
  [switch][Alias('b')]$build,
  [switch] $rebuild,
  [switch] $deploy,
  [switch][Alias('t')]$test,
  [switch] $integrationTest,
  [switch] $performanceTest,
  [switch] $sign,
  [switch] $pack,
  [switch] $publish,
  [switch][Alias('bl')]$binaryLog,
  [switch] $ci,
  [switch] $prepareMachine,
  [switch] $help,
  [Parameter(ValueFromRemainingArguments=$true)][String[]]$properties
)

. $PSScriptRoot\tools.ps1

function Print-Usage() {
    Write-Host "Common settings:"
    Write-Host "  -configuration <value>  Build configuration: 'Debug' or 'Release' (short: -c)"
    Write-Host "  -platform <value>       Platform configuration: 'x86', 'x64' or any valid Platform value to pass to msbuild"
    Write-Host "  -verbosity <value>      Msbuild verbosity: q[uiet], m[inimal], n[ormal], d[etailed], and diag[nostic] (short: -v)"
    Write-Host "  -binaryLog              Output binary log (short: -bl)"
    Write-Host "  -help                   Print help and exit"
    Write-Host ""

    Write-Host "Actions:"
    Write-Host "  -restore                Restore dependencies (short: -r)"
    Write-Host "  -build                  Build solution (short: -b)"
    Write-Host "  -rebuild                Rebuild solution"
    Write-Host "  -deploy                 Deploy built VSIXes"
    Write-Host "  -deployDeps             Deploy dependencies (e.g. VSIXes for integration tests)"
    Write-Host "  -test                   Run all unit tests in the solution (short: -t)"
    Write-Host "  -integrationTest        Run all integration tests in the solution"
    Write-Host "  -performanceTest        Run all performance tests in the solution"
    Write-Host "  -pack                   Package build outputs into NuGet packages and Willow components"
    Write-Host "  -sign                   Sign build outputs"
    Write-Host "  -publish                Publish artifacts (e.g. symbols)"
    Write-Host ""

    Write-Host "Advanced settings:"
    Write-Host "  -projects <value>       Semi-colon delimited list of sln/proj's to build. Globbing is supported (*.sln)"
    Write-Host "  -ci                     Set when running on CI server"
    Write-Host "  -prepareMachine         Prepare machine for CI run, clean up processes after build"
    Write-Host "  -warnAsError <value>    Sets warnaserror msbuild parameter ('true' or 'false')"
    Write-Host "  -msbuildEngine <value>  Msbuild engine to use to run build ('dotnet', 'vs', or unspecified)."
    Write-Host ""

    Write-Host "Command line arguments not listed above are passed thru to msbuild."
    Write-Host "The above arguments can be shortened as much as to be unambiguous (e.g. -co for configuration, -t for test, etc.)."
}

function InitializeCustomToolset {
  if (-not $restore) {
    return
  }

  $script = Join-Path $EngRoot "restore-toolset.ps1"

  if (Test-Path $script) {
    . $script
  }
}

function Build {
  $toolsetBuildProj = InitializeToolset
  InitializeCustomToolset

  $bl = if ($binaryLog) { "/bl:" + (Join-Path $LogDir "Build.binlog") } else { "" }
  $platformArg = if ($platform) { "/p:Platform=$platform" } else { "" }

  if ($projects) {
    # Re-assign properties to a new variable because PowerShell doesn't let us append properties directly for unclear reasons.
    # Explicitly set the type as string[] because otherwise PowerShell would make this char[] if $properties is empty.
    [string[]] $msbuildArgs = $properties
    $msbuildArgs += "/p:Projects=$projects"
    $properties = $msbuildArgs
  }

  MSBuild $toolsetBuildProj `
    $bl `
    $platformArg `
    /p:Configuration=$configuration `
    /p:RepoRoot=$RepoRoot `
    /p:Restore=$restore `
    /p:DeployDeps=$deployDeps `
    /p:Build=$build `
    /p:Rebuild=$rebuild `
    /p:Deploy=$deploy `
    /p:Test=$test `
    /p:Pack=$pack `
    /p:IntegrationTest=$integrationTest `
    /p:PerformanceTest=$performanceTest `
    /p:Sign=$sign `
    /p:Publish=$publish `
    @properties
}

try {
  if ($help -or (($null -ne $properties) -and ($properties.Contains("/help") -or $properties.Contains("/?")))) {
    Print-Usage
    exit 0
  }

  if ($ci) {
    $binaryLog = $true
    $nodeReuse = $false
  }

  # Import custom tools configuration, if present in the repo.
  # Note: Import in global scope so that the script set top-level variables without qualification.
  $configureToolsetScript = Join-Path $EngRoot "configure-toolset.ps1"
  if (Test-Path $configureToolsetScript) {
    . $configureToolsetScript
  }

  if (($restore) -and ($null -eq $env:DisableNativeToolsetInstalls)) {
    InitializeNativeTools
  }

  Build
}
catch {
  Write-Host $_.ScriptStackTrace
  Write-PipelineTaskError -Message $_
  ExitWithExitCode 1
}

ExitWithExitCode 0
=======
[CmdletBinding(PositionalBinding=$false)]
Param(
  [string][Alias('c')]$configuration = "Debug",
  [string]$platform = $null,
  [string] $projects,
  [string][Alias('v')]$verbosity = "minimal",
  [string] $msbuildEngine = $null,
  [bool] $warnAsError = $true,
  [bool] $nodeReuse = $true,
  [switch][Alias('r')]$restore,
  [switch] $deployDeps,
  [switch][Alias('b')]$build,
  [switch] $rebuild,
  [switch] $deploy,
  [switch][Alias('t')]$test,
  [switch] $integrationTest,
  [switch] $performanceTest,
  [switch] $sign,
  [switch] $pack,
  [switch] $publish,
  [switch][Alias('bl')]$binaryLog,
  [switch] $ci,
  [switch] $prepareMachine,
  [switch] $help,
  [Parameter(ValueFromRemainingArguments=$true)][String[]]$properties
)

. $PSScriptRoot\tools.ps1

function Print-Usage() {
    Write-Host "Common settings:"
    Write-Host "  -configuration <value>  Build configuration: 'Debug' or 'Release' (short: -c)"
    Write-Host "  -platform <value>       Platform configuration: 'x86', 'x64' or any valid Platform value to pass to msbuild"
    Write-Host "  -verbosity <value>      Msbuild verbosity: q[uiet], m[inimal], n[ormal], d[etailed], and diag[nostic] (short: -v)"
    Write-Host "  -binaryLog              Output binary log (short: -bl)"
    Write-Host "  -help                   Print help and exit"
    Write-Host ""

    Write-Host "Actions:"
    Write-Host "  -restore                Restore dependencies (short: -r)"
    Write-Host "  -build                  Build solution (short: -b)"
    Write-Host "  -rebuild                Rebuild solution"
    Write-Host "  -deploy                 Deploy built VSIXes"
    Write-Host "  -deployDeps             Deploy dependencies (e.g. VSIXes for integration tests)"
    Write-Host "  -test                   Run all unit tests in the solution (short: -t)"
    Write-Host "  -integrationTest        Run all integration tests in the solution"
    Write-Host "  -performanceTest        Run all performance tests in the solution"
    Write-Host "  -pack                   Package build outputs into NuGet packages and Willow components"
    Write-Host "  -sign                   Sign build outputs"
    Write-Host "  -publish                Publish artifacts (e.g. symbols)"
    Write-Host ""

    Write-Host "Advanced settings:"
    Write-Host "  -projects <value>       Semi-colon delimited list of sln/proj's to build. Globbing is supported (*.sln)"
    Write-Host "  -ci                     Set when running on CI server"
    Write-Host "  -prepareMachine         Prepare machine for CI run, clean up processes after build"
    Write-Host "  -warnAsError <value>    Sets warnaserror msbuild parameter ('true' or 'false')"
    Write-Host "  -msbuildEngine <value>  Msbuild engine to use to run build ('dotnet', 'vs', or unspecified)."
    Write-Host ""

    Write-Host "Command line arguments not listed above are passed thru to msbuild."
    Write-Host "The above arguments can be shortened as much as to be unambiguous (e.g. -co for configuration, -t for test, etc.)."
}

function InitializeCustomToolset {
  if (-not $restore) {
    return
  }

  $script = Join-Path $EngRoot "restore-toolset.ps1"

  if (Test-Path $script) {
    . $script
  }
}

function Build {
  $toolsetBuildProj = InitializeToolset
  InitializeCustomToolset

  $bl = if ($binaryLog) { "/bl:" + (Join-Path $LogDir "Build.binlog") } else { "" }
  $platformArg = if ($platform) { "/p:Platform=$platform" } else { "" }

  if ($projects) {
    # Re-assign properties to a new variable because PowerShell doesn't let us append properties directly for unclear reasons.
    # Explicitly set the type as string[] because otherwise PowerShell would make this char[] if $properties is empty.
    [string[]] $msbuildArgs = $properties
    $msbuildArgs += "/p:Projects=$projects"
    $properties = $msbuildArgs
  }

  MSBuild $toolsetBuildProj `
    $bl `
    $platformArg `
    /p:Configuration=$configuration `
    /p:RepoRoot=$RepoRoot `
    /p:Restore=$restore `
    /p:DeployDeps=$deployDeps `
    /p:Build=$build `
    /p:Rebuild=$rebuild `
    /p:Deploy=$deploy `
    /p:Test=$test `
    /p:Pack=$pack `
    /p:IntegrationTest=$integrationTest `
    /p:PerformanceTest=$performanceTest `
    /p:Sign=$sign `
    /p:Publish=$publish `
    @properties
}

try {
  if ($help -or (($null -ne $properties) -and ($properties.Contains("/help") -or $properties.Contains("/?")))) {
    Print-Usage
    exit 0
  }

  if ($ci) {
    $binaryLog = $true
    $nodeReuse = $false
  }

  # Import custom tools configuration, if present in the repo.
  # Note: Import in global scope so that the script set top-level variables without qualification.
  $configureToolsetScript = Join-Path $EngRoot "configure-toolset.ps1"
  if (Test-Path $configureToolsetScript) {
    . $configureToolsetScript
  }

  if (($restore) -and ($null -eq $env:DisableNativeToolsetInstalls)) {
    InitializeNativeTools
  }

  Build
}
catch {
  Write-Host $_.ScriptStackTrace
  Write-PipelineTelemetryError -Category "InitializeToolset" -Message $_
  ExitWithExitCode 1
}

ExitWithExitCode 0
>>>>>>> dcc3312f
<|MERGE_RESOLUTION|>--- conflicted
+++ resolved
@@ -1,285 +1,141 @@
-<<<<<<< HEAD
-[CmdletBinding(PositionalBinding=$false)]
-Param(
-  [string][Alias('c')]$configuration = "Debug",
-  [string]$platform = $null,
-  [string] $projects,
-  [string][Alias('v')]$verbosity = "minimal",
-  [string] $msbuildEngine = $null,
-  [bool] $warnAsError = $true,
-  [bool] $nodeReuse = $true,
-  [switch][Alias('r')]$restore,
-  [switch] $deployDeps,
-  [switch][Alias('b')]$build,
-  [switch] $rebuild,
-  [switch] $deploy,
-  [switch][Alias('t')]$test,
-  [switch] $integrationTest,
-  [switch] $performanceTest,
-  [switch] $sign,
-  [switch] $pack,
-  [switch] $publish,
-  [switch][Alias('bl')]$binaryLog,
-  [switch] $ci,
-  [switch] $prepareMachine,
-  [switch] $help,
-  [Parameter(ValueFromRemainingArguments=$true)][String[]]$properties
-)
-
-. $PSScriptRoot\tools.ps1
-
-function Print-Usage() {
-    Write-Host "Common settings:"
-    Write-Host "  -configuration <value>  Build configuration: 'Debug' or 'Release' (short: -c)"
-    Write-Host "  -platform <value>       Platform configuration: 'x86', 'x64' or any valid Platform value to pass to msbuild"
-    Write-Host "  -verbosity <value>      Msbuild verbosity: q[uiet], m[inimal], n[ormal], d[etailed], and diag[nostic] (short: -v)"
-    Write-Host "  -binaryLog              Output binary log (short: -bl)"
-    Write-Host "  -help                   Print help and exit"
-    Write-Host ""
-
-    Write-Host "Actions:"
-    Write-Host "  -restore                Restore dependencies (short: -r)"
-    Write-Host "  -build                  Build solution (short: -b)"
-    Write-Host "  -rebuild                Rebuild solution"
-    Write-Host "  -deploy                 Deploy built VSIXes"
-    Write-Host "  -deployDeps             Deploy dependencies (e.g. VSIXes for integration tests)"
-    Write-Host "  -test                   Run all unit tests in the solution (short: -t)"
-    Write-Host "  -integrationTest        Run all integration tests in the solution"
-    Write-Host "  -performanceTest        Run all performance tests in the solution"
-    Write-Host "  -pack                   Package build outputs into NuGet packages and Willow components"
-    Write-Host "  -sign                   Sign build outputs"
-    Write-Host "  -publish                Publish artifacts (e.g. symbols)"
-    Write-Host ""
-
-    Write-Host "Advanced settings:"
-    Write-Host "  -projects <value>       Semi-colon delimited list of sln/proj's to build. Globbing is supported (*.sln)"
-    Write-Host "  -ci                     Set when running on CI server"
-    Write-Host "  -prepareMachine         Prepare machine for CI run, clean up processes after build"
-    Write-Host "  -warnAsError <value>    Sets warnaserror msbuild parameter ('true' or 'false')"
-    Write-Host "  -msbuildEngine <value>  Msbuild engine to use to run build ('dotnet', 'vs', or unspecified)."
-    Write-Host ""
-
-    Write-Host "Command line arguments not listed above are passed thru to msbuild."
-    Write-Host "The above arguments can be shortened as much as to be unambiguous (e.g. -co for configuration, -t for test, etc.)."
-}
-
-function InitializeCustomToolset {
-  if (-not $restore) {
-    return
-  }
-
-  $script = Join-Path $EngRoot "restore-toolset.ps1"
-
-  if (Test-Path $script) {
-    . $script
-  }
-}
-
-function Build {
-  $toolsetBuildProj = InitializeToolset
-  InitializeCustomToolset
-
-  $bl = if ($binaryLog) { "/bl:" + (Join-Path $LogDir "Build.binlog") } else { "" }
-  $platformArg = if ($platform) { "/p:Platform=$platform" } else { "" }
-
-  if ($projects) {
-    # Re-assign properties to a new variable because PowerShell doesn't let us append properties directly for unclear reasons.
-    # Explicitly set the type as string[] because otherwise PowerShell would make this char[] if $properties is empty.
-    [string[]] $msbuildArgs = $properties
-    $msbuildArgs += "/p:Projects=$projects"
-    $properties = $msbuildArgs
-  }
-
-  MSBuild $toolsetBuildProj `
-    $bl `
-    $platformArg `
-    /p:Configuration=$configuration `
-    /p:RepoRoot=$RepoRoot `
-    /p:Restore=$restore `
-    /p:DeployDeps=$deployDeps `
-    /p:Build=$build `
-    /p:Rebuild=$rebuild `
-    /p:Deploy=$deploy `
-    /p:Test=$test `
-    /p:Pack=$pack `
-    /p:IntegrationTest=$integrationTest `
-    /p:PerformanceTest=$performanceTest `
-    /p:Sign=$sign `
-    /p:Publish=$publish `
-    @properties
-}
-
-try {
-  if ($help -or (($null -ne $properties) -and ($properties.Contains("/help") -or $properties.Contains("/?")))) {
-    Print-Usage
-    exit 0
-  }
-
-  if ($ci) {
-    $binaryLog = $true
-    $nodeReuse = $false
-  }
-
-  # Import custom tools configuration, if present in the repo.
-  # Note: Import in global scope so that the script set top-level variables without qualification.
-  $configureToolsetScript = Join-Path $EngRoot "configure-toolset.ps1"
-  if (Test-Path $configureToolsetScript) {
-    . $configureToolsetScript
-  }
-
-  if (($restore) -and ($null -eq $env:DisableNativeToolsetInstalls)) {
-    InitializeNativeTools
-  }
-
-  Build
-}
-catch {
-  Write-Host $_.ScriptStackTrace
-  Write-PipelineTaskError -Message $_
-  ExitWithExitCode 1
-}
-
-ExitWithExitCode 0
-=======
-[CmdletBinding(PositionalBinding=$false)]
-Param(
-  [string][Alias('c')]$configuration = "Debug",
-  [string]$platform = $null,
-  [string] $projects,
-  [string][Alias('v')]$verbosity = "minimal",
-  [string] $msbuildEngine = $null,
-  [bool] $warnAsError = $true,
-  [bool] $nodeReuse = $true,
-  [switch][Alias('r')]$restore,
-  [switch] $deployDeps,
-  [switch][Alias('b')]$build,
-  [switch] $rebuild,
-  [switch] $deploy,
-  [switch][Alias('t')]$test,
-  [switch] $integrationTest,
-  [switch] $performanceTest,
-  [switch] $sign,
-  [switch] $pack,
-  [switch] $publish,
-  [switch][Alias('bl')]$binaryLog,
-  [switch] $ci,
-  [switch] $prepareMachine,
-  [switch] $help,
-  [Parameter(ValueFromRemainingArguments=$true)][String[]]$properties
-)
-
-. $PSScriptRoot\tools.ps1
-
-function Print-Usage() {
-    Write-Host "Common settings:"
-    Write-Host "  -configuration <value>  Build configuration: 'Debug' or 'Release' (short: -c)"
-    Write-Host "  -platform <value>       Platform configuration: 'x86', 'x64' or any valid Platform value to pass to msbuild"
-    Write-Host "  -verbosity <value>      Msbuild verbosity: q[uiet], m[inimal], n[ormal], d[etailed], and diag[nostic] (short: -v)"
-    Write-Host "  -binaryLog              Output binary log (short: -bl)"
-    Write-Host "  -help                   Print help and exit"
-    Write-Host ""
-
-    Write-Host "Actions:"
-    Write-Host "  -restore                Restore dependencies (short: -r)"
-    Write-Host "  -build                  Build solution (short: -b)"
-    Write-Host "  -rebuild                Rebuild solution"
-    Write-Host "  -deploy                 Deploy built VSIXes"
-    Write-Host "  -deployDeps             Deploy dependencies (e.g. VSIXes for integration tests)"
-    Write-Host "  -test                   Run all unit tests in the solution (short: -t)"
-    Write-Host "  -integrationTest        Run all integration tests in the solution"
-    Write-Host "  -performanceTest        Run all performance tests in the solution"
-    Write-Host "  -pack                   Package build outputs into NuGet packages and Willow components"
-    Write-Host "  -sign                   Sign build outputs"
-    Write-Host "  -publish                Publish artifacts (e.g. symbols)"
-    Write-Host ""
-
-    Write-Host "Advanced settings:"
-    Write-Host "  -projects <value>       Semi-colon delimited list of sln/proj's to build. Globbing is supported (*.sln)"
-    Write-Host "  -ci                     Set when running on CI server"
-    Write-Host "  -prepareMachine         Prepare machine for CI run, clean up processes after build"
-    Write-Host "  -warnAsError <value>    Sets warnaserror msbuild parameter ('true' or 'false')"
-    Write-Host "  -msbuildEngine <value>  Msbuild engine to use to run build ('dotnet', 'vs', or unspecified)."
-    Write-Host ""
-
-    Write-Host "Command line arguments not listed above are passed thru to msbuild."
-    Write-Host "The above arguments can be shortened as much as to be unambiguous (e.g. -co for configuration, -t for test, etc.)."
-}
-
-function InitializeCustomToolset {
-  if (-not $restore) {
-    return
-  }
-
-  $script = Join-Path $EngRoot "restore-toolset.ps1"
-
-  if (Test-Path $script) {
-    . $script
-  }
-}
-
-function Build {
-  $toolsetBuildProj = InitializeToolset
-  InitializeCustomToolset
-
-  $bl = if ($binaryLog) { "/bl:" + (Join-Path $LogDir "Build.binlog") } else { "" }
-  $platformArg = if ($platform) { "/p:Platform=$platform" } else { "" }
-
-  if ($projects) {
-    # Re-assign properties to a new variable because PowerShell doesn't let us append properties directly for unclear reasons.
-    # Explicitly set the type as string[] because otherwise PowerShell would make this char[] if $properties is empty.
-    [string[]] $msbuildArgs = $properties
-    $msbuildArgs += "/p:Projects=$projects"
-    $properties = $msbuildArgs
-  }
-
-  MSBuild $toolsetBuildProj `
-    $bl `
-    $platformArg `
-    /p:Configuration=$configuration `
-    /p:RepoRoot=$RepoRoot `
-    /p:Restore=$restore `
-    /p:DeployDeps=$deployDeps `
-    /p:Build=$build `
-    /p:Rebuild=$rebuild `
-    /p:Deploy=$deploy `
-    /p:Test=$test `
-    /p:Pack=$pack `
-    /p:IntegrationTest=$integrationTest `
-    /p:PerformanceTest=$performanceTest `
-    /p:Sign=$sign `
-    /p:Publish=$publish `
-    @properties
-}
-
-try {
-  if ($help -or (($null -ne $properties) -and ($properties.Contains("/help") -or $properties.Contains("/?")))) {
-    Print-Usage
-    exit 0
-  }
-
-  if ($ci) {
-    $binaryLog = $true
-    $nodeReuse = $false
-  }
-
-  # Import custom tools configuration, if present in the repo.
-  # Note: Import in global scope so that the script set top-level variables without qualification.
-  $configureToolsetScript = Join-Path $EngRoot "configure-toolset.ps1"
-  if (Test-Path $configureToolsetScript) {
-    . $configureToolsetScript
-  }
-
-  if (($restore) -and ($null -eq $env:DisableNativeToolsetInstalls)) {
-    InitializeNativeTools
-  }
-
-  Build
-}
-catch {
-  Write-Host $_.ScriptStackTrace
-  Write-PipelineTelemetryError -Category "InitializeToolset" -Message $_
-  ExitWithExitCode 1
-}
-
-ExitWithExitCode 0
->>>>>>> dcc3312f
+[CmdletBinding(PositionalBinding=$false)]
+Param(
+  [string][Alias('c')]$configuration = "Debug",
+  [string]$platform = $null,
+  [string] $projects,
+  [string][Alias('v')]$verbosity = "minimal",
+  [string] $msbuildEngine = $null,
+  [bool] $warnAsError = $true,
+  [bool] $nodeReuse = $true,
+  [switch][Alias('r')]$restore,
+  [switch] $deployDeps,
+  [switch][Alias('b')]$build,
+  [switch] $rebuild,
+  [switch] $deploy,
+  [switch][Alias('t')]$test,
+  [switch] $integrationTest,
+  [switch] $performanceTest,
+  [switch] $sign,
+  [switch] $pack,
+  [switch] $publish,
+  [switch][Alias('bl')]$binaryLog,
+  [switch] $ci,
+  [switch] $prepareMachine,
+  [switch] $help,
+  [Parameter(ValueFromRemainingArguments=$true)][String[]]$properties
+)
+
+. $PSScriptRoot\tools.ps1
+
+function Print-Usage() {
+    Write-Host "Common settings:"
+    Write-Host "  -configuration <value>  Build configuration: 'Debug' or 'Release' (short: -c)"
+    Write-Host "  -platform <value>       Platform configuration: 'x86', 'x64' or any valid Platform value to pass to msbuild"
+    Write-Host "  -verbosity <value>      Msbuild verbosity: q[uiet], m[inimal], n[ormal], d[etailed], and diag[nostic] (short: -v)"
+    Write-Host "  -binaryLog              Output binary log (short: -bl)"
+    Write-Host "  -help                   Print help and exit"
+    Write-Host ""
+
+    Write-Host "Actions:"
+    Write-Host "  -restore                Restore dependencies (short: -r)"
+    Write-Host "  -build                  Build solution (short: -b)"
+    Write-Host "  -rebuild                Rebuild solution"
+    Write-Host "  -deploy                 Deploy built VSIXes"
+    Write-Host "  -deployDeps             Deploy dependencies (e.g. VSIXes for integration tests)"
+    Write-Host "  -test                   Run all unit tests in the solution (short: -t)"
+    Write-Host "  -integrationTest        Run all integration tests in the solution"
+    Write-Host "  -performanceTest        Run all performance tests in the solution"
+    Write-Host "  -pack                   Package build outputs into NuGet packages and Willow components"
+    Write-Host "  -sign                   Sign build outputs"
+    Write-Host "  -publish                Publish artifacts (e.g. symbols)"
+    Write-Host ""
+
+    Write-Host "Advanced settings:"
+    Write-Host "  -projects <value>       Semi-colon delimited list of sln/proj's to build. Globbing is supported (*.sln)"
+    Write-Host "  -ci                     Set when running on CI server"
+    Write-Host "  -prepareMachine         Prepare machine for CI run, clean up processes after build"
+    Write-Host "  -warnAsError <value>    Sets warnaserror msbuild parameter ('true' or 'false')"
+    Write-Host "  -msbuildEngine <value>  Msbuild engine to use to run build ('dotnet', 'vs', or unspecified)."
+    Write-Host ""
+
+    Write-Host "Command line arguments not listed above are passed thru to msbuild."
+    Write-Host "The above arguments can be shortened as much as to be unambiguous (e.g. -co for configuration, -t for test, etc.)."
+}
+
+function InitializeCustomToolset {
+  if (-not $restore) {
+    return
+  }
+
+  $script = Join-Path $EngRoot "restore-toolset.ps1"
+
+  if (Test-Path $script) {
+    . $script
+  }
+}
+
+function Build {
+  $toolsetBuildProj = InitializeToolset
+  InitializeCustomToolset
+
+  $bl = if ($binaryLog) { "/bl:" + (Join-Path $LogDir "Build.binlog") } else { "" }
+  $platformArg = if ($platform) { "/p:Platform=$platform" } else { "" }
+
+  if ($projects) {
+    # Re-assign properties to a new variable because PowerShell doesn't let us append properties directly for unclear reasons.
+    # Explicitly set the type as string[] because otherwise PowerShell would make this char[] if $properties is empty.
+    [string[]] $msbuildArgs = $properties
+    $msbuildArgs += "/p:Projects=$projects"
+    $properties = $msbuildArgs
+  }
+
+  MSBuild $toolsetBuildProj `
+    $bl `
+    $platformArg `
+    /p:Configuration=$configuration `
+    /p:RepoRoot=$RepoRoot `
+    /p:Restore=$restore `
+    /p:DeployDeps=$deployDeps `
+    /p:Build=$build `
+    /p:Rebuild=$rebuild `
+    /p:Deploy=$deploy `
+    /p:Test=$test `
+    /p:Pack=$pack `
+    /p:IntegrationTest=$integrationTest `
+    /p:PerformanceTest=$performanceTest `
+    /p:Sign=$sign `
+    /p:Publish=$publish `
+    @properties
+}
+
+try {
+  if ($help -or (($null -ne $properties) -and ($properties.Contains("/help") -or $properties.Contains("/?")))) {
+    Print-Usage
+    exit 0
+  }
+
+  if ($ci) {
+    $binaryLog = $true
+    $nodeReuse = $false
+  }
+
+  # Import custom tools configuration, if present in the repo.
+  # Note: Import in global scope so that the script set top-level variables without qualification.
+  $configureToolsetScript = Join-Path $EngRoot "configure-toolset.ps1"
+  if (Test-Path $configureToolsetScript) {
+    . $configureToolsetScript
+  }
+
+  if (($restore) -and ($null -eq $env:DisableNativeToolsetInstalls)) {
+    InitializeNativeTools
+  }
+
+  Build
+}
+catch {
+  Write-Host $_.ScriptStackTrace
+  Write-PipelineTelemetryError -Category "InitializeToolset" -Message $_
+  ExitWithExitCode 1
+}
+
+ExitWithExitCode 0