--- conflicted
+++ resolved
@@ -24,12 +24,6 @@
   </ItemGroup>
 
   <ItemGroup>
-<<<<<<< HEAD
-    <!-- 
-      System.Xaml in Microsoft.DotNet.Wpf.DncEng will be superseded by the project reference
-    -->
-=======
->>>>>>> 29f6c1fb
     <ProjectReference Include="$(WpfSourceDir)System.Xaml\System.Xaml.csproj" />
     <PackageReference Include="System.IO.Packaging" Version="$(SystemIOPackagingVersion)" />
   </ItemGroup>
