--- conflicted
+++ resolved
@@ -558,11 +558,7 @@
     <!-- Restore, then IdentifyNuGetReferences -->
     <MSBuild Projects="@(ProjectToBuild)" UnloadProjectsOnCompletion="true"
              Targets="Restore"
-<<<<<<< HEAD
              Properties="TargetFramework=$(TfmForBuild);Platform=$(Architecture);RuntimeIdentifier=win-$(Architecture);IsRestoring=true" />
-=======
-             Properties="TargetFramework=$(TfmForBuild);Platform=$(Architecture);RuntimeIdentifier=win10-$(Architecture);IsRestoring=true" />
->>>>>>> 79202b28
 
     <MSBuild Projects="@(ProjectToBuild)"
          Targets="IdentifyNuGetReferences"
