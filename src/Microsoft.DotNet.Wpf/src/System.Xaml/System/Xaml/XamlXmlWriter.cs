﻿// Licensed to the .NET Foundation under one or more agreements.
// The .NET Foundation licenses this file to you under the MIT license.
// See the LICENSE file in the project root for more information.

using System.Collections.Generic;
using System.Diagnostics;
using System.IO;
using System.Reflection;
using System.Text;
using System.Xaml.MS.Impl;
using System.Xml;
using MS.Internal.Xaml.Parser;

namespace System.Xaml
{
    public class XamlXmlWriter : XamlWriter
    {
        // Each state of the writer is represented by a singleton that
        // implements an abstract class.
        //
        WriterState currentState;

        XmlWriter output;
        XamlXmlWriterSettings settings;

        Stack<Frame> namespaceScopes;

        // A stack of lists that stores nodes we have tried to write in curly form so far.
        // Each list keeps track of the nodes in a markup extension
        Stack<List<XamlNode>> meNodesStack;
        XamlMarkupExtensionWriter meWriter;

        PositionalParameterStateInfo ppStateInfo;

        string deferredValue;
        bool deferredValueIsME;
        bool isFirstElementOfWhitespaceSignificantCollection;

        XamlSchemaContext schemaContext;

        // a dictionary that keeps track of all the mappings from prefixes to namespaces
        // in the entire writing history.  If a prefix is used for two different namespaces
        // (in different scopes), then the entry for the prefix in the dictionary is null
        Dictionary<string, string> prefixAssignmentHistory;

        public XamlXmlWriter(Stream stream, XamlSchemaContext schemaContext)
            : this(stream, schemaContext, null)
        {
        }

        public XamlXmlWriter(Stream stream, XamlSchemaContext schemaContext, XamlXmlWriterSettings settings)
        {
            if (stream == null)
            {
                throw new ArgumentNullException("stream");
            }

            if (settings != null && settings.CloseOutput)
            {
                InitializeXamlXmlWriter(XmlWriter.Create(stream, new XmlWriterSettings { CloseOutput = true }), schemaContext, settings);
            }
            else
            {
                InitializeXamlXmlWriter(XmlWriter.Create(stream), schemaContext, settings);
            }
        }

        public XamlXmlWriter(TextWriter textWriter, XamlSchemaContext schemaContext)
            : this(textWriter, schemaContext, null)
        {
        }

        public XamlXmlWriter(TextWriter textWriter, XamlSchemaContext schemaContext, XamlXmlWriterSettings settings)
        {
            if (textWriter == null)
            {
                throw new ArgumentNullException("textWriter");
            }

            if (settings != null && settings.CloseOutput)
            {
                InitializeXamlXmlWriter(XmlWriter.Create(textWriter, new XmlWriterSettings { CloseOutput = true }), schemaContext, settings);
            }
            else
            {
                InitializeXamlXmlWriter(XmlWriter.Create(textWriter), schemaContext, settings);
            }
        }

        public XamlXmlWriter(XmlWriter xmlWriter, XamlSchemaContext schemaContext)
            : this(xmlWriter, schemaContext, null)
        {
        }

        public XamlXmlWriter(XmlWriter xmlWriter, XamlSchemaContext schemaContext, XamlXmlWriterSettings settings)
        {
            if (xmlWriter == null)
            {
                throw new ArgumentNullException("xmlWriter");
            }

            InitializeXamlXmlWriter(xmlWriter, schemaContext, settings);
        }

        void InitializeXamlXmlWriter(XmlWriter xmlWriter, XamlSchemaContext schemaContext, XamlXmlWriterSettings settings)
        {
            if (schemaContext == null)
            {
                throw new ArgumentNullException("schemaContext");
            }
            this.schemaContext = schemaContext;

            this.output = xmlWriter;
            this.settings = settings == null ? new XamlXmlWriterSettings() : settings.Copy() as XamlXmlWriterSettings;

            this.currentState = Start.State;

            this.namespaceScopes = new Stack<Frame>();
            this.namespaceScopes.Push(new Frame { AllocatingNodeType = XamlNodeType.StartObject });

            this.prefixAssignmentHistory = new Dictionary<string, string>() { {"xml", XamlLanguage.Xml1998Namespace} };
            this.meNodesStack = new Stack<List<XamlNode>>();
            this.meWriter = new XamlMarkupExtensionWriter(this);

            this.ppStateInfo = new PositionalParameterStateInfo(this);
        }

        protected override void Dispose(bool disposing)
        {
            try
            {
                if (disposing && !IsDisposed)
                {
                    if (this.settings.CloseOutput)
                    {
                        this.output.Close();
                    }
                    else
                    {
                        Flush();
                    }
                    ((IDisposable)meWriter).Dispose();
                }
            }
            finally
            {
                ((IDisposable)this.output).Dispose();
                base.Dispose(disposing);
            }
        }

        public void Flush()
        {
            this.output.Flush();
        }

        public override void WriteGetObject()
        {
            CheckIsDisposed();

            XamlType type = null;
            Frame frame = namespaceScopes.Peek();

            if (frame.AllocatingNodeType == XamlNodeType.StartMember)
            {
                type = frame.Member.Type;
            }

            this.currentState.WriteObject(this, type, true);
        }

        public override void WriteStartObject(XamlType type)
        {
            CheckIsDisposed();

            if (type == null)
            {
                throw new ArgumentNullException("type");
            }

            if (!type.IsNameValid)
            {
                throw new ArgumentException(SR.Get(SRID.TypeHasInvalidXamlName, type.Name), "type");
            }

            this.currentState.WriteObject(this, type, false);

            if (type.TypeArguments != null)
            {
                WriteTypeArguments(type);
            }
        }

        public override void WriteEndObject()
        {
            CheckIsDisposed();
            this.currentState.WriteEndObject(this);
        }

        public override void WriteStartMember(XamlMember property)
        {
            CheckIsDisposed();

            if (property == null)
            {
                throw new ArgumentNullException("property");
            }

            if (!property.IsNameValid)
            {
                throw new ArgumentException(SR.Get(SRID.MemberHasInvalidXamlName, property.Name), "property");
            }

            this.currentState.WriteStartMember(this, property);
        }

        public override void WriteEndMember()
        {
            CheckIsDisposed();
            this.currentState.WriteEndMember(this);
        }

        public override void WriteValue(object value)
        {
            CheckIsDisposed();
            if (value == null)
            {
                WriteStartObject(XamlLanguage.Null);
                WriteEndObject();
            }
            else
            {
                string s = value as string;
                if (s == null)
                {
                    throw new ArgumentException(SR.Get(SRID.XamlXmlWriterCannotWriteNonstringValue), "value");
                }
                this.currentState.WriteValue(this, s);
            }
        }

        public override void WriteNamespace(NamespaceDeclaration namespaceDeclaration)
        {
            CheckIsDisposed();

            if (namespaceDeclaration == null)
            {
                throw new ArgumentNullException("namespaceDeclaration");
            }

            if (namespaceDeclaration.Prefix == null)
            {
                throw new ArgumentException(SR.Get(SRID.NamespaceDeclarationPrefixCannotBeNull), "namespaceDeclaration");
            }

            if (namespaceDeclaration.Namespace == null)
            {
                throw new ArgumentException(SR.Get(SRID.NamespaceDeclarationNamespaceCannotBeNull), "namespaceDeclaration");
            }

            if (namespaceDeclaration.Prefix == "xml")
            {
                throw new ArgumentException(SR.Get(SRID.NamespaceDeclarationCannotBeXml), "namespaceDeclaration");
            }

            this.currentState.WriteNamespace(this, namespaceDeclaration);
        }

        public XamlXmlWriterSettings Settings
        {
            get { return this.settings.Copy() as XamlXmlWriterSettings; }
        }

        public override XamlSchemaContext SchemaContext
        {
            get
            {
                return schemaContext;
            }
        }

        void CheckIsDisposed()
        {
            if (IsDisposed)
            {
                throw new ObjectDisposedException("XamlXmlWriter");
            }
        }

        static bool StringStartsWithCurly(string s)
        {
            if (string.IsNullOrEmpty(s))
            {
                return false;
            }
            if (s[0] == '{')
            {
                return true;
            }
            return false;
        }

        // Implicit directives are part of the node-stream, but not the textual representation
        internal static bool IsImplicit(XamlMember xamlMember)
        {
            return xamlMember.IsDirective &&
                (xamlMember == XamlLanguage.Items ||
                 xamlMember == XamlLanguage.Initialization ||
                 xamlMember == XamlLanguage.PositionalParameters ||
                 xamlMember == XamlLanguage.UnknownContent);
        }

        internal static bool HasSignificantWhitespace(string s)
        {
            if (s == string.Empty)
            {
                return false;
            }
            return ContainsLeadingSpace(s)
                || ContainsTrailingSpace(s)
                || ContainsConsecutiveInnerSpaces(s)
                || ContainsWhitespaceThatIsNotSpace(s);
        }

        internal static bool ContainsLeadingSpace(string s)
        {
            return s[0] == KnownStrings.SpaceChar;
        }

        internal static bool ContainsTrailingSpace(string s)
        {
            return s[s.Length - 1] == KnownStrings.SpaceChar;
        }

        internal static bool ContainsConsecutiveInnerSpaces(string s)
        {
            for (int i = 1; i < s.Length - 1; i++)
            {
                if (s[i] == KnownStrings.SpaceChar && s[i + 1] == KnownStrings.SpaceChar)
                {
                    return true;
                }
            }
            return false;
        }

        internal static bool ContainsWhitespaceThatIsNotSpace(string s)
        {
            for (int i = 0; i < s.Length; i++)
            {
                if (s[i] == KnownStrings.TabChar || s[i] == KnownStrings.NewlineChar || s[i] == KnownStrings.ReturnChar)
                {
                    return true;
                }
            }
            return false;
        }

        static void WriteXmlSpace(XamlXmlWriter writer)
        {
            writer.output.WriteAttributeString("xml", "space", "http://www.w3.org/XML/1998/namespace", "preserve");
        }

        static XamlType GetContainingXamlType(XamlXmlWriter writer)
        {
            Debug.Assert(writer.namespaceScopes.Peek().AllocatingNodeType == XamlNodeType.StartMember);
            Stack<Frame>.Enumerator enumerator = writer.namespaceScopes.GetEnumerator();
            XamlType containingXamlType = null;
            while (enumerator.MoveNext())
            {
                if (enumerator.Current.AllocatingNodeType == XamlNodeType.StartMember
                    && enumerator.Current.Member != XamlLanguage.Items)
                {
                    containingXamlType = (enumerator.Current.Member == null) || enumerator.Current.Member.IsUnknown ? null : enumerator.Current.Member.Type;
                    break;
                }
                else if (enumerator.Current.AllocatingNodeType == XamlNodeType.StartObject)
                {
                    containingXamlType = enumerator.Current.Type;
                    break;
                }
            }
            return containingXamlType;
        }

        void AssignNamespacePrefix(string ns, string prefix)
        {
            namespaceScopes.Peek().AssignNamespacePrefix(ns, prefix);

            string registeredNamespace;
            if (prefixAssignmentHistory.TryGetValue(prefix, out registeredNamespace))
            {
                if (registeredNamespace != ns)
                {
                    prefixAssignmentHistory[prefix] = null;
                }
            }
            else
            {
                prefixAssignmentHistory.Add(prefix, ns);
            }
        }

        bool IsShadowed(string ns, string prefix)
        {
            Debug.Assert(ns != null);
            Debug.Assert(prefix != null);

            string registeredNamespace;
            foreach (Frame frame in namespaceScopes)
            {
                if (frame.TryLookupNamespace(prefix, out registeredNamespace))
                {
                    return (registeredNamespace != ns);
                }
            }

            throw new InvalidOperationException(SR.Get(SRID.PrefixNotInFrames, prefix));
        }

        //
        // FindPrefix attempts to look up existing prefixes for the namespaces;
        // if none is found, it will define one for the first namespace in the list.
        // Caveat: if the prefix found is shadowed (by a re-definition), FindPrefix will
        // redefine it.
        //
        string FindPrefix(IList<string> namespaces, out string chosenNamespace)
        {
            string prefix = LookupPrefix(namespaces, out chosenNamespace);

            if (prefix == null)
            {
                chosenNamespace = namespaces[0];
                prefix = DefinePrefix(chosenNamespace);
                AssignNamespacePrefix(chosenNamespace, prefix);
            }
            else if (IsShadowed(chosenNamespace, prefix))
            {
                prefix = DefinePrefix(chosenNamespace);
                AssignNamespacePrefix(chosenNamespace, prefix);
            }

            return prefix;
        }

        //
        // LookupPrefix searches up down the stack, one frame at at time, for prefixes
        // that were defined for the namespaces.  If such a prefix is found,
        // the prefix is returned and the corresponding namespace is the out parameter "chosenNamespace".
        // Otherwise, the function returns null
        //
        internal string LookupPrefix(IList<string> namespaces, out string chosenNamespace)
        {
            string prefix;
            chosenNamespace = null;

            foreach (Frame frame in namespaceScopes)
            {
                foreach (string ns in namespaces)
                {
                    if (frame.TryLookupPrefix(ns, out prefix))
                    {
                        chosenNamespace = ns;
                        return prefix;
                    }
                }
            }
            return null;
        }

        bool IsPrefixEverUsedForAnotherNamespace(string prefix, string ns)
        {
            string registeredNamespace;
            return (prefixAssignmentHistory.TryGetValue(prefix, out registeredNamespace) && (ns != registeredNamespace));
        }

        //
        // DefinePrefix algorithmically generates a "good" prefix for the namespace in question.
        // Caveat: if the default prefix has never been used in the xaml document, DefinePrefix
        // chooses it.
        //
        string DefinePrefix(string ns)
        {
            // default namespace takes precedance if it has not been used, or has been used for the same namespace
            if (!IsPrefixEverUsedForAnotherNamespace(string.Empty, ns))
            {
                return string.Empty;
            }

            string basePrefix = SchemaContext.GetPreferredPrefix(ns);

            string prefix = basePrefix;

            int index = 0;

            while (IsPrefixEverUsedForAnotherNamespace(prefix, ns))
            {
                index += 1;
                prefix = basePrefix + index.ToString(TypeConverterHelper.InvariantEnglishUS);
            }

            if (prefix != string.Empty)
            {
                XmlConvert.VerifyNCName(prefix);
            }

            return prefix;
        }

        void CheckMemberForUniqueness(XamlMember property)
        {
            // If we're not assuming the input is valid, then we need to do the checking...
            if (!this.settings.AssumeValidInput)
            {
                // Find the top most object frame.
                Frame objectFrame = namespaceScopes.Peek();
                if (objectFrame.AllocatingNodeType != XamlNodeType.StartObject &&
                    objectFrame.AllocatingNodeType != XamlNodeType.GetObject)
                {
                    Frame temp = namespaceScopes.Pop();
                    objectFrame = namespaceScopes.Peek();
                    namespaceScopes.Push(temp);
                }

                Debug.Assert(objectFrame.AllocatingNodeType == XamlNodeType.StartObject ||
                             objectFrame.AllocatingNodeType == XamlNodeType.GetObject);

                if (objectFrame.Members == null)
                {
                    objectFrame.Members = new XamlPropertySet();
                }
                else if (objectFrame.Members.Contains(property))
                {
                    throw new XamlXmlWriterException(SR.Get(SRID.XamlXmlWriterDuplicateMember, property.Name));
                }
                objectFrame.Members.Add(property);
            }
        }

        void WriteDeferredNamespaces(XamlNodeType nodeType)
        {
            Frame frame = namespaceScopes.Peek();
            if (frame.AllocatingNodeType != nodeType)
            {
                Frame temp = namespaceScopes.Pop();
                frame = namespaceScopes.Peek();
                Debug.Assert(frame.AllocatingNodeType == nodeType);
                namespaceScopes.Push(temp);
            }

            var prefixMap = frame.GetSortedPrefixMap();

            foreach (var pair in prefixMap)
            {
                output.WriteAttributeString("xmlns", pair.Key, null, pair.Value);
            }
        }

        void WriteTypeArguments(XamlType type)
        {
            if (TypeArgumentsContainNamespaceThatNeedsDefinition(type))
            {
                WriteUndefinedNamespaces(type);
            }

            WriteStartMember(XamlLanguage.TypeArguments);
            WriteValue(BuildTypeArgumentsString(type.TypeArguments));
            WriteEndMember();
        }

        void WriteUndefinedNamespaces(XamlType type)
        {
            string chosenNamespace;
            var namespaces = type.GetXamlNamespaces();
            string prefix = LookupPrefix(namespaces, out chosenNamespace);

            if (prefix == null)
            {
                chosenNamespace = namespaces[0];
                prefix = DefinePrefix(chosenNamespace);
                this.currentState.WriteNamespace(this, new NamespaceDeclaration(chosenNamespace, prefix));
            }
            else if (IsShadowed(chosenNamespace, prefix))
            {
                prefix = DefinePrefix(chosenNamespace);
                this.currentState.WriteNamespace(this, new NamespaceDeclaration(chosenNamespace, prefix));
            }

            if (type.TypeArguments != null)
            {
                foreach (XamlType arg in type.TypeArguments)
                {
                    WriteUndefinedNamespaces(arg);
                }
            }
        }

        bool TypeArgumentsContainNamespaceThatNeedsDefinition(XamlType type)
        {
            string chosenNamespace;
            string prefix = LookupPrefix(type.GetXamlNamespaces(), out chosenNamespace);

            if (prefix == null || IsShadowed(chosenNamespace, prefix))
            {
                // if we found a namespace that is not previously defined,
                // or a namespace with prefix that is shadowed

                return true;
            }

            if (type.TypeArguments != null)
            {
                foreach (XamlType arg in type.TypeArguments)
                {
                    if (TypeArgumentsContainNamespaceThatNeedsDefinition(arg))
                    {
                        return true;
                    }
                }
            }

            return false;
        }

        string BuildTypeArgumentsString(IList<XamlType> typeArguments)
        {
            var builder = new StringBuilder();
            foreach (XamlType type in typeArguments)
            {
                if (builder.Length != 0)
                {
                    builder.Append(", ");
                }

                builder.Append(ConvertXamlTypeToString(type));
            }

            return builder.ToString();
        }

        string ConvertXamlTypeToString(XamlType typeArgument)
        {
            var builder = new StringBuilder();
            ConvertXamlTypeToStringHelper(typeArgument, builder);
            return builder.ToString();
        }

        void ConvertXamlTypeToStringHelper(XamlType type, StringBuilder builder)
        {
            string prefix = LookupPrefix(type.GetXamlNamespaces(), out _);
<<<<<<< HEAD
            string typeName = GetTypeName(type);
            string typeNamePrefixed = (prefix == String.Empty) ? typeName : prefix + ":" + typeName;
=======
            string typeName = XamlXmlWriter.GetTypeName(type);
            string typeNamePrefixed = (prefix == string.Empty) ? typeName : prefix + ":" + typeName;
>>>>>>> a31b5f15

            // save the subscript
            string subscript;
            typeNamePrefixed = GenericTypeNameScanner.StripSubscript(typeNamePrefixed, out subscript);

            builder.Append(typeNamePrefixed);
            if (type.TypeArguments != null)
            {
                bool added = false;
                builder.Append("(");
                foreach (XamlType arg in type.TypeArguments)
                {
                    if (added)
                    {
                        builder.Append(", ");
                    }
                    ConvertXamlTypeToStringHelper(arg, builder);
                    added = true;
                }
                builder.Append(")");
            }

            // re-attach the subscript
            if (subscript != null)
            {
                builder.Append(subscript);
            }
        }

        static internal string GetTypeName(XamlType type)
        {
            string typeName = type.Name;
            if (type.IsMarkupExtension && type.Name.EndsWith("Extension", false, TypeConverterHelper.InvariantEnglishUS))
            {
                typeName = type.Name.Substring(0, type.Name.Length - "Extension".Length);
            }
            return typeName;
        }

        class Frame
        {
            Dictionary<string, string> namespaceMap = new Dictionary<string, string>(); //namespace to prefix map
            Dictionary<string, string> prefixMap = new Dictionary<string, string>(); //prefix to namespace map

            public XamlType Type
            {
                get;
                set;
            }

            public XamlMember Member
            {
                get;
                set;
            }

            public XamlPropertySet Members
            {
                get;
                set;
            }

            public XamlNodeType AllocatingNodeType
            {
                get;
                set;
            }

            public bool IsObjectFromMember
            {
                get;
                set;
            }

            public bool IsContent
            {
                get;
                set;
            }

            public bool TryLookupPrefix(string ns, out string prefix)
            {
                if (ns == XamlLanguage.Xml1998Namespace)
                {
                    prefix = "xml";
                    return true;
                }
                return namespaceMap.TryGetValue(ns, out prefix);
            }

            public bool TryLookupNamespace(string prefix, out string ns)
            {
                if (prefix == "xml")
                {
                    ns = XamlLanguage.Xml1998Namespace;
                    return true;
                }
                return prefixMap.TryGetValue(prefix, out ns);
            }

            public void AssignNamespacePrefix(string ns, string prefix)
            {
                if (prefixMap.ContainsKey(prefix))
                {
                    // we don't allow re-defining the same prefix-to-namespace mapping twice
                    throw new XamlXmlWriterException(SR.Get(SRID.XamlXmlWriterPrefixAlreadyDefinedInCurrentScope, prefix));
                }

                if (namespaceMap.ContainsKey(ns))
                {
                    throw new XamlXmlWriterException(SR.Get(SRID.XamlXmlWriterNamespaceAlreadyHasPrefixInCurrentScope, ns));
                }

                prefixMap[prefix] = ns;
                namespaceMap[ns] = prefix;
            }

            public bool IsEmpty()
            {
                return (namespaceMap.Count == 0);
            }

            public List<KeyValuePair<string, string>> GetSortedPrefixMap()
            {
                List<KeyValuePair<string, string>> prefixMapList = new List<KeyValuePair<string, string>>();
                foreach (var pair in prefixMap)
                {
                    prefixMapList.Add(pair);
                }
                prefixMapList.Sort(CompareByKey);
                return prefixMapList;
            }

            static int CompareByKey(KeyValuePair<string, string> x, KeyValuePair<string, string> y)
            {
                return string.Compare(x.Key, y.Key, false, TypeConverterHelper.InvariantEnglishUS);
            }
        }

        abstract class WriterState
        {
            public virtual void WriteObject(XamlXmlWriter writer, XamlType type, bool isObjectFromMember)
            {
                throw new XamlXmlWriterException(SR.Get(SRID.XamlXmlWriterWriteNotSupportedInCurrentState, "WriteObject"));
            }

            public virtual void WriteEndObject(XamlXmlWriter writer)
            {
                throw new XamlXmlWriterException(SR.Get(SRID.XamlXmlWriterWriteNotSupportedInCurrentState, "WriteEndObject"));
            }

            public virtual void WriteStartMember(XamlXmlWriter writer, XamlMember property)
            {
                throw new XamlXmlWriterException(SR.Get(SRID.XamlXmlWriterWriteNotSupportedInCurrentState, "WriteStartMember"));
            }

            public virtual void WriteEndMember(XamlXmlWriter writer)
            {
                throw new XamlXmlWriterException(SR.Get(SRID.XamlXmlWriterWriteNotSupportedInCurrentState, "WriteEndMember"));
            }

            public virtual void WriteValue(XamlXmlWriter writer, string value)
            {
                throw new XamlXmlWriterException(SR.Get(SRID.XamlXmlWriterWriteNotSupportedInCurrentState, "WriteValue"));
            }

            public virtual void WriteNamespace(XamlXmlWriter writer, NamespaceDeclaration namespaceDeclaration)
            {
                throw new XamlXmlWriterException(SR.Get(SRID.XamlXmlWriterWriteNotSupportedInCurrentState, "WriteNamespace"));
            }

            protected static void WriteMemberAsElement(XamlXmlWriter writer)
            {
                Debug.Assert(writer.namespaceScopes.Count > 1);

                Frame frame = writer.namespaceScopes.Peek();
                Debug.Assert(frame.AllocatingNodeType == XamlNodeType.StartMember);

                XamlType type = frame.Type;
                XamlMember property = frame.Member;

                string ns;

                XamlType xamlType = property.IsAttachable ? property.DeclaringType : type;
                string prefix = property.IsAttachable || property.IsDirective ? writer.FindPrefix(property.GetXamlNamespaces(), out ns) : writer.FindPrefix(type.GetXamlNamespaces(), out ns);
                string local = (property.IsDirective) ? property.Name : GetTypeName(xamlType) + "." + property.Name;
                writer.output.WriteStartElement(prefix, local, ns);
            }

            protected static void WriteMemberAsAttribute(XamlXmlWriter writer)
            {
                Debug.Assert(writer.namespaceScopes.Count > 1);

                Frame frame = writer.namespaceScopes.Peek();
                Debug.Assert(frame.AllocatingNodeType == XamlNodeType.StartMember);

                XamlType owningType = frame.Type;
                XamlMember property = frame.Member;

                string local = property.Name;

                if (property.IsDirective)
                {
                    string ns;
                    string prefix = writer.FindPrefix(property.GetXamlNamespaces(), out ns);

                    WriteStartAttribute(writer, prefix, local, ns);
                }
                else if (property.IsAttachable)
                {
                    string ns;
                    string prefix = writer.FindPrefix(property.GetXamlNamespaces(), out ns);

                    if (property.DeclaringType == owningType)
                    {
                        local = property.Name;
                    }
                    else
                    {
                        local = GetTypeName(property.DeclaringType) + "." + property.Name;
                    }
                    WriteStartAttribute(writer, prefix, local, ns);
                }
                else
                {
                    writer.output.WriteStartAttribute(local);
                }
            }

            protected static void WriteStartElementForObject(XamlXmlWriter writer, XamlType type)
            {
                string local = GetTypeName(type);

                string ns;
                string prefix = writer.FindPrefix(type.GetXamlNamespaces(), out ns);

                writer.output.WriteStartElement(prefix, local, ns);
            }

            static void WriteStartAttribute(XamlXmlWriter writer, string prefix, string local, string ns)
            {
                if (prefix == string.Empty)
                {
                    writer.output.WriteStartAttribute(local);
                }
                else
                {
                    writer.output.WriteStartAttribute(prefix, local, ns);
                }
            }

            protected internal void WriteNode(XamlXmlWriter writer, XamlNode node)
            {
                switch (node.NodeType)
                {
                    case XamlNodeType.NamespaceDeclaration:
                        writer.currentState.WriteNamespace(writer, node.NamespaceDeclaration);
                        break;

                    case XamlNodeType.StartObject:
                        writer.currentState.WriteObject(writer, node.XamlType, false);
                        break;

                    case XamlNodeType.GetObject:
                        XamlType type = null;
                        Frame frame = writer.namespaceScopes.Peek();

                        if (frame.AllocatingNodeType == XamlNodeType.StartMember)
                        {
                            type = frame.Member.Type;
                        }
                        writer.currentState.WriteObject(writer, type, true);
                        break;

                    case XamlNodeType.EndObject:
                        writer.currentState.WriteEndObject(writer);
                        break;

                    case XamlNodeType.StartMember:
                        writer.currentState.WriteStartMember(writer, node.Member);
                        break;

                    case XamlNodeType.EndMember:
                        writer.currentState.WriteEndMember(writer);
                        break;

                    case XamlNodeType.Value:
                        writer.currentState.WriteValue(writer, node.Value as string);
                        break;

                    case XamlNodeType.None:
                        break;

                    default:
                        throw new NotSupportedException(SR.Get(SRID.MissingCaseXamlNodes));
                }
            }
        }

        class Start : WriterState
        {
            static WriterState state = new Start();
            Start()
            {
            }
            public static WriterState State
            {
                get { return state; }
            }

            public override void WriteNamespace(XamlXmlWriter writer, NamespaceDeclaration namespaceDeclaration)
            {
                Debug.Assert(writer.namespaceScopes.Count == 1);
                writer.AssignNamespacePrefix(namespaceDeclaration.Namespace, namespaceDeclaration.Prefix);
            }

            public override void WriteObject(XamlXmlWriter writer, XamlType type, bool isObjectFromMember)
            {
                writer.namespaceScopes.Peek().Type = type;
                writer.namespaceScopes.Peek().IsObjectFromMember = isObjectFromMember;

                if (isObjectFromMember)
                {
                    // The root element cannot be from member
                    throw new XamlXmlWriterException(SR.Get(SRID.XamlXmlWriterWriteObjectNotSupportedInCurrentState));
                }
                else
                {
                    WriteStartElementForObject(writer, type);
                    writer.currentState = InRecordTryAttributes.State;
                }
            }
        }

        class End : WriterState
        {
            static WriterState state = new End();
            End()
            {
            }
            public static WriterState State
            {
                get { return state; }
            }
        }

        class InRecord : WriterState
        {
            static WriterState state = new InRecord();
            InRecord()
            {
            }
            public static WriterState State
            {
                get { return state; }
            }

            public override void WriteNamespace(XamlXmlWriter writer, NamespaceDeclaration namespaceDeclaration)
            {
                Debug.Assert(writer.namespaceScopes.Count > 0);

                if (writer.namespaceScopes.Peek().AllocatingNodeType != XamlNodeType.StartMember)
                {
                    writer.namespaceScopes.Push(new Frame
                    {
                        AllocatingNodeType = XamlNodeType.StartMember,
                        Type = writer.namespaceScopes.Peek().Type
                    });
                }

                writer.AssignNamespacePrefix(namespaceDeclaration.Namespace, namespaceDeclaration.Prefix);
            }

            public override void WriteStartMember(XamlXmlWriter writer, XamlMember property)
            {
                writer.CheckMemberForUniqueness(property);

                if (writer.namespaceScopes.Peek().AllocatingNodeType != XamlNodeType.StartMember)
                {
                    writer.namespaceScopes.Push(new Frame
                    {
                        AllocatingNodeType = XamlNodeType.StartMember,
                        Type = writer.namespaceScopes.Peek().Type,
                    });
                }
                writer.namespaceScopes.Peek().Member = property;

                XamlType parentType = writer.namespaceScopes.Peek().Type;
                if ((property == XamlLanguage.Items && parentType != null && parentType.IsWhitespaceSignificantCollection) ||
                    (property == XamlLanguage.UnknownContent))
                {
                    writer.isFirstElementOfWhitespaceSignificantCollection = true;
                }

                XamlType containingType = writer.namespaceScopes.Peek().Type;
                if (IsImplicit(property))
                {
                    if (!writer.namespaceScopes.Peek().IsEmpty())
                    {
                        throw new InvalidOperationException(SR.Get(SRID.XamlXmlWriterWriteNotSupportedInCurrentState, "WriteStartMember"));
                    }
                }
                else if (property == containingType.ContentProperty)
                {
                    if (!writer.namespaceScopes.Peek().IsEmpty())
                    {
                        throw new InvalidOperationException(SR.Get(SRID.XamlXmlWriterWriteNotSupportedInCurrentState, "WriteStartMember"));
                    }
                    else
                    {
                        writer.currentState = TryContentProperty.State;
                        return;
                    }
                }
                else
                {
                    WriteMemberAsElement(writer);
                    writer.WriteDeferredNamespaces(XamlNodeType.StartMember);
                }

                if (property == XamlLanguage.PositionalParameters)
                {
                    // the writer is not in a state where it can write markup extensions in curly form
                    // so it expands the positional parameters as properties.

                    writer.namespaceScopes.Pop();

                    // but in order to expand parameters, the markup extension needs to have a default constructor

                    if (containingType != null && containingType.ConstructionRequiresArguments)
                    {
                        throw new XamlXmlWriterException(SR.Get(SRID.ExpandPositionalParametersinTypeWithNoDefaultConstructor));
                    }

                    writer.ppStateInfo.ReturnState = State;
                    writer.currentState = ExpandPositionalParameters.State;
                }
                else
                {
                    writer.currentState = InMember.State;
                }
            }

            public override void WriteEndObject(XamlXmlWriter writer)
            {
                Debug.Assert(writer.namespaceScopes.Count > 0);
                Frame frame = writer.namespaceScopes.Pop();
                if (frame.AllocatingNodeType != XamlNodeType.StartObject &&
                    frame.AllocatingNodeType != XamlNodeType.GetObject)
                {
                    throw new InvalidOperationException(SR.Get(SRID.XamlXmlWriterWriteNotSupportedInCurrentState, "WriteEndObject"));
                }

                if (!frame.IsObjectFromMember)
                {
                    writer.output.WriteEndElement();
                }

                if (writer.namespaceScopes.Count > 0)
                {
                    writer.currentState = InMemberAfterEndObject.State;
                }
                else
                {
                    writer.Flush();
                    writer.currentState = End.State;
                }
            }
        }

        class InRecordTryAttributes : WriterState
        {
            static WriterState state = new InRecordTryAttributes();
            InRecordTryAttributes()
            {
            }
            public static WriterState State
            {
                get { return state; }
            }

            public override void WriteNamespace(XamlXmlWriter writer, NamespaceDeclaration namespaceDeclaration)
            {
                writer.currentState = InRecord.State;
                writer.WriteDeferredNamespaces(XamlNodeType.StartObject);

                writer.currentState.WriteNamespace(writer, namespaceDeclaration);
            }

            public override void WriteStartMember(XamlXmlWriter writer, XamlMember property)
            {
                XamlType parentType = writer.namespaceScopes.Peek().Type;
                if ((property == XamlLanguage.Items && parentType != null && parentType.IsWhitespaceSignificantCollection) ||
                    (property == XamlLanguage.UnknownContent))
                {
                    writer.isFirstElementOfWhitespaceSignificantCollection = true;
                }

                if (property.IsAttachable || property.IsDirective)
                {
                    string chosenNamespace;
                    string prefix = writer.LookupPrefix(property.GetXamlNamespaces(), out chosenNamespace);

                    if (prefix == null || writer.IsShadowed(chosenNamespace, prefix))
                    {
                        // if the property's prefix is not already defined, or it's shadowed
                        // we need to write this property as an element so that the prefix can be defined in the property's scope.

                        writer.currentState = InRecord.State;
                        writer.WriteDeferredNamespaces(XamlNodeType.StartObject);
                        writer.currentState.WriteStartMember(writer, property);
                        return;
                    }
                }

                writer.CheckMemberForUniqueness(property);

                Debug.Assert(writer.namespaceScopes.Count > 0);
                Debug.Assert(writer.namespaceScopes.Peek().AllocatingNodeType == XamlNodeType.StartObject ||
                             writer.namespaceScopes.Peek().AllocatingNodeType == XamlNodeType.GetObject);

                writer.namespaceScopes.Push(new Frame
                {
                    AllocatingNodeType = XamlNodeType.StartMember,
                    Type = writer.namespaceScopes.Peek().Type,
                    Member = property
                });

                XamlType containingType = writer.namespaceScopes.Peek().Type;
                if (property == XamlLanguage.PositionalParameters)
                {
                    // the writer is not in a state where it can write markup extensions in curly form
                    // so it expands the positional parameters as properties.

                    writer.namespaceScopes.Pop();
                    // but in order to expand properties, the markup extension needs to have a default constructor

                    if (containingType != null && containingType.ConstructionRequiresArguments)
                    {
                        throw new XamlXmlWriterException(SR.Get(SRID.ExpandPositionalParametersinTypeWithNoDefaultConstructor));
                    }

                    writer.ppStateInfo.ReturnState = State;
                    writer.currentState = ExpandPositionalParameters.State;
                }
                else if (IsImplicit(property))
                {
                    // Stop trying attributes

                    writer.WriteDeferredNamespaces(XamlNodeType.StartObject);
                    writer.currentState = InMember.State;
                }
                else if (property == containingType.ContentProperty)
                {
                    writer.currentState = TryContentPropertyInTryAttributesState.State;
                }
                else if (property.IsDirective && (property.Type != null && (property.Type.IsCollection || property.Type.IsDictionary)))
                {
                    writer.WriteDeferredNamespaces(XamlNodeType.StartObject);
                    WriteMemberAsElement(writer);
                    writer.currentState = InMember.State;
                }
                else
                {
                    // Whether it is a directive or not, postpone write and
                    // try attribute
                    //
                    writer.currentState = InMemberTryAttributes.State;
                }

            }

            public override void WriteEndObject(XamlXmlWriter writer)
            {
                writer.currentState = InRecord.State;
                writer.WriteDeferredNamespaces(XamlNodeType.StartObject);
                writer.currentState.WriteEndObject(writer);
            }
        }

        // Follows InObject after Start Member
        //
        class InMember : WriterState
        {
            static WriterState state = new InMember();
            InMember()
            {
            }
            public static WriterState State
            {
                get { return state; }
            }

            public override void WriteNamespace(XamlXmlWriter writer, NamespaceDeclaration namespaceDeclaration)
            {
                Debug.Assert(writer.namespaceScopes.Count > 0);
                if (writer.namespaceScopes.Peek().AllocatingNodeType != XamlNodeType.StartObject &&
                    writer.namespaceScopes.Peek().AllocatingNodeType != XamlNodeType.GetObject)
                {
                    writer.namespaceScopes.Push(new Frame { AllocatingNodeType = XamlNodeType.StartObject });
                }
                writer.AssignNamespacePrefix(namespaceDeclaration.Namespace, namespaceDeclaration.Prefix);
            }

            public override void WriteValue(XamlXmlWriter writer, string value)
            {
                Frame frame = writer.namespaceScopes.Peek();
                if (frame.AllocatingNodeType != XamlNodeType.StartMember)
                {
                    throw new InvalidOperationException(SR.Get(SRID.XamlXmlWriterWriteNotSupportedInCurrentState, "WriteValue"));
                }

                if (frame.Member.DeclaringType == XamlLanguage.XData)
                {
                    writer.output.WriteRaw(value);
                    writer.currentState = InMemberAfterValue.State;
                }
                else
                {
                    // If we have significant white space, we write out xml:space='preserve'
                    // except if it is a WhiteSpace Significant collection. In that case
                    // we write that out only if
                    // 1. It has 2 consecutive spaces or non space whitespace (tabs, new line, etc)
                    // 2. First element has leading whitespace
                    // 3. Last Element has trailing whitespace
                    if (HasSignificantWhitespace(value))
                    {
                        XamlType containingXamlType = GetContainingXamlType(writer);
                        //Treat unknown types as WhitespaceSignificantCollections
                        if (containingXamlType != null && !containingXamlType.IsWhitespaceSignificantCollection)
                        {
                            WriteXmlSpaceOrThrow(writer, value);
                            writer.output.WriteValue(value);
                            writer.currentState = InMemberAfterValue.State;
                        }
                        else if (ContainsConsecutiveInnerSpaces(value) ||
                                 ContainsWhitespaceThatIsNotSpace(value))
                        {
                            if (writer.isFirstElementOfWhitespaceSignificantCollection)
                            {
                                WriteXmlSpaceOrThrow(writer, value);
                                writer.output.WriteValue(value);
                                writer.currentState = InMemberAfterValue.State;
                            }
                            else
                            {
                                throw new InvalidOperationException(SR.Get(SRID.WhiteSpaceInCollection, value, containingXamlType.Name));
                            }
                        }
                        else
                        {
                            if (ContainsLeadingSpace(value) && writer.isFirstElementOfWhitespaceSignificantCollection)
                            {
                                WriteXmlSpaceOrThrow(writer, value);
                                writer.output.WriteValue(value);
                                writer.currentState = InMemberAfterValue.State;
                            }
                            if (ContainsTrailingSpace(value))
                            {
                                writer.deferredValue = value;
                                writer.currentState = InMemberAfterValueWithSignificantWhitespace.State;
                            }
                            else
                            {
                                writer.output.WriteValue(value);
                                writer.currentState = InMemberAfterValue.State;
                            }
                        }
                    }
                    else
                    {
                        writer.output.WriteValue(value);
                        writer.currentState = InMemberAfterValue.State;
                    }
                }
                if (writer.currentState != InMemberAfterValueWithSignificantWhitespace.State)
                {
                    writer.isFirstElementOfWhitespaceSignificantCollection = false;
                }
            }

            void WriteXmlSpaceOrThrow(XamlXmlWriter writer, string value)
            {
                var frameWithXmlSpacePreserve = FindFrameWithXmlSpacePreserve(writer);
                if (frameWithXmlSpacePreserve.AllocatingNodeType == XamlNodeType.StartMember)
                {
                    throw new XamlXmlWriterException(SR.Get(SRID.CannotWriteXmlSpacePreserveOnMember, frameWithXmlSpacePreserve.Member, value));
                }

                WriteXmlSpace(writer);
            }

            // this method finds the SO or SM where "xml:space = preserve" will actually be attached to
            Frame FindFrameWithXmlSpacePreserve(XamlXmlWriter writer)
            {
                var frameEnumerator = writer.namespaceScopes.GetEnumerator();

                while (frameEnumerator.MoveNext())
                {
                    var frame = frameEnumerator.Current;
                    if (frame.AllocatingNodeType == XamlNodeType.GetObject)
                    {
                        continue;
                    }
                    if (frame.AllocatingNodeType == XamlNodeType.StartMember)
                    {
                        if (frame.IsContent)
                        {
                            continue;
                        }
                        var member = frame.Member;
                        if (IsImplicit(member))
                        {
                            continue;
                        }
                    }
                    break;
                }
                return frameEnumerator.Current;
            }

            public override void WriteObject(XamlXmlWriter writer, XamlType type, bool isObjectFromMember)
            {
                Debug.Assert(writer.namespaceScopes.Count > 0);
                if (writer.namespaceScopes.Peek().AllocatingNodeType != XamlNodeType.StartObject &&
                    writer.namespaceScopes.Peek().AllocatingNodeType != XamlNodeType.GetObject)
                {
                    writer.namespaceScopes.Push(new Frame { AllocatingNodeType = isObjectFromMember ? XamlNodeType.GetObject : XamlNodeType.StartObject });
                }

                writer.namespaceScopes.Peek().Type = type;
                writer.namespaceScopes.Peek().IsObjectFromMember = isObjectFromMember;

                writer.isFirstElementOfWhitespaceSignificantCollection = false;

                if (isObjectFromMember)
                {
                    if (!writer.namespaceScopes.Peek().IsEmpty())
                    {
                        throw new InvalidOperationException(SR.Get(SRID.XamlXmlWriterWriteObjectNotSupportedInCurrentState));
                    }

                    Frame tempFrame = writer.namespaceScopes.Pop();
                    Frame frame = writer.namespaceScopes.Peek();
                    writer.namespaceScopes.Push(tempFrame);

                    if (frame.AllocatingNodeType == XamlNodeType.StartMember)
                    {
                        XamlType memberType = frame.Member.Type;
                        if (memberType != null && !memberType.IsCollection && !memberType.IsDictionary)
                        {
                            throw new InvalidOperationException(SR.Get(SRID.XamlXmlWriterIsObjectFromMemberSetForArraysOrNonCollections));
                        }
                    }

                    writer.currentState = InRecord.State;
                }
                else
                {
                    WriteStartElementForObject(writer, type);
                    writer.currentState = InRecordTryAttributes.State;
                 }

            }
        }

        // Follows InMember after an Atom and prevents writing two atoms
        // in a row
        //
        class InMemberAfterValue : WriterState
        {
            static WriterState state = new InMemberAfterValue();
            InMemberAfterValue()
            {
            }
            public static WriterState State
            {
                get { return state; }
            }

            public override void WriteNamespace(XamlXmlWriter writer, NamespaceDeclaration namespaceDeclaration)
            {
                writer.currentState = InMember.State;
                writer.currentState.WriteNamespace(writer, namespaceDeclaration);
            }

            public override void WriteEndMember(XamlXmlWriter writer)
            {
                Debug.Assert(writer.namespaceScopes.Count > 0);
                Frame memberFrame = writer.namespaceScopes.Pop();
                Debug.Assert(memberFrame.AllocatingNodeType == XamlNodeType.StartMember ||
                    memberFrame.AllocatingNodeType == XamlNodeType.GetObject);

                if (!IsImplicit(memberFrame.Member) && !memberFrame.IsContent)
                {
                    writer.output.WriteEndElement();
                }
                writer.currentState = InRecord.State;
            }

            public override void WriteObject(XamlXmlWriter writer, XamlType type, bool isObjectFromMember)
            {
                writer.currentState = InMember.State;
                writer.currentState.WriteObject(writer, type, isObjectFromMember);
            }
        }

        // We reach this state if a value element of a whitespace significant collection
        // has a trailing whitespace. In that case we need to write out xml:space="preserve"
        // or throw depending on whether the next element is another collection element of
        // end member
        //
        class InMemberAfterValueWithSignificantWhitespace : WriterState
        {
            static WriterState state = new InMemberAfterValueWithSignificantWhitespace();
            InMemberAfterValueWithSignificantWhitespace()
            {
            }
            public static WriterState State
            {
                get { return state; }
            }

            public override void WriteNamespace(XamlXmlWriter writer, NamespaceDeclaration namespaceDeclaration)
            {
                writer.currentState = InMemberAfterValue.State;
                writer.currentState.WriteNamespace(writer, namespaceDeclaration);
            }

            public override void WriteEndMember(XamlXmlWriter writer)
            {
                if (writer.isFirstElementOfWhitespaceSignificantCollection)
                {
                    WriteXmlSpace(writer);
                    writer.output.WriteValue(writer.deferredValue);

                    writer.currentState = InMemberAfterValue.State;
                    writer.currentState.WriteEndMember(writer);

                    writer.isFirstElementOfWhitespaceSignificantCollection = false;
                }
                else
                {
                    XamlType containingXamlType = GetContainingXamlType(writer);
                    throw new InvalidOperationException(SR.Get(SRID.WhiteSpaceInCollection, writer.deferredValue, containingXamlType.Name));
                }
            }

            public override void WriteObject(XamlXmlWriter writer, XamlType type, bool isObjectFromMember)
            {
                writer.output.WriteValue(writer.deferredValue);

                writer.currentState = InMemberAfterValue.State;
                writer.currentState.WriteObject(writer, type, isObjectFromMember);
            }
        }

        // Follows InObject after an End Object.
        // Like InMember but also allows End Member.
        //
        class InMemberAfterEndObject : WriterState
        {
            static WriterState state = new InMemberAfterEndObject();
            InMemberAfterEndObject()
            {
            }
            public static WriterState State
            {
                get { return state; }
            }

            public override void WriteNamespace(XamlXmlWriter writer, NamespaceDeclaration namespaceDeclaration)
            {
                writer.currentState = InMember.State;
                writer.currentState.WriteNamespace(writer, namespaceDeclaration);
            }

            public override void WriteValue(XamlXmlWriter writer, string value)
            {
                writer.currentState = InMember.State;
                writer.currentState.WriteValue(writer, value);
            }

            public override void WriteEndMember(XamlXmlWriter writer)
            {
                writer.currentState = InMemberAfterValue.State;
                writer.currentState.WriteEndMember(writer);
            }

            public override void WriteObject(XamlXmlWriter writer, XamlType type, bool isObjectFromMember)
            {
                writer.currentState = InMember.State;
                writer.currentState.WriteObject(writer, type, isObjectFromMember);
            }
        }

        // From InMemberTryAttributesAfterAtom, we are sure that this is an attributable member.
        class InMemberAttributedMember : WriterState
        {
            static WriterState state = new InMemberAttributedMember();
            InMemberAttributedMember()
            {
            }
            public static WriterState State
            {
                get { return state; }
            }

            public override void WriteEndMember(XamlXmlWriter writer)
            {
                WriteMemberAsAttribute(writer);
                if (!writer.deferredValueIsME && StringStartsWithCurly(writer.deferredValue))
                {
                    writer.output.WriteValue("{}" + writer.deferredValue);
                }
                else
                {
                    writer.output.WriteValue(writer.deferredValue);
                }


                Debug.Assert(writer.namespaceScopes.Count > 0);
                Frame memberFrame = writer.namespaceScopes.Pop();
                Debug.Assert(memberFrame.AllocatingNodeType == XamlNodeType.StartMember ||
                    memberFrame.AllocatingNodeType == XamlNodeType.GetObject);

                writer.output.WriteEndAttribute();
                writer.currentState = InRecordTryAttributes.State;
            }
        }

        class InMemberTryAttributes : WriterState
        {
            static WriterState state = new InMemberTryAttributes();
            InMemberTryAttributes()
            {
            }
            public static WriterState State
            {
                get { return state; }
            }

            public override void WriteNamespace(XamlXmlWriter writer, NamespaceDeclaration namespaceDeclaration)
            {
                // We don't currently allow WriteNamespace before WriteValue,
                // so we are done trying to write this as an attribute
                writer.WriteDeferredNamespaces(XamlNodeType.StartObject);
                WriteMemberAsElement(writer);

                writer.currentState = InMember.State;
                writer.currentState.WriteNamespace(writer, namespaceDeclaration);
            }

            public override void WriteValue(XamlXmlWriter writer, string value)
            {
                writer.deferredValue = value;
                writer.deferredValueIsME = false;
                writer.currentState = InMemberTryAttributesAfterValue.State;
                writer.isFirstElementOfWhitespaceSignificantCollection = false;
            }

            public override void WriteObject(XamlXmlWriter writer, XamlType type, bool isObjectFromMember)
            {
                //  We should remove the !type.IsGeneric check once
                //  XamlReader is fixed to handle Generic MEs.
                if (type != null && type.IsMarkupExtension && !type.IsGeneric)
                {
                    writer.meWriter.Reset();
                    writer.meNodesStack.Push(new List<XamlNode>());
                    writer.currentState = TryCurlyForm.State;
                    writer.currentState.WriteObject(writer, type, isObjectFromMember);
                }
                else
                {
                    writer.WriteDeferredNamespaces(XamlNodeType.StartObject);
                    WriteMemberAsElement(writer);

                    writer.currentState = InMember.State;
                    writer.currentState.WriteObject(writer, type, isObjectFromMember);
                }
                writer.isFirstElementOfWhitespaceSignificantCollection = false;
            }
        }

        // From InMemberTryAttributes, and at this point, both write start
        // member and write atom have been deferred in case we see a start
        // record -- for mixed content -- which would force us out of
        // attribute form.
        //
        class InMemberTryAttributesAfterValue : WriterState
        {
            static WriterState state = new InMemberTryAttributesAfterValue();
            InMemberTryAttributesAfterValue()
            {
            }
            public static WriterState State
            {
                get { return state; }
            }

            public override void WriteNamespace(XamlXmlWriter writer, NamespaceDeclaration namespaceDeclaration)
            {
                // This call proceeds a call to WriteObject()
                // so we are done trying writing this as an attribute

                writer.WriteDeferredNamespaces(XamlNodeType.StartObject);
                WriteMemberAsElement(writer);
                writer.output.WriteValue(writer.deferredValue);

                writer.currentState = InMember.State;
                writer.currentState.WriteNamespace(writer, namespaceDeclaration);
            }

            public override void WriteEndMember(XamlXmlWriter writer)
            {
                writer.currentState = InMemberAttributedMember.State;
                writer.currentState.WriteEndMember(writer);
            }

            public override void WriteObject(XamlXmlWriter writer, XamlType type, bool isObjectFromMember)
            {
                // Flush out all of the namespaces that might have been allocated for attribute-type members.
                //
                writer.WriteDeferredNamespaces(XamlNodeType.StartObject);
                WriteMemberAsElement(writer);
                writer.output.WriteValue(writer.deferredValue);

                writer.isFirstElementOfWhitespaceSignificantCollection = false;

                writer.currentState = InMember.State;
                writer.currentState.WriteObject(writer, type, isObjectFromMember);
            }
        }

        class TryContentProperty : WriterState
        {
            static WriterState state = new TryContentProperty();
            TryContentProperty()
            {
            }
            public static WriterState State
            {
                get { return state; }
            }

            public override void WriteNamespace(XamlXmlWriter writer, NamespaceDeclaration namespaceDeclaration)
            {
                writer.namespaceScopes.Peek().IsContent = true;
                writer.currentState = InMember.State;
                writer.currentState.WriteNamespace(writer, namespaceDeclaration);
            }

            public override void WriteValue(XamlXmlWriter writer, string value)
            {
                var property = writer.namespaceScopes.Peek().Member;
                if (XamlLanguage.String.CanAssignTo(property.Type))
                {
                    writer.namespaceScopes.Peek().IsContent = true;
                }
                else
                {
                    writer.namespaceScopes.Peek().IsContent = false;
                    WriteMemberAsElement(writer);
                }
                writer.currentState = InMember.State;
                writer.currentState.WriteValue(writer, value);
            }

            public override void WriteObject(XamlXmlWriter writer, XamlType type, bool isObjectFromMember)
            {
                writer.namespaceScopes.Peek().IsContent = true;
                writer.currentState = InMember.State;
                writer.currentState.WriteObject(writer, type, isObjectFromMember);
            }
        }

        class TryContentPropertyInTryAttributesState : WriterState
        {
            static WriterState state = new TryContentPropertyInTryAttributesState();
            TryContentPropertyInTryAttributesState()
            {
            }
            public static WriterState State
            {
                get { return state; }
            }

            public override void WriteNamespace(XamlXmlWriter writer, NamespaceDeclaration namespaceDeclaration)
            {
                writer.namespaceScopes.Peek().IsContent = true;

                // We don't currently allow WriteNamespace before WriteValue,
                // so we are done trying to write this as an attribute
                writer.WriteDeferredNamespaces(XamlNodeType.StartObject);
                writer.currentState = InMember.State;
                writer.currentState.WriteNamespace(writer, namespaceDeclaration);
            }

            public override void WriteValue(XamlXmlWriter writer, string value)
            {
                var property = writer.namespaceScopes.Peek().Member;
                if (XamlLanguage.String.CanAssignTo(property.Type) && value != string.Empty)
                {
                    writer.namespaceScopes.Peek().IsContent = true;
                    writer.WriteDeferredNamespaces(XamlNodeType.StartObject);
                    writer.currentState = InMember.State;
                    writer.currentState.WriteValue(writer, value);
                }
                else
                {
                    writer.namespaceScopes.Peek().IsContent = false;
                    writer.currentState = InMemberTryAttributes.State;
                    writer.currentState.WriteValue(writer, value);
                }
            }

            public override void WriteObject(XamlXmlWriter writer, XamlType type, bool isObjectFromMember)
            {
                writer.namespaceScopes.Peek().IsContent = true;
                writer.WriteDeferredNamespaces(XamlNodeType.StartObject);
                writer.currentState = InMember.State;
                writer.currentState.WriteObject(writer, type, isObjectFromMember);
            }
        }

        class TryCurlyForm : WriterState
        {
            static WriterState state = new TryCurlyForm();
            TryCurlyForm()
            {
            }
            public static WriterState State
            {
                get { return state; }
            }

            void WriteNodesInXmlForm(XamlXmlWriter writer)
            {
                writer.WriteDeferredNamespaces(XamlNodeType.StartObject);
                WriteMemberAsElement(writer);

                writer.currentState = InMember.State;

                var meNodes = writer.meNodesStack.Pop();
                foreach (var node in meNodes)
                {
                    writer.currentState.WriteNode(writer, node);
                }
            }

            public override void WriteObject(XamlXmlWriter writer, XamlType type, bool isObjectFromMember)
            {
                if (!isObjectFromMember)
                {
                    writer.meNodesStack.Peek().Add(new XamlNode(XamlNodeType.StartObject, type));
                    writer.meWriter.WriteStartObject(type);
                }
                else
                {
                    writer.meNodesStack.Peek().Add(new XamlNode(XamlNodeType.GetObject));
                    writer.meWriter.WriteGetObject();
                }

                if (writer.meWriter.Failed)
                {
                    WriteNodesInXmlForm(writer);
                }
            }

            public override void WriteEndObject(XamlXmlWriter writer)
            {
                writer.meNodesStack.Peek().Add(new XamlNode(XamlNodeType.EndObject));

                writer.meWriter.WriteEndObject();

                if (writer.meWriter.Failed)
                {
                    WriteNodesInXmlForm(writer);
                }

                // Did writing the markup extension succeed?
                if (writer.meWriter.MarkupExtensionString != null)
                {
                    writer.meNodesStack.Pop();
                    writer.deferredValue = writer.meWriter.MarkupExtensionString;
                    writer.deferredValueIsME = true;
                    writer.currentState = InMemberTryAttributesAfterValue.State;
                }
            }

            public override void WriteStartMember(XamlXmlWriter writer, XamlMember property)
            {
                writer.meNodesStack.Peek().Add(new XamlNode(XamlNodeType.StartMember, property));

                writer.meWriter.WriteStartMember(property);

                if (writer.meWriter.Failed)
                {
                    WriteNodesInXmlForm(writer);
                }
            }

            public override void WriteEndMember(XamlXmlWriter writer)
            {
                writer.meNodesStack.Peek().Add(new XamlNode(XamlNodeType.EndMember));

                writer.meWriter.WriteEndMember();

                if (writer.meWriter.Failed)
                {
                    WriteNodesInXmlForm(writer);
                }
            }

            public override void WriteNamespace(XamlXmlWriter writer, NamespaceDeclaration namespaceDeclaration)
            {
                writer.meNodesStack.Peek().Add(new XamlNode(XamlNodeType.NamespaceDeclaration, namespaceDeclaration));

                writer.meWriter.WriteNamespace(namespaceDeclaration);

                if (writer.meWriter.Failed)
                {
                    WriteNodesInXmlForm(writer);
                }
            }

            public override void WriteValue(XamlXmlWriter writer, string value)
            {
                writer.meNodesStack.Peek().Add(new XamlNode(XamlNodeType.Value, value));

                writer.meWriter.WriteValue(value);

                if (writer.meWriter.Failed)
                {
                    WriteNodesInXmlForm(writer);
                }
            }
        }

        class ExpandPositionalParameters : WriterState
        {
            static WriterState state = new ExpandPositionalParameters();
            ExpandPositionalParameters()
            {
            }

            public static WriterState State
            {
                get { return state; }
            }

            void ExpandPositionalParametersIntoProperties(XamlXmlWriter writer)
            {
                Frame frame = writer.namespaceScopes.Peek();
                Debug.Assert(frame.AllocatingNodeType == XamlNodeType.StartObject);

                XamlType objectXamlType = frame.Type;
                Debug.Assert(objectXamlType != null);

                Type objectClrType = objectXamlType.UnderlyingType;
                if (objectClrType == null)
                {
                    throw new XamlXmlWriterException(SR.Get(
                        SRID.ExpandPositionalParametersWithoutUnderlyingType, objectXamlType.GetQualifiedName()));
                }

                int numOfParameters = writer.ppStateInfo.NodesList.Count;

                ParameterInfo[] constructorParameters = GetParametersInfo(objectXamlType, numOfParameters);
                List<XamlMember> ctorArgProps = GetAllPropertiesWithCAA(objectXamlType);

                // If there aren't the same number of parameters then we throw
                if (constructorParameters.Length != ctorArgProps.Count)
                {
                    throw new XamlXmlWriterException(SR.Get(SRID.ConstructorNotFoundForGivenPositionalParameters));
                }

                for (int i = 0; i < constructorParameters.Length; i++)
                {
                    ParameterInfo paraminfo = constructorParameters[i];

                    XamlMember matchingProperty = null;
                    foreach (var potentialProperty in ctorArgProps)
                    {
                        if ((potentialProperty.Type.UnderlyingType == paraminfo.ParameterType) &&
                            (XamlObjectReader.GetConstructorArgument(potentialProperty) == paraminfo.Name))
                        {
                            matchingProperty = potentialProperty;
                            break;
                        }
                    }

                    if (matchingProperty == null)
                    {
                        throw new XamlXmlWriterException(SR.Get(SRID.ConstructorNotFoundForGivenPositionalParameters));
                    }

                    XamlMember member = objectXamlType.GetMember(matchingProperty.Name);
                    Debug.Assert(member != null);

                    if (member.IsReadOnly)
                    {
                        throw new XamlXmlWriterException(SR.Get(SRID.ExpandPositionalParametersWithReadOnlyProperties));
                    }
                    writer.ppStateInfo.NodesList[i].Insert(0, new XamlNode(XamlNodeType.StartMember, member));
                    writer.ppStateInfo.NodesList[i].Add(new XamlNode(XamlNodeType.EndMember));
                }
            }

            ParameterInfo[] GetParametersInfo(XamlType objectXamlType, int numOfParameters)
            {
                IList<XamlType> paramXamlTypes = objectXamlType.GetPositionalParameters(numOfParameters);

                if (paramXamlTypes == null)
                {
                    throw new XamlXmlWriterException(SR.Get(SRID.ConstructorNotFoundForGivenPositionalParameters));
                }

                Type[] paramClrTypes = new Type[numOfParameters];

                int i = 0;
                foreach (var xamlType in paramXamlTypes)
                {
                    Type underlyingType = xamlType.UnderlyingType;
                    if (underlyingType != null)
                    {
                        paramClrTypes[i++] = underlyingType;
                    }
                    else
                    {
                        throw new XamlXmlWriterException(SR.Get(SRID.ConstructorNotFoundForGivenPositionalParameters));
                    }
                }

                ConstructorInfo constructor = objectXamlType.GetConstructor(paramClrTypes);

                if (constructor == null)
                {
                    throw new XamlXmlWriterException(SR.Get(SRID.ConstructorNotFoundForGivenPositionalParameters));
                }

                return constructor.GetParameters();
            }

            List<XamlMember> GetAllPropertiesWithCAA(XamlType objectXamlType)
            {
                // Pull out all the properties that are attributed with ConstructorArgumentAttribute
                //
                var properties = objectXamlType.GetAllMembers();
                var readOnlyProperties = objectXamlType.GetAllExcludedReadOnlyMembers();
                var ctorArgProps = new List<XamlMember>();

                foreach (XamlMember p in properties)
                {
                    if (!string.IsNullOrEmpty(XamlObjectReader.GetConstructorArgument(p)))
                    {
                        ctorArgProps.Add(p);
                    }
                }
                foreach (XamlMember p in readOnlyProperties)
                {
                    if (!string.IsNullOrEmpty(XamlObjectReader.GetConstructorArgument(p)))
                    {
                        ctorArgProps.Add(p);
                    }
                }
                return ctorArgProps;
            }

            void WriteNodes(XamlXmlWriter writer)
            {
                var ppNodesList = writer.ppStateInfo.NodesList;
                writer.ppStateInfo.Reset();
                writer.currentState = writer.ppStateInfo.ReturnState;

                foreach (List<XamlNode> nodesList in ppNodesList)
                {
                    foreach (XamlNode node in nodesList)
                    {
                        writer.currentState.WriteNode(writer, node);
                    }
                }
            }

            void ThrowIfFailed(bool fail, string operation)
            {
                if (fail)
                {
                    throw new InvalidOperationException(SR.Get(SRID.XamlXmlWriterWriteNotSupportedInCurrentState, operation));
                }
            }

            public override void WriteObject(XamlXmlWriter writer, XamlType type, bool isObjectFromMember)
            {
                if (!isObjectFromMember)
                {
                    writer.ppStateInfo.Writer.WriteStartObject(type);
                    ThrowIfFailed(writer.ppStateInfo.Writer.Failed, "WriteStartObject");

                    XamlNode node = new XamlNode(XamlNodeType.StartObject, type);
                    if (writer.ppStateInfo.CurrentDepth == 0)
                    {
                        writer.ppStateInfo.NodesList.Add(new List<XamlNode> { node });
                    }
                    else
                    {
                        writer.ppStateInfo.NodesList[writer.ppStateInfo.NodesList.Count - 1].Add(node);
                    }

                    writer.ppStateInfo.CurrentDepth++;
                }
                else
                {
                    throw new InvalidOperationException(SR.Get(SRID.XamlXmlWriterWriteNotSupportedInCurrentState, "WriteGetObject"));
                }
            }

            public override void WriteEndObject(XamlXmlWriter writer)
            {
                writer.ppStateInfo.Writer.WriteEndObject();
                ThrowIfFailed(writer.ppStateInfo.Writer.Failed, "WriteEndObject");

                XamlNode node = new XamlNode(XamlNodeType.EndObject);

                Debug.Assert(writer.ppStateInfo.CurrentDepth != 0);
                Debug.Assert(writer.ppStateInfo.NodesList.Count != 0);
                writer.ppStateInfo.NodesList[writer.ppStateInfo.NodesList.Count - 1].Add(node);
                writer.ppStateInfo.CurrentDepth--;
            }

            public override void WriteStartMember(XamlXmlWriter writer, XamlMember property)
            {
                writer.ppStateInfo.Writer.WriteStartMember(property);
                ThrowIfFailed(writer.ppStateInfo.Writer.Failed, "WriteStartMember");

                XamlNode node = new XamlNode(XamlNodeType.StartMember, property);

                if (writer.ppStateInfo.CurrentDepth == 0)
                {
                    writer.ppStateInfo.NodesList.Add(new List<XamlNode> { node });
                }
                else
                {
                    writer.ppStateInfo.NodesList[writer.ppStateInfo.NodesList.Count - 1].Add(node);
                }
            }

            public override void WriteEndMember(XamlXmlWriter writer)
            {
                writer.ppStateInfo.Writer.WriteEndMember();
                ThrowIfFailed(writer.ppStateInfo.Writer.Failed, "WriteEndMember");

                if (writer.ppStateInfo.CurrentDepth == 0)
                {
                    // we are done collecting all positional parameters
                    ExpandPositionalParametersIntoProperties(writer);
                    WriteNodes(writer);
                }
            }

            public override void WriteValue(XamlXmlWriter writer, string value)
            {
                writer.ppStateInfo.Writer.WriteValue(value);
                ThrowIfFailed(writer.ppStateInfo.Writer.Failed, "WriteValue");

                XamlNode node = new XamlNode(XamlNodeType.Value, value);
                if (writer.ppStateInfo.CurrentDepth == 0)
                {
                    writer.ppStateInfo.NodesList.Add(new List<XamlNode> { node });
                }
                else
                {
                    writer.ppStateInfo.NodesList[writer.ppStateInfo.NodesList.Count - 1].Add(node);
                }
            }
        }

        class PositionalParameterStateInfo
        {
            public PositionalParameterStateInfo(XamlXmlWriter xamlXmlWriter)
            {
                Writer = new XamlMarkupExtensionWriter(xamlXmlWriter, new XamlMarkupExtensionWriterSettings { ContinueWritingWhenPrefixIsNotFound = true });
                Reset();
            }

            // A list of lists that stores nodes we have tried to write in positional parameters so far.
            // each list represents one parameter.  If the parameter is a value, then the list contains a single node;
            // however, the parameter can also be an object, in which case the list contains all the nodes of the object.
            public List<List<XamlNode>> NodesList
            {
                get;
                set;
            }

            // this writer ensures all state transitions in positional parameters writing are valid
            // XamlXmlWriter does not actually write the positional parameters using this writer,
            // only the state transitioning logic in the markup extension writer is used.
            public XamlMarkupExtensionWriter Writer
            {
                get;
                set;
            }

            // this variable is zero when we are writing value positional parameters
            // in object positional parameters, this stores the depth of the hierarchy we are current at.
            // depth = number of SO nodes - number of EO nodes
            // if we have the following nodes: SO, SM, SO, we are at depth 2, since we have seen two
            // start object nodes but no end object node.
            public int CurrentDepth
            {
                get;
                set;
            }

            public WriterState ReturnState
            {
                get;
                set;
            }

            public void Reset()
            {
                NodesList = new List<List<XamlNode>>();

                Writer.Reset();
                Writer.WriteStartObject(XamlLanguage.MarkupExtension);
                Writer.WriteStartMember(XamlLanguage.PositionalParameters);

                CurrentDepth = 0;
            }
        }
    }

    // need to implement our own Set class to alleviate ties to System.Core.dll
    // HashSet<T> lives in System.Core.dll
    internal class XamlPropertySet
    {
        Dictionary<XamlMember, bool> dictionary = new Dictionary<XamlMember, bool>();

        public bool Contains(XamlMember member)
        {
            return dictionary.ContainsKey(member);
        }

        public void Add(XamlMember member)
        {
            dictionary.Add(member, true);
        }
    }
}<|MERGE_RESOLUTION|>--- conflicted
+++ resolved
@@ -648,13 +648,8 @@
         void ConvertXamlTypeToStringHelper(XamlType type, StringBuilder builder)
         {
             string prefix = LookupPrefix(type.GetXamlNamespaces(), out _);
-<<<<<<< HEAD
             string typeName = GetTypeName(type);
-            string typeNamePrefixed = (prefix == String.Empty) ? typeName : prefix + ":" + typeName;
-=======
-            string typeName = XamlXmlWriter.GetTypeName(type);
             string typeNamePrefixed = (prefix == string.Empty) ? typeName : prefix + ":" + typeName;
->>>>>>> a31b5f15
 
             // save the subscript
             string subscript;
