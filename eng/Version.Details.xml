--- conflicted
+++ resolved
@@ -65,15 +65,9 @@
       <Uri>https://dev.azure.com/dnceng/internal/_git/dotnet-runtime</Uri>
       <Sha>2f740adc1457e8a28c1c072993b66f515977eb51</Sha>
     </Dependency>
-<<<<<<< HEAD
     <Dependency Name="Microsoft.DotNet.Wpf.DncEng" Version="5.0.7-servicing.21260.3">
       <Uri>https://dev.azure.com/dnceng/internal/_git/dotnet-wpf-int</Uri>
       <Sha>85674e156c6a1e4810d8c1324cdd7cdcde31972c</Sha>
-=======
-    <Dependency Name="Microsoft.DotNet.Wpf.DncEng" Version="5.0.6-servicing.21221.3">
-      <Uri>https://dev.azure.com/dnceng/internal/_git/dotnet-wpf-int</Uri>
-      <Sha>062663ca7bab0db58136d12da6ea3f4365cd3694</Sha>
->>>>>>> fe9dd395
     </Dependency>
     <Dependency Name="System.IO.Packaging" Version="5.0.0" CoherentParentDependency="Microsoft.Private.Winforms">
       <Uri>https://github.com/dotnet/runtime</Uri>
