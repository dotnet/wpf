﻿// Licensed to the .NET Foundation under one or more agreements.
// The .NET Foundation licenses this file to you under the MIT license.
// See the LICENSE file in the project root for more information.

#nullable disable

using System.Collections;
using System.Xaml;
using System.Xaml.MS.Impl;
using MS.Internal.Xaml.Context;
using MS.Internal.Xaml.Parser;

namespace MS.Internal.Xaml
{
    internal class NodeStreamSorter: IEnumerator<XamlNode>
    {
        XamlParserContext _context;
        XamlXmlReaderSettings _settings;
        IEnumerator<XamlNode> _source;
        Queue<XamlNode> _buffer;
        XamlNode _current;

        ReorderInfo[] _sortingInfoArray;
        XamlNode[] _originalNodesInOrder;

        Dictionary<string, string> _xmlnsDictionary;

        class SeenCtorDirectiveFlags
        {
            public bool SeenInstancingProperty;
            public bool SeenOutOfOrderCtorDirective;
        }

        List<SeenCtorDirectiveFlags> _seenStack = new List<SeenCtorDirectiveFlags>();
        int _startObjectDepth;

        List<int> _moveList;

        private void InitializeObjectFrameStack()
        {
            if (_seenStack.Count == 0)
            {
                _seenStack.Add(new SeenCtorDirectiveFlags());
            }

            _seenStack[0].SeenInstancingProperty = false;
            _seenStack[0].SeenOutOfOrderCtorDirective = false;
        }

        private void StartObjectFrame()
        {
            _startObjectDepth += 1;
            if(_seenStack.Count <=_startObjectDepth)
            {
                _seenStack.Add(new SeenCtorDirectiveFlags());
            }

            _seenStack[_startObjectDepth].SeenInstancingProperty = false;
            _seenStack[_startObjectDepth].SeenOutOfOrderCtorDirective = false;
        }

        private void EndObjectFrame()
        {
            _startObjectDepth -= 1;
        }

        bool HaveSeenInstancingProperty
        {
            get { return _seenStack[_startObjectDepth].SeenInstancingProperty; }
            set { _seenStack[_startObjectDepth].SeenInstancingProperty = value; }
        }

        bool HaveSeenOutOfOrderCtorDirective
        {
            get { return _seenStack[_startObjectDepth].SeenOutOfOrderCtorDirective; }
            set { _seenStack[_startObjectDepth].SeenOutOfOrderCtorDirective = value; }
        }

        struct ReorderInfo
        {
            public int Depth { get; set; }
            public int OriginalOrderIndex { get; set; }
            public XamlNodeType XamlNodeType { get; set; }

#if DEBUG
            public override string ToString()
            {
                return string.Create(TypeConverterHelper.InvariantEnglishUS, $"Depth[{Depth}] {XamlNodeType}");
            }
#endif
        }

        public NodeStreamSorter(XamlParserContext context, XamlPullParser parser, XamlXmlReaderSettings settings, Dictionary<string, string> xmlnsDictionary)
        {
            _context = context;
            _settings = settings;
            _source = parser.Parse().GetEnumerator();
            _xmlnsDictionary = xmlnsDictionary;

            _buffer = new Queue<XamlNode>();
            _sortingInfoArray = null;

            StartNewNodeStreamWithSettingsPreamble();
            ReadAheadAndSortCtorProperties();
        }

        #region IEnumerator<XamlNode> Members

        public XamlNode Current
        {
            get { return _current; }
        }

        object IEnumerator.Current
        {
            get { return _current; }
        }

        public bool MoveNext()
        {
            do
            {
                if (_buffer.Count > 0)
                {
                    _current = _buffer.Dequeue();
                }
                else
                {
                    if (!_source.MoveNext())
                    {
                        return false;
                    }

                    _current = _source.Current;
                    if (_current.NodeType == XamlNodeType.StartObject)
                    {
                        // Out of order Ctor Directives could result in the Type of the Start Object
                        // being unresolved (UNKNOWN).  So provide the SO in the buffer for possible fixup
                        // and then read the possibly fixed Start Object back after the Sort.
                        _buffer.Enqueue(_current);
                        ReadAheadAndSortCtorProperties();
                        _current = _buffer.Dequeue();
                    }
                }

                // Skip over "End Of Attributes" nodes.
            }
            while (_current.IsEndOfAttributes);
            return true;
        }

        // required for the IEnumerable interface
        // but not used in the parser's usage.
        public void Reset()
        {
            throw new NotImplementedException();
        }

        // required for the IEnumerable interface
        // but not used in the parser's usage.
        // FxCop requires the call the SuppressFinalize().
        public void Dispose()
        {
            GC.SuppressFinalize(this);
        }

        #endregion

        #region Preamble Methods

        // this does the initial load of the node stream buffer.
        // It also looks at the XamlReaderSettings and inserts any XmlNs
        // definitions and XML state required by the provided XamlReaderSettings.
        private void StartNewNodeStreamWithSettingsPreamble()
        {
            XamlNode node;
            bool foundFirstStartObject = false;

            while (!foundFirstStartObject)
            {
                _source.MoveNext();
                node = _source.Current;
                switch (node.NodeType)
                {
                case XamlNodeType.NamespaceDeclaration:
                    _buffer.Enqueue(node);
                    break;
                case XamlNodeType.StartObject:
                    foundFirstStartObject = true;
                    EnqueueInitialExtraXmlNses();
                    _buffer.Enqueue(node);
                    EnqueueInitialXmlState();
                    break;
                case XamlNodeType.None:
                    if (node.IsLineInfo)
                    {
                        _buffer.Enqueue(node);
                    }

                    break;
                default:
                    break;
                }
            }
        }

        private void EnqueueInitialExtraXmlNses()
        {
            if (_xmlnsDictionary is not null)
            {
                foreach (string prefix in _xmlnsDictionary.Keys)
                {
                    // Skip any prefixes in the settings that were already defined
                    // in the XML text (on the root node)
                    if (_context.FindNamespaceByPrefixInParseStack(prefix) is null)
                    {
                        string uriString = _xmlnsDictionary[prefix];
                        XamlNode node = new XamlNode(XamlNodeType.NamespaceDeclaration, new NamespaceDeclaration(uriString, prefix));
                        _buffer.Enqueue(node);
                    }
                }
            }
        }

        // Enqueue nodes from the "settings".
        // I.e  move state from the setting into the node stream.
        private void EnqueueInitialXmlState()
        {
            string xmlNs = _context.FindNamespaceByPrefix(KnownStrings.XmlPrefix);
            XamlSchemaContext schemaContext = _context.SchemaContext;
            if (_settings.XmlSpacePreserve)
            {
                EnqueueOneXmlDirectiveProperty(XamlLanguage.Space, KnownStrings.Preserve);
            }

            if (!String.IsNullOrEmpty(_settings.XmlLang))
            {
                EnqueueOneXmlDirectiveProperty(XamlLanguage.Lang, _settings.XmlLang);
            }
<<<<<<< HEAD
            if (_settings.BaseUri is not null)
=======

            if (_settings.BaseUri != null)
>>>>>>> 7095be30
            {
                EnqueueOneXmlDirectiveProperty(XamlLanguage.Base, _settings.BaseUri.ToString());
            }
        }

        private void EnqueueOneXmlDirectiveProperty(XamlMember xmlDirectiveProperty, string textValue)
        {
            var startProperty = new XamlNode(XamlNodeType.StartMember, xmlDirectiveProperty);
            // No lineinfo for nodes that don't really appear in the text.
            _buffer.Enqueue(startProperty);

            var textNode = new XamlNode(XamlNodeType.Value, textValue);
            // No lineinfo for nodes that don't really appear in the text.
            _buffer.Enqueue(textNode);

            // No lineinfo for nodes that don't really appear in the text.
            _buffer.Enqueue(new XamlNode(XamlNodeType.EndMember));
        }

        #endregion

        // Read until we have all the attributes and the first directive property elements.
        // We do this because some directive properties control Object creation and they
        // can occur anywhere before the first property element.
        // After we scoop all that up, reorder the Ctor directives to the front
        // so the Builder(s) (aka Object Writer) have them right away. And don't
        // have to look for them.
        private void ReadAheadAndSortCtorProperties()
        {
            InitializeObjectFrameStack();
            _moveList = null;

            ReadAheadToEndObjectOrFirstPropertyElement();

            // If we saw TypeArguments, Arguments, or FactoryMethod properties.
            // then dig in and correct the stream.
            //
            //if (HaveSeenOutOfOrderCtorDirective)
            if(_moveList is not null)
            {
                SortContentsOfReadAheadBuffer();
            }

            return;
        }

        private void ReadAheadToEndObjectOrFirstPropertyElement()
        {
            ReadAheadToEndOfAttributes();
            ReadAheadToFirstInstancingProperty();
        }

        // This reads from immediately after a start object and queues all the
        // nodes to the end of the attributes.
        // returns true if read End of Attributes.
        // returns false if read End Object.
        private void ReadAheadToEndOfAttributes()
        {
            XamlNode node;
            int propertyDepth = 0;
            bool done = false;

            do
            {
                if (!_source.MoveNext())
                {
                    throw new InvalidOperationException("premature end of stream before EoA");
                }

                node = _source.Current;
                switch (node.NodeType)
                {
                case XamlNodeType.StartObject:
                    StartObjectFrame();
                    break;

                case XamlNodeType.EndObject:
                    EndObjectFrame();
                    if (propertyDepth == 0)
                    {
                        done = true;
                    }

                    break;

                case XamlNodeType.None:
                    if (node.IsEndOfAttributes)
                    {
                        if (propertyDepth == 0)
                        {
                            done = true;
                        }
                    }

                    break;

                case XamlNodeType.StartMember:
                    {
                        propertyDepth += 1;
                        if (!HaveSeenOutOfOrderCtorDirective)
                        {
                            CheckForOutOfOrderCtorDirectives(node);
                        }
                    }

                    break;

                case XamlNodeType.EndMember:
                    propertyDepth -= 1;
                    break;
                }

                _buffer.Enqueue(node);
            }
            while (!done);
        }

        // After the End of Attributes is found continue to buffer nodes
        // until the first real property.  Careful, there may be real objects
        // with real properties inside of Directives.
        private void ReadAheadToFirstInstancingProperty()
        {
            int propertyDepth = 0;

            bool done = false;
            do
            {
                if (!_source.MoveNext())
                {
                    throw new InvalidOperationException("premature end of stream after EoA");
                }

                XamlNode node = _source.Current;
                switch (node.NodeType)
                {
                case XamlNodeType.StartMember:
                    {
                        propertyDepth++;
                        bool isInstancingProperty = CheckForOutOfOrderCtorDirectives(node);
                        if (isInstancingProperty && propertyDepth == 1)
                        {
                            done = true;
                        }
                    }

                    break;

                case XamlNodeType.EndMember:
                    propertyDepth--;
                    break;

                case XamlNodeType.EndObject:
                    if (propertyDepth == 0)
                    {
                        // end of current object, no real properties but we are done.
                        // Exit loop normaly so we Enqueue the EndObject.
                        done = true;
                    }

                    break;
                }

                _buffer.Enqueue(node);
            }
            while (!done);
        }

        // This updates the state of instancing vs. construction controling
        // members.  It also returns if the current member is "instancing or not".
        private bool CheckForOutOfOrderCtorDirectives(XamlNode node)
        {
            XamlMember prop = node.Member;
            bool isInstancingProperty = false;
            if (IsCtorDirective(prop))
            {
                if (HaveSeenInstancingProperty)
                {
                    HaveSeenOutOfOrderCtorDirective = true;
                    if (_moveList is null)
                    {
                        _moveList = new List<int>();
                    }

                    _moveList.Add(_buffer.Count);  // mark the current position as needing fixup
                }
            }

            // Anything else except x:Key is an instancing member.
            else if (!(prop.IsDirective && prop == XamlLanguage.Key))
            {
                HaveSeenInstancingProperty = true;
                isInstancingProperty = true;
            }

            return isInstancingProperty;
        }

        private bool IsCtorDirective(XamlMember member)
        {
            if (!member.IsDirective)
            {
                return false;
            }

            if ((member == XamlLanguage.Initialization)
                  || (member == XamlLanguage.PositionalParameters)
                  || (member == XamlLanguage.FactoryMethod)
                  || (member == XamlLanguage.Arguments)
                  || (member == XamlLanguage.TypeArguments)
                  || (member == XamlLanguage.Base))
            {
                return true;
            }

            return false;
        }

        private bool IsInstancingMember(XamlMember member)
        {
            if (IsCtorDirective(member))
            {
                return false;
            }

            if (member.IsDirective && member == XamlLanguage.Key)
            {
                return false;
            }

            // Actually...
            // XamlLanguage.Uid, if the type has no UidProperty is not "instancing".
            // But it might be slower to track the current type and lookup the UidProperty
            // than to assume that Uid "might" be instancing.
            return true;
        }

        private void SortContentsOfReadAheadBuffer()
        {
            BuildSortingBuffer();

            // Do the reordering
            MoveList_Process();

            // Load the result back in to the Buffer.
            ReloadSortedBuffer();
        }

        private void BuildSortingBuffer()
        {
            _originalNodesInOrder = _buffer.ToArray();
            _buffer.Clear();

            // Build an array with the info we need
            _sortingInfoArray = new ReorderInfo[_originalNodesInOrder.Length];
            int depth = 0;
            ReorderInfo rInfo = new ReorderInfo();

            for (int i = 0; i < _originalNodesInOrder.Length; i++)
            {
                rInfo.Depth = depth;
                rInfo.OriginalOrderIndex = i;
                rInfo.XamlNodeType = _originalNodesInOrder[i].NodeType;

                switch (rInfo.XamlNodeType)
                {
                    case XamlNodeType.NamespaceDeclaration:
                    case XamlNodeType.EndMember:
                    case XamlNodeType.Value:
                        break;

                    case XamlNodeType.GetObject:
                    case XamlNodeType.StartObject:
                        rInfo.Depth = ++depth;
                        break;

                    case XamlNodeType.EndObject:
                        rInfo.Depth = depth--;
                        break;

                    case XamlNodeType.StartMember:
                        break;
                }

                _sortingInfoArray[i] = rInfo;
            }
        }

        private void ReloadSortedBuffer()
        {
            for (int idx = 0; idx < _sortingInfoArray.Length; idx++)
            {
                int xamlIndex = _sortingInfoArray[idx].OriginalOrderIndex;
                _buffer.Enqueue(_originalNodesInOrder[xamlIndex]);
            }

            _sortingInfoArray = null;
        }

        private void MoveList_Process()
        {
            int depth;
            int ctorDirectiveIdx;
            while (MoveList_RemoveStartMemberIndexWithGreatestDepth(out ctorDirectiveIdx, out depth))
            {
                int startObjectIdx;
                if (BackupTo(ctorDirectiveIdx, XamlNodeType.StartObject, depth, out startObjectIdx))
                {
                    int firstMemberIdx;
                    if (AdvanceTo(startObjectIdx, XamlNodeType.StartMember, depth, out firstMemberIdx))
                    {
                        SortMembers(firstMemberIdx);
                    }
                }
            }
        }

        private bool MoveList_RemoveStartMemberIndexWithGreatestDepth(out int deepestCtorIdx, out int deepestDepth)
        {
            deepestDepth = -1;
            deepestCtorIdx = -1;

            int deepestIdx = -1;
            if (_moveList.Count == 0)
            {
                return false;
            }

            for (int i = 0; i < _moveList.Count; i++)
            {
                int ctorIdx = _moveList[i];
                if (_sortingInfoArray[ctorIdx].Depth > deepestDepth)
                {
                    deepestDepth = _sortingInfoArray[ctorIdx].Depth;
                    deepestCtorIdx = ctorIdx;
                    deepestIdx = i;
                }
            }

            Debug.Assert(deepestIdx != -1);
            _moveList.RemoveAt(deepestIdx);
            return true;
        }

        private void SortMembers(int start)
        {
            int depth = _sortingInfoArray[start].Depth;
            Debug.Assert(_sortingInfoArray[start].XamlNodeType == XamlNodeType.StartMember);

            int idx = start;
            while (idx < _sortingInfoArray.Length
                   && _sortingInfoArray[idx].XamlNodeType == XamlNodeType.StartMember)
            {
                int propIdx;
                int ctorIdx;
                if (!AdvanceToNextInstancingMember(idx, depth, out propIdx))
                {
                    break;
                }

                if (!AdvanceToNextCtorDirective(propIdx, depth, out ctorIdx))
                {
                    break;
                }

                int ctorDirectivesLength = AdvanceOverNoninstancingDirectives(ctorIdx, depth);
                SwapRanges(propIdx, ctorIdx, ctorIdx + ctorDirectivesLength);
                idx = ctorIdx + ctorDirectivesLength;
            }
        }

        private bool AdvanceToNextInstancingMember(int current, int depth, out int end)
        {
            Debug.Assert(_sortingInfoArray[current].XamlNodeType == XamlNodeType.StartMember);

            end = current;
            int originalIdx = _sortingInfoArray[current].OriginalOrderIndex;
            XamlMember nextMember = _originalNodesInOrder[originalIdx].Member;
            while(!IsInstancingMember(nextMember))
            {
                if(!AdvanceTo(current, XamlNodeType.StartMember, depth, out end))
                {
                    return false;
                }

                current = end;
                originalIdx = _sortingInfoArray[current].OriginalOrderIndex;
                nextMember = _originalNodesInOrder[originalIdx].Member;
            }

            return true;
        }

        private bool AdvanceToNextCtorDirective(int current, int depth, out int end)
        {
            Debug.Assert(_sortingInfoArray[current].XamlNodeType == XamlNodeType.StartMember);

            end = current;
            int originalIdx = _sortingInfoArray[current].OriginalOrderIndex;
            XamlMember member = _originalNodesInOrder[originalIdx].Member;
            while (!IsCtorDirective(member))
            {
                if (!AdvanceTo(current, XamlNodeType.StartMember, depth, out end))
                {
                    return false;
                }

                current = end;
                originalIdx = _sortingInfoArray[current].OriginalOrderIndex;
                member = _originalNodesInOrder[originalIdx].Member;
            }

            return true;
        }

        private int AdvanceOverNoninstancingDirectives(int start, int depth)
        {
            int current = start;
            int end = current;
            int originalIdx = _sortingInfoArray[current].OriginalOrderIndex;
            XamlMember nextMember = _originalNodesInOrder[originalIdx].Member;
            while (!IsInstancingMember(nextMember))
            {
                if (!AdvanceTo(current, XamlNodeType.StartMember, depth, out end))
                {
                    if (AdvanceTo(current, XamlNodeType.EndObject, depth, out end))
                    {
                        return end - start;
                    }
                    else
                    {
                        Debug.Assert(false, "Missing End Object in node sorter");
                    }
                }

                current = end;
                originalIdx = _sortingInfoArray[current].OriginalOrderIndex;
                nextMember = _originalNodesInOrder[originalIdx].Member;
            }

            return end - start;
        }

        private void SwapRanges(int beginning, int middle, int end)
            {
            int length1 = middle - beginning;
            int length2 = end - middle;
            Debug.Assert(length1 > 0 && length2 > 0);

            ReorderInfo[] temp = new ReorderInfo[length1];

            // Copy first half into temp storage.
            //             srcArray,      srcIdx, destArray, destIdx, length
            Array.Copy(_sortingInfoArray, beginning, temp,       0,      length1);

            // Copy second half up where the first half was.
            //             srcArray,      srcIdx,    destArray,     destIdx,  length
            Array.Copy(_sortingInfoArray, middle, _sortingInfoArray, beginning,  length2);

            // Copy first half out of temp storage in after the first half
            //        srcArray, srcIdx, destArray,        destIdx,         length
            Array.Copy(temp,      0,  _sortingInfoArray, beginning + length2, length1);
        }

        private bool AdvanceTo(int start, XamlNodeType nodeType, int searchDepth, out int end)
        {
            for (int idx = start + 1; idx < _sortingInfoArray.Length; idx++)
            {
                XamlNodeType currentNodeType = _sortingInfoArray[idx].XamlNodeType;
                int nodeDepth = _sortingInfoArray[idx].Depth;
                if(nodeDepth == searchDepth)
                {
                    if (currentNodeType == nodeType)
                    {
                        end = idx;
                        return true;
                    }
                }
                else if (nodeDepth < searchDepth)
                {
                    end = idx;
                    return false;  // we have searched past the end of the current Object.
                }
            }

            end =_sortingInfoArray.Length;
            return false;
        }

        private bool BackupTo(int start, XamlNodeType nodeType, int searchDepth, out int end)
        {
            for (int idx = start - 1; idx >= 0; idx--)
            {
                XamlNodeType currentNodeType = _sortingInfoArray[idx].XamlNodeType;
                int nodeDepth = _sortingInfoArray[idx].Depth;
                if (nodeDepth == searchDepth)
                {
                    if (currentNodeType == nodeType)
                    {
                        end = idx;
                        return true;
                    }
                    else if (nodeDepth < searchDepth)
                    {
                        end = idx;
                        return false;  // we have searched past the start of the current Object.
                    }
                }
            }

            end = 0;
            return false;
        }
    }
}<|MERGE_RESOLUTION|>--- conflicted
+++ resolved
@@ -237,12 +237,8 @@
             {
                 EnqueueOneXmlDirectiveProperty(XamlLanguage.Lang, _settings.XmlLang);
             }
-<<<<<<< HEAD
+
             if (_settings.BaseUri is not null)
-=======
-
-            if (_settings.BaseUri != null)
->>>>>>> 7095be30
             {
                 EnqueueOneXmlDirectiveProperty(XamlLanguage.Base, _settings.BaseUri.ToString());
             }
