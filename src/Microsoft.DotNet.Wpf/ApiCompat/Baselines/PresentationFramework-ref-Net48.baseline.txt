--- conflicted
+++ resolved
@@ -1,9 +1,6 @@
 Compat issues with assembly PresentationFramework:
-<<<<<<< HEAD
-=======
 CannotSealType : Type 'Microsoft.Win32.FileDialog' is effectively (has a private constructor) sealed in the implementation but not sealed in the contract.
 MembersMustExist : Member 'protected void Microsoft.Win32.FileDialog..ctor()' does not exist in the implementation but it does exist in the contract.
->>>>>>> f068d676
 CannotMakeMemberNonVirtual : Member 'public System.Boolean Microsoft.Win32.FileDialog.CheckFileExists' is non-virtual in the implementation but is virtual in the contract.
 CannotMakeMemberNonVirtual : Member 'public System.Boolean Microsoft.Win32.FileDialog.CheckFileExists.get()' is non-virtual in the implementation but is virtual in the contract.
 CannotMakeMemberNonVirtual : Member 'public void Microsoft.Win32.FileDialog.CheckFileExists.set(System.Boolean)' is non-virtual in the implementation but is virtual in the contract.
