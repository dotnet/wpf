--- conflicted
+++ resolved
@@ -2096,11 +2096,7 @@
                 {
                     if (propertyInfo.Children[0] is ValueMarkupInfo valueInfo)
                     {
-<<<<<<< HEAD
-                        return Equals(valueInfo.XamlNode.Value, String.Empty);
-=======
-                        return string.Equals(valueInfo.XamlNode.Value, string.Empty);
->>>>>>> a31b5f15
+                        return Equals(valueInfo.XamlNode.Value, string.Empty);
                     }
                 }
 
