--- conflicted
+++ resolved
@@ -20,11 +20,7 @@
   # If the user didn't explicitly specify the darc version,
   # query the Maestro API for the correct version of darc to install.
   if (-not $darcVersion) {
-<<<<<<< HEAD
-    $darcVersion = '1.1.0-beta.19205.4'
-=======
     $darcVersion = $(Invoke-WebRequest -Uri $versionEndpoint -UseBasicParsing).Content
->>>>>>> 8da03886
   }
   
   $arcadeServicesSource = 'https://dotnetfeed.blob.core.windows.net/dotnet-core/index.json'
