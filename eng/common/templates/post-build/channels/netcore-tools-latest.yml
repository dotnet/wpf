parameters:
<<<<<<< HEAD
  symbolPublishingAdditionalParameters: ''
  artifactsPublishingAdditionalParameters: ''
  publishInstallersAndChecksums: false
  publishToAzureDevOpsFeeds: true
=======
  enableSymbolValidation: true
  symbolPublishingAdditionalParameters: ''
  artifactsPublishingAdditionalParameters: ''
  publishInstallersAndChecksums: false
>>>>>>> b5574a2d

stages:
- stage: NetCore_Tools_Latest_Publish
  dependsOn: validate
  variables:
    - template: ../common-variables.yml
  displayName: .NET Tools - Latest Publishing
  jobs:
  - template: ../setup-maestro-vars.yml

  - job:
    displayName: Symbol Publishing
    dependsOn: setupMaestroVars
    condition: contains(dependencies.setupMaestroVars.outputs['setReleaseVars.InitialChannels'], format('[{0}]', variables.NetCore_Tools_Latest_Channel_Id))
    variables:
      - group: DotNet-Symbol-Server-Pats
    pool:
      vmImage: 'windows-2019'
    steps:
      - task: DownloadBuildArtifacts@0
        displayName: Download Blob Artifacts
        inputs:
          artifactName: 'BlobArtifacts'
        continueOnError: true

      - task: DownloadBuildArtifacts@0
        displayName: Download PDB Artifacts
        inputs:
          artifactName: 'PDBArtifacts'
        continueOnError: true

      - task: PowerShell@2
        displayName: Publish
        inputs:
          filePath: eng\common\sdk-task.ps1
          arguments: -task PublishToSymbolServers -restore -msbuildEngine dotnet
            /p:DotNetSymbolServerTokenMsdl=$(microsoft-symbol-server-pat)
            /p:DotNetSymbolServerTokenSymWeb=$(symweb-symbol-server-pat)
            /p:PDBArtifactsDirectory='$(Build.ArtifactStagingDirectory)/PDBArtifacts/'
            /p:BlobBasePath='$(Build.ArtifactStagingDirectory)/BlobArtifacts/'
            /p:SymbolPublishingExclusionsFile='$(Build.SourcesDirectory)/eng/SymbolPublishingExclusionsFile.txt'
            /p:Configuration=Release
            ${{ parameters.symbolPublishingAdditionalParameters }}

  - job: publish_assets
    displayName: Publish Assets
    dependsOn: setupMaestroVars
    variables:
      - group: DotNet-Blob-Feed
      - group: AzureDevOps-Artifact-Feeds-Pats
      - name: BARBuildId
        value: $[ dependencies.setupMaestroVars.outputs['setReleaseVars.BARBuildId'] ]
      - name: IsStableBuild
        value: $[ dependencies.setupMaestroVars.outputs['setReleaseVars.IsStableBuild'] ]
    condition: contains(dependencies.setupMaestroVars.outputs['setReleaseVars.InitialChannels'], format('[{0}]', variables.NetCore_Tools_Latest_Channel_Id))
    pool:
      vmImage: 'windows-2019'
    steps:
      - task: DownloadBuildArtifacts@0
        displayName: Download Package Artifacts
        inputs:
          buildType: current
          artifactName: PackageArtifacts

      - task: DownloadBuildArtifacts@0
        displayName: Download Blob Artifacts
        inputs:
          buildType: current
          artifactName: BlobArtifacts

      - task: DownloadBuildArtifacts@0
        displayName: Download Asset Manifests
        inputs:
          buildType: current
          artifactName: AssetManifests

      - task: NuGetToolInstaller@1
        displayName: 'Install NuGet.exe'

      # This is necessary whenever we want to publish/restore to an AzDO private feed
      - task: NuGetAuthenticate@0
        displayName: 'Authenticate to AzDO Feeds'

      - task: PowerShell@2
        displayName: Publish Assets
        env:
          AZURE_DEVOPS_EXT_PAT: $(dn-bot-dnceng-universal-packages-rw)
        inputs:
          filePath: eng\common\sdk-task.ps1
          arguments: -task PublishArtifactsInManifest -restore -msbuildEngine dotnet 
            /p:ArtifactsCategory=$(_DotNetArtifactsCategory)
            /p:IsStableBuild=$(IsStableBuild)
            /p:IsInternalBuild=$(IsInternalBuild)
            /p:RepositoryName=$(Build.Repository.Name)
            /p:CommitSha=$(Build.SourceVersion)
            /p:StaticInternalFeed=$(StaticInternalFeed)
            /p:InternalChecksumsTargetStaticFeed=$(InternalChecksumsBlobFeedUrl)
            /p:InternalChecksumsTargetStaticFeedKey=$(InternalChecksumsBlobFeedKey)
            /p:InternalInstallersTargetStaticFeed=$(InternalInstallersBlobFeedUrl)
            /p:InternalInstallersTargetStaticFeedKey=$(InternalInstallersBlobFeedKey)
            /p:NugetPath=$(NuGetExeToolPath)
            /p:AzdoTargetFeedPAT='$(dn-bot-dnceng-universal-packages-rw)' 
            /p:TargetFeedPAT='$(dn-bot-dnceng-universal-packages-rw)' 
            /p:AzureStorageTargetFeedPAT='$(dotnetfeed-storage-access-key-1)' 
            /p:BARBuildId=$(BARBuildId) 
            /p:MaestroApiEndpoint='$(MaestroApiEndPoint)' 
            /p:BuildAssetRegistryToken='$(MaestroApiAccessToken)' 
            /p:ManifestsBasePath='$(Build.ArtifactStagingDirectory)/AssetManifests/' 
            /p:BlobBasePath='$(Build.ArtifactStagingDirectory)/BlobArtifacts/' 
            /p:PackageBasePath='$(Build.ArtifactStagingDirectory)/PackageArtifacts/' 
            /p:Configuration=Release
<<<<<<< HEAD
            /p:PublishInstallersAndChecksums=${{ parameters.publishInstallersAndChecksums }}
            /p:InstallersTargetStaticFeed=$(InstallersBlobFeedUrl)
            /p:InstallersAzureAccountKey=$(dotnetcli-storage-key)
            /p:ChecksumsTargetStaticFeed=$(ChecksumsBlobFeedUrl)
            /p:ChecksumsAzureAccountKey=$(dotnetclichecksums-storage-key)
            /p:PublishToAzureDevOpsNuGetFeeds=${{ parameters.publishToAzureDevOpsFeeds }}
            /p:AzureDevOpsStaticShippingFeed='https://pkgs.dev.azure.com/dnceng/public/_packaging/dotnet-tools/nuget/v3/index.json'
            /p:AzureDevOpsStaticShippingFeedKey='$(dn-bot-dnceng-artifact-feeds-rw)'
            /p:AzureDevOpsStaticTransportFeed='https://pkgs.dev.azure.com/dnceng/public/_packaging/dotnet-tools/nuget/v3/index.json'
            /p:AzureDevOpsStaticTransportFeedKey='$(dn-bot-dnceng-artifact-feeds-rw)
=======
            /p:InstallersTargetStaticFeed=$(InstallersBlobFeedUrl)
            /p:PublishInstallersAndChecksums=${{ parameters.publishInstallersAndChecksums }}
            /p:InstallersAzureAccountKey=$(dotnetcli-storage-key)
            /p:ChecksumsTargetStaticFeed=$(ChecksumsBlobFeedUrl)
            /p:ChecksumsAzureAccountKey=$(dotnetclichecksums-storage-key)
>>>>>>> b5574a2d
            ${{ parameters.artifactsPublishingAdditionalParameters }}
        

- stage: NetCore_Tools_Latest_PublishValidation
  displayName: .NET Tools - Latest Publish Validation
  variables:
    - template: ../common-variables.yml
  jobs:
  - template: ../setup-maestro-vars.yml

  - template: ../promote-build.yml
    parameters:
      ChannelId: ${{ variables.NetCore_Tools_Latest_Channel_Id }}<|MERGE_RESOLUTION|>--- conflicted
+++ resolved
@@ -1,15 +1,8 @@
 parameters:
-<<<<<<< HEAD
-  symbolPublishingAdditionalParameters: ''
-  artifactsPublishingAdditionalParameters: ''
-  publishInstallersAndChecksums: false
-  publishToAzureDevOpsFeeds: true
-=======
   enableSymbolValidation: true
   symbolPublishingAdditionalParameters: ''
   artifactsPublishingAdditionalParameters: ''
   publishInstallersAndChecksums: false
->>>>>>> b5574a2d
 
 stages:
 - stage: NetCore_Tools_Latest_Publish
@@ -33,6 +26,12 @@
         displayName: Download Blob Artifacts
         inputs:
           artifactName: 'BlobArtifacts'
+        continueOnError: true
+
+      - task: DownloadBuildArtifacts@0
+        displayName: Download PDB Artifacts
+        inputs:
+          artifactName: 'PDBArtifacts'
         continueOnError: true
 
       - task: DownloadBuildArtifacts@0
@@ -121,26 +120,31 @@
             /p:BlobBasePath='$(Build.ArtifactStagingDirectory)/BlobArtifacts/' 
             /p:PackageBasePath='$(Build.ArtifactStagingDirectory)/PackageArtifacts/' 
             /p:Configuration=Release
-<<<<<<< HEAD
-            /p:PublishInstallersAndChecksums=${{ parameters.publishInstallersAndChecksums }}
-            /p:InstallersTargetStaticFeed=$(InstallersBlobFeedUrl)
-            /p:InstallersAzureAccountKey=$(dotnetcli-storage-key)
-            /p:ChecksumsTargetStaticFeed=$(ChecksumsBlobFeedUrl)
-            /p:ChecksumsAzureAccountKey=$(dotnetclichecksums-storage-key)
-            /p:PublishToAzureDevOpsNuGetFeeds=${{ parameters.publishToAzureDevOpsFeeds }}
-            /p:AzureDevOpsStaticShippingFeed='https://pkgs.dev.azure.com/dnceng/public/_packaging/dotnet-tools/nuget/v3/index.json'
-            /p:AzureDevOpsStaticShippingFeedKey='$(dn-bot-dnceng-artifact-feeds-rw)'
-            /p:AzureDevOpsStaticTransportFeed='https://pkgs.dev.azure.com/dnceng/public/_packaging/dotnet-tools/nuget/v3/index.json'
-            /p:AzureDevOpsStaticTransportFeedKey='$(dn-bot-dnceng-artifact-feeds-rw)
-=======
             /p:InstallersTargetStaticFeed=$(InstallersBlobFeedUrl)
             /p:PublishInstallersAndChecksums=${{ parameters.publishInstallersAndChecksums }}
             /p:InstallersAzureAccountKey=$(dotnetcli-storage-key)
             /p:ChecksumsTargetStaticFeed=$(ChecksumsBlobFeedUrl)
             /p:ChecksumsAzureAccountKey=$(dotnetclichecksums-storage-key)
->>>>>>> b5574a2d
             ${{ parameters.artifactsPublishingAdditionalParameters }}
         
+      - task: NuGetCommand@2
+        displayName: Publish Packages to AzDO Feed
+        condition: contains(variables['TargetAzDOFeed'], 'pkgs.visualstudio.com')
+        inputs:
+          command: push
+          vstsFeed: $(AzDoFeedName)
+          packagesToPush: $(Build.ArtifactStagingDirectory)\PackageArtifacts\*.nupkg
+          publishVstsFeed: $(AzDoFeedName)
+
+      - task: PowerShell@2
+        displayName: Publish Blobs to AzDO Feed
+        inputs:
+          filePath: $(Build.SourcesDirectory)/eng/common/post-build/publish-blobs-to-azdo.ps1
+          arguments: -FeedName $(AzDoFeedName) 
+            -SourceFolderCollection $(Build.ArtifactStagingDirectory)/BlobArtifacts/
+            -PersonalAccessToken $(dn-bot-dnceng-unviersal-packages-rw)
+        enabled: false
+
 
 - stage: NetCore_Tools_Latest_PublishValidation
   displayName: .NET Tools - Latest Publish Validation
