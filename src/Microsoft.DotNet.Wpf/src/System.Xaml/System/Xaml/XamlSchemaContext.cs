// Licensed to the .NET Foundation under one or more agreements.
// The .NET Foundation licenses this file to you under the MIT license.
// See the LICENSE file in the project root for more information.

#nullable disable

using System.Collections;
using System.Collections.ObjectModel;
using System.Reflection;
using System.Text;
using System.Threading;
using System.Xaml.MS.Impl;
using System.Xaml.Schema;
using MS.Internal.Xaml.Parser;
using System.Collections.Concurrent;

namespace System.Xaml
{
    /// <remarks>
    /// This class, and the closure of its references (i.e. XamlType, XamlMember, etc) are all
    /// thread-safe in their base implementations. Derived implementations can choose whether or not
    /// to be thread-safe.
    /// </remarks>
    public class XamlSchemaContext
    {
        #region Common Fields

        // We don't expect a lot of contention on our dictionaries, so avoid the overhead of
        // extra lock partitioning
        const int ConcurrencyLevel = 1;
        const int DictionaryCapacity = 17;

        // Immutable, initialized in constructor
        private readonly ReadOnlyCollection<Assembly> _referenceAssemblies;

        // take this lock when iterating new assemblies in the AppDomain/RefAssm
        object _syncExaminingAssemblies;

        #endregion

        #region Constructors

        public XamlSchemaContext()
            : this(null, null) { }

        public XamlSchemaContext(XamlSchemaContextSettings settings)
            : this(null, settings) { }

        public XamlSchemaContext(IEnumerable<Assembly> referenceAssemblies)
            : this(referenceAssemblies, null) { }

        public XamlSchemaContext(IEnumerable<Assembly> referenceAssemblies, XamlSchemaContextSettings settings)
        {
            if (referenceAssemblies is not null)
            {
                // ReadOnlyCollection wants an IList but we have an IEnumerable.
                List<Assembly> listOfAssemblies = new List<Assembly>(referenceAssemblies);
                _referenceAssemblies = new ReadOnlyCollection<Assembly>(listOfAssemblies);
            }
<<<<<<< HEAD
            _settings = (settings is not null)
=======

            _settings = (settings != null)
>>>>>>> 7095be30
                ? new XamlSchemaContextSettings(settings)
                : new XamlSchemaContextSettings();
            _syncExaminingAssemblies = new Object();
            InitializeAssemblyLoadHook();
        }

        // Deliberate implementation of Finalize without Dispose:
        // We don't actually hold any unmanaged resources, the purpose of this finalizer is to unhook
        // the AppDomain.AssemblyLoad event, and thus allow the AssemblyLoadHandler to be GCed.
        // We don't implement IDisposable, because if we did, users would probably try to dispose us
        // right after the XAML load completes, which is wrong if there were any XamlDeferLoad properties.
        ~XamlSchemaContext()
        {
            try
            {
                if (_assemblyLoadHandler is not null && !Environment.HasShutdownStarted)
                {
                    _assemblyLoadHandler.Unhook();
                }
            }
            catch
            {
                // Finalizers shouldn't throw
            }
        }

        #endregion

        #region Enumeration methods

        // This list is valid when it is non-null. If it gets invalidated (e.g. by the addition of
        // new namespaces), it is reset to null.
        private IList<string> _nonClrNamespaces;

        public virtual ICollection<XamlType> GetAllXamlTypes(string xamlNamespace)
        {
            UpdateXmlNsInfo();
            XamlNamespace ns = GetXamlNamespace(xamlNamespace);
            return ns.GetAllXamlTypes();
        }

        public virtual IEnumerable<string> GetAllXamlNamespaces()
        {
            UpdateXmlNsInfo();
            IList<string> result = _nonClrNamespaces;
            if (result is null)
            {
                // To avoid a race condition when assigning this list, don't allow any additional
                // namespaces to be added while we're iterating the current list
                lock (_syncExaminingAssemblies)
                {
                    result = new List<string>();
                    foreach (KeyValuePair<string, XamlNamespace> ns in NamespaceByUriList)
                    {
                        if (ns.Value.IsResolved && !ns.Value.IsClrNamespace)
                        {
                            result.Add(ns.Key);
                        }
                    }

                    result = new ReadOnlyCollection<string>(result);
                    _nonClrNamespaces = result;
                }
            }

            return result;
        }

        #endregion

        #region Prefix lookup

        // This dictionary defaults to null. The first time it is used, it needs to be initialized
        // in full. After that, it will be updated as needed by UpdateXmlNsInfo.
        private ConcurrentDictionary<string, string> _preferredPrefixes;

        public virtual string GetPreferredPrefix(string xmlns)
        {
            ArgumentNullException.ThrowIfNull(xmlns);
            UpdateXmlNsInfo();
            if (_preferredPrefixes is null)
            {
                InitializePreferredPrefixes();
            }

            string result;
            if (!_preferredPrefixes.TryGetValue(xmlns, out result))
            {
                if (XamlLanguage.XamlNamespaces.Contains(xmlns))
                {
                    result = XamlLanguage.PreferredPrefix;
                }
                else
                {
                    string clrNs, assemblyName;
                    if (ClrNamespaceUriParser.TryParseUri(xmlns, out clrNs, out assemblyName))
                    {
                        result = GetPrefixForClrNs(clrNs, assemblyName);
                    }
                    else
                    {
                        result = KnownStrings.DefaultPrefix;
                    }
                }

                result = TryAdd(_preferredPrefixes, xmlns, result);
            }

            return result;
        }

        string GetPrefixForClrNs(string clrNs, string assemblyName)
        {
            if (string.IsNullOrEmpty(assemblyName))
            {
                return KnownStrings.LocalPrefix;
            }

            var sb = new StringBuilder();
            foreach (string segment in clrNs.Split('.'))
            {
                if (!string.IsNullOrEmpty(segment))
                {
                    sb.Append(Char.ToLower(segment[0], TypeConverterHelper.InvariantEnglishUS));
                }
            }

            if (sb.Length > 0)
            {
                string result = sb.ToString();

                if (KS.Eq(result, XamlLanguage.PreferredPrefix))
                {
                    // Prevent this algorithm from stealing 'x'
                    return KnownStrings.DefaultPrefix;
                }
                else if (KS.Eq(result, KnownStrings.XmlPrefix))
                {
                    // Prevent this algorithm from stealing 'xml'
                    return KnownStrings.DefaultPrefix;
                }
                else
                {
                    return result;
                }
            }
            else
            {
                return KnownStrings.LocalPrefix;
            }
        }

        void InitializePreferredPrefixes()
        {
            // To avoid an assignment race condition, prevent new assemblies from being processed while we're
            // iterating the existing list
            lock (_syncExaminingAssemblies)
            {
                ConcurrentDictionary<string, string> preferredPrefixes = CreateDictionary<string, string>();
                foreach (XmlNsInfo nsInfo in EnumerateXmlnsInfos())
                {
                    UpdatePreferredPrefixes(nsInfo, preferredPrefixes);
                }

                _preferredPrefixes = preferredPrefixes;
            }
        }

        void UpdatePreferredPrefixes(XmlNsInfo newNamespaces, ConcurrentDictionary<string, string> prefixDict)
        {
            foreach (KeyValuePair<string, string> nsToPrefix in newNamespaces.Prefixes)
            {
                string existingPrefix;
                string preferredPrefix = nsToPrefix.Value;
                if (!prefixDict.TryGetValue(nsToPrefix.Key, out existingPrefix))
                {
                    existingPrefix = TryAdd(prefixDict, nsToPrefix.Key, preferredPrefix);
                }

                while (existingPrefix != preferredPrefix)
                {
                    preferredPrefix = XmlNsInfo.GetPreferredPrefix(existingPrefix, preferredPrefix);
                    if (!KS.Eq(preferredPrefix, existingPrefix))
                    {
                        existingPrefix = TryUpdate(prefixDict, nsToPrefix.Key, preferredPrefix, existingPrefix);
                    }
                }
            }
        }

        #endregion

        #region Name -> Type/Directive mapping

        public virtual XamlDirective GetXamlDirective(string xamlNamespace, string name)
        {
            ArgumentNullException.ThrowIfNull(xamlNamespace);
            ArgumentNullException.ThrowIfNull(name);

            if (XamlLanguage.XamlNamespaces.Contains(xamlNamespace))
            {
                return XamlLanguage.LookupXamlDirective(name);
            }
            else if (XamlLanguage.XmlNamespaces.Contains(xamlNamespace))
            {
                return XamlLanguage.LookupXmlDirective(name);
            }

            return null;
        }

        public XamlType GetXamlType(XamlTypeName xamlTypeName)
        {
            ArgumentNullException.ThrowIfNull(xamlTypeName);
            if (xamlTypeName.Name is null)
            {
                throw new ArgumentException(SR.Format(SR.ReferenceIsNull, "xamlTypeName.Name"), nameof(xamlTypeName));
            }
<<<<<<< HEAD
            if (xamlTypeName.Namespace is null)
=======

            if (xamlTypeName.Namespace == null)
>>>>>>> 7095be30
            {
                throw new ArgumentException(SR.Format(SR.ReferenceIsNull, "xamlTypeName.Namespace"), nameof(xamlTypeName));
            }

            XamlType[] typeArgs = null;
            if (xamlTypeName.HasTypeArgs)
            {
                typeArgs = new XamlType[xamlTypeName.TypeArguments.Count];
                for (int i = 0; i < xamlTypeName.TypeArguments.Count; i++)
                {
                    if (xamlTypeName.TypeArguments[i] is null)
                    {
                        throw new ArgumentException(SR.Format(SR.CollectionCannotContainNulls, "xamlTypeName.TypeArguments"));
                    }

                    typeArgs[i] = GetXamlType(xamlTypeName.TypeArguments[i]);
                    if (typeArgs[i] is null)
                    {
                        return null;
                    }
                }
            }

            return GetXamlType(xamlTypeName.Namespace, xamlTypeName.Name, typeArgs);
        }

        protected internal virtual XamlType GetXamlType(string xamlNamespace, string name, params XamlType[] typeArguments)
        {
            ArgumentNullException.ThrowIfNull(xamlNamespace);
            ArgumentNullException.ThrowIfNull(name);
            if (typeArguments is not null)
            {
                foreach (XamlType typeArg in typeArguments)
                {
                    if (typeArg is null)
                    {
                        throw new ArgumentException(SR.Format(SR.CollectionCannotContainNulls, "typeArguments"));
                    }
<<<<<<< HEAD
                    if (typeArg.UnderlyingType is null)
=======

                    if (typeArg.UnderlyingType == null)
>>>>>>> 7095be30
                    {
                        return null;
                    }
                }
            }

            XamlType result = null;
            if (typeArguments is null || typeArguments.Length == 0)
            {
                result = XamlLanguage.LookupXamlType(xamlNamespace, name);
                if (result is not null)
                {
                    if (FullyQualifyAssemblyNamesInClrNamespaces)
                    {
                        // We can't return types from XamlLanguage directly because their SchemaContext
                        // has FullyQualifyAssemblyNamesInClrNamespaces set to false
                        result = GetXamlType(result.UnderlyingType);
                    }

                    return result;
                }
            }

            XamlNamespace ns = GetXamlNamespace(xamlNamespace);
            int revision = ns.RevisionNumber;
            result = ns.GetXamlType(name, typeArguments);
            if (result is null && !ns.IsClrNamespace)
            {
                UpdateXmlNsInfo();
                if (ns.RevisionNumber > revision)
                {
                    result = ns.GetXamlType(name, typeArguments);
                }
            }

            return result;
        }

        #endregion

        #region Namespace Compatibility Lookup

        // Laziy init, always access through property
        private ConcurrentDictionary<string, string> _xmlNsCompatDict;

        // Thread-safe cache - always use TryAdd or TryUpdate to write
        private ConcurrentDictionary<string, string> XmlNsCompatDict
        {
            get
            {
                if (_xmlNsCompatDict is null)
                    Interlocked.CompareExchange(ref _xmlNsCompatDict, CreateDictionary<string, string>(), null);
                return _xmlNsCompatDict;
            }
        }

        // Note: this method doesn't apply transitive subsuming, the caller is responsible for doing that.
        public virtual bool TryGetCompatibleXamlNamespace(string xamlNamespace, out string compatibleNamespace)
        {
            ArgumentNullException.ThrowIfNull(xamlNamespace);

            // Note: this method has order-dependent behavior for backcompat.
            // When we look up a namespace, we throw if it has conflicting XmlnsCompatAttributes.
            // However, once we've looked up a namespace, we cache the result, and if an assembly with
            // conflicting attributes is loaded later, we just ignore it.

            // First try to load from our cache
            if (XmlNsCompatDict.TryGetValue(xamlNamespace, out compatibleNamespace))
            {
                return true;
            }

            // Then look for XmlnsCompatAttributes
            UpdateXmlNsInfo();
            compatibleNamespace = GetCompatibleNamespace(xamlNamespace);

            // Fall back to just using the requested namespace;
            if (compatibleNamespace is null)
            {
                compatibleNamespace = xamlNamespace;
            }

            // Make sure that the namespace actually exists
            XamlNamespace ns = GetXamlNamespace(compatibleNamespace);
            if (ns.IsResolved)
            {
                compatibleNamespace = TryAdd(XmlNsCompatDict, xamlNamespace, compatibleNamespace);
                return true;
            }
            else
            {
                // We don't cache negative results, since a lookup might succeed later after a new assembly
                // is loaded. XmlCompatibilityReader already caches all results (positive and negative) within
                // the scope of a given document.
                compatibleNamespace = null;
                return false;
            }
        }

        // Find a subsuming namespace within the current processed assemblies
        private string GetCompatibleNamespace(string oldNs)
        {
            string result = null;
            Assembly resultAssembly = null;
            // locking to prevent new loaded assemblies being processed while we iterate list
            lock (_syncExaminingAssemblies)
            {
                foreach (XmlNsInfo nsInfo in EnumerateXmlnsInfos())
                {
                    Assembly curAssembly = nsInfo.Assembly;
                    if (curAssembly is null)
                    {
                        continue;
                    }

                    IDictionary<string, string> oldToNewNs = null;

                    // When trawling the entire AppDomain, suppress exceptions from assemblies with bad attributes
                    if (ReferenceAssemblies is null)
                    {
                        try
                        {
                            oldToNewNs = nsInfo.OldToNewNs;
                        }
                        catch (Exception ex)
                        {
                            if (CriticalExceptions.IsCriticalException(ex))
                            {
                                throw;
                            }

                            // just skip to the next assembly
                            continue;
                        }
                    }
                    else
                    {
                        oldToNewNs = nsInfo.OldToNewNs;
                    }

                    string newNs;
                    if (oldToNewNs.TryGetValue(oldNs, out newNs))
                    {
                        if (result is not null && result != newNs)
                        {
                            throw new XamlSchemaException(SR.Format(SR.DuplicateXmlnsCompatAcrossAssemblies,
                                resultAssembly.FullName, curAssembly.FullName, oldNs));
                        }

                        result = newNs;
                        resultAssembly = curAssembly;
                    }
                }
            }

            return result;
        }

        #endregion

        #region Type and member cache

        // Lazy init, access these fields through the properties
        private ConcurrentDictionary<Type, XamlType> _masterTypeList;
        private ConcurrentDictionary<ReferenceEqualityTuple<Type, XamlType, Type>, object> _masterValueConverterList;
        private ConcurrentDictionary<ReferenceEqualityTuple<MemberInfo, MemberInfo>, XamlMember> _masterMemberList;
        private ConcurrentDictionary<XamlType, Dictionary<string,SpecialBracketCharacters> > _masterBracketCharacterCache;

        // Security note: all of these ConcurrentDictionaries use Reference Equality to prevent spoofing of
        // RuntimeTypes/Members by other custom derived descendants of System.Type/MemberInfo.
        // E.g. if a user called GetXamlType(Type) and passed in a custom descendant of System.Type
        // that reported itself as Equal to some real type, then when we went to look up the real
        // type, we would get the spoofed one instead. Using reference equality avoids that.

        // Thread-safe cache - always use TryAdd or TryUpdate to write
        private ConcurrentDictionary<XamlType, Dictionary<string, SpecialBracketCharacters> > MasterBracketCharacterCache
        {
            get
            {
                if (_masterBracketCharacterCache is null)
                    Interlocked.CompareExchange(ref _masterBracketCharacterCache, CreateDictionary<XamlType, Dictionary<string, SpecialBracketCharacters>>(), null);
                return _masterBracketCharacterCache;
            }
        }

        // Thread-safe cache - always use TryAdd or TryUpdate to write
        private ConcurrentDictionary<Type, XamlType> MasterTypeList
        {
            get
            {
                if (_masterTypeList is null)
                    Interlocked.CompareExchange(ref _masterTypeList, CreateDictionary<Type, XamlType>(ReferenceEqualityComparer.Instance), null);
                return _masterTypeList;
            }
        }

        // Thread-safe cache - always use TryAdd or TryUpdate to write
        private ConcurrentDictionary<ReferenceEqualityTuple<Type, XamlType, Type>, object> MasterValueConverterList
        {
            get
            {
                if (_masterValueConverterList is null)
                    Interlocked.CompareExchange(ref _masterValueConverterList, CreateDictionary<ReferenceEqualityTuple<Type, XamlType, Type>, object>(), null);
                return _masterValueConverterList;
            }
        }

        // Thread-safe cache - always use TryAdd or TryUpdate to write
        private ConcurrentDictionary<ReferenceEqualityTuple<MemberInfo, MemberInfo>, XamlMember> MasterMemberList
        {
            get
            {
                if (_masterMemberList is null)
                    Interlocked.CompareExchange(ref _masterMemberList, CreateDictionary<ReferenceEqualityTuple<MemberInfo, MemberInfo>, XamlMember>(), null);
                return _masterMemberList;
            }
        }

        public virtual XamlType GetXamlType(Type type)
        {
            ArgumentNullException.ThrowIfNull(type);

            return GetXamlType(type, XamlLanguage.TypeAlias(type));
        }

        internal XamlType GetXamlType(Type type, string alias)
        {
            ArgumentNullException.ThrowIfNull(type);
            XamlType xamlType = null;
            if (!MasterTypeList.TryGetValue(type, out xamlType))
            {
                xamlType = new XamlType(alias, type, this, null, null);
                xamlType = TryAdd(MasterTypeList, type, xamlType);
            }

            return xamlType;
        }

        /// <summary>
        /// Constructs a cache of all the members in this particular type that have
        /// MarkupExtensionBracketCharactersAttribute set on them. This cache is added to a master
        /// cache which stores the BracketCharacter cache for each type.
        /// </summary>
        internal Dictionary<string, SpecialBracketCharacters> InitBracketCharacterCacheForType(XamlType type)
        {
            ArgumentNullException.ThrowIfNull(type);

            Dictionary<string, SpecialBracketCharacters> bracketCharacterCache = null;
            if (type.IsMarkupExtension)
            {
                if (!MasterBracketCharacterCache.TryGetValue(type, out bracketCharacterCache))
                {
                    bracketCharacterCache = BuildBracketCharacterCacheForType(type);
                    bracketCharacterCache = TryAdd(MasterBracketCharacterCache, type, bracketCharacterCache);
                }
            }

            return bracketCharacterCache;
        }

        /// <summary>
        /// Looks up all properties via reflection on the given type, and scans through the attributes on all of them
        /// to build a cache of properties which have MarkupExtensionBracketCharactersAttribute set on them.
        /// </summary>
        private Dictionary<string, SpecialBracketCharacters> BuildBracketCharacterCacheForType(XamlType type)
        {
            Dictionary<string, SpecialBracketCharacters> map = new Dictionary<string, SpecialBracketCharacters>(StringComparer.OrdinalIgnoreCase);
            ICollection<XamlMember> members = type.GetAllMembers();
            foreach (XamlMember member in members)
            {
                string constructorArgumentName = member.ConstructorArgument;
                string propertyName = member.Name;
                IReadOnlyDictionary<char,char> markupExtensionBracketCharactersList = member.MarkupExtensionBracketCharacters;
                SpecialBracketCharacters splBracketCharacters = markupExtensionBracketCharactersList is not null && markupExtensionBracketCharactersList.Count > 0
                    ? new SpecialBracketCharacters(markupExtensionBracketCharactersList)
                    : null;
                if (splBracketCharacters is not null)
                {
                    splBracketCharacters.EndInit();
                    map.Add(propertyName, splBracketCharacters);
                    if (!string.IsNullOrEmpty(constructorArgumentName))
                    {
                        map.Add(constructorArgumentName, splBracketCharacters);
                    }
                }
            }

            return map.Count > 0 ? map : null;
        }

        protected internal XamlValueConverter<TConverterBase> GetValueConverter<TConverterBase>(
            Type converterType, XamlType targetType)
            where TConverterBase : class
        {
            var key = new ReferenceEqualityTuple<Type, XamlType, Type>(converterType, targetType, typeof(TConverterBase));
            object result;
            if (!MasterValueConverterList.TryGetValue(key, out result))
            {
                result = new XamlValueConverter<TConverterBase>(converterType, targetType);
                result = TryAdd(MasterValueConverterList, key, result);
            }

            return (XamlValueConverter<TConverterBase>)result;
        }

        internal virtual XamlMember GetProperty(PropertyInfo pi)
        {
            var xpik = new ReferenceEqualityTuple<MemberInfo, MemberInfo>(pi, null);
            XamlMember member;
            if (!MasterMemberList.TryGetValue(xpik, out member))
            {
                member = new XamlMember(pi, this);
                member = TryAdd(MasterMemberList, xpik, member);
            }

            return member;
        }

        internal virtual XamlMember GetEvent(EventInfo ei)
        {
            var xpik = new ReferenceEqualityTuple<MemberInfo, MemberInfo>(ei, null);
            XamlMember member;
            if (!MasterMemberList.TryGetValue(xpik, out member))
            {
                member = new XamlMember(ei, this);
                member = TryAdd(MasterMemberList, xpik, member);
            }

            return member;
        }

        // Caller responsible for ensuring getter and setter not null
        internal virtual XamlMember GetAttachableProperty(string name, MethodInfo getter, MethodInfo setter)
        {
            XamlMember property;
            var xpik = new ReferenceEqualityTuple<MemberInfo, MemberInfo>(getter, setter);
            if (!MasterMemberList.TryGetValue(xpik, out property))
            {
                property = new XamlMember(name, getter, setter, this);
                property = TryAdd(MasterMemberList, xpik, property);
            }

            return property;
        }

        internal virtual XamlMember GetAttachableEvent(string name, MethodInfo adder)
        {
            XamlMember property;
            var xpik = new ReferenceEqualityTuple<MemberInfo, MemberInfo>(adder, null);
            if (!MasterMemberList.TryGetValue(xpik, out property))
            {
                property = new XamlMember(name, adder, this);
                property = TryAdd(MasterMemberList, xpik, property);
            }

            return property;
        }

        #endregion

        #region Settings

        // Unchanging, initialized in ctor
        private readonly XamlSchemaContextSettings _settings;

        public bool SupportMarkupExtensionsWithDuplicateArity
        {
            get { return _settings.SupportMarkupExtensionsWithDuplicateArity; }
        }

        public bool FullyQualifyAssemblyNamesInClrNamespaces
        {
            get { return _settings.FullyQualifyAssemblyNamesInClrNamespaces; }
        }

        public IList<Assembly> ReferenceAssemblies
        {
            get { return _referenceAssemblies; }
        }

        #endregion

        #region Namespace Mapping and Assembly Attribute (XmlNsInfo) caches

        // Lazy init, access these fields through the properties.
        private ConcurrentDictionary<String, XamlNamespace> _namespaceByUriList;
        private ConcurrentDictionary<Assembly, XmlNsInfo> _xmlnsInfo;
        private ConcurrentDictionary<WeakRefKey, XmlNsInfo> _xmlnsInfoForDynamicAssemblies;
        private ConcurrentDictionary<Assembly, XmlNsInfo> _xmlnsInfoForUnreferencedAssemblies;

        // immutable, initialized in ctor
        AssemblyLoadHandler _assemblyLoadHandler;

        // tracks new assemblies seen by the AssemblyLoad handler, but not yet reflected
        private IList<Assembly> _unexaminedAssemblies;
        bool _isGCCallbackPending;

        // take this lock when modifying _unexaminedAssemblies or _isGCCallbackPending
        // Acquisition order: If also taking _syncExaminingAssemblies, take it first
        object _syncAccessingUnexaminedAssemblies;

        // This dictionary is also thread-safe for single reads and writes, but if you're
        // iterating them, lock on _syncExaminingAssemblies to ensure consistent results
        private ConcurrentDictionary<Assembly, XmlNsInfo> XmlnsInfo
        {
            get
            {
                if (_xmlnsInfo is null)
                    Interlocked.CompareExchange(ref _xmlnsInfo, CreateDictionary<Assembly, XmlNsInfo>(ReferenceEqualityComparer.Instance), null);
                return _xmlnsInfo;
            }
        }

        // Same thread-safety as XmlnsInfo
        private ConcurrentDictionary<WeakRefKey, XmlNsInfo> XmlnsInfoForDynamicAssemblies
        {
            get
            {
                if (_xmlnsInfoForDynamicAssemblies is null)
                    Interlocked.CompareExchange(ref _xmlnsInfoForDynamicAssemblies, CreateDictionary<WeakRefKey, XmlNsInfo>(), null);
                return _xmlnsInfoForDynamicAssemblies;
            }
        }

        // This dictionary is also thread-safe for single reads and writes, but if you're
        // iterating them, lock on _syncExaminingAssemblies to ensure consistent results
        private ConcurrentDictionary<String, XamlNamespace> NamespaceByUriList
        {
            get
            {
                if (_namespaceByUriList is null)
                    Interlocked.CompareExchange(ref _namespaceByUriList,  CreateDictionary<string, XamlNamespace>(), null);
                return _namespaceByUriList;
            }
        }

        // The dictionary is used for storing xmlnsInfo for assemblies that are not 'referenced',
        // by that, we mean unreferenced assemblies when the schema context is passed in a set of referenced assemblies,
        // or assemblies not loaded in the app-domain when the schema context is not passed in a set of assemblies.
        // The dictionary is thread-safe for single reads and writes, and has no requirement for iteration.
        private ConcurrentDictionary<Assembly, XmlNsInfo> XmlnsInfoForUnreferencedAssemblies
        {
            get
            {
                if (_xmlnsInfoForUnreferencedAssemblies is null)
                {
                    Interlocked.CompareExchange(ref _xmlnsInfoForUnreferencedAssemblies, CreateDictionary<Assembly, XmlNsInfo>(ReferenceEqualityComparer.Instance), null);
                }

                return _xmlnsInfoForUnreferencedAssemblies;
            }
        }

        internal bool AreInternalsVisibleTo(Assembly fromAssembly, Assembly toAssembly)
        {
            if (fromAssembly.Equals(toAssembly))
            {
                return true;
            }

            XmlNsInfo nsInfo = GetXmlNsInfo(fromAssembly);
            ICollection<AssemblyName> friends = nsInfo.InternalsVisibleTo;
            if (friends.Count == 0)
            {
                return false;
            }

            // Not using Assembly.GetName() because it doesn't work in partial-trust
            AssemblyName toAssemblyName = new AssemblyName(toAssembly.FullName);
            foreach (AssemblyName friend in friends)
            {
                if (friend.Name == toAssemblyName.Name)
                {
                    byte[] expectedToken = friend.GetPublicKeyToken();
                    if (expectedToken is null)
                    {
                        // InternalsVisibleToAttribute doesn't specify a public key, so don't check it
                        return true;
                    }

                    byte[] actualToken = toAssemblyName.GetPublicKeyToken();
                    return SafeSecurityHelper.IsSameKeyToken(expectedToken, actualToken);
                }
            }

            return false;
        }

        // Entry point for GC callback. We indirect this through a static method that takes a weakref,
        // so that the callback doesn't keep the SchemaContext alive
        private static void CleanupCollectedAssemblies(object schemaContextWeakRef)
        {
            WeakReference weakRef = (WeakReference)schemaContextWeakRef;
            XamlSchemaContext schemaContext = weakRef.Target as XamlSchemaContext;
            if (schemaContext is not null)
            {
                schemaContext.CleanupCollectedAssemblies();
            }
        }

        // Iterate through any weak references we hold to dynamic assemblies, cleaning up references
        // that have been collected. This prevents our caches from growing unboundedly in the case
        // where dynamic assemblies are continually getting created and disposed.
        private void CleanupCollectedAssemblies()
        {
            bool foundLiveDynamicAssemblies = false;
            lock (_syncAccessingUnexaminedAssemblies)
            {
                // setting _isGCCallbackPending inside the lock; see comment in RegisterAssemblyCleanup
                _isGCCallbackPending = false;

                if (_unexaminedAssemblies is WeakReferenceList<Assembly>)
                {
                    for (int i = _unexaminedAssemblies.Count - 1; i >= 0; i--)
                    {
                        Assembly assembly = _unexaminedAssemblies[i];
                        if (assembly is null)
                        {
                            _unexaminedAssemblies.RemoveAt(i);
                        }
                        else if (assembly.IsDynamic)
                        {
                            foundLiveDynamicAssemblies = true;
                        }
                    }
                }
            }

            lock (_syncExaminingAssemblies)
            {
                if (_xmlnsInfoForDynamicAssemblies is not null)
                {
                    foreach (WeakRefKey weakRefKey in _xmlnsInfoForDynamicAssemblies.Keys)
                    {
                        if (weakRefKey.IsAlive)
                        {
                            foundLiveDynamicAssemblies = true;
                        }
                        else
                        {
                            // ConcurrentDictionary returns a copy of its keys, so it's safe to delete while enumerating
                            _xmlnsInfoForDynamicAssemblies.TryRemove(weakRefKey, out _);
                        }
                    }
                }
            }

            if (foundLiveDynamicAssemblies)
            {
                RegisterAssemblyCleanup();
            }
        }

        private void RegisterAssemblyCleanup()
        {
            // Locking around this check prevents multiple threads from redundantly registering
            // callbacks at the same time.
            // We could use either the examining or unexamined lock, since clenaup touches both;
            // we use the unexamined because it has a shorter blocking time.
            lock (_syncAccessingUnexaminedAssemblies)
            {
                if (!_isGCCallbackPending)
                {
                    GCNotificationToken.RegisterCallback(CleanupCollectedAssemblies, new WeakReference(this));
                    _isGCCallbackPending = true;
                }
            }
        }

        private IEnumerable<XmlNsInfo> EnumerateXmlnsInfos()
        {
            if (_xmlnsInfoForDynamicAssemblies is null)
            {
                return XmlnsInfo.Values;
            }
            else
            {
                return EnumerateStaticAndDynamicXmlnsInfos();
            }
        }

        private IEnumerable<XmlNsInfo> EnumerateStaticAndDynamicXmlnsInfos()
        {
            foreach (XmlNsInfo result in XmlnsInfo.Values)
            {
                yield return result;
            }

            foreach (XmlNsInfo result in XmlnsInfoForDynamicAssemblies.Values)
            {
                yield return result;
            }
        }

        internal string GetRootNamespace(Assembly asm)
        {
            XmlNsInfo nsInfo = GetXmlNsInfo(asm);
            return nsInfo.RootNamespace;
        }

        internal ReadOnlyCollection<string> GetXamlNamespaces(XamlType type)
        {
            Type clrType = type.UnderlyingType;
            if (clrType is null || clrType.Assembly is null)
            {
                return null;
            }

            if (XamlLanguage.AllTypes.Contains(type))
            {
                // We need a read-only list which combines the directive namespace(s) with the
                // the namespaces(s) that this type supports through standard CLR binding rules
                IList<string> clrBoundNamespaces = GetXmlNsMappings(clrType.Assembly, clrType.Namespace);
                List<string> combinedList = new List<string>();
                combinedList.AddRange(XamlLanguage.XamlNamespaces);
                combinedList.AddRange(clrBoundNamespaces);
                return combinedList.AsReadOnly();
            }
            else
            {
                return GetXmlNsMappings(clrType.Assembly, clrType.Namespace);
            }
        }

        private XamlNamespace GetXamlNamespace(string xmlns)
        {
            XamlNamespace xamlNamespace = null;

            if (NamespaceByUriList.TryGetValue(xmlns, out xamlNamespace))
            {
                return xamlNamespace;
            }

            string clrNs, assemblyName;
            if (ClrNamespaceUriParser.TryParseUri(xmlns, out clrNs, out assemblyName))
            {
                xamlNamespace = new XamlNamespace(this, clrNs, assemblyName);
            }
            else
            {
                // unresolved namespace
                xamlNamespace = new XamlNamespace(this);
            }

            xamlNamespace = TryAdd(NamespaceByUriList, xmlns, xamlNamespace);
            return xamlNamespace;
        }

        private XmlNsInfo GetXmlNsInfo(Assembly assembly)
        {
            XmlNsInfo result;

            if (XmlnsInfo.TryGetValue(assembly, out result) ||
                (_xmlnsInfoForDynamicAssemblies is not null && assembly.IsDynamic &&
                 _xmlnsInfoForDynamicAssemblies.TryGetValue(new WeakRefKey(assembly), out result)) ||
                (_xmlnsInfoForUnreferencedAssemblies is not null && _xmlnsInfoForUnreferencedAssemblies.TryGetValue(assembly, out result)))
            {
                return result;
            }

            // We store XmlnsInfo in three separate caches.
            //
            // If there is a hard-coded list of reference assemblies, then:
            // 1. Referenced assemblies are in XmlnsInfo
            // 2. Everything else is in XmlnsInfoForUnreferencedAssemblies, so that it doesn't
            //    pollute the 'real' cache.
            //
            // If we are using all AppDomain-loaded assemblies, then:
            // 1. Static RuntimeAssemblies are in XmlnsInfo
            // 2. Dynamic RuntimeAssemblies are in XmlnsInfoForDynamicAssemblies, so that
            //    collectible assemblies are weakrefed.
            // 3. ReflectionOnly assemblies and custom derivations of System.Assembly are in
            //    XmlnsInfoForUnreferencedAssemblies, so that they don't pollute the 'real' cache.
            bool isReferenced = false;
            if (_referenceAssemblies is not null)
            {
                foreach (var asm in _referenceAssemblies)
                {
                    if (ReferenceEquals(asm, assembly))
                    {
                        isReferenced = true;
                        break;
                    }
                }
            }
            else
            {
                isReferenced = !assembly.ReflectionOnly &&
                    typeof(object).Assembly.GetType().IsAssignableFrom(assembly.GetType());
            }

            // Add the assembly to the cache
            result = new XmlNsInfo(assembly, FullyQualifyAssemblyNamesInClrNamespaces);
            if (isReferenced)
            {
                if (assembly.IsDynamic && _referenceAssemblies is null)
                {
                    result = TryAdd(XmlnsInfoForDynamicAssemblies, new WeakRefKey(assembly), result);
                    // Ensure we clean up the cache if dynamic assemblies are collected
                    RegisterAssemblyCleanup();
                }
                else
                {
                    result = TryAdd(XmlnsInfo, assembly, result);
                }
            }
            else
            {
                result = TryAdd(XmlnsInfoForUnreferencedAssemblies, assembly, result);
            }

            return result;
        }

        private ReadOnlyCollection<string> GetXmlNsMappings(Assembly assembly, string clrNs)
        {
            XmlNsInfo nsInfo = GetXmlNsInfo(assembly);
            ConcurrentDictionary<string, IList<string>> assemblyMappings = nsInfo.ClrToXmlNs;
            IList<string> result;

            clrNs = clrNs ?? string.Empty;

            if (!assemblyMappings.TryGetValue(clrNs, out result))
            {
                string assemblyName = FullyQualifyAssemblyNamesInClrNamespaces ?
                    assembly.FullName : GetAssemblyShortName(assembly);
                string xmlns = ClrNamespaceUriParser.GetUri(clrNs, assemblyName);
                List<string> list = new List<string>();
                list.Add(xmlns);
                result = list.AsReadOnly();
                TryAdd(assemblyMappings, clrNs, result);
            }

            return (ReadOnlyCollection<string>)result;
        }

        private void InitializeAssemblyLoadHook()
        {
            _syncAccessingUnexaminedAssemblies = new Object();
            if (ReferenceAssemblies is null)
            {
                _assemblyLoadHandler = new AssemblyLoadHandler(this);
                _assemblyLoadHandler.Hook();
                lock (_syncAccessingUnexaminedAssemblies)
                {
                    Assembly[] currentAssemblies = AppDomain.CurrentDomain.GetAssemblies();
                    _unexaminedAssemblies = new WeakReferenceList<Assembly>(currentAssemblies.Length);
                    bool foundDynamic = false;
                    foreach (Assembly assembly in currentAssemblies)
                    {
                        _unexaminedAssemblies.Add(assembly);
                        if (assembly.IsDynamic)
                        {
                            foundDynamic = true;
                        }
                    }

                    if (foundDynamic)
                    {
                        // Ensure we clean up the cache if dynamic assemblies are collected
                        RegisterAssemblyCleanup();
                    }
                }
            }
            else
            {
                _unexaminedAssemblies = new List<Assembly>(ReferenceAssemblies);
            }
        }

        void SchemaContextAssemblyLoadEventHandler(object sender, AssemblyLoadEventArgs args)
        {
            lock (_syncAccessingUnexaminedAssemblies)
            {
                if (!args.LoadedAssembly.ReflectionOnly && !_unexaminedAssemblies.Contains(args.LoadedAssembly))
                {
                    _unexaminedAssemblies.Add(args.LoadedAssembly);
                    if (args.LoadedAssembly.IsDynamic)
                    {
                        // Ensure we clean up the cache if a dynamic assemblies is collected
                        RegisterAssemblyCleanup();
                    }
                }
            }
        }

        // When this method returns:
        // - _xmlnsInfo contains all assemblies in the AppDomain or reference assemblies
        // - NamespaceByUriList contains all xmlnsdefs in _xmlnsInfo
        private void UpdateXmlNsInfo()
        {
            bool foundNew = false;
            lock (_syncExaminingAssemblies)
            {
                IList<Assembly> unexaminedAssembliesCopy;
                lock (_syncAccessingUnexaminedAssemblies)
                {
                    unexaminedAssembliesCopy = _unexaminedAssemblies;
                    _unexaminedAssemblies = new WeakReferenceList<Assembly>(0);
                }

                // If we're trawling thorugh all assemblies in the AppDomain, then we'll ignore
                //  any exceptions from invalid attributes
                bool throwOnError = (ReferenceAssemblies is not null);
                for (int i = 0; i < unexaminedAssembliesCopy.Count; i++)
                {
                    var assembly = unexaminedAssembliesCopy[i];
                    if (assembly is null)
                    {
                        // The assembly is a collectible dynamic assembly, and has been GC'ed. Ignore it.
                        continue;
                    }

                    XmlNsInfo nsInfo = GetXmlNsInfo(assembly);
                    bool foundNewInThisAssembly = false;
                    try
                    {
                        foundNewInThisAssembly = UpdateXmlNsInfo(nsInfo);
                        if (foundNewInThisAssembly)
                        {
                            foundNew = true;
                        }
                    }
                    catch (Exception ex)
                    {
                        if (throwOnError || CriticalExceptions.IsCriticalException(ex))
                        {
                            // The assemblies after the i'th one in unexaminedAssembliesCopy have not been examined (including the i'th assembly).
                            // So we need to add them back to _unexaminedAssemblies while also keeping the assemblies that might have been added
                            // to _unexaminedAssemblies in parallel.
                            lock (_syncAccessingUnexaminedAssemblies)
                            {
                                for (int j = i; j < unexaminedAssembliesCopy.Count; j++)
                                {
                                    _unexaminedAssemblies.Add(unexaminedAssembliesCopy[j]);
                                }
                            }

                            throw;
                        }
                    }
                }

                if (foundNew && _nonClrNamespaces is not null)
                {
                    // invalidate this and force it to be re-evaluated
                    _nonClrNamespaces = null;
                }
            }
        }

        // This method should be called inside _syncExaminingAssemblies lock
        private bool UpdateXmlNsInfo(XmlNsInfo nsInfo)
        {
            bool foundNew = UpdateNamespaceByUriList(nsInfo);
            if (_preferredPrefixes is not null)
            {
                UpdatePreferredPrefixes(nsInfo, _preferredPrefixes);
            }

            return foundNew;
        }

        bool UpdateNamespaceByUriList(XmlNsInfo nsInfo)
        {
            bool foundNew = false;
            IList<XmlNsInfo.XmlNsDefinition> xmlnsDefs = nsInfo.NsDefs;
            int xmlnsDefsCount = xmlnsDefs.Count;
            for (int i = 0; i < xmlnsDefsCount; i++)
            {
                XmlNsInfo.XmlNsDefinition xmlnsDef = xmlnsDefs[i];
                AssemblyNamespacePair pair = new AssemblyNamespacePair(nsInfo.Assembly, xmlnsDef.ClrNamespace);
                XamlNamespace ns = GetXamlNamespace(xmlnsDef.XmlNamespace);
                ns.AddAssemblyNamespacePair(pair);
                foundNew = true;
            }

            return foundNew;
        }

        #endregion

        #region Helper Methods

        // Given an assembly, return the assembly short name.  We need to avoid Assembly.GetName() so we run in PartialTrust without asserting.
        internal static string GetAssemblyShortName(Assembly assembly)
        {
            string assemblyLongName = assembly.FullName;
            string assemblyShortName = assemblyLongName.Substring(0, assemblyLongName.IndexOf(','));
            return assemblyShortName;
        }

        internal static ConcurrentDictionary<K, V> CreateDictionary<K, V>()
        {
            return new ConcurrentDictionary<K, V>(ConcurrencyLevel, DictionaryCapacity);
        }

        internal static ConcurrentDictionary<K, V> CreateDictionary<K, V>(IEqualityComparer<K> comparer)
        {
            return new ConcurrentDictionary<K, V>(ConcurrencyLevel, DictionaryCapacity, comparer);
        }

        internal static V TryAdd<K, V>(ConcurrentDictionary<K, V> dictionary, K key, V value)
        {
            if (dictionary.TryAdd(key, value))
            {
                return value;
            }
            else
            {
                return dictionary[key];
            }
        }

        internal static V TryUpdate<K, V>(ConcurrentDictionary<K, V> dictionary, K key, V value, V comparand)
        {
            if (dictionary.TryUpdate(key, value, comparand))
            {
                return value;
            }
            else
            {
                return dictionary[key];
            }
        }

        #endregion

        #region Assembly resolution

        // Both the array itself and each item in it are lazily initialized.
        // The indexes should match _referenceAssemblies
        private AssemblyName[] _referenceAssemblyNames;

        protected internal virtual Assembly OnAssemblyResolve(string assemblyName)
        {
            if (String.IsNullOrEmpty(assemblyName))
            {
                return null;
            }
<<<<<<< HEAD
            if (_referenceAssemblies is not null)
=======

            if (_referenceAssemblies != null)
>>>>>>> 7095be30
            {
                return ResolveReferenceAssembly(assemblyName);
            }
            else
            {
                return ResolveAssembly(assemblyName);
            }
        }

        private Assembly ResolveReferenceAssembly(string assemblyName)
        {
            AssemblyName parsedAsmName = new AssemblyName(assemblyName);
            if (_referenceAssemblyNames is null)
            {
                AssemblyName[] asmNames = new AssemblyName[_referenceAssemblies.Count];
                Interlocked.CompareExchange(ref _referenceAssemblyNames, asmNames, null);
            }

            for (int i = 0; i < _referenceAssemblies.Count; i++)
            {
                AssemblyName refAsmName = _referenceAssemblyNames[i];
                if (_referenceAssemblyNames[i] is null)
                {
                    // Multiple threads may be simultaneously populating this array.
                    // That's okay; we're inserting identical data, so duplicate writes are harmless.
                    _referenceAssemblyNames[i] = new AssemblyName(_referenceAssemblies[i].FullName);
                }

                if (AssemblySatisfiesReference(_referenceAssemblyNames[i], parsedAsmName))
                {
                    return _referenceAssemblies[i];
                }
            }

            return null;
        }

        private static bool AssemblySatisfiesReference(AssemblyName assemblyName, AssemblyName reference)
        {
            if (reference.Name != assemblyName.Name)
            {
                return false;
            }
<<<<<<< HEAD
            if (reference.Version is not null && !reference.Version.Equals(assemblyName.Version))
            {
                return false;
            }
            if (reference.CultureInfo is not null && !reference.CultureInfo.Equals(assemblyName.CultureInfo))
=======

            if (reference.Version != null && !reference.Version.Equals(assemblyName.Version))
            {
                return false;
            }

            if (reference.CultureInfo != null && !reference.CultureInfo.Equals(assemblyName.CultureInfo))
>>>>>>> 7095be30
            {
                return false;
            }

            byte[] requiredToken = reference.GetPublicKeyToken();
            if (requiredToken is not null)
            {
                byte[] actualToken = assemblyName.GetPublicKeyToken();
                if (!SafeSecurityHelper.IsSameKeyToken(requiredToken, actualToken))
                {
                    return false;
                }
            }

            return true;
        }

        private Assembly ResolveAssembly(string assemblyName)
        {
            // First see if the assembly is already loaded. This is necessary because Assembly.Load
            // won't match to assemblies in the LoadFile or LoadFrom contexts.
            // We only allow exact matches at this point. Version-tolerant matching happens
            // below, using Assembly.Load.
            AssemblyName parsedAsmName = new AssemblyName(assemblyName);
            Assembly result = SafeSecurityHelper.GetLoadedAssembly(parsedAsmName);
            if (result is not null)
            {
                return result;
            }

            try
            {
                byte[] publicKeyToken = parsedAsmName.GetPublicKeyToken();
                if (parsedAsmName.Version is not null || parsedAsmName.CultureInfo is not null || publicKeyToken is not null)
                {
                    try
                    {
                        // First try to load the exact requested version.
                        // This will throw if fusion can't find the assembly.
                        return Assembly.Load(assemblyName);
                    }
                    catch (Exception ex)
                    {
                        if (CriticalExceptions.IsCriticalException(ex))
                        {
                            throw;
                        }

                        // Version tolerance: fall back to the short name (+ public key, if specified)
                        AssemblyName shortName = new AssemblyName(parsedAsmName.Name);
                        if (publicKeyToken is not null)
                        {
                            shortName.SetPublicKeyToken(publicKeyToken);
                        }

                        return Assembly.Load(shortName);
                    }
                }
                else
                {
                    // Use LWPN because Load won't look in the GAC if it's given a short name.
                    return Assembly.LoadWithPartialName(assemblyName);
                }
            }
            catch (Exception ex)
            {
                if (CriticalExceptions.IsCriticalException(ex))
                {
                    throw;
                }

                // We don't want to throw if the assembly can't be found, we just treat it as unresolved
                return null;
            }
        }

        #endregion

        // WeakRef wrapper around XSC so that it can hook AppDomain event without getting rooted
        private class AssemblyLoadHandler
        {
            WeakReference schemaContextRef;

            public AssemblyLoadHandler(XamlSchemaContext schemaContext)
            {
                schemaContextRef = new WeakReference(schemaContext);
            }

            private void OnAssemblyLoad(object sender, AssemblyLoadEventArgs args)
            {
                XamlSchemaContext schemaContext = (XamlSchemaContext)schemaContextRef.Target;
                if (schemaContext is not null)
                {
                    schemaContext.SchemaContextAssemblyLoadEventHandler(sender, args);
                }
            }

            public void Hook()
            {
                AppDomain.CurrentDomain.AssemblyLoad += OnAssemblyLoad;
            }

            public void Unhook()
            {
                AppDomain.CurrentDomain.AssemblyLoad -= OnAssemblyLoad;
            }
        }

        private class WeakReferenceList<T> : List<WeakReference>, IList<T> where T : class
        {
            public WeakReferenceList(int capacity)
                : base(capacity)
            {
            }

            int IList<T>.IndexOf(T item)
            {
                throw new NotSupportedException();
            }

            void IList<T>.Insert(int index, T item)
            {
                Insert(index, new WeakReference(item));
            }

            T IList<T>.this[int index]
            {
                get
                {
                    return (T)this[index].Target;
                }
                set
                {
                    this[index] = new WeakReference(value);
                }
            }

            void ICollection<T>.Add(T item)
            {
                Add(new WeakReference(item));
            }

            bool ICollection<T>.Contains(T item)
            {
                foreach (WeakReference weakRef in (IEnumerable<WeakReference>)this)
                {
                    if ((object)item == weakRef.Target)
                    {
                        return true;
                    }
                }

                return false;
            }

            void ICollection<T>.CopyTo(T[] array, int arrayIndex)
            {
                for (int i = 0; i < Count; i++)
                {
                    array[i + arrayIndex] = (T)this[i].Target;
                }
            }

            bool ICollection<T>.Remove(T item)
            {
                throw new NotSupportedException();
            }

            bool ICollection<T>.IsReadOnly
            {
                get { return false; }
            }

            IEnumerator<T> IEnumerable<T>.GetEnumerator()
            {
                return Enumerate().GetEnumerator();
            }

            IEnumerator IEnumerable.GetEnumerator()
            {
                return ((IEnumerable<T>)this).GetEnumerator();
            }

            private IEnumerable<T> Enumerate()
            {
                foreach (WeakReference weakRef in (IEnumerable<WeakReference>)this)
                {
                    yield return (T)weakRef.Target;
                }
            }
        }
    }
}<|MERGE_RESOLUTION|>--- conflicted
+++ resolved
@@ -57,12 +57,8 @@
                 List<Assembly> listOfAssemblies = new List<Assembly>(referenceAssemblies);
                 _referenceAssemblies = new ReadOnlyCollection<Assembly>(listOfAssemblies);
             }
-<<<<<<< HEAD
+
             _settings = (settings is not null)
-=======
-
-            _settings = (settings != null)
->>>>>>> 7095be30
                 ? new XamlSchemaContextSettings(settings)
                 : new XamlSchemaContextSettings();
             _syncExaminingAssemblies = new Object();
@@ -281,12 +277,8 @@
             {
                 throw new ArgumentException(SR.Format(SR.ReferenceIsNull, "xamlTypeName.Name"), nameof(xamlTypeName));
             }
-<<<<<<< HEAD
+
             if (xamlTypeName.Namespace is null)
-=======
-
-            if (xamlTypeName.Namespace == null)
->>>>>>> 7095be30
             {
                 throw new ArgumentException(SR.Format(SR.ReferenceIsNull, "xamlTypeName.Namespace"), nameof(xamlTypeName));
             }
@@ -325,12 +317,8 @@
                     {
                         throw new ArgumentException(SR.Format(SR.CollectionCannotContainNulls, "typeArguments"));
                     }
-<<<<<<< HEAD
+
                     if (typeArg.UnderlyingType is null)
-=======
-
-                    if (typeArg.UnderlyingType == null)
->>>>>>> 7095be30
                     {
                         return null;
                     }
@@ -1271,12 +1259,8 @@
             {
                 return null;
             }
-<<<<<<< HEAD
+
             if (_referenceAssemblies is not null)
-=======
-
-            if (_referenceAssemblies != null)
->>>>>>> 7095be30
             {
                 return ResolveReferenceAssembly(assemblyName);
             }
@@ -1320,21 +1304,13 @@
             {
                 return false;
             }
-<<<<<<< HEAD
+
             if (reference.Version is not null && !reference.Version.Equals(assemblyName.Version))
             {
                 return false;
             }
+
             if (reference.CultureInfo is not null && !reference.CultureInfo.Equals(assemblyName.CultureInfo))
-=======
-
-            if (reference.Version != null && !reference.Version.Equals(assemblyName.Version))
-            {
-                return false;
-            }
-
-            if (reference.CultureInfo != null && !reference.CultureInfo.Equals(assemblyName.CultureInfo))
->>>>>>> 7095be30
             {
                 return false;
             }
