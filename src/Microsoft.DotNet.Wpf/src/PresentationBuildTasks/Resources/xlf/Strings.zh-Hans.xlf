<<<<<<< HEAD
﻿<?xml version="1.0" encoding="utf-8"?>
<xliff xmlns="urn:oasis:names:tc:xliff:document:1.2" xmlns:xsi="http://www.w3.org/2001/XMLSchema-instance" version="1.2" schemaLocation="urn:oasis:names:tc:xliff:document:1.2 xliff-core-1.2-transitional.xsd">
  <file datatype="xml" source-language="en" target-language="zh-HANS" original="../Strings.resx">
    <body>
      <trans-unit id="AnalysisResult">
        <source>Analysis Result : '{0}'.</source>
        <target state="translated">分析结果:“{0}”。</target>
        <note />
      </trans-unit>
      <trans-unit id="AppDefIsNotRequired">
        <source>MC1002: Library project file cannot specify ApplicationDefinition element.</source>
        <target state="translated">MC1002: 库项目文件无法指定 ApplicationDefinition 元素。</target>
        <note />
      </trans-unit>
      <trans-unit id="ApplicationDefinitionFile">
        <source>Input: Markup ApplicationDefinition file: '{0}'.</source>
        <target state="translated">输入: 标记 ApplicationDefinition 文件:“{0}”。</target>
        <note />
      </trans-unit>
      <trans-unit id="AttributeNotAllowedOnCodeTag">
        <source>MC6015: '{0}' cannot be set on the '{1}:{2}' tag.</source>
        <target state="translated">MC6015: 无法在“{1}:{2}”标记上设置“{0}”。</target>
        <note />
      </trans-unit>
      <trans-unit id="BadUidTask">
        <source>UM1001: Unrecognized UidManager task name '{0}'.</source>
        <target state="translated">UM1001: 无法识别的 UidManager 任务名“{0}”。</target>
        <note />
      </trans-unit>
      <trans-unit id="CheckingUids">
        <source>Checking Uids in file '{0}' ...</source>
        <target state="translated">正在检查文件“{0}”中的 Uid ...</target>
        <note />
      </trans-unit>
      <trans-unit id="CommentFileGenerated">
        <source>Generated localization directives file: '{0}' .</source>
        <target state="translated">生成的本地化指令文件:“{0}”。</target>
        <note />
      </trans-unit>
      <trans-unit id="CommentFileGenerating">
        <source>Generating localization directives file: '{0}' ...</source>
        <target state="translated">正在生成本地化指令文件:“{0}”...</target>
        <note />
      </trans-unit>
      <trans-unit id="CompilationDone">
        <source>Markup compilation is done.</source>
        <target state="translated">已完成标记编译。</target>
        <note />
      </trans-unit>
      <trans-unit id="CompileSucceed_Pass1">
        <source>MarkupCompilePass1 successfully generated BAML or source code files.</source>
        <target state="translated">MarkupCompilePass1 成功生成 BAML 或源代码文件。</target>
        <note />
      </trans-unit>
      <trans-unit id="CompileSucceed_Pass2">
        <source>MarkupCompilePass2 successfully generated BAML or source code files.</source>
        <target state="translated">MarkupCompilePass2 成功生成 BAML 或源代码文件。</target>
        <note />
      </trans-unit>
      <trans-unit id="ContainingTagNotGeneric">
        <source>MC6011: '{0}' event has a generic event handler delegate type '{1}'. The type parameters of '{1}' cannot be bound with an appropriate type argument because the containing tag '{2}' is not a generic type.</source>
        <target state="translated">MC6011:“{0}”事件有一个通用的事件处理程序委托类型“{1}”。无法将“{1}”的类型参数与适当的类型参数绑定，因为所包含的标记“{2}”不是泛型类型。</target>
        <note />
      </trans-unit>
      <trans-unit id="CurrentDirectory">
        <source>Current project directory is '{0}'.</source>
        <target state="translated">当前的项目目录是“{0}”。</target>
        <note />
      </trans-unit>
      <trans-unit id="DefinitionAttributeNotAllowed">
        <source>MC6022: Only a root tag can specify attribute '{0}:{1}'.</source>
        <target state="translated">MC6022: 只有根标记可以指定特性“{0}:{1}”。</target>
        <note />
      </trans-unit>
      <trans-unit id="DefinitionTagNotAllowedAtRoot">
        <source>MC6010: '{0}:{1}' cannot be specified as the root element.</source>
        <target state="translated">MC6010: 不能将“{0}:{1}”指定为根元素。</target>
        <note />
      </trans-unit>
      <trans-unit id="DefnTagsCannotBeNested">
        <source>MC6004: '{0}:{1}' contains '{2}'. '{0}:{1}' can contain only a CDATA or text section.</source>
        <target state="translated">MC6004:“{0}:{1}”包含“{2}”。“{0}:{1}”只能包含 CDATA 或文本部分。</target>
        <note />
      </trans-unit>
      <trans-unit id="DoCompilation">
        <source>Started the markup compilation.</source>
        <target state="translated">启动标记编译。</target>
        <note />
      </trans-unit>
      <trans-unit id="EmptyEventStringNotAllowed">
        <source>MC6030: {0}="{1}" is not valid. '{0}' event attribute value cannot be a string that is empty or has only white space.</source>
        <target state="translated">MC6030: {0}=“{1}”无效。“{0}”事件特性值不能为空字符串或只有空白。</target>
        <note />
      </trans-unit>
      <trans-unit id="FieldModifierNotAllowed">
        <source>MC6021: {0}:FieldModifier cannot be specified on this tag because it has either no {0}:Name or Name attribute set, or the tag is locally defined and has a Name attribute set, which is not allowed.</source>
        <target state="translated">MC6021: 不能在该标记上指定 {0}:FieldModifier，因为它不具有 {0}:Name 或 Name 特性集，或者该标记是本地定义的且具有 Name 特性集，而这种情况是不允许的。</target>
        <note />
      </trans-unit>
      <trans-unit id="FileNotFound">
        <source>BG1002: File '{0}' cannot be found.</source>
        <target state="translated">BG1002: 无法找到文件“{0}”。</target>
        <note />
      </trans-unit>
      <trans-unit id="FileResolved">
        <source>Input file '{0}' is resolved to new relative path '{1}' at directory '{2}'.</source>
        <target state="translated">输入文件“{0}”在目录“{2}”处被解析为新的相对路径“{1}”。</target>
        <note />
      </trans-unit>
      <trans-unit id="FilesFailedUidCheck">
        <source>UM1004: {0} files failed Uid check.</source>
        <target state="translated">UM1004: {0} 文件无法进行 Uid 检查。</target>
        <note />
      </trans-unit>
      <trans-unit id="FilesPassedUidCheck">
        <source>Uids valid in {0} files.</source>
        <target state="translated">在 {0} 文件中有效的 Uid。</target>
        <note />
      </trans-unit>
      <trans-unit id="FilesRemovedUid">
        <source>Uids removed from {0} files.</source>
        <target state="translated">从 {0} 文件中移除的 Uid。</target>
        <note />
      </trans-unit>
      <trans-unit id="FilesUpdatedUid">
        <source>Uids updated in {0} files.</source>
        <target state="translated">在 {0} 文件中更新的 Uid。</target>
        <note />
      </trans-unit>
      <trans-unit id="GeneratedBamlFile">
        <source>Generated BAML file: '{0}'.</source>
        <target state="translated">生成的 BAML 文件:“{0}”。</target>
        <note />
      </trans-unit>
      <trans-unit id="GeneratedCodeFile">
        <source>Generated code file: '{0}'.</source>
        <target state="translated">生成的代码文件:“{0}”。</target>
        <note />
      </trans-unit>
      <trans-unit id="IllegalCDataTextScoping">
        <source>MC6003: '{0}:{1}' contains '{2}'. '{0}:{1}' cannot contain nested content.</source>
        <target state="translated">MC6003:“{0}:{1}”包含“{2}”。“{0}:{1}”不能包含嵌套内容。</target>
        <note />
      </trans-unit>
      <trans-unit id="IntermediateDirectoryError">
        <source>UM1006: '{0}' directory does not exist and cannot be created.</source>
        <target state="translated">UM1006:“{0}”目录不存在且无法创建。</target>
        <note />
      </trans-unit>
      <trans-unit id="InternalTypeHelperNotRequired">
        <source>InternalTypeHelper class is not required for this project, make file '{0}' empty.</source>
        <target state="translated">该项目不需要 InternalTypeHelper 类，使文件“{0}”为空。</target>
        <note />
      </trans-unit>
      <trans-unit id="InvalidAssemblyVersion">
        <source>MC1005: Invalid AssemblyVersion detected: {0}.</source>
        <target state="new">MC1005: Invalid AssemblyVersion detected: {0}.</target>
        <note />
      </trans-unit>
      <trans-unit id="InvalidBaseClassName">
        <source>MC6018: '{0}' class name is not valid for the locally defined XAML root element.</source>
        <target state="translated">MC6018:“{0}”类名对本地定义的 XAML 根元素无效。</target>
        <note />
      </trans-unit>
      <trans-unit id="InvalidBaseClassNamespace">
        <source>MC6019: '{0}' namespace is not valid for the locally defined XAML root element '{1}'.</source>
        <target state="translated">MC6019:“{0}”命名空间对本地定义的 XAML 根元素“{1}”无效。</target>
        <note />
      </trans-unit>
      <trans-unit id="InvalidClassName">
        <source>MC6027: {0}:{1}="{2}" is not valid. '{2}' is not a valid {3}class name.</source>
        <target state="translated">MC6027: {0}:{1}=“{2}”无效。“{2}”是无效的 {3} 类名称。</target>
        <note />
      </trans-unit>
      <trans-unit id="InvalidCulture">
        <source>FC1001: The UICulture value '{0}' set in the project file is not valid.</source>
        <target state="translated">FC1001: 项目文件中的 UICulture 值“{0}”集无效。</target>
        <note />
      </trans-unit>
      <trans-unit id="InvalidCustomSerialize">
        <source>MC4402: Serializer does not support custom BAML serialization operations.</source>
        <target state="translated">MC4402: 序列化程序不支持自定义 BAML 序列化操作。</target>
        <note />
      </trans-unit>
      <trans-unit id="InvalidDeSerialize">
        <source>MC4401: Serializer does not support Convert operations.</source>
        <target state="translated">MC4401: 序列化程序不支持 Convert 操作。</target>
        <note />
      </trans-unit>
      <trans-unit id="InvalidDefaultCLRNamespace">
        <source>MC6029: '{0}' name is not valid in the default namespace '{1}'. Correct the RootNamespace tag value in the project file.</source>
        <target state="translated">MC6029:“{0}”名称在默认命名空间“{1}”中无效。请更正项目文件中的 RootNamespace 标记值。</target>
        <note />
      </trans-unit>
      <trans-unit id="InvalidEventHandlerName">
        <source>MC6005: {0}="{1}" is not valid. '{1}' is not a valid event handler method name. Only instance methods on the generated or code-behind class are valid.</source>
        <target state="translated">MC6005: {0}=“{1}”无效。“{1}”不是有效的事件处理程序方法名。只有生成的类或代码隐藏类上的实例方法是有效的。</target>
        <note />
      </trans-unit>
      <trans-unit id="InvalidLocCommentTarget">
        <source>LC1001: Localization comment target property is not valid in string '{0}'.</source>
        <target state="translated">LC1001: 本地化注释目标属性在字符串“{0}”中无效。</target>
        <note />
      </trans-unit>
      <trans-unit id="InvalidLocCommentValue">
        <source>LC1002: Localization comment value is not valid for target property '{0}' in string '{1}'.</source>
        <target state="translated">LC1002: 本地化注释值对字符串“{1}”中的目标属性“{0}”无效。</target>
        <note />
      </trans-unit>
      <trans-unit id="InvalidLocalizabilityValue">
        <source>LC1004: Localizability attribute setting '{0}' is not valid.</source>
        <target state="translated">LC1004: 可本地化特性设置“{0}”无效。</target>
        <note />
      </trans-unit>
      <trans-unit id="InvalidMarkupFile">
        <source>MC6001: Markup file is not valid. Specify a source markup file with an .xaml extension.</source>
        <target state="translated">MC6001: 标记文件无效。请指定扩展名为 .xaml 的源标记文件。</target>
        <note />
      </trans-unit>
      <trans-unit id="InvalidTypeName">
        <source>MC6028: {0}:TypeArguments="{1}" is not valid. '{2}' is not a valid type name reference for the generic argument at position '{3}'.</source>
        <target state="translated">MC6028: {0}:TypeArguments=“{1}”无效。对于位置“{3}”处的泛型实参，“{2}”不是有效的类型名引用。</target>
        <note />
      </trans-unit>
      <trans-unit id="InvalidXml">
        <source>MC3000: '{0}' XML is not valid.</source>
        <target state="translated">MC3000:“{0}”XML 无效。</target>
        <note />
      </trans-unit>
      <trans-unit id="LocalNamePropertyNotAllowed">
        <source>MC6023: Because '{0}' is implemented in the same assembly, you must set the {1}:Name attribute rather than the Name attribute.</source>
        <target state="translated">MC6023: 由于“{0}”是在同一程序集中实现的，您必须设置 {1}:Name 特性而不是 Name 特性。</target>
        <note />
      </trans-unit>
      <trans-unit id="LocalRefAppDefFile">
        <source>Input: Local reference markup ApplicationDefinition file is '{0}'.</source>
        <target state="translated">输入: 本地引用标记 ApplicationDefinition 文件是“{0}”。</target>
        <note />
      </trans-unit>
      <trans-unit id="LocalRefGeneratedBamlFile">
        <source>Generated BAML file: '{0}'.</source>
        <target state="translated">生成的 BAML 文件:“{0}”。</target>
        <note />
      </trans-unit>
      <trans-unit id="LocalRefMarkupPage">
        <source>Input: Local reference markup Page file: '{0}'.</source>
        <target state="translated">输入: 本地引用标记 Page 文件:“{0}”。</target>
        <note />
      </trans-unit>
      <trans-unit id="MatchingTypeArgsNotFoundInRefType">
        <source>MC6012: '{0}' event has a generic event handler delegate type '{1}'. The type parameter '{2}' on '{1}' does not match any type parameters on the containing generic tag '{3}'.</source>
        <target state="translated">MC6012:“{0}”事件具有通用事件处理程序委托类型“{1}”。“{1}”上的类型参数“{2}”与所包含的通用标记“{3}”上的任何类型参数不匹配。</target>
        <note />
      </trans-unit>
      <trans-unit id="MissingClassDefinitionForCodeTag">
        <source>MC6026: '{0}' root element requires a {1}:Class attribute because '{2}' contains a {1}:Code tag. Either remove {1}:Code and its contents, or add a {1}:Class attribute to the root element.</source>
        <target state="translated">MC6026:“{0}”根元素需要 {1}:Class 特性，因为“{2}”包含 {1}:Code 标记。请移除 {1}:Code 及其内容，或将 {1}:Class 特性添加到根元素。</target>
        <note />
      </trans-unit>
      <trans-unit id="MissingClassDefinitionForEvent">
        <source>MC6024: '{0}' root element requires a {1}:Class attribute to support event handlers in the XAML file. Either remove the event handler for the {2} event, or add a {1}:Class attribute to the root element.</source>
        <target state="translated">MC6024:“{0}”根元素需要 {1}:Class 特性来支持 XAML 文件中的事件处理程序。请移除 {2} 事件的事件处理程序，或将 {1}:Class 特性添加到根元素。</target>
        <note />
      </trans-unit>
      <trans-unit id="MissingClassDefinitionForTypeArgs">
        <source>MC6025: '{0}' root element is a generic type and requires a {1}:Class attribute to support the {1}:TypeArguments attribute specified on the root element tag.</source>
        <target state="translated">MC6025:“{0}”根元素是泛型类型，且需要 {1}:Class 特性来支持根元素标记上指定的 {1}:TypeArguments 特性。</target>
        <note />
      </trans-unit>
      <trans-unit id="MissingClassWithFieldModifier">
        <source>MC6031: {0}:FieldModifier attribute cannot be specified because a {0}:Class attribute is also required to generate a Name field with the specified access modifier. Either add a {0}:Class attribute on the root tag or remove the {0}:FieldModifier attribute.</source>
        <target state="translated">MC6031: 无法指定 {0}:FieldModifier 特性，因为还需要 {0}:Class 特性来生成具有指定的访问修饰符的 Name 字段。请在根标记上添加 {0}:Class 特性或移除 {0}:FieldModifier 特性。</target>
        <note />
      </trans-unit>
      <trans-unit id="MissingClassWithModifier">
        <source>MC6009: {0}:ClassModifier attribute cannot be specified on the root tag because a {0}:Class attribute is also required. Either add a {0}:Class attribute or remove the {0}:ClassModifier attribute.</source>
        <target state="translated">MC6009: 无法在根标记上指定 {0}:ClassModifier 特性，因为还需要 {0}:Class 特性。请添加 {0}:Class 特性或移除 {0}:ClassModifier 特性。</target>
        <note />
      </trans-unit>
      <trans-unit id="MissingClassWithSubClass">
        <source>MC6016: {0}:Class attribute is missing. It is required when a {0}:Subclass attribute is specified.</source>
        <target state="translated">MC6016: 缺少 {0}:Class 特性。当已指定 {0}:Subclass 特性时该特性是必需的。</target>
        <note />
      </trans-unit>
      <trans-unit id="MoreResourcesFiles">
        <source>RG1002: ResourcesGenerator can generate only one .resources file at a time. The OutputResourcesFile property in the project file must be set to one file.</source>
        <target state="translated">RG1002: ResourcesGenerator 一次只能生成一个 .resources 文件。必须将项目文件中的 OutputResourcesFile 属性设置到一个文件。</target>
        <note />
      </trans-unit>
      <trans-unit id="MultipleSplashScreenImages">
        <source>MC1004: Project file cannot specify more than one SplashScreen element.</source>
        <target state="translated">MC1004: 项目文件不能指定多个 SplashScreen 元素。</target>
        <note />
      </trans-unit>
      <trans-unit id="MultipleUidUse">
        <source>UM1002: Uid "{0}" for element '{1}' is not unique.</source>
        <target state="translated">UM1002: 元素“{1}”的 Uid“{0}”不是唯一的。</target>
        <note />
      </trans-unit>
      <trans-unit id="MutlipleApplicationFiles">
        <source>MC1003: Project file cannot specify more than one ApplicationDefinition element.</source>
        <target state="translated">MC1003: 项目文件不能指定多个 ApplicationDefinition 元素。</target>
        <note />
      </trans-unit>
      <trans-unit id="NamedResDictItemWarning">
        <source>A '{0}' is named '{1}'. Do not name ResourceDictionary contents because their instantiation is deferred.</source>
        <target state="translated">某“{0}”已命名为“{1}”。请勿命名 ResourceDictionary 内容，因为已推迟此类内容的实例化。</target>
        <note />
      </trans-unit>
      <trans-unit id="NonClsError">
        <source>BG1001: Unknown CLS exception.</source>
        <target state="translated">BG1001: 未知的 CLS 异常。</target>
        <note />
      </trans-unit>
      <trans-unit id="OutputType">
        <source>OutputType is '{0}'.</source>
        <target state="translated">OutputType 是“{0}”。</target>
        <note />
      </trans-unit>
      <trans-unit id="ParserAbandonedTypeConverterText">
        <source>MC3001: TypeConverter syntax error encountered while processing initialization string '{0}'. Property elements are not allowed on objects created via TypeConverter.</source>
        <target state="translated">MC3001: 在处理初始化字符串“{0}”时遇到 TypeConverter 语法错误。通过 TypeConverter 创建的对象上不允许属性元素。</target>
        <note />
      </trans-unit>
      <trans-unit id="ParserAssemblyLoadVersionMismatch">
        <source>MC3099: Cannot load assembly '{0}' because a different version of that same assembly is loaded '{1}'.</source>
        <target state="translated">MC3099: 无法加载程序集“{0}”，因为加载了同一程序集的其他版本“{1}”。</target>
        <note />
      </trans-unit>
      <trans-unit id="ParserAsyncOnRoot">
        <source>MC3002: The AsyncRecords attribute must be set on the root tag.</source>
        <target state="translated">MC3002: 根标记上必须设置 AsyncRecords 特性。</target>
        <note />
      </trans-unit>
      <trans-unit id="ParserAttachedPropInheritError">
        <source>MC3015: The attached property '{0}' is not defined on '{1}' or one of its base classes.</source>
        <target state="translated">MC3015:“{1}”或其一个基类上未定义附加属性“{0}”。</target>
        <note />
      </trans-unit>
      <trans-unit id="ParserAttributeArgsHigh">
        <source>MC3003: There are too many attributes specified for '{0}'.</source>
        <target state="translated">MC3003: 为“{0}”指定了过多的特性。</target>
        <note />
      </trans-unit>
      <trans-unit id="ParserAttributeArgsLow">
        <source>MC3004: There are not enough attributes specified for '{0}'.</source>
        <target state="translated">MC3004: 为“{0}”指定的特性不足。</target>
        <note />
      </trans-unit>
      <trans-unit id="ParserAttributeNamespaceMisMatch">
        <source>MC3005: The property '{0}' must be in the default namespace or in the element namespace '{1}'.</source>
        <target state="translated">MC3005: 属性“{0}”必须位于默认的命名空间或元素命名空间“{1}”中。</target>
        <note />
      </trans-unit>
      <trans-unit id="ParserBadAssemblyName">
        <source>MC3006: Mapper.SetAssemblyPath cannot accept an empty assemblyName.</source>
        <target state="translated">MC3006: Mapper.SetAssemblyPath 无法接受空 assemblyName。</target>
        <note />
      </trans-unit>
      <trans-unit id="ParserBadAssemblyPath">
        <source>MC3007: Mapper.SetAssemblyPath cannot accept an empty assemblyPath.</source>
        <target state="translated">MC3007: Mapper.SetAssemblyPath 无法接受空 assemblyPath。</target>
        <note />
      </trans-unit>
      <trans-unit id="ParserBadChild">
        <source>MC3008: An element of type '{0}' cannot be set on the complex property '{1}'. They are not compatible types.</source>
        <target state="translated">MC3008: 无法在复杂属性“{1}”上设置类型“{0}”的元素。它们不是兼容的类型。</target>
        <note />
      </trans-unit>
      <trans-unit id="ParserBadConstructorParams">
        <source>MC3009: Cannot find a public constructor for '{0}' that takes {1} arguments.</source>
        <target state="translated">MC3009: 无法找到接受 {1} 参数的“{0}”的公共构造函数。</target>
        <note />
      </trans-unit>
      <trans-unit id="ParserBadKey">
        <source>MC3012: A key for a dictionary cannot be of type '{0}'. Only String, TypeExtension, and StaticExtension are supported.</source>
        <target state="translated">MC3012: 字典的密钥不能是“{0}”类型。仅支持 String、TypeExtension 和 StaticExtension。</target>
        <note />
      </trans-unit>
      <trans-unit id="ParserBadMemberReference">
        <source>MC3029: '{0}' member is not valid because it does not have a qualifying type name.</source>
        <target state="translated">MC3029:“{0}”成员无效，因为它不具有限定的类型名。</target>
        <note />
      </trans-unit>
      <trans-unit id="ParserBadName">
        <source>MC3010: '{0}' Name property value is not valid. Name must start with a letter or an underscore and can contain only letters, digits, and underscores.</source>
        <target state="translated">MC3010:“{0}”Name 属性值无效。Name 必须以字母或下划线开头，且只能包含字母、数字和下划线。</target>
        <note />
      </trans-unit>
      <trans-unit id="ParserBadString">
        <source>MC3094: Cannot convert string value '{0}' to type '{1}'.</source>
        <target state="translated">MC3094: 无法将字符串值“{0}”转换为类型“{1}”。</target>
        <note />
      </trans-unit>
      <trans-unit id="ParserBadSyncMode">
        <source>MC3013: SynchronousMode property value is not valid. Valid values are Async and Sync.</source>
        <target state="translated">MC3013: SynchronousMode 属性值无效。有效的值是 Async 和 Sync。</target>
        <note />
      </trans-unit>
      <trans-unit id="ParserBadTypeInArrayProperty">
        <source>MC3014: The object being added to an array property is not a valid type. The array is of type '{0}' but the object being added is of type '{1}'.</source>
        <target state="translated">MC3014: 被添加到数组属性的对象为无效类型。该数组是“{0}”类型，但被添加的对象是“{1}”类型。</target>
        <note />
      </trans-unit>
      <trans-unit id="ParserBadUidOrNameME">
        <source>MC3079: MarkupExtensions are not allowed for Uid or Name property values, so '{0}' is not valid.</source>
        <target state="translated">MC3079: Uid 或 Name 属性值不允许 MarkupExtensions，因此“{0}”无效。</target>
        <note />
      </trans-unit>
      <trans-unit id="ParserCanOnlyHaveOneChild">
        <source>MC3089: The object '{0}' already has a child and cannot add '{1}'. '{0}' can accept only one child.</source>
        <target state="translated">MC3089: 对象“{0}”已经具有子级且无法添加“{1}”。“{0}”只能接受一个子级。</target>
        <note />
      </trans-unit>
      <trans-unit id="ParserCannotAddAnyChildren">
        <source>MC3028: Cannot add content to object of type '{0}'.</source>
        <target state="translated">MC3028: 无法向“{0}”类型的对象添加内容。</target>
        <note />
      </trans-unit>
      <trans-unit id="ParserCantGetProperty">
        <source>MC3081: '{0}' is a read-only property of type IList or IDictionary and cannot be set because it does not have a public or internal get accessor.</source>
        <target state="translated">MC3081:“{0}”是类型 IList 或 IDictionary 的一个只读属性，无法设置，因为它不具有公共或内部的 get 访问器。</target>
        <note />
      </trans-unit>
      <trans-unit id="ParserCantSetAttribute">
        <source>MC3080: The {0} '{1}' cannot be set because it does not have an accessible {2} accessor.</source>
        <target state="translated">MC3080: 无法设置 {0}“{1}”，因为它不具有可访问的 {2} 访问器。</target>
        <note />
      </trans-unit>
      <trans-unit id="ParserCantSetContentProperty">
        <source>MC3087: Cannot set content property '{0}' on element '{1}'. '{0}' has incorrect access level or its assembly does not allow access.</source>
        <target state="translated">MC3087: 无法设置元素“{1}”上的内容属性“{0}”。“{0}”具有不正确的访问级别，或者其程序集不允许访问。</target>
        <note />
      </trans-unit>
      <trans-unit id="ParserCantSetTriggerCondition">
        <source>MC3082: '{0}' cannot be set as the value of a Trigger's Property attribute because it does not have a public or internal get accessor.</source>
        <target state="translated">MC3082: 无法将“{0}”设置为 Trigger 的 Property 特性的值，因为它不具有公共或内部的 get 访问器。</target>
        <note />
      </trans-unit>
      <trans-unit id="ParserCompatDuplicate">
        <source>MC3016: Two new namespaces cannot be compatible with the same old namespace using an XmlnsCompatibility attribute.�'{0}' namespace is already marked compatible with '{1}'.</source>
        <target state="translated">MC3016: 两个新命名空间无法使用 XmlnsCompatibility 特性与相同的旧命名空间兼容。�“{0}”命名空间已标记为与“{1}”兼容。</target>
        <note />
      </trans-unit>
      <trans-unit id="ParserContentMustBeContiguous">
        <source>MC3088: Property elements cannot be in the middle of an element's content.  They must be before or after the content.</source>
        <target state="translated">MC3088: 属性元素不能位于元素内容的中间。它们必须位于内容之前或之后。</target>
        <note />
      </trans-unit>
      <trans-unit id="ParserDefTag">
        <source>MC3017: 'Code' tag from xaml namespace found in XAML file. To load this file, you must compile it.</source>
        <target state="translated">MC3017: xaml 命名空间的“Code”标记在 XAML 文件中找到。若要加载此文件，您必须编译它。</target>
        <note />
      </trans-unit>
      <trans-unit id="ParserDefaultConverterElement">
        <source>MC3061: The Element type '{0}' does not have an associated TypeConverter to parse the string '{1}'.</source>
        <target state="translated">MC3061: 元素类型“{0}”不具有关联的 TypeConverter，无法分析字符串“{1}”。</target>
        <note />
      </trans-unit>
      <trans-unit id="ParserDictionarySealed">
        <source>MC3018: Cannot modify data in a sealed XmlnsDictionary.</source>
        <target state="translated">MC3018: 无法修改密封的 XmlnsDictionary 中的数据。</target>
        <note />
      </trans-unit>
      <trans-unit id="ParserDupDictionaryKey">
        <source>MC3020: The dictionary key '{0}' is already used. Key attributes are used as keys when inserting objects into a dictionary and must be unique.</source>
        <target state="translated">MC3020: 字典密钥“{0}”已使用。将对象插入字典时会将密钥特性用作密钥，并且必须是唯一的。</target>
        <note />
      </trans-unit>
      <trans-unit id="ParserDuplicateMarkupExtensionProperty">
        <source>MC3033: The property '{0}' has already been set on this markup extension and can only be set once.</source>
        <target state="translated">MC3033: 该标记扩展名上已设置属性“{0}”，并且只能设置一次。</target>
        <note />
      </trans-unit>
      <trans-unit id="ParserDuplicateProperty1">
        <source>MC3024: '{0}' property has already been set and can be set only once.</source>
        <target state="translated">MC3024: 已设置“{0}”属性，并且只能设置一次。</target>
        <note />
      </trans-unit>
      <trans-unit id="ParserDuplicateProperty2">
        <source>MC3025: Property '{0}' and '{1}' refer to the same property. Duplicate property settings are not allowed.</source>
        <target state="translated">MC3025: 属性“{0}”和“{1}”指的是同一属性。不允许重复的属性设置。</target>
        <note />
      </trans-unit>
      <trans-unit id="ParserEmptyComplexProp">
        <source>MC3026: '{0}' property element cannot be empty. It must contain child elements or text.</source>
        <target state="translated">MC3026:“{0}”属性元素不能为空。它必须包含子元素或文本。</target>
        <note />
      </trans-unit>
      <trans-unit id="ParserEntityReference">
        <source>MC3027: The EntityReference &amp;{0}; is not recognized.</source>
        <target state="translated">MC3027: 无法识别 EntityReference &amp;{0};。</target>
        <note />
      </trans-unit>
      <trans-unit id="ParserEventDelegateTypeNotAccessible">
        <source>MC3083: Cannot access the delegate type '{0}' for the '{1}' event. '{0}' has incorrect access level or its assembly does not allow access.</source>
        <target state="translated">MC3083: 无法访问“{1}”事件的委托类型“{0}”。“{0}”具有错误的访问级别，或其程序集不允许访问。</target>
        <note />
      </trans-unit>
      <trans-unit id="ParserIEnumerableIAddChild">
        <source>MC3030: '{0}' property is a read-only IEnumerable property, which means that '{1}' must implement IAddChild.</source>
        <target state="translated">MC3030:“{0}”属性是只读的 IEnumerable 属性，这意味着“{1}”必须实现 IAddChild。</target>
        <note />
      </trans-unit>
      <trans-unit id="ParserInvalidContentPropertyAttribute">
        <source>MC3078: Invalid ContentPropertyAttribute on type '{0}', property '{1}' not found.</source>
        <target state="translated">MC3078: 类型“{0}”上的 ContentPropertyAttribute 无效，未找到属性“{1}”。</target>
        <note />
      </trans-unit>
      <trans-unit id="ParserInvalidKnownType">
        <source>Known type value {0}='{1}' is not a valid known type.</source>
        <target state="translated">已知类型值 {0}='{1}' 不是有效的已知类型。</target>
        <note />
      </trans-unit>
      <trans-unit id="ParserInvalidStaticMember">
        <source>MC3011: Cannot find the static member '{0}' on the type '{1}'.</source>
        <target state="translated">MC3011: 无法找到类型“{1}”上的静态成员“{0}”。</target>
        <note />
      </trans-unit>
      <trans-unit id="ParserKeysAreStrings">
        <source>MC3031: Keys and values in XmlnsDictionary must be strings.</source>
        <target state="translated">MC3031: XmlnsDictionary 中的密钥和值都必须是字符串。</target>
        <note />
      </trans-unit>
      <trans-unit id="ParserLineAndOffset">
        <source>Line {0} Position {1}</source>
        <target state="translated">行 {0} 位置 {1}</target>
        <note />
      </trans-unit>
      <trans-unit id="ParserMapPIMissingKey">
        <source>MC3037: Missing XmlNamespace, Assembly or ClrNamespace in Mapping instruction.</source>
        <target state="translated">MC3037: 缺少 Mapping 说明中的 XmlNamespace、Assembly 或 ClrNamespace。</target>
        <note />
      </trans-unit>
      <trans-unit id="ParserMappingUriInvalid">
        <source>'{0}' mapping URI is not valid.</source>
        <target state="translated">“{0}”mapping URI 无效。</target>
        <note />
      </trans-unit>
      <trans-unit id="ParserMarkupExtensionBadConstructorParam">
        <source>MC3040: Format is not valid for MarkupExtension that specifies constructor arguments in '{0}'.</source>
        <target state="translated">MC3040: 在“{0}”中指定构造函数参数的 MarkupExtension 的格式无效。</target>
        <note />
      </trans-unit>
      <trans-unit id="ParserMarkupExtensionBadDelimiter">
        <source>MC3041: Markup extensions require a single '=' between name and value, and a single ',' between constructor parameters and name/value pairs. The arguments '{0}' are not valid.</source>
        <target state="translated">MC3041: 标记扩展名在名称和值之间需要一个“=”，在构造函数参数和名称/值对之间需要一个“,”。参数“{0}”无效。</target>
        <note />
      </trans-unit>
      <trans-unit id="ParserMarkupExtensionDelimiterBeforeFirstAttribute">
        <source>MC3091: '{0}' is not valid. Markup extensions require only spaces between the markup extension name and the first parameter. Cannot have comma or equals sign before the first parameter.</source>
        <target state="translated">MC3091:“{0}”无效。标记扩展在标记扩展名和第一个参数之间只需要空格。在第一个参数之前不能有逗号或等号。</target>
        <note />
      </trans-unit>
      <trans-unit id="ParserMarkupExtensionInvalidClosingBracketCharacers">
        <source>MC8001: Encountered a closing BracketCharacter '{0}' at Line Number '{1}' and Line Position '{2}' without a corresponding opening BracketCharacter.</source>
        <target state="translated">MC8001: 行号 "{1}" 和行位置 "{2}" 处的右 BracketCharacter "{0}" 缺少对应的左 BracketCharacter。</target>
        <note />
      </trans-unit>
      <trans-unit id="ParserMarkupExtensionMalformedBracketCharacers">
        <source>MC8002: BracketCharacter '{0}' at Line Number '{1}' and Line Position '{2}' does not have a corresponding opening/closing BracketCharacter.</source>
        <target state="translated">MC8002: 行号 "{1}" 和行位置 "{2}" 处的 BracketCharacter "{0}" 缺少对应的左/右 BracketCharacter。</target>
        <note />
      </trans-unit>
      <trans-unit id="ParserMarkupExtensionNoEndCurlie">
        <source>MC3038: MarkupExtension expressions must end with a '}'.</source>
        <target state="translated">MC3038: MarkupExtension 表达式必须以一个“}”结束。</target>
        <note />
      </trans-unit>
      <trans-unit id="ParserMarkupExtensionNoNameValue">
        <source>MC3042: Name/value pairs in MarkupExtensions must have the format 'Name = Value' and each pair is separated by a comma. '{0}' does not follow this format.</source>
        <target state="translated">MC3042: MarkupExtensions 中的名称/值对必须具有“Name = Value”格式，并且每个对以逗号分隔。“{0}”不遵循此格式。</target>
        <note />
      </trans-unit>
      <trans-unit id="ParserMarkupExtensionNoQuotesInName">
        <source>MC3043: Names and Values in a MarkupExtension cannot contain quotes. The MarkupExtension arguments '{0}' are not valid.</source>
        <target state="translated">MC3043: MarkupExtension 中的名称和值不能含引号。MarkupExtension 参数“{0}”无效。</target>
        <note />
      </trans-unit>
      <trans-unit id="ParserMarkupExtensionTrailingGarbage">
        <source>MC3044: The text '{1}' is not allowed after the closing '{0}' of a MarkupExtension expression.</source>
        <target state="translated">MC3044: 关闭 MarkupExtension 表达式的“{0}”之后，文本“{1}”是不允许的。</target>
        <note />
      </trans-unit>
      <trans-unit id="ParserMarkupExtensionUnknownAttr">
        <source>MC3045: Unknown property '{0}' for type '{1}' encountered while parsing a Markup Extension.</source>
        <target state="translated">MC3045: 分析 Markup Extension 时遇到类型“{1}”的未知属性“{0}”。</target>
        <note />
      </trans-unit>
      <trans-unit id="ParserMetroUnknownAttribute">
        <source>MC3046: Unknown attribute '{0}' in the '{1}' namespace. Note that only the Key attribute is currently supported in this namespace.</source>
        <target state="translated">MC3046:“{1}”命名空间中的特性“{0}”未知。请注意，当前该命名空间中仅支持 Key 特性。</target>
        <note />
      </trans-unit>
      <trans-unit id="ParserMultiBamls">
        <source>MC3047: Internal parser error - Cannot use multiple writable BAML records at the same time.</source>
        <target state="translated">MC3047: 内部分析器错误 - 不能同时使用多个可写的 BAML 记录。</target>
        <note />
      </trans-unit>
      <trans-unit id="ParserNestedComplexProp">
        <source>'{0}' property element cannot be nested directly inside another property element.</source>
        <target state="translated">“{0}”属性元素不能直接嵌套在另一属性元素内。</target>
        <note />
      </trans-unit>
      <trans-unit id="ParserNoAttrArray">
        <source>MC3049: Cannot place attributes on Array tags.</source>
        <target state="translated">MC3049: 无法在 Array 标记上放置特性。</target>
        <note />
      </trans-unit>
      <trans-unit id="ParserNoBamlAsync">
        <source>MC3021: Asynchronous loading is not supported when compiling a XAML file, so a SynchronousMode of '{0}' is not allowed.</source>
        <target state="translated">MC3021: 编译 XAML 文件时不支持异步加载，因此不允许“{0}”的 SynchronousMode。</target>
        <note />
      </trans-unit>
      <trans-unit id="ParserNoChildrenTag">
        <source>MC3051: The type '{0}' does not support element content.</source>
        <target state="translated">MC3051: 类型“{0}”不支持元素内容。</target>
        <note />
      </trans-unit>
      <trans-unit id="ParserNoDictionaryKey">
        <source>MC3022: All objects added to an IDictionary must have a Key attribute or some other type of key associated with them.</source>
        <target state="translated">MC3022: 所有添加到 IDictionary 的对象必须具有 Key 特性，或有与这些对象相关的某些其他类型的密钥。</target>
        <note />
      </trans-unit>
      <trans-unit id="ParserNoDictionaryName">
        <source>MC3023: The Key attribute can only be used on a tag contained in a Dictionary (such as a ResourceDictionary).</source>
        <target state="translated">MC3023: Key 特性只能用于包含在 Dictionary (如 ResourceDictionary)中的标记。</target>
        <note />
      </trans-unit>
      <trans-unit id="ParserNoDigitEnums">
        <source>MC3032: '{1}' cannot be used as a value for '{0}'. Numbers are not valid enumeration values.</source>
        <target state="translated">MC3032:“{1}”无法用作“{0}”的值。数字不是有效的枚举值。</target>
        <note />
      </trans-unit>
      <trans-unit id="ParserNoEventTag">
        <source>MC3053: Cannot use property element syntax to specify event handler '{0}'.</source>
        <target state="translated">MC3053: 无法使用属性元素语法来指定事件处理程序“{0}”。</target>
        <note />
      </trans-unit>
      <trans-unit id="ParserNoEvents">
        <source>MC3052: XAML file that contains events must be compiled.</source>
        <target state="translated">MC3052: 必须编译包含事件的 XAML 文件。</target>
        <note />
      </trans-unit>
      <trans-unit id="ParserNoNameOnType">
        <source>MC3054: The type '{0}' cannot have a Name attribute. Value types and types without a default constructor can be used as items within a ResourceDictionary.</source>
        <target state="translated">MC3054: 类型“{0}”不能具有 Name 特性。值类型和没有默认构造函数的类型可以用作 ResourceDictionary 中的项。</target>
        <note />
      </trans-unit>
      <trans-unit id="ParserNoNameUnderDefinitionScopeType">
        <source>MC3093: Cannot set Name attribute value '{0}' on element '{1}'. '{1}' is under the scope of element '{2}', which already had a name registered when it was defined in another scope.</source>
        <target state="translated">MC3093: 无法对元素“{1}”设置 Name 特性值“{0}”。“{1}”在元素“{2}”的范围内，在另一范围内定义它时，已注册了名称。</target>
        <note />
      </trans-unit>
      <trans-unit id="ParserNoNamespace">
        <source>MC3056: No NamespaceURI is defined for the object '{0}'.</source>
        <target state="translated">MC3056: 未为对象“{0}”定义 NamespaceURI。</target>
        <note />
      </trans-unit>
      <trans-unit id="ParserNoNestedXmlDataIslands">
        <source>MC3084: Cannot nest XML data islands.</source>
        <target state="translated">MC3084: 无法嵌套 XML 数据岛。</target>
        <note />
      </trans-unit>
      <trans-unit id="ParserNoPropOnComplexProp">
        <source>MC3057: Cannot set properties on property elements.</source>
        <target state="translated">MC3057: 无法在属性元素上设置属性。</target>
        <note />
      </trans-unit>
      <trans-unit id="ParserNoSerializer">
        <source>MC3058: Cannot find a custom serializer for '{0}' so it cannot be parsed.</source>
        <target state="translated">MC3058: 无法找到“{0}”的自定义序列化程序，因此无法分析它。</target>
        <note />
      </trans-unit>
      <trans-unit id="ParserNoSetterChild">
        <source>MC3059: Style setters do not support child elements. A tag of type '{0}' is not allowed.</source>
        <target state="translated">MC3059: Style Setter 不支持子元素。不允许类型“{0}”的标记。</target>
        <note />
      </trans-unit>
      <trans-unit id="ParserNoType">
        <source>MC3050: Cannot find the type '{0}'. Note that type names are case sensitive.</source>
        <target state="translated">MC3050: 无法找到类型“{0}”。请注意，类型名区分大小写。</target>
        <note />
      </trans-unit>
      <trans-unit id="ParserNotMarkupExtension">
        <source>MC3048: '{0}' value is not a valid MarkupExtension expression. Cannot resolve '{1}' in namespace '{2}'. '{1}' must be a subclass of MarkupExtension.</source>
        <target state="translated">MC3048:“{0}”值不是有效的 MarkupExtension 表达式。无法解析命名空间“{2}”中的“{1}”。“{1}”必须是 MarkupExtension 的子类。</target>
        <note />
      </trans-unit>
      <trans-unit id="ParserPrefixNSElement">
        <source>MC3062: '{0}' XML namespace prefix does not map to a NamespaceURI, so element '{1}' cannot be resolved.</source>
        <target state="translated">MC3062:“{0}”XML 命名空间前缀未映射到 NamespaceURI，因此无法解析元素“{1}”。</target>
        <note />
      </trans-unit>
      <trans-unit id="ParserPrefixNSProperty">
        <source>MC3100: '{0}' XML namespace prefix does not map to a namespace URI, so cannot resolve property '{1}'.</source>
        <target state="translated">MC3100:“{0}”XML 命名空间前缀未映射到命名空间 URI，因此无法解析属性“{1}”。</target>
        <note />
      </trans-unit>
      <trans-unit id="ParserPropNoValue">
        <source>MC3063: Property '{0}' does not have a value.</source>
        <target state="translated">MC3063: 属性“{0}”不具有值。</target>
        <note />
      </trans-unit>
      <trans-unit id="ParserPublicType">
        <source>MC3064: Only public or internal classes can be used within markup. '{0}' type is not public or internal.</source>
        <target state="translated">MC3064: 只有公共或内部的类可在标记内使用。“{0}”类型不是公共或内部的类型。</target>
        <note />
      </trans-unit>
      <trans-unit id="ParserReadOnlyProp">
        <source>MC3065: '{0}' property is read-only and cannot be set from markup.</source>
        <target state="translated">MC3065:“{0}”属性是只读的，且无法从标记设置。</target>
        <note />
      </trans-unit>
      <trans-unit id="ParserResourceKeyType">
        <source>MC3066: The type reference cannot find a public type named '{0}'.</source>
        <target state="translated">MC3066: 类型引用无法找到名为“{0}”的公共类型。</target>
        <note />
      </trans-unit>
      <trans-unit id="ParserStaticMemberNotAllowed">
        <source>MC3019: Cannot reference the static member '{0}' on the type '{1}' as it is not accessible.</source>
        <target state="translated">MC3019: 无法引用类型“{1}”上的静态成员“{0}”，因为它不是可访问的。</target>
        <note />
      </trans-unit>
      <trans-unit id="ParserSyncOnRoot">
        <source>MC3067: SynchronousMode attribute must be on the root tag.</source>
        <target state="translated">MC3067: SynchronousMode 特性必须位于根标记上。</target>
        <note />
      </trans-unit>
      <trans-unit id="ParserTextInComplexProp">
        <source>MC3069: Cannot have both the text '{0}' and the child element '{1}' within a property element.</source>
        <target state="translated">MC3069: 无法在属性元素内同时包含文本“{0}”和子元素“{1}”。</target>
        <note />
      </trans-unit>
      <trans-unit id="ParserTextInvalidInArrayOrDictionary">
        <source>MC3068: Text is not valid under an IDictionary or Array property.</source>
        <target state="translated">MC3068: IDictionary 或 Array 属性下的文本无效。</target>
        <note />
      </trans-unit>
      <trans-unit id="ParserTooManyAssemblies">
        <source>MC3070: A single XAML file cannot reference more than 4,096 different assemblies.</source>
        <target state="translated">MC3070: 单个 XAML 文件无法引用 4,096 个以上的不同程序集。</target>
        <note />
      </trans-unit>
      <trans-unit id="ParserTypeConverterTextNeedsEndElement">
        <source>MC3095: Close tag must immediately follow TypeConverter initialization string '{0}'.</source>
        <target state="translated">MC3095: 关闭标记必须紧跟 TypeConverter 初始化字符串“{0}”。</target>
        <note />
      </trans-unit>
      <trans-unit id="ParserTypeConverterTextUnusable">
        <source>MC3090: TypeConverter syntax error encountered while processing initialization string '{0}'.  Element attributes are not allowed on objects created via TypeConverter.</source>
        <target state="translated">MC3090: 处理初始化字符串“{0}”时遇到 TypeConverter 语法错误。通过 TypeConverter 创建的对象上不允许元素特性。</target>
        <note />
      </trans-unit>
      <trans-unit id="ParserUndeclaredNS">
        <source>MC3071: '{0}' is an undeclared namespace.</source>
        <target state="translated">MC3071:“{0}”是未声明的命名空间。</target>
        <note />
      </trans-unit>
      <trans-unit id="ParserUnknownAttribute">
        <source>MC3072: The property '{0}' does not exist in XML namespace '{1}'.</source>
        <target state="translated">MC3072: XML 命名空间“{1}”中不存在属性“{0}”。</target>
        <note />
      </trans-unit>
      <trans-unit id="ParserUnknownDefAttribute">
        <source>MC3073: The attribute '{0}' does not exist in XML namespace 'http://schemas.microsoft.com/winfx/2006/xaml'.</source>
        <target state="translated">MC3073: XML 命名空间“http://schemas.microsoft.com/winfx/2006/xaml”中不存在特性“{0}”。</target>
        <note />
      </trans-unit>
      <trans-unit id="ParserUnknownTag">
        <source>MC3074: The tag '{0}' does not exist in XML namespace '{1}'.</source>
        <target state="translated">MC3074: XML 命名空间“{1}”中不存在标记“{0}”。</target>
        <note />
      </trans-unit>
      <trans-unit id="ParserUnknownXmlType">
        <source>MC3075: Unrecognized XML node type '{0}' found when determining if the current tag is a property element.</source>
        <target state="translated">MC3075: 确定当前标记是否为属性元素时发现无法识别的 XML 节点类型“{0}”。</target>
        <note />
      </trans-unit>
      <trans-unit id="ParserXmlIslandMissing">
        <source>MC3086: Parent element or property '{0}' requires an XML data island. To distinguish an XML island from surrounding XAML, wrap the XML data island in &lt;x:XData&gt; ... &lt;/x:XData&gt;.</source>
        <target state="translated">MC3086: 父元素或属性“{0}”需要一个 XML 数据岛。若要区分 XML 岛和周围的 XAML，请将 XML 数据岛包装在 &lt;x:XData&gt; ... &lt;/x:XData&gt; 中。</target>
        <note />
      </trans-unit>
      <trans-unit id="ParserXmlIslandUnexpected">
        <source>MC3085: '{0}' element or property cannot contain an XML data island.</source>
        <target state="translated">MC3085:“{0}”元素或属性不能包含 XML 数据岛。</target>
        <note />
      </trans-unit>
      <trans-unit id="ParserXmlLangPropertyValueInvalid">
        <source>MC3092: XmlLangProperty attribute must specify a property name.</source>
        <target state="translated">MC3092: XmlLangProperty 特性必须指定属性名。</target>
        <note />
      </trans-unit>
      <trans-unit id="ParserXmlReaderNoLineInfo">
        <source>MC3077: The class '{0}' does not implement IXmlLineInfo. This is required to get position information for the XAML being parsed.</source>
        <target state="translated">MC3077: 类“{0}”未实现 IXmlLineInfo。这是获取正在分析的 XAML 的位置信息所必需的。</target>
        <note />
      </trans-unit>
      <trans-unit id="Parser_UnexpectedToken">
        <source>MC3098: Unexpected token '{0}' at position '{1}'.</source>
        <target state="translated">MC3098: 位置“{1}”处的意外标记“{0}”。</target>
        <note />
      </trans-unit>
      <trans-unit id="Parsers_IllegalToken">
        <source>MC3096: Token is not valid.</source>
        <target state="translated">MC3096: 标记无效。</target>
        <note />
      </trans-unit>
      <trans-unit id="PreparingCompile">
        <source>Preparing for the markup compilation...</source>
        <target state="translated">正在准备标记编译...</target>
        <note />
      </trans-unit>
      <trans-unit id="QualifiedNameHasWrongFormat">
        <source>MC4301: Type name '{0}' does not have the expected format 'className, assembly'.</source>
        <target state="translated">MC4301: 类型名“{0}”不具有预期的格式“className, assembly”。</target>
        <note />
      </trans-unit>
      <trans-unit id="ReadResourceFile">
        <source>Reading Resource file: '{0}'...</source>
        <target state="translated">正在读取 Resource 文件:“{0}”...</target>
        <note />
      </trans-unit>
      <trans-unit id="RecompiledXaml">
        <source>Recompiled XAML file : '{0}'.</source>
        <target state="translated">重新编译的 XAML 文件:“{0}”。</target>
        <note />
      </trans-unit>
      <trans-unit id="ReferenceFile">
        <source>Input: Assembly Reference file: '{0}'.</source>
        <target state="translated">输入: 程序集 Reference 文件:“{0}”。</target>
        <note />
      </trans-unit>
      <trans-unit id="ResourceId">
        <source>Resource ID is '{0}'.</source>
        <target state="translated">资源 ID 是“{0}”。</target>
        <note />
      </trans-unit>
      <trans-unit id="ResourceTooBig">
        <source>RG1001: Input resource file '{0}' exceeds maximum size of {1} bytes.</source>
        <target state="translated">RG1001: 输入的资源文件“{0}”超过 {1} 字节的最大大小。</target>
        <note />
      </trans-unit>
      <trans-unit id="ResourcesGenerated">
        <source>Generated .resources file: '{0}'.</source>
        <target state="translated">生成的 .resources 文件:“{0}”。</target>
        <note />
      </trans-unit>
      <trans-unit id="ResourcesGenerating">
        <source>Generating .resources file: '{0}'...</source>
        <target state="translated">正在生成 .resources 文件:“{0}”...</target>
        <note />
      </trans-unit>
      <trans-unit id="RoutedEventNotRegistered">
        <source>MC6006: {0}.{1}="{2}" is not valid. '{1}' must be a RoutedEvent registered with a name that ends with the keyword "Event".</source>
        <target state="translated">MC6006: {0}.{1}=“{2}”无效。“{1}”必须是使用以关键字“Event”结束的名称注册的 RoutedEvent。</target>
        <note />
      </trans-unit>
      <trans-unit id="SourceFileNameNeeded">
        <source>UM1005: You must pass markup files to the task.</source>
        <target state="translated">UM1005: 您必须将标记文件传入到任务。</target>
        <note />
      </trans-unit>
      <trans-unit id="SourceNameNotSupportedForStyleTriggers">
        <source>MC4110: SourceName property cannot be set within Style.Triggers section.</source>
        <target state="translated">MC4110: Style.Triggers 部分内无法设置 SourceName 属性。</target>
        <note />
      </trans-unit>
      <trans-unit id="StyleImpliedAndComplexChildren">
        <source>MC4001: Style does not support both {0} tags and Style.{1} property tags for a single Style. Use one or the other.</source>
        <target state="translated">MC4001: Style 不同时支持单个 Style 的 {0} 标记和 Style.{1} 属性标记。请使用其中的一个或另一个。</target>
        <note />
      </trans-unit>
      <trans-unit id="StyleKnownTagWrongLocation">
        <source>MC4002: The Style property tag '{0}' can only be specified directly under a Style tag.</source>
        <target state="translated">MC4002: 只能直接在 Style 标记下指定 Style 属性标记“{0}”。</target>
        <note />
      </trans-unit>
      <trans-unit id="StyleNoPropOrEvent">
        <source>MC4005: Cannot find the Style {0} '{1}' on the type '{2}'.</source>
        <target state="translated">MC4005: 无法在类型“{2}”上找到 Style {0}“{1}”。</target>
        <note />
      </trans-unit>
      <trans-unit id="StyleNoTarget">
        <source>MC4003: Cannot resolve the Style {0} '{1}'. Verify that the owning type is the Style's TargetType, or use Class.Property syntax to specify the {0}.</source>
        <target state="translated">MC4003: 无法解析 Style {0}“{1}”。请确认拥有的类型是 Style 的 TargetType，或使用 Class.Property 语法指定 {0}。</target>
        <note />
      </trans-unit>
      <trans-unit id="StyleNoTopLevelElement">
        <source>MC4004: Style cannot contain child '{0}'. Style child must be a Setter because it is added to the Setters collection.</source>
        <target state="translated">MC4004: Style 不能包含子级“{0}”。Style 子级必须是 Setter，因为它被添加到 Setter 集合。</target>
        <note />
      </trans-unit>
      <trans-unit id="StyleTagNotSupported">
        <source>MC4006: Tags of type '{0}' are not supported in Style sections.</source>
        <target state="translated">MC4006: Style 部分中不支持类型“{0}”的标记。</target>
        <note />
      </trans-unit>
      <trans-unit id="StyleTargetNoEvents">
        <source>MC4007: The event '{0}' cannot be specified on a Target tag in a Style. Use an EventSetter instead.</source>
        <target state="translated">MC4007: 无法在 Style 中的 Target 标记上指定事件“{0}”。请使用 EventSetter。</target>
        <note />
      </trans-unit>
      <trans-unit id="StyleTextNotSupported">
        <source>MC4008: The text '{0}' is not allowed at this location within a Style section.</source>
        <target state="translated">MC4008: Style 部分中的该位置不允许文本“{0}”。</target>
        <note />
      </trans-unit>
      <trans-unit id="StyleUnknownProp">
        <source>MC4009: The property '{0}' cannot be set on Style.</source>
        <target state="translated">MC4009: Style 上无法设置属性“{0}”。</target>
        <note />
      </trans-unit>
      <trans-unit id="SubSubClassingNotAllowed">
        <source>MC6017: '{0}' cannot be the root of a XAML file because it was defined using XAML.</source>
        <target state="translated">MC6017:“{0}”不能是 XAML 文件的根，因为它是使用 XAML 定义的。</target>
        <note />
      </trans-unit>
      <trans-unit id="TargetIsNotSupported">
        <source>BG1004: Target Type '{0}' is not supported by this task.</source>
        <target state="translated">BG1004: 该任务不支持目标类型“{0}”。</target>
        <note />
      </trans-unit>
      <trans-unit id="TargetNameNotSupportedForStyleSetters">
        <source>MC4011: TargetName property cannot be set on a Style Setter.</source>
        <target state="translated">MC4011: 无法在 Style Setter 上设置 TargetName 属性。</target>
        <note />
      </trans-unit>
      <trans-unit id="TaskLogo">
        <source>Microsoft (R) Build Task '{0}' Version '{1}'.</source>
        <target state="translated">Microsoft (R) 生成任务“{0}”版本“{1}”。</target>
        <note />
      </trans-unit>
      <trans-unit id="TaskRight">
        <source>Copyright (C) Microsoft Corporation 2005. All rights reserved.</source>
        <target state="translated">版权所有(C) Microsoft Corporation 2005。保留所有权利。</target>
        <note />
      </trans-unit>
      <trans-unit id="TemplateDupName">
        <source>MC4101: The Name '{0}' has already been defined. Names must be unique.</source>
        <target state="translated">MC4101: 已定义 Name“{0}”。Name 必须是唯一的。</target>
        <note />
      </trans-unit>
      <trans-unit id="TemplateInvalidRootElementTag">
        <source>MC4108: The root of a Template content section cannot contain an element of type '{0}'. Only FrameworkElement and FrameworkContentElement types are valid.</source>
        <target state="translated">MC4108: 模板内容部分的根不能包含“{0}”类型的元素。只有 FrameworkElement 和 FrameworkContentElement 类型是有效的。</target>
        <note />
      </trans-unit>
      <trans-unit id="TemplateKnownTagWrongLocation">
        <source>MC4103: The template property tag '{0}' can only be specified immediately after a ControlTemplate tag.</source>
        <target state="translated">MC4103: 只能在 ControlTemplate 标记之后紧跟着指定模板属性标记“{0}”。</target>
        <note />
      </trans-unit>
      <trans-unit id="TemplateNoMultipleRoots">
        <source>MC4107: A template can have only a single root element. '{0}' is not allowed.</source>
        <target state="translated">MC4107: 模板只能具有一个根元素。“{0}”是不允许的。</target>
        <note />
      </trans-unit>
      <trans-unit id="TemplateNoProp">
        <source>MC4109: Cannot find the Template Property '{0}' on the type '{1}'.</source>
        <target state="translated">MC4109: 无法在类型“{1}”上找到模板属性“{0}”。</target>
        <note />
      </trans-unit>
      <trans-unit id="TemplateNoTarget">
        <source>MC4106: Cannot resolve the Template Property '{0}'. Verify that the owning type is the Style's TargetType, or use Class.Property syntax to specify the property.</source>
        <target state="translated">MC4106: 无法解析模板属性“{0}”。请确认拥有的类型是 Style 的 TargetType，或使用 Class.Property 语法指定该属性。</target>
        <note />
      </trans-unit>
      <trans-unit id="TemplateNoTriggerTarget">
        <source>MC4111: Cannot find the Trigger target '{0}'.  (The target must appear before any Setters, Triggers, or Conditions that use it.)</source>
        <target state="translated">MC4111: 无法找到 Trigger 目标“{0}”。(该目标必须出现在任何使用它的 Setter、Trigger 或 Condition 之前。)</target>
        <note />
      </trans-unit>
      <trans-unit id="TemplateTagNotSupported">
        <source>MC4102: Tags of type '{0}' are not supported in template sections.</source>
        <target state="translated">MC4102: 模板部分中不支持类型“{0}”的标记。</target>
        <note />
      </trans-unit>
      <trans-unit id="TemplateTextNotSupported">
        <source>MC4105: The text '{0}' is not allowed at this location within a template section.</source>
        <target state="translated">MC4105: 模板部分中的该位置不允许文本“{0}”。</target>
        <note />
      </trans-unit>
      <trans-unit id="TemplateUnknownProp">
        <source>MC4104: The property '{0}' cannot be set as a property element on template. Only Triggers and Storyboards are allowed as property elements.</source>
        <target state="translated">MC4104: 无法在模板上将属性“{0}”设置为属性元素。只允许将 Triggers 和 Storyboards 设置为属性元素。</target>
        <note />
      </trans-unit>
      <trans-unit id="TokenizerHelperEmptyToken">
        <source>MC7004: Empty token encountered while parsing.</source>
        <target state="translated">MC7004: 分析时遇到空标记。</target>
        <note />
      </trans-unit>
      <trans-unit id="TokenizerHelperExtraDataEncountered">
        <source>MC7003: Extra data encountered after token while parsing.</source>
        <target state="translated">MC7003: 分析时在令牌后遇到额外数据。</target>
        <note />
      </trans-unit>
      <trans-unit id="TokenizerHelperMissingEndQuote">
        <source>MC7002: Missing end quote encountered while parsing token.</source>
        <target state="translated">MC7002: 分析标记时遇到缺少右引号。</target>
        <note />
      </trans-unit>
      <trans-unit id="TokenizerHelperPrematureStringTermination">
        <source>MC7001: Premature string termination encountered.</source>
        <target state="translated">MC7001: 遇到字符串过早终止的情况。</target>
        <note />
      </trans-unit>
      <trans-unit id="UidMissing">
        <source>UM1003: Uid is missing for element '{0}'.</source>
        <target state="translated">UM1003: 缺少元素“{0}”的 Uid。</target>
        <note />
      </trans-unit>
      <trans-unit id="UnknownBuildError">
        <source>Unknown build error, '{0}' </source>
        <target state="translated">未知的生成错误“{0}”</target>
        <note />
      </trans-unit>
      <trans-unit id="UnknownClassModifier">
        <source>MC6013: {0}:ClassModifier="{1}" is not valid for the language {2}.</source>
        <target state="translated">MC6013: {0}:ClassModifier=“{1}”对语言 {2} 无效。</target>
        <note />
      </trans-unit>
      <trans-unit id="UnknownDefinitionTag">
        <source>MC6002: Unrecognized tag '{0}:{1}' in namespace 'http://schemas.microsoft.com/winfx/2006/xaml'. Note that tag names are case sensitive.</source>
        <target state="translated">MC6002: 命名空间“http://schemas.microsoft.com/winfx/2006/xaml”中无法识别的标记“{0}:{1}”。请注意，标记名称区分大小写。</target>
        <note />
      </trans-unit>
      <trans-unit id="UnknownEventAttribute">
        <source>MC6007: '{1}' is not valid. '{0}' is not an event on '{2}'.</source>
        <target state="translated">MC6007:“{1}”无效。“{0}”不是“{2}”上的事件。</target>
        <note />
      </trans-unit>
      <trans-unit id="UnknownFieldModifier">
        <source>MC6014: {0}:FieldModifier="{1}" is not valid for the language {2}.</source>
        <target state="translated">MC6014: {0}:FieldModifier=“{1}”对语言 {2} 无效。</target>
        <note />
      </trans-unit>
      <trans-unit id="UnknownGenericType">
        <source>MC6020: {0}:TypeArguments='{1}' is not valid on the tag '{2}'. Either '{2}' is not a generic type or the number of Type arguments in the attribute is wrong. Remove the {0}:TypeArguments attribute because it is allowed only on generic types, or fix its value to match the arity of the generic type '{2}'.</source>
        <target state="translated">MC6020: 标记“{2}”上的 {0}:TypeArguments='{1}' 无效。要么“{2}”不是泛型类型，要么特性中 Type 参数的数目错误。请移除 {0}:TypeArguments 特性，因为只在通用类型上允许该特性，或将其值修复为匹配泛型类型“{2}”的 arity。</target>
        <note />
      </trans-unit>
      <trans-unit id="UnknownLanguage">
        <source>MC6008: '{0}' is not installed properly on this machine. It must be listed in the &lt;compilers&gt; section of machine.config.</source>
        <target state="translated">MC6008: 未在该计算机上正确安装“{0}”。它必须在 machine.config 的 &lt;compilers&gt; 部分中列出。</target>
        <note />
      </trans-unit>
      <trans-unit id="UnknownPathOperationType">
        <source>Unknown path operation attempted.</source>
        <target state="translated">尝试未知的路径操作。</target>
        <note />
      </trans-unit>
      <trans-unit id="UnmatchedLocComment">
        <source>LC1003: Localization comment has no value set for target property: '{0}'.</source>
        <target state="translated">LC1003: 本地化注释没有目标属性:“{0}”的值集。</target>
        <note />
      </trans-unit>
      <trans-unit id="VersionNumberComponentNegative">
        <source>MC4501: Major and minor version number components cannot be negative.</source>
        <target state="translated">MC4501: 主要版本号组件和次要版本号组件不能为负数。</target>
        <note />
      </trans-unit>
      <trans-unit id="WinFXAssemblyMissing">
        <source>MC6000: Project file must include the .NET Framework assembly '{0}' in the reference list.</source>
        <target state="translated">MC6000: 项目文件必须在引用列表中包含 .NET Framework 程序集“{0}”。</target>
        <note />
      </trans-unit>
      <trans-unit id="WrongLocalizationPropertySetting_Pass1">
        <source>MC1001: The LocalizationDirectivesToLocFile property value is not valid and must be changed to None, CommentsOnly, or All for the MarkupCompilePass1 task.</source>
        <target state="translated">MC1001: LocalizationDirectivesToLocFile 属性值无效，必须针对 MarkupCompilePass1 任务将其更改为 None、CommentsOnly 或 All。</target>
        <note />
      </trans-unit>
      <trans-unit id="WrongPropertySetting">
        <source>BG1003: The project file contains a property value that is not valid.</source>
        <target state="translated">BG1003: 项目文件包含无效的属性值。</target>
        <note />
      </trans-unit>
      <trans-unit id="XCRChoiceAfterFallback">
        <source>MC4602: Choice cannot follow a Fallback.</source>
        <target state="translated">MC4602: Choice 不能跟在 Fallback 之后。</target>
        <note />
      </trans-unit>
      <trans-unit id="XCRChoiceNotFound">
        <source>MC4606: AlternateContent must contain one or more Choice elements.</source>
        <target state="translated">MC4606: AlternateContent 必须包含一个或多个 Choice 元素。</target>
        <note />
      </trans-unit>
      <trans-unit id="XCRChoiceOnlyInAC">
        <source>MC4601: Choice valid only in AlternateContent.</source>
        <target state="translated">MC4601: Choice 仅在 AlternateContent 中有效。</target>
        <note />
      </trans-unit>
      <trans-unit id="XCRCompatCycle">
        <source>MC4640: Namespace '{0}' is marked as compatible with itself using XmlnsCompatibilityAttribute. A namespace cannot directly or indirectly override itself.</source>
        <target state="translated">MC4640: 已使用 XmlnsCompatibilityAttribute 将命名空间“{0}”标记为与自身兼容。命名空间不能直接或间接地重写自身。</target>
        <note />
      </trans-unit>
      <trans-unit id="XCRDuplicatePreserve">
        <source>MC4631: Duplicate Preserve declaration for element '{1}' in namespace '{0}'.</source>
        <target state="translated">MC4631: 命名空间“{0}”中元素“{1}”的重复 Preserve 声明。</target>
        <note />
      </trans-unit>
      <trans-unit id="XCRDuplicateProcessContent">
        <source>MC4617: Duplicate ProcessContent declaration for element '{1}' in namespace '{0}'.</source>
        <target state="translated">MC4617: 命名空间“{0}”中元素“{1}”的重复 ProcessContent 声明。</target>
        <note />
      </trans-unit>
      <trans-unit id="XCRDuplicateWildcardPreserve">
        <source>MC4633: Duplicate wildcard Preserve declaration for namespace '{0}'.</source>
        <target state="translated">MC4633: 命名空间“{0}”的重复通配符 Preserve 声明。</target>
        <note />
      </trans-unit>
      <trans-unit id="XCRDuplicateWildcardProcessContent">
        <source>MC4619: Duplicate wildcard ProcessContent declaration for namespace '{0}'.</source>
        <target state="translated">MC4619: 命名空间“{0}”的重复通配符 ProcessContent 声明。</target>
        <note />
      </trans-unit>
      <trans-unit id="XCRFallbackOnlyInAC">
        <source>MC4605: Fallback valid only in AlternateContent.</source>
        <target state="translated">MC4605: Fallback 仅在 AlternateContent 中有效。</target>
        <note />
      </trans-unit>
      <trans-unit id="XCRInvalidACChild">
        <source>MC4610: '{0}' element is not a valid child of AlternateContent. Only Choice and Fallback elements are valid children of an AlternateContent element.</source>
        <target state="translated">MC4610:“{0}”元素不是 AlternateContent 的有效子级。只有 Choice 和 Fallback 元素是 AlternateContent 元素的子级。</target>
        <note />
      </trans-unit>
      <trans-unit id="XCRInvalidAttribInElement">
        <source>MC4608: '{0}' attribute is not valid for element '{1}'.</source>
        <target state="translated">MC4608:“{0}”特性对元素“{1}”无效。</target>
        <note />
      </trans-unit>
      <trans-unit id="XCRInvalidFormat">
        <source>MC4611: '{0}' format is not valid.</source>
        <target state="translated">MC4611:“{0}”格式无效。</target>
        <note />
      </trans-unit>
      <trans-unit id="XCRInvalidPreserve">
        <source>MC4632: Cannot have both a specific and a wildcard Preserve declaration for namespace '{0}'.</source>
        <target state="translated">MC4632: 命名空间“{0}”不能同时具有特定的和通配符性质的 Preserve 声明。</target>
        <note />
      </trans-unit>
      <trans-unit id="XCRInvalidProcessContent">
        <source>MC4618: Cannot have both a specific and a wildcard ProcessContent declaration for namespace '{0}'.</source>
        <target state="translated">MC4618: 命名空间“{0}”不能同时具有特定的和通配符性质的 ProcessContent 声明。</target>
        <note />
      </trans-unit>
      <trans-unit id="XCRInvalidRequiresAttribute">
        <source>MC4604: Requires attribute must contain a valid namespace prefix.</source>
        <target state="translated">MC4604: Requires 特性必须包含有效的命名空间前缀。</target>
        <note />
      </trans-unit>
      <trans-unit id="XCRInvalidXMLName">
        <source>MC4634: '{0}' attribute value is not a valid XML name.</source>
        <target state="translated">MC4634:“{0}”特性值不是有效的 XML 名称。</target>
        <note />
      </trans-unit>
      <trans-unit id="XCRMultipleFallbackFound">
        <source>MC4607: AlternateContent must contain only one Fallback element.</source>
        <target state="translated">MC4607: AlternateContent 必须仅包含一个 Fallback 元素。</target>
        <note />
      </trans-unit>
      <trans-unit id="XCRMustUnderstandFailed">
        <source>MC4626: MustUnderstand condition failed on namespace '{0}'.</source>
        <target state="translated">MC4626: MustUnderstand 条件在命名空间“{0}”上失败。</target>
        <note />
      </trans-unit>
      <trans-unit id="XCRNSPreserveNotIgnorable">
        <source>MC4630: Namespace '{0}' has items declared to be preserved but is not declared ignorable.</source>
        <target state="translated">MC4630: 命名空间“{0}”具有声明为保留但未声明为可忽略的项。</target>
        <note />
      </trans-unit>
      <trans-unit id="XCRNSProcessContentNotIgnorable">
        <source>MC4615: '{0}' namespace is declared ProcessContent but is not declared Ignorable.</source>
        <target state="translated">MC4615:“{0}”命名空间声明 ProcessContent 但未声明 Ignorable。</target>
        <note />
      </trans-unit>
      <trans-unit id="XCRRequiresAttribNotFound">
        <source>MC4603: Choice must contain a Requires attribute.</source>
        <target state="translated">MC4603: Choice 必须包含 Requires 特性。</target>
        <note />
      </trans-unit>
      <trans-unit id="XCRUndefinedPrefix">
        <source>MC4612: '{0}' prefix is not defined.</source>
        <target state="translated">MC4612: 未定义“{0}”前缀。</target>
        <note />
      </trans-unit>
      <trans-unit id="XCRUnknownCompatAttrib">
        <source>MC4614: Unrecognized compatibility attribute '{0}'.</source>
        <target state="translated">MC4614: 无法识别的兼容性特性“{0}”。</target>
        <note />
      </trans-unit>
      <trans-unit id="XCRUnknownCompatElement">
        <source>MC4609: Unrecognized compatibility element '{0}'.</source>
        <target state="translated">MC4609: 无法识别的兼容性元素“{0}”。</target>
        <note />
      </trans-unit>
      <trans-unit id="ZeroLengthFeatureID">
        <source>MC4502: The feature ID string cannot have length 0.</source>
        <target state="translated">MC4502: 功能 ID 字符串不能具有长度 0。</target>
        <note />
      </trans-unit>
    </body>
  </file>
=======
﻿<?xml version="1.0" encoding="utf-8"?>
<xliff xmlns="urn:oasis:names:tc:xliff:document:1.2" xmlns:xsi="http://www.w3.org/2001/XMLSchema-instance" version="1.2" schemaLocation="urn:oasis:names:tc:xliff:document:1.2 xliff-core-1.2-transitional.xsd">
  <file datatype="xml" source-language="en" target-language="zh-HANS" original="../Strings.resx">
    <body>
      <trans-unit id="AnalysisResult">
        <source>Analysis Result : '{0}'.</source>
        <target state="translated">分析结果:“{0}”。</target>
        <note />
      </trans-unit>
      <trans-unit id="AppDefIsNotRequired">
        <source>MC1002: Library project file cannot specify ApplicationDefinition element.</source>
        <target state="translated">MC1002: 库项目文件无法指定 ApplicationDefinition 元素。</target>
        <note />
      </trans-unit>
      <trans-unit id="ApplicationDefinitionFile">
        <source>Input: Markup ApplicationDefinition file: '{0}'.</source>
        <target state="translated">输入: 标记 ApplicationDefinition 文件:“{0}”。</target>
        <note />
      </trans-unit>
      <trans-unit id="AttributeNotAllowedOnCodeTag">
        <source>MC6015: '{0}' cannot be set on the '{1}:{2}' tag.</source>
        <target state="translated">MC6015: 无法在“{1}:{2}”标记上设置“{0}”。</target>
        <note />
      </trans-unit>
      <trans-unit id="BadUidTask">
        <source>UM1001: Unrecognized UidManager task name '{0}'.</source>
        <target state="translated">UM1001: 无法识别的 UidManager 任务名“{0}”。</target>
        <note />
      </trans-unit>
      <trans-unit id="CheckingUids">
        <source>Checking Uids in file '{0}' ...</source>
        <target state="translated">正在检查文件“{0}”中的 Uid ...</target>
        <note />
      </trans-unit>
      <trans-unit id="CommentFileGenerated">
        <source>Generated localization directives file: '{0}' .</source>
        <target state="translated">生成的本地化指令文件:“{0}”。</target>
        <note />
      </trans-unit>
      <trans-unit id="CommentFileGenerating">
        <source>Generating localization directives file: '{0}' ...</source>
        <target state="translated">正在生成本地化指令文件:“{0}”...</target>
        <note />
      </trans-unit>
      <trans-unit id="CompilationDone">
        <source>Markup compilation is done.</source>
        <target state="translated">已完成标记编译。</target>
        <note />
      </trans-unit>
      <trans-unit id="CompileSucceed_Pass1">
        <source>MarkupCompilePass1 successfully generated BAML or source code files.</source>
        <target state="translated">MarkupCompilePass1 成功生成 BAML 或源代码文件。</target>
        <note />
      </trans-unit>
      <trans-unit id="CompileSucceed_Pass2">
        <source>MarkupCompilePass2 successfully generated BAML or source code files.</source>
        <target state="translated">MarkupCompilePass2 成功生成 BAML 或源代码文件。</target>
        <note />
      </trans-unit>
      <trans-unit id="ContainingTagNotGeneric">
        <source>MC6011: '{0}' event has a generic event handler delegate type '{1}'. The type parameters of '{1}' cannot be bound with an appropriate type argument because the containing tag '{2}' is not a generic type.</source>
        <target state="translated">MC6011:“{0}”事件有一个通用的事件处理程序委托类型“{1}”。无法将“{1}”的类型参数与适当的类型参数绑定，因为所包含的标记“{2}”不是泛型类型。</target>
        <note />
      </trans-unit>
      <trans-unit id="CurrentDirectory">
        <source>Current project directory is '{0}'.</source>
        <target state="translated">当前的项目目录是“{0}”。</target>
        <note />
      </trans-unit>
      <trans-unit id="DefinitionAttributeNotAllowed">
        <source>MC6022: Only a root tag can specify attribute '{0}:{1}'.</source>
        <target state="translated">MC6022: 只有根标记可以指定特性“{0}:{1}”。</target>
        <note />
      </trans-unit>
      <trans-unit id="DefinitionTagNotAllowedAtRoot">
        <source>MC6010: '{0}:{1}' cannot be specified as the root element.</source>
        <target state="translated">MC6010: 不能将“{0}:{1}”指定为根元素。</target>
        <note />
      </trans-unit>
      <trans-unit id="DefnTagsCannotBeNested">
        <source>MC6004: '{0}:{1}' contains '{2}'. '{0}:{1}' can contain only a CDATA or text section.</source>
        <target state="translated">MC6004:“{0}:{1}”包含“{2}”。“{0}:{1}”只能包含 CDATA 或文本部分。</target>
        <note />
      </trans-unit>
      <trans-unit id="DoCompilation">
        <source>Started the markup compilation.</source>
        <target state="translated">启动标记编译。</target>
        <note />
      </trans-unit>
      <trans-unit id="EmptyEventStringNotAllowed">
        <source>MC6030: {0}="{1}" is not valid. '{0}' event attribute value cannot be a string that is empty or has only white space.</source>
        <target state="translated">MC6030: {0}=“{1}”无效。“{0}”事件特性值不能为空字符串或只有空白。</target>
        <note />
      </trans-unit>
      <trans-unit id="FieldModifierNotAllowed">
        <source>MC6021: {0}:FieldModifier cannot be specified on this tag because it has either no {0}:Name or Name attribute set, or the tag is locally defined and has a Name attribute set, which is not allowed.</source>
        <target state="translated">MC6021: 不能在该标记上指定 {0}:FieldModifier，因为它不具有 {0}:Name 或 Name 特性集，或者该标记是本地定义的且具有 Name 特性集，而这种情况是不允许的。</target>
        <note />
      </trans-unit>
      <trans-unit id="FileNotFound">
        <source>BG1002: File '{0}' cannot be found.</source>
        <target state="translated">BG1002: 无法找到文件“{0}”。</target>
        <note />
      </trans-unit>
      <trans-unit id="FileResolved">
        <source>Input file '{0}' is resolved to new relative path '{1}' at directory '{2}'.</source>
        <target state="translated">输入文件“{0}”在目录“{2}”处被解析为新的相对路径“{1}”。</target>
        <note />
      </trans-unit>
      <trans-unit id="FilesFailedUidCheck">
        <source>UM1004: {0} files failed Uid check.</source>
        <target state="translated">UM1004: {0} 文件无法进行 Uid 检查。</target>
        <note />
      </trans-unit>
      <trans-unit id="FilesPassedUidCheck">
        <source>Uids valid in {0} files.</source>
        <target state="translated">在 {0} 文件中有效的 Uid。</target>
        <note />
      </trans-unit>
      <trans-unit id="FilesRemovedUid">
        <source>Uids removed from {0} files.</source>
        <target state="translated">从 {0} 文件中移除的 Uid。</target>
        <note />
      </trans-unit>
      <trans-unit id="FilesUpdatedUid">
        <source>Uids updated in {0} files.</source>
        <target state="translated">在 {0} 文件中更新的 Uid。</target>
        <note />
      </trans-unit>
      <trans-unit id="GeneratedBamlFile">
        <source>Generated BAML file: '{0}'.</source>
        <target state="translated">生成的 BAML 文件:“{0}”。</target>
        <note />
      </trans-unit>
      <trans-unit id="GeneratedCodeFile">
        <source>Generated code file: '{0}'.</source>
        <target state="translated">生成的代码文件:“{0}”。</target>
        <note />
      </trans-unit>
      <trans-unit id="IllegalCDataTextScoping">
        <source>MC6003: '{0}:{1}' contains '{2}'. '{0}:{1}' cannot contain nested content.</source>
        <target state="translated">MC6003:“{0}:{1}”包含“{2}”。“{0}:{1}”不能包含嵌套内容。</target>
        <note />
      </trans-unit>
      <trans-unit id="IntermediateDirectoryError">
        <source>UM1006: '{0}' directory does not exist and cannot be created.</source>
        <target state="translated">UM1006:“{0}”目录不存在且无法创建。</target>
        <note />
      </trans-unit>
      <trans-unit id="InternalTypeHelperNotRequired">
        <source>InternalTypeHelper class is not required for this project, make file '{0}' empty.</source>
        <target state="translated">该项目不需要 InternalTypeHelper 类，使文件“{0}”为空。</target>
        <note />
      </trans-unit>
      <trans-unit id="InvalidBaseClassName">
        <source>MC6018: '{0}' class name is not valid for the locally defined XAML root element.</source>
        <target state="translated">MC6018:“{0}”类名对本地定义的 XAML 根元素无效。</target>
        <note />
      </trans-unit>
      <trans-unit id="InvalidBaseClassNamespace">
        <source>MC6019: '{0}' namespace is not valid for the locally defined XAML root element '{1}'.</source>
        <target state="translated">MC6019:“{0}”命名空间对本地定义的 XAML 根元素“{1}”无效。</target>
        <note />
      </trans-unit>
      <trans-unit id="InvalidClassName">
        <source>MC6027: {0}:{1}="{2}" is not valid. '{2}' is not a valid {3}class name.</source>
        <target state="translated">MC6027: {0}:{1}=“{2}”无效。“{2}”是无效的 {3} 类名称。</target>
        <note />
      </trans-unit>
      <trans-unit id="InvalidCulture">
        <source>FC1001: The UICulture value '{0}' set in the project file is not valid.</source>
        <target state="translated">FC1001: 项目文件中的 UICulture 值“{0}”集无效。</target>
        <note />
      </trans-unit>
      <trans-unit id="InvalidCustomSerialize">
        <source>MC4402: Serializer does not support custom BAML serialization operations.</source>
        <target state="translated">MC4402: 序列化程序不支持自定义 BAML 序列化操作。</target>
        <note />
      </trans-unit>
      <trans-unit id="InvalidDeSerialize">
        <source>MC4401: Serializer does not support Convert operations.</source>
        <target state="translated">MC4401: 序列化程序不支持 Convert 操作。</target>
        <note />
      </trans-unit>
      <trans-unit id="InvalidDefaultCLRNamespace">
        <source>MC6029: '{0}' name is not valid in the default namespace '{1}'. Correct the RootNamespace tag value in the project file.</source>
        <target state="translated">MC6029:“{0}”名称在默认命名空间“{1}”中无效。请更正项目文件中的 RootNamespace 标记值。</target>
        <note />
      </trans-unit>
      <trans-unit id="InvalidEventHandlerName">
        <source>MC6005: {0}="{1}" is not valid. '{1}' is not a valid event handler method name. Only instance methods on the generated or code-behind class are valid.</source>
        <target state="translated">MC6005: {0}=“{1}”无效。“{1}”不是有效的事件处理程序方法名。只有生成的类或代码隐藏类上的实例方法是有效的。</target>
        <note />
      </trans-unit>
      <trans-unit id="InvalidLocCommentTarget">
        <source>LC1001: Localization comment target property is not valid in string '{0}'.</source>
        <target state="translated">LC1001: 本地化注释目标属性在字符串“{0}”中无效。</target>
        <note />
      </trans-unit>
      <trans-unit id="InvalidLocCommentValue">
        <source>LC1002: Localization comment value is not valid for target property '{0}' in string '{1}'.</source>
        <target state="translated">LC1002: 本地化注释值对字符串“{1}”中的目标属性“{0}”无效。</target>
        <note />
      </trans-unit>
      <trans-unit id="InvalidLocalizabilityValue">
        <source>LC1004: Localizability attribute setting '{0}' is not valid.</source>
        <target state="translated">LC1004: 可本地化特性设置“{0}”无效。</target>
        <note />
      </trans-unit>
      <trans-unit id="InvalidMarkupFile">
        <source>MC6001: Markup file is not valid. Specify a source markup file with an .xaml extension.</source>
        <target state="translated">MC6001: 标记文件无效。请指定扩展名为 .xaml 的源标记文件。</target>
        <note />
      </trans-unit>
      <trans-unit id="InvalidTypeName">
        <source>MC6028: {0}:TypeArguments="{1}" is not valid. '{2}' is not a valid type name reference for the generic argument at position '{3}'.</source>
        <target state="translated">MC6028: {0}:TypeArguments=“{1}”无效。对于位置“{3}”处的泛型实参，“{2}”不是有效的类型名引用。</target>
        <note />
      </trans-unit>
      <trans-unit id="InvalidXml">
        <source>MC3000: '{0}' XML is not valid.</source>
        <target state="translated">MC3000:“{0}”XML 无效。</target>
        <note />
      </trans-unit>
      <trans-unit id="LocalNamePropertyNotAllowed">
        <source>MC6023: Because '{0}' is implemented in the same assembly, you must set the {1}:Name attribute rather than the Name attribute.</source>
        <target state="translated">MC6023: 由于“{0}”是在同一程序集中实现的，您必须设置 {1}:Name 特性而不是 Name 特性。</target>
        <note />
      </trans-unit>
      <trans-unit id="LocalRefAppDefFile">
        <source>Input: Local reference markup ApplicationDefinition file is '{0}'.</source>
        <target state="translated">输入: 本地引用标记 ApplicationDefinition 文件是“{0}”。</target>
        <note />
      </trans-unit>
      <trans-unit id="LocalRefGeneratedBamlFile">
        <source>Generated BAML file: '{0}'.</source>
        <target state="translated">生成的 BAML 文件:“{0}”。</target>
        <note />
      </trans-unit>
      <trans-unit id="LocalRefMarkupPage">
        <source>Input: Local reference markup Page file: '{0}'.</source>
        <target state="translated">输入: 本地引用标记 Page 文件:“{0}”。</target>
        <note />
      </trans-unit>
      <trans-unit id="MatchingTypeArgsNotFoundInRefType">
        <source>MC6012: '{0}' event has a generic event handler delegate type '{1}'. The type parameter '{2}' on '{1}' does not match any type parameters on the containing generic tag '{3}'.</source>
        <target state="translated">MC6012:“{0}”事件具有通用事件处理程序委托类型“{1}”。“{1}”上的类型参数“{2}”与所包含的通用标记“{3}”上的任何类型参数不匹配。</target>
        <note />
      </trans-unit>
      <trans-unit id="MissingClassDefinitionForCodeTag">
        <source>MC6026: '{0}' root element requires a {1}:Class attribute because '{2}' contains a {1}:Code tag. Either remove {1}:Code and its contents, or add a {1}:Class attribute to the root element.</source>
        <target state="translated">MC6026:“{0}”根元素需要 {1}:Class 特性，因为“{2}”包含 {1}:Code 标记。请移除 {1}:Code 及其内容，或将 {1}:Class 特性添加到根元素。</target>
        <note />
      </trans-unit>
      <trans-unit id="MissingClassDefinitionForEvent">
        <source>MC6024: '{0}' root element requires a {1}:Class attribute to support event handlers in the XAML file. Either remove the event handler for the {2} event, or add a {1}:Class attribute to the root element.</source>
        <target state="translated">MC6024:“{0}”根元素需要 {1}:Class 特性来支持 XAML 文件中的事件处理程序。请移除 {2} 事件的事件处理程序，或将 {1}:Class 特性添加到根元素。</target>
        <note />
      </trans-unit>
      <trans-unit id="MissingClassDefinitionForTypeArgs">
        <source>MC6025: '{0}' root element is a generic type and requires a {1}:Class attribute to support the {1}:TypeArguments attribute specified on the root element tag.</source>
        <target state="translated">MC6025:“{0}”根元素是泛型类型，且需要 {1}:Class 特性来支持根元素标记上指定的 {1}:TypeArguments 特性。</target>
        <note />
      </trans-unit>
      <trans-unit id="MissingClassWithFieldModifier">
        <source>MC6031: {0}:FieldModifier attribute cannot be specified because a {0}:Class attribute is also required to generate a Name field with the specified access modifier. Either add a {0}:Class attribute on the root tag or remove the {0}:FieldModifier attribute.</source>
        <target state="translated">MC6031: 无法指定 {0}:FieldModifier 特性，因为还需要 {0}:Class 特性来生成具有指定的访问修饰符的 Name 字段。请在根标记上添加 {0}:Class 特性或移除 {0}:FieldModifier 特性。</target>
        <note />
      </trans-unit>
      <trans-unit id="MissingClassWithModifier">
        <source>MC6009: {0}:ClassModifier attribute cannot be specified on the root tag because a {0}:Class attribute is also required. Either add a {0}:Class attribute or remove the {0}:ClassModifier attribute.</source>
        <target state="translated">MC6009: 无法在根标记上指定 {0}:ClassModifier 特性，因为还需要 {0}:Class 特性。请添加 {0}:Class 特性或移除 {0}:ClassModifier 特性。</target>
        <note />
      </trans-unit>
      <trans-unit id="MissingClassWithSubClass">
        <source>MC6016: {0}:Class attribute is missing. It is required when a {0}:Subclass attribute is specified.</source>
        <target state="translated">MC6016: 缺少 {0}:Class 特性。当已指定 {0}:Subclass 特性时该特性是必需的。</target>
        <note />
      </trans-unit>
      <trans-unit id="MoreResourcesFiles">
        <source>RG1002: ResourcesGenerator can generate only one .resources file at a time. The OutputResourcesFile property in the project file must be set to one file.</source>
        <target state="translated">RG1002: ResourcesGenerator 一次只能生成一个 .resources 文件。必须将项目文件中的 OutputResourcesFile 属性设置到一个文件。</target>
        <note />
      </trans-unit>
      <trans-unit id="MultipleSplashScreenImages">
        <source>MC1004: Project file cannot specify more than one SplashScreen element.</source>
        <target state="translated">MC1004: 项目文件不能指定多个 SplashScreen 元素。</target>
        <note />
      </trans-unit>
      <trans-unit id="MultipleUidUse">
        <source>UM1002: Uid "{0}" for element '{1}' is not unique.</source>
        <target state="translated">UM1002: 元素“{1}”的 Uid“{0}”不是唯一的。</target>
        <note />
      </trans-unit>
      <trans-unit id="MutlipleApplicationFiles">
        <source>MC1003: Project file cannot specify more than one ApplicationDefinition element.</source>
        <target state="translated">MC1003: 项目文件不能指定多个 ApplicationDefinition 元素。</target>
        <note />
      </trans-unit>
      <trans-unit id="NamedResDictItemWarning">
        <source>A '{0}' is named '{1}'. Do not name ResourceDictionary contents because their instantiation is deferred.</source>
        <target state="translated">某“{0}”已命名为“{1}”。请勿命名 ResourceDictionary 内容，因为已推迟此类内容的实例化。</target>
        <note />
      </trans-unit>
      <trans-unit id="NonClsError">
        <source>BG1001: Unknown CLS exception.</source>
        <target state="translated">BG1001: 未知的 CLS 异常。</target>
        <note />
      </trans-unit>
      <trans-unit id="OutputType">
        <source>OutputType is '{0}'.</source>
        <target state="translated">OutputType 是“{0}”。</target>
        <note />
      </trans-unit>
      <trans-unit id="ParserAbandonedTypeConverterText">
        <source>MC3001: TypeConverter syntax error encountered while processing initialization string '{0}'. Property elements are not allowed on objects created via TypeConverter.</source>
        <target state="translated">MC3001: 在处理初始化字符串“{0}”时遇到 TypeConverter 语法错误。通过 TypeConverter 创建的对象上不允许属性元素。</target>
        <note />
      </trans-unit>
      <trans-unit id="ParserAssemblyLoadVersionMismatch">
        <source>MC3099: Cannot load assembly '{0}' because a different version of that same assembly is loaded '{1}'.</source>
        <target state="translated">MC3099: 无法加载程序集“{0}”，因为加载了同一程序集的其他版本“{1}”。</target>
        <note />
      </trans-unit>
      <trans-unit id="ParserAsyncOnRoot">
        <source>MC3002: The AsyncRecords attribute must be set on the root tag.</source>
        <target state="translated">MC3002: 根标记上必须设置 AsyncRecords 特性。</target>
        <note />
      </trans-unit>
      <trans-unit id="ParserAttachedPropInheritError">
        <source>MC3015: The attached property '{0}' is not defined on '{1}' or one of its base classes.</source>
        <target state="translated">MC3015:“{1}”或其一个基类上未定义附加属性“{0}”。</target>
        <note />
      </trans-unit>
      <trans-unit id="ParserAttributeArgsHigh">
        <source>MC3003: There are too many attributes specified for '{0}'.</source>
        <target state="translated">MC3003: 为“{0}”指定了过多的特性。</target>
        <note />
      </trans-unit>
      <trans-unit id="ParserAttributeArgsLow">
        <source>MC3004: There are not enough attributes specified for '{0}'.</source>
        <target state="translated">MC3004: 为“{0}”指定的特性不足。</target>
        <note />
      </trans-unit>
      <trans-unit id="ParserAttributeNamespaceMisMatch">
        <source>MC3005: The property '{0}' must be in the default namespace or in the element namespace '{1}'.</source>
        <target state="translated">MC3005: 属性“{0}”必须位于默认的命名空间或元素命名空间“{1}”中。</target>
        <note />
      </trans-unit>
      <trans-unit id="ParserBadAssemblyName">
        <source>MC3006: Mapper.SetAssemblyPath cannot accept an empty assemblyName.</source>
        <target state="translated">MC3006: Mapper.SetAssemblyPath 无法接受空 assemblyName。</target>
        <note />
      </trans-unit>
      <trans-unit id="ParserBadAssemblyPath">
        <source>MC3007: Mapper.SetAssemblyPath cannot accept an empty assemblyPath.</source>
        <target state="translated">MC3007: Mapper.SetAssemblyPath 无法接受空 assemblyPath。</target>
        <note />
      </trans-unit>
      <trans-unit id="ParserBadChild">
        <source>MC3008: An element of type '{0}' cannot be set on the complex property '{1}'. They are not compatible types.</source>
        <target state="translated">MC3008: 无法在复杂属性“{1}”上设置类型“{0}”的元素。它们不是兼容的类型。</target>
        <note />
      </trans-unit>
      <trans-unit id="ParserBadConstructorParams">
        <source>MC3009: Cannot find a public constructor for '{0}' that takes {1} arguments.</source>
        <target state="translated">MC3009: 无法找到接受 {1} 参数的“{0}”的公共构造函数。</target>
        <note />
      </trans-unit>
      <trans-unit id="ParserBadKey">
        <source>MC3012: A key for a dictionary cannot be of type '{0}'. Only String, TypeExtension, and StaticExtension are supported.</source>
        <target state="translated">MC3012: 字典的密钥不能是“{0}”类型。仅支持 String、TypeExtension 和 StaticExtension。</target>
        <note />
      </trans-unit>
      <trans-unit id="ParserBadMemberReference">
        <source>MC3029: '{0}' member is not valid because it does not have a qualifying type name.</source>
        <target state="translated">MC3029:“{0}”成员无效，因为它不具有限定的类型名。</target>
        <note />
      </trans-unit>
      <trans-unit id="ParserBadName">
        <source>MC3010: '{0}' Name property value is not valid. Name must start with a letter or an underscore and can contain only letters, digits, and underscores.</source>
        <target state="translated">MC3010:“{0}”Name 属性值无效。Name 必须以字母或下划线开头，且只能包含字母、数字和下划线。</target>
        <note />
      </trans-unit>
      <trans-unit id="ParserBadString">
        <source>MC3094: Cannot convert string value '{0}' to type '{1}'.</source>
        <target state="translated">MC3094: 无法将字符串值“{0}”转换为类型“{1}”。</target>
        <note />
      </trans-unit>
      <trans-unit id="ParserBadSyncMode">
        <source>MC3013: SynchronousMode property value is not valid. Valid values are Async and Sync.</source>
        <target state="translated">MC3013: SynchronousMode 属性值无效。有效的值是 Async 和 Sync。</target>
        <note />
      </trans-unit>
      <trans-unit id="ParserBadTypeInArrayProperty">
        <source>MC3014: The object being added to an array property is not a valid type. The array is of type '{0}' but the object being added is of type '{1}'.</source>
        <target state="translated">MC3014: 被添加到数组属性的对象为无效类型。该数组是“{0}”类型，但被添加的对象是“{1}”类型。</target>
        <note />
      </trans-unit>
      <trans-unit id="ParserBadUidOrNameME">
        <source>MC3079: MarkupExtensions are not allowed for Uid or Name property values, so '{0}' is not valid.</source>
        <target state="translated">MC3079: Uid 或 Name 属性值不允许 MarkupExtensions，因此“{0}”无效。</target>
        <note />
      </trans-unit>
      <trans-unit id="ParserCanOnlyHaveOneChild">
        <source>MC3089: The object '{0}' already has a child and cannot add '{1}'. '{0}' can accept only one child.</source>
        <target state="translated">MC3089: 对象“{0}”已经具有子级且无法添加“{1}”。“{0}”只能接受一个子级。</target>
        <note />
      </trans-unit>
      <trans-unit id="ParserCannotAddAnyChildren">
        <source>MC3028: Cannot add content to object of type '{0}'.</source>
        <target state="translated">MC3028: 无法向“{0}”类型的对象添加内容。</target>
        <note />
      </trans-unit>
      <trans-unit id="ParserCantGetProperty">
        <source>MC3081: '{0}' is a read-only property of type IList or IDictionary and cannot be set because it does not have a public or internal get accessor.</source>
        <target state="translated">MC3081:“{0}”是类型 IList 或 IDictionary 的一个只读属性，无法设置，因为它不具有公共或内部的 get 访问器。</target>
        <note />
      </trans-unit>
      <trans-unit id="ParserCantSetAttribute">
        <source>MC3080: The {0} '{1}' cannot be set because it does not have an accessible {2} accessor.</source>
        <target state="translated">MC3080: 无法设置 {0}“{1}”，因为它不具有可访问的 {2} 访问器。</target>
        <note />
      </trans-unit>
      <trans-unit id="ParserCantSetContentProperty">
        <source>MC3087: Cannot set content property '{0}' on element '{1}'. '{0}' has incorrect access level or its assembly does not allow access.</source>
        <target state="translated">MC3087: 无法设置元素“{1}”上的内容属性“{0}”。“{0}”具有不正确的访问级别，或者其程序集不允许访问。</target>
        <note />
      </trans-unit>
      <trans-unit id="ParserCantSetTriggerCondition">
        <source>MC3082: '{0}' cannot be set as the value of a Trigger's Property attribute because it does not have a public or internal get accessor.</source>
        <target state="translated">MC3082: 无法将“{0}”设置为 Trigger 的 Property 特性的值，因为它不具有公共或内部的 get 访问器。</target>
        <note />
      </trans-unit>
      <trans-unit id="ParserCompatDuplicate">
        <source>MC3016: Two new namespaces cannot be compatible with the same old namespace using an XmlnsCompatibility attribute.�'{0}' namespace is already marked compatible with '{1}'.</source>
        <target state="translated">MC3016: 两个新命名空间无法使用 XmlnsCompatibility 特性与相同的旧命名空间兼容。�“{0}”命名空间已标记为与“{1}”兼容。</target>
        <note />
      </trans-unit>
      <trans-unit id="ParserContentMustBeContiguous">
        <source>MC3088: Property elements cannot be in the middle of an element's content.  They must be before or after the content.</source>
        <target state="translated">MC3088: 属性元素不能位于元素内容的中间。它们必须位于内容之前或之后。</target>
        <note />
      </trans-unit>
      <trans-unit id="ParserDefTag">
        <source>MC3017: 'Code' tag from xaml namespace found in XAML file. To load this file, you must compile it.</source>
        <target state="translated">MC3017: xaml 命名空间的“Code”标记在 XAML 文件中找到。若要加载此文件，您必须编译它。</target>
        <note />
      </trans-unit>
      <trans-unit id="ParserDefaultConverterElement">
        <source>MC3061: The Element type '{0}' does not have an associated TypeConverter to parse the string '{1}'.</source>
        <target state="translated">MC3061: 元素类型“{0}”不具有关联的 TypeConverter，无法分析字符串“{1}”。</target>
        <note />
      </trans-unit>
      <trans-unit id="ParserDictionarySealed">
        <source>MC3018: Cannot modify data in a sealed XmlnsDictionary.</source>
        <target state="translated">MC3018: 无法修改密封的 XmlnsDictionary 中的数据。</target>
        <note />
      </trans-unit>
      <trans-unit id="ParserDupDictionaryKey">
        <source>MC3020: The dictionary key '{0}' is already used. Key attributes are used as keys when inserting objects into a dictionary and must be unique.</source>
        <target state="translated">MC3020: 字典密钥“{0}”已使用。将对象插入字典时会将密钥特性用作密钥，并且必须是唯一的。</target>
        <note />
      </trans-unit>
      <trans-unit id="ParserDuplicateMarkupExtensionProperty">
        <source>MC3033: The property '{0}' has already been set on this markup extension and can only be set once.</source>
        <target state="translated">MC3033: 该标记扩展名上已设置属性“{0}”，并且只能设置一次。</target>
        <note />
      </trans-unit>
      <trans-unit id="ParserDuplicateProperty1">
        <source>MC3024: '{0}' property has already been set and can be set only once.</source>
        <target state="translated">MC3024: 已设置“{0}”属性，并且只能设置一次。</target>
        <note />
      </trans-unit>
      <trans-unit id="ParserDuplicateProperty2">
        <source>MC3025: Property '{0}' and '{1}' refer to the same property. Duplicate property settings are not allowed.</source>
        <target state="translated">MC3025: 属性“{0}”和“{1}”指的是同一属性。不允许重复的属性设置。</target>
        <note />
      </trans-unit>
      <trans-unit id="ParserEmptyComplexProp">
        <source>MC3026: '{0}' property element cannot be empty. It must contain child elements or text.</source>
        <target state="translated">MC3026:“{0}”属性元素不能为空。它必须包含子元素或文本。</target>
        <note />
      </trans-unit>
      <trans-unit id="ParserEntityReference">
        <source>MC3027: The EntityReference &amp;{0}; is not recognized.</source>
        <target state="translated">MC3027: 无法识别 EntityReference &amp;{0};。</target>
        <note />
      </trans-unit>
      <trans-unit id="ParserEventDelegateTypeNotAccessible">
        <source>MC3083: Cannot access the delegate type '{0}' for the '{1}' event. '{0}' has incorrect access level or its assembly does not allow access.</source>
        <target state="translated">MC3083: 无法访问“{1}”事件的委托类型“{0}”。“{0}”具有错误的访问级别，或其程序集不允许访问。</target>
        <note />
      </trans-unit>
      <trans-unit id="ParserIEnumerableIAddChild">
        <source>MC3030: '{0}' property is a read-only IEnumerable property, which means that '{1}' must implement IAddChild.</source>
        <target state="translated">MC3030:“{0}”属性是只读的 IEnumerable 属性，这意味着“{1}”必须实现 IAddChild。</target>
        <note />
      </trans-unit>
      <trans-unit id="ParserInvalidContentPropertyAttribute">
        <source>MC3078: Invalid ContentPropertyAttribute on type '{0}', property '{1}' not found.</source>
        <target state="translated">MC3078: 类型“{0}”上的 ContentPropertyAttribute 无效，未找到属性“{1}”。</target>
        <note />
      </trans-unit>
      <trans-unit id="ParserInvalidKnownType">
        <source>Known type value {0}='{1}' is not a valid known type.</source>
        <target state="translated">已知类型值 {0}='{1}' 不是有效的已知类型。</target>
        <note />
      </trans-unit>
      <trans-unit id="ParserInvalidStaticMember">
        <source>MC3011: Cannot find the static member '{0}' on the type '{1}'.</source>
        <target state="translated">MC3011: 无法找到类型“{1}”上的静态成员“{0}”。</target>
        <note />
      </trans-unit>
      <trans-unit id="ParserKeysAreStrings">
        <source>MC3031: Keys and values in XmlnsDictionary must be strings.</source>
        <target state="translated">MC3031: XmlnsDictionary 中的密钥和值都必须是字符串。</target>
        <note />
      </trans-unit>
      <trans-unit id="ParserLineAndOffset">
        <source>Line {0} Position {1}</source>
        <target state="translated">行 {0} 位置 {1}</target>
        <note />
      </trans-unit>
      <trans-unit id="ParserMapPIMissingKey">
        <source>MC3037: Missing XmlNamespace, Assembly or ClrNamespace in Mapping instruction.</source>
        <target state="translated">MC3037: 缺少 Mapping 说明中的 XmlNamespace、Assembly 或 ClrNamespace。</target>
        <note />
      </trans-unit>
      <trans-unit id="ParserMappingUriInvalid">
        <source>'{0}' mapping URI is not valid.</source>
        <target state="translated">“{0}”mapping URI 无效。</target>
        <note />
      </trans-unit>
      <trans-unit id="ParserMarkupExtensionBadConstructorParam">
        <source>MC3040: Format is not valid for MarkupExtension that specifies constructor arguments in '{0}'.</source>
        <target state="translated">MC3040: 在“{0}”中指定构造函数参数的 MarkupExtension 的格式无效。</target>
        <note />
      </trans-unit>
      <trans-unit id="ParserMarkupExtensionBadDelimiter">
        <source>MC3041: Markup extensions require a single '=' between name and value, and a single ',' between constructor parameters and name/value pairs. The arguments '{0}' are not valid.</source>
        <target state="translated">MC3041: 标记扩展名在名称和值之间需要一个“=”，在构造函数参数和名称/值对之间需要一个“,”。参数“{0}”无效。</target>
        <note />
      </trans-unit>
      <trans-unit id="ParserMarkupExtensionDelimiterBeforeFirstAttribute">
        <source>MC3091: '{0}' is not valid. Markup extensions require only spaces between the markup extension name and the first parameter. Cannot have comma or equals sign before the first parameter.</source>
        <target state="translated">MC3091:“{0}”无效。标记扩展在标记扩展名和第一个参数之间只需要空格。在第一个参数之前不能有逗号或等号。</target>
        <note />
      </trans-unit>
      <trans-unit id="ParserMarkupExtensionInvalidClosingBracketCharacers">
        <source>MC8001: Encountered a closing BracketCharacter '{0}' at Line Number '{1}' and Line Position '{2}' without a corresponding opening BracketCharacter.</source>
        <target state="translated">MC8001: 行号 "{1}" 和行位置 "{2}" 处的右 BracketCharacter "{0}" 缺少对应的左 BracketCharacter。</target>
        <note />
      </trans-unit>
      <trans-unit id="ParserMarkupExtensionMalformedBracketCharacers">
        <source>MC8002: BracketCharacter '{0}' at Line Number '{1}' and Line Position '{2}' does not have a corresponding opening/closing BracketCharacter.</source>
        <target state="translated">MC8002: 行号 "{1}" 和行位置 "{2}" 处的 BracketCharacter "{0}" 缺少对应的左/右 BracketCharacter。</target>
        <note />
      </trans-unit>
      <trans-unit id="ParserMarkupExtensionNoEndCurlie">
        <source>MC3038: MarkupExtension expressions must end with a '}'.</source>
        <target state="translated">MC3038: MarkupExtension 表达式必须以一个“}”结束。</target>
        <note />
      </trans-unit>
      <trans-unit id="ParserMarkupExtensionNoNameValue">
        <source>MC3042: Name/value pairs in MarkupExtensions must have the format 'Name = Value' and each pair is separated by a comma. '{0}' does not follow this format.</source>
        <target state="translated">MC3042: MarkupExtensions 中的名称/值对必须具有“Name = Value”格式，并且每个对以逗号分隔。“{0}”不遵循此格式。</target>
        <note />
      </trans-unit>
      <trans-unit id="ParserMarkupExtensionNoQuotesInName">
        <source>MC3043: Names and Values in a MarkupExtension cannot contain quotes. The MarkupExtension arguments '{0}' are not valid.</source>
        <target state="translated">MC3043: MarkupExtension 中的名称和值不能含引号。MarkupExtension 参数“{0}”无效。</target>
        <note />
      </trans-unit>
      <trans-unit id="ParserMarkupExtensionTrailingGarbage">
        <source>MC3044: The text '{1}' is not allowed after the closing '{0}' of a MarkupExtension expression.</source>
        <target state="translated">MC3044: 关闭 MarkupExtension 表达式的“{0}”之后，文本“{1}”是不允许的。</target>
        <note />
      </trans-unit>
      <trans-unit id="ParserMarkupExtensionUnknownAttr">
        <source>MC3045: Unknown property '{0}' for type '{1}' encountered while parsing a Markup Extension.</source>
        <target state="translated">MC3045: 分析 Markup Extension 时遇到类型“{1}”的未知属性“{0}”。</target>
        <note />
      </trans-unit>
      <trans-unit id="ParserMetroUnknownAttribute">
        <source>MC3046: Unknown attribute '{0}' in the '{1}' namespace. Note that only the Key attribute is currently supported in this namespace.</source>
        <target state="translated">MC3046:“{1}”命名空间中的特性“{0}”未知。请注意，当前该命名空间中仅支持 Key 特性。</target>
        <note />
      </trans-unit>
      <trans-unit id="ParserMultiBamls">
        <source>MC3047: Internal parser error - Cannot use multiple writable BAML records at the same time.</source>
        <target state="translated">MC3047: 内部分析器错误 - 不能同时使用多个可写的 BAML 记录。</target>
        <note />
      </trans-unit>
      <trans-unit id="ParserNestedComplexProp">
        <source>'{0}' property element cannot be nested directly inside another property element.</source>
        <target state="translated">“{0}”属性元素不能直接嵌套在另一属性元素内。</target>
        <note />
      </trans-unit>
      <trans-unit id="ParserNoAttrArray">
        <source>MC3049: Cannot place attributes on Array tags.</source>
        <target state="translated">MC3049: 无法在 Array 标记上放置特性。</target>
        <note />
      </trans-unit>
      <trans-unit id="ParserNoBamlAsync">
        <source>MC3021: Asynchronous loading is not supported when compiling a XAML file, so a SynchronousMode of '{0}' is not allowed.</source>
        <target state="translated">MC3021: 编译 XAML 文件时不支持异步加载，因此不允许“{0}”的 SynchronousMode。</target>
        <note />
      </trans-unit>
      <trans-unit id="ParserNoChildrenTag">
        <source>MC3051: The type '{0}' does not support element content.</source>
        <target state="translated">MC3051: 类型“{0}”不支持元素内容。</target>
        <note />
      </trans-unit>
      <trans-unit id="ParserNoDictionaryKey">
        <source>MC3022: All objects added to an IDictionary must have a Key attribute or some other type of key associated with them.</source>
        <target state="translated">MC3022: 所有添加到 IDictionary 的对象必须具有 Key 特性，或有与这些对象相关的某些其他类型的密钥。</target>
        <note />
      </trans-unit>
      <trans-unit id="ParserNoDictionaryName">
        <source>MC3023: The Key attribute can only be used on a tag contained in a Dictionary (such as a ResourceDictionary).</source>
        <target state="translated">MC3023: Key 特性只能用于包含在 Dictionary (如 ResourceDictionary)中的标记。</target>
        <note />
      </trans-unit>
      <trans-unit id="ParserNoDigitEnums">
        <source>MC3032: '{1}' cannot be used as a value for '{0}'. Numbers are not valid enumeration values.</source>
        <target state="translated">MC3032:“{1}”无法用作“{0}”的值。数字不是有效的枚举值。</target>
        <note />
      </trans-unit>
      <trans-unit id="ParserNoEventTag">
        <source>MC3053: Cannot use property element syntax to specify event handler '{0}'.</source>
        <target state="translated">MC3053: 无法使用属性元素语法来指定事件处理程序“{0}”。</target>
        <note />
      </trans-unit>
      <trans-unit id="ParserNoEvents">
        <source>MC3052: XAML file that contains events must be compiled.</source>
        <target state="translated">MC3052: 必须编译包含事件的 XAML 文件。</target>
        <note />
      </trans-unit>
      <trans-unit id="ParserNoNameOnType">
        <source>MC3054: The type '{0}' cannot have a Name attribute. Value types and types without a default constructor can be used as items within a ResourceDictionary.</source>
        <target state="translated">MC3054: 类型“{0}”不能具有 Name 特性。值类型和没有默认构造函数的类型可以用作 ResourceDictionary 中的项。</target>
        <note />
      </trans-unit>
      <trans-unit id="ParserNoNameUnderDefinitionScopeType">
        <source>MC3093: Cannot set Name attribute value '{0}' on element '{1}'. '{1}' is under the scope of element '{2}', which already had a name registered when it was defined in another scope.</source>
        <target state="translated">MC3093: 无法对元素“{1}”设置 Name 特性值“{0}”。“{1}”在元素“{2}”的范围内，在另一范围内定义它时，已注册了名称。</target>
        <note />
      </trans-unit>
      <trans-unit id="ParserNoNamespace">
        <source>MC3056: No NamespaceURI is defined for the object '{0}'.</source>
        <target state="translated">MC3056: 未为对象“{0}”定义 NamespaceURI。</target>
        <note />
      </trans-unit>
      <trans-unit id="ParserNoNestedXmlDataIslands">
        <source>MC3084: Cannot nest XML data islands.</source>
        <target state="translated">MC3084: 无法嵌套 XML 数据岛。</target>
        <note />
      </trans-unit>
      <trans-unit id="ParserNoPropOnComplexProp">
        <source>MC3057: Cannot set properties on property elements.</source>
        <target state="translated">MC3057: 无法在属性元素上设置属性。</target>
        <note />
      </trans-unit>
      <trans-unit id="ParserNoSerializer">
        <source>MC3058: Cannot find a custom serializer for '{0}' so it cannot be parsed.</source>
        <target state="translated">MC3058: 无法找到“{0}”的自定义序列化程序，因此无法分析它。</target>
        <note />
      </trans-unit>
      <trans-unit id="ParserNoSetterChild">
        <source>MC3059: Style setters do not support child elements. A tag of type '{0}' is not allowed.</source>
        <target state="translated">MC3059: Style Setter 不支持子元素。不允许类型“{0}”的标记。</target>
        <note />
      </trans-unit>
      <trans-unit id="ParserNoType">
        <source>MC3050: Cannot find the type '{0}'. Note that type names are case sensitive.</source>
        <target state="translated">MC3050: 无法找到类型“{0}”。请注意，类型名区分大小写。</target>
        <note />
      </trans-unit>
      <trans-unit id="ParserNotMarkupExtension">
        <source>MC3048: '{0}' value is not a valid MarkupExtension expression. Cannot resolve '{1}' in namespace '{2}'. '{1}' must be a subclass of MarkupExtension.</source>
        <target state="translated">MC3048:“{0}”值不是有效的 MarkupExtension 表达式。无法解析命名空间“{2}”中的“{1}”。“{1}”必须是 MarkupExtension 的子类。</target>
        <note />
      </trans-unit>
      <trans-unit id="ParserPrefixNSElement">
        <source>MC3062: '{0}' XML namespace prefix does not map to a NamespaceURI, so element '{1}' cannot be resolved.</source>
        <target state="translated">MC3062:“{0}”XML 命名空间前缀未映射到 NamespaceURI，因此无法解析元素“{1}”。</target>
        <note />
      </trans-unit>
      <trans-unit id="ParserPrefixNSProperty">
        <source>MC3100: '{0}' XML namespace prefix does not map to a namespace URI, so cannot resolve property '{1}'.</source>
        <target state="translated">MC3100:“{0}”XML 命名空间前缀未映射到命名空间 URI，因此无法解析属性“{1}”。</target>
        <note />
      </trans-unit>
      <trans-unit id="ParserPropNoValue">
        <source>MC3063: Property '{0}' does not have a value.</source>
        <target state="translated">MC3063: 属性“{0}”不具有值。</target>
        <note />
      </trans-unit>
      <trans-unit id="ParserPublicType">
        <source>MC3064: Only public or internal classes can be used within markup. '{0}' type is not public or internal.</source>
        <target state="translated">MC3064: 只有公共或内部的类可在标记内使用。“{0}”类型不是公共或内部的类型。</target>
        <note />
      </trans-unit>
      <trans-unit id="ParserReadOnlyProp">
        <source>MC3065: '{0}' property is read-only and cannot be set from markup.</source>
        <target state="translated">MC3065:“{0}”属性是只读的，且无法从标记设置。</target>
        <note />
      </trans-unit>
      <trans-unit id="ParserResourceKeyType">
        <source>MC3066: The type reference cannot find a public type named '{0}'.</source>
        <target state="translated">MC3066: 类型引用无法找到名为“{0}”的公共类型。</target>
        <note />
      </trans-unit>
      <trans-unit id="ParserStaticMemberNotAllowed">
        <source>MC3019: Cannot reference the static member '{0}' on the type '{1}' as it is not accessible.</source>
        <target state="translated">MC3019: 无法引用类型“{1}”上的静态成员“{0}”，因为它不是可访问的。</target>
        <note />
      </trans-unit>
      <trans-unit id="ParserSyncOnRoot">
        <source>MC3067: SynchronousMode attribute must be on the root tag.</source>
        <target state="translated">MC3067: SynchronousMode 特性必须位于根标记上。</target>
        <note />
      </trans-unit>
      <trans-unit id="ParserTextInComplexProp">
        <source>MC3069: Cannot have both the text '{0}' and the child element '{1}' within a property element.</source>
        <target state="translated">MC3069: 无法在属性元素内同时包含文本“{0}”和子元素“{1}”。</target>
        <note />
      </trans-unit>
      <trans-unit id="ParserTextInvalidInArrayOrDictionary">
        <source>MC3068: Text is not valid under an IDictionary or Array property.</source>
        <target state="translated">MC3068: IDictionary 或 Array 属性下的文本无效。</target>
        <note />
      </trans-unit>
      <trans-unit id="ParserTooManyAssemblies">
        <source>MC3070: A single XAML file cannot reference more than 4,096 different assemblies.</source>
        <target state="translated">MC3070: 单个 XAML 文件无法引用 4,096 个以上的不同程序集。</target>
        <note />
      </trans-unit>
      <trans-unit id="ParserTypeConverterTextNeedsEndElement">
        <source>MC3095: Close tag must immediately follow TypeConverter initialization string '{0}'.</source>
        <target state="translated">MC3095: 关闭标记必须紧跟 TypeConverter 初始化字符串“{0}”。</target>
        <note />
      </trans-unit>
      <trans-unit id="ParserTypeConverterTextUnusable">
        <source>MC3090: TypeConverter syntax error encountered while processing initialization string '{0}'.  Element attributes are not allowed on objects created via TypeConverter.</source>
        <target state="translated">MC3090: 处理初始化字符串“{0}”时遇到 TypeConverter 语法错误。通过 TypeConverter 创建的对象上不允许元素特性。</target>
        <note />
      </trans-unit>
      <trans-unit id="ParserUndeclaredNS">
        <source>MC3071: '{0}' is an undeclared namespace.</source>
        <target state="translated">MC3071:“{0}”是未声明的命名空间。</target>
        <note />
      </trans-unit>
      <trans-unit id="ParserUnknownAttribute">
        <source>MC3072: The property '{0}' does not exist in XML namespace '{1}'.</source>
        <target state="translated">MC3072: XML 命名空间“{1}”中不存在属性“{0}”。</target>
        <note />
      </trans-unit>
      <trans-unit id="ParserUnknownDefAttribute">
        <source>MC3073: The attribute '{0}' does not exist in XML namespace 'http://schemas.microsoft.com/winfx/2006/xaml'.</source>
        <target state="translated">MC3073: XML 命名空间“http://schemas.microsoft.com/winfx/2006/xaml”中不存在特性“{0}”。</target>
        <note />
      </trans-unit>
      <trans-unit id="ParserUnknownTag">
        <source>MC3074: The tag '{0}' does not exist in XML namespace '{1}'.</source>
        <target state="translated">MC3074: XML 命名空间“{1}”中不存在标记“{0}”。</target>
        <note />
      </trans-unit>
      <trans-unit id="ParserUnknownXmlType">
        <source>MC3075: Unrecognized XML node type '{0}' found when determining if the current tag is a property element.</source>
        <target state="translated">MC3075: 确定当前标记是否为属性元素时发现无法识别的 XML 节点类型“{0}”。</target>
        <note />
      </trans-unit>
      <trans-unit id="ParserXmlIslandMissing">
        <source>MC3086: Parent element or property '{0}' requires an XML data island. To distinguish an XML island from surrounding XAML, wrap the XML data island in &lt;x:XData&gt; ... &lt;/x:XData&gt;.</source>
        <target state="translated">MC3086: 父元素或属性“{0}”需要一个 XML 数据岛。若要区分 XML 岛和周围的 XAML，请将 XML 数据岛包装在 &lt;x:XData&gt; ... &lt;/x:XData&gt; 中。</target>
        <note />
      </trans-unit>
      <trans-unit id="ParserXmlIslandUnexpected">
        <source>MC3085: '{0}' element or property cannot contain an XML data island.</source>
        <target state="translated">MC3085:“{0}”元素或属性不能包含 XML 数据岛。</target>
        <note />
      </trans-unit>
      <trans-unit id="ParserXmlLangPropertyValueInvalid">
        <source>MC3092: XmlLangProperty attribute must specify a property name.</source>
        <target state="translated">MC3092: XmlLangProperty 特性必须指定属性名。</target>
        <note />
      </trans-unit>
      <trans-unit id="ParserXmlReaderNoLineInfo">
        <source>MC3077: The class '{0}' does not implement IXmlLineInfo. This is required to get position information for the XAML being parsed.</source>
        <target state="translated">MC3077: 类“{0}”未实现 IXmlLineInfo。这是获取正在分析的 XAML 的位置信息所必需的。</target>
        <note />
      </trans-unit>
      <trans-unit id="Parser_UnexpectedToken">
        <source>MC3098: Unexpected token '{0}' at position '{1}'.</source>
        <target state="translated">MC3098: 位置“{1}”处的意外标记“{0}”。</target>
        <note />
      </trans-unit>
      <trans-unit id="Parsers_IllegalToken">
        <source>MC3096: Token is not valid.</source>
        <target state="translated">MC3096: 标记无效。</target>
        <note />
      </trans-unit>
      <trans-unit id="PreparingCompile">
        <source>Preparing for the markup compilation...</source>
        <target state="translated">正在准备标记编译...</target>
        <note />
      </trans-unit>
      <trans-unit id="QualifiedNameHasWrongFormat">
        <source>MC4301: Type name '{0}' does not have the expected format 'className, assembly'.</source>
        <target state="translated">MC4301: 类型名“{0}”不具有预期的格式“className, assembly”。</target>
        <note />
      </trans-unit>
      <trans-unit id="ReadResourceFile">
        <source>Reading Resource file: '{0}'...</source>
        <target state="translated">正在读取 Resource 文件:“{0}”...</target>
        <note />
      </trans-unit>
      <trans-unit id="RecompiledXaml">
        <source>Recompiled XAML file : '{0}'.</source>
        <target state="translated">重新编译的 XAML 文件:“{0}”。</target>
        <note />
      </trans-unit>
      <trans-unit id="ReferenceFile">
        <source>Input: Assembly Reference file: '{0}'.</source>
        <target state="translated">输入: 程序集 Reference 文件:“{0}”。</target>
        <note />
      </trans-unit>
      <trans-unit id="ResourceId">
        <source>Resource ID is '{0}'.</source>
        <target state="translated">资源 ID 是“{0}”。</target>
        <note />
      </trans-unit>
      <trans-unit id="ResourceTooBig">
        <source>RG1001: Input resource file '{0}' exceeds maximum size of {1} bytes.</source>
        <target state="translated">RG1001: 输入的资源文件“{0}”超过 {1} 字节的最大大小。</target>
        <note />
      </trans-unit>
      <trans-unit id="ResourcesGenerated">
        <source>Generated .resources file: '{0}'.</source>
        <target state="translated">生成的 .resources 文件:“{0}”。</target>
        <note />
      </trans-unit>
      <trans-unit id="ResourcesGenerating">
        <source>Generating .resources file: '{0}'...</source>
        <target state="translated">正在生成 .resources 文件:“{0}”...</target>
        <note />
      </trans-unit>
      <trans-unit id="RoutedEventNotRegistered">
        <source>MC6006: {0}.{1}="{2}" is not valid. '{1}' must be a RoutedEvent registered with a name that ends with the keyword "Event".</source>
        <target state="translated">MC6006: {0}.{1}=“{2}”无效。“{1}”必须是使用以关键字“Event”结束的名称注册的 RoutedEvent。</target>
        <note />
      </trans-unit>
      <trans-unit id="SourceFileNameNeeded">
        <source>UM1005: You must pass markup files to the task.</source>
        <target state="translated">UM1005: 您必须将标记文件传入到任务。</target>
        <note />
      </trans-unit>
      <trans-unit id="SourceNameNotSupportedForStyleTriggers">
        <source>MC4110: SourceName property cannot be set within Style.Triggers section.</source>
        <target state="translated">MC4110: Style.Triggers 部分内无法设置 SourceName 属性。</target>
        <note />
      </trans-unit>
      <trans-unit id="StyleImpliedAndComplexChildren">
        <source>MC4001: Style does not support both {0} tags and Style.{1} property tags for a single Style. Use one or the other.</source>
        <target state="translated">MC4001: Style 不同时支持单个 Style 的 {0} 标记和 Style.{1} 属性标记。请使用其中的一个或另一个。</target>
        <note />
      </trans-unit>
      <trans-unit id="StyleKnownTagWrongLocation">
        <source>MC4002: The Style property tag '{0}' can only be specified directly under a Style tag.</source>
        <target state="translated">MC4002: 只能直接在 Style 标记下指定 Style 属性标记“{0}”。</target>
        <note />
      </trans-unit>
      <trans-unit id="StyleNoPropOrEvent">
        <source>MC4005: Cannot find the Style {0} '{1}' on the type '{2}'.</source>
        <target state="translated">MC4005: 无法在类型“{2}”上找到 Style {0}“{1}”。</target>
        <note />
      </trans-unit>
      <trans-unit id="StyleNoTarget">
        <source>MC4003: Cannot resolve the Style {0} '{1}'. Verify that the owning type is the Style's TargetType, or use Class.Property syntax to specify the {0}.</source>
        <target state="translated">MC4003: 无法解析 Style {0}“{1}”。请确认拥有的类型是 Style 的 TargetType，或使用 Class.Property 语法指定 {0}。</target>
        <note />
      </trans-unit>
      <trans-unit id="StyleNoTopLevelElement">
        <source>MC4004: Style cannot contain child '{0}'. Style child must be a Setter because it is added to the Setters collection.</source>
        <target state="translated">MC4004: Style 不能包含子级“{0}”。Style 子级必须是 Setter，因为它被添加到 Setter 集合。</target>
        <note />
      </trans-unit>
      <trans-unit id="StyleTagNotSupported">
        <source>MC4006: Tags of type '{0}' are not supported in Style sections.</source>
        <target state="translated">MC4006: Style 部分中不支持类型“{0}”的标记。</target>
        <note />
      </trans-unit>
      <trans-unit id="StyleTargetNoEvents">
        <source>MC4007: The event '{0}' cannot be specified on a Target tag in a Style. Use an EventSetter instead.</source>
        <target state="translated">MC4007: 无法在 Style 中的 Target 标记上指定事件“{0}”。请使用 EventSetter。</target>
        <note />
      </trans-unit>
      <trans-unit id="StyleTextNotSupported">
        <source>MC4008: The text '{0}' is not allowed at this location within a Style section.</source>
        <target state="translated">MC4008: Style 部分中的该位置不允许文本“{0}”。</target>
        <note />
      </trans-unit>
      <trans-unit id="StyleUnknownProp">
        <source>MC4009: The property '{0}' cannot be set on Style.</source>
        <target state="translated">MC4009: Style 上无法设置属性“{0}”。</target>
        <note />
      </trans-unit>
      <trans-unit id="SubSubClassingNotAllowed">
        <source>MC6017: '{0}' cannot be the root of a XAML file because it was defined using XAML.</source>
        <target state="translated">MC6017:“{0}”不能是 XAML 文件的根，因为它是使用 XAML 定义的。</target>
        <note />
      </trans-unit>
      <trans-unit id="TargetIsNotSupported">
        <source>BG1004: Target Type '{0}' is not supported by this task.</source>
        <target state="translated">BG1004: 该任务不支持目标类型“{0}”。</target>
        <note />
      </trans-unit>
      <trans-unit id="TargetNameNotSupportedForStyleSetters">
        <source>MC4011: TargetName property cannot be set on a Style Setter.</source>
        <target state="translated">MC4011: 无法在 Style Setter 上设置 TargetName 属性。</target>
        <note />
      </trans-unit>
      <trans-unit id="TaskLogo">
        <source>Microsoft (R) Build Task '{0}' Version '{1}'.</source>
        <target state="translated">Microsoft (R) 生成任务“{0}”版本“{1}”。</target>
        <note />
      </trans-unit>
      <trans-unit id="TaskRight">
        <source>Copyright (C) Microsoft Corporation 2005. All rights reserved.</source>
        <target state="translated">版权所有(C) Microsoft Corporation 2005。保留所有权利。</target>
        <note />
      </trans-unit>
      <trans-unit id="TemplateDupName">
        <source>MC4101: The Name '{0}' has already been defined. Names must be unique.</source>
        <target state="translated">MC4101: 已定义 Name“{0}”。Name 必须是唯一的。</target>
        <note />
      </trans-unit>
      <trans-unit id="TemplateInvalidRootElementTag">
        <source>MC4108: The root of a Template content section cannot contain an element of type '{0}'. Only FrameworkElement and FrameworkContentElement types are valid.</source>
        <target state="translated">MC4108: 模板内容部分的根不能包含“{0}”类型的元素。只有 FrameworkElement 和 FrameworkContentElement 类型是有效的。</target>
        <note />
      </trans-unit>
      <trans-unit id="TemplateKnownTagWrongLocation">
        <source>MC4103: The template property tag '{0}' can only be specified immediately after a ControlTemplate tag.</source>
        <target state="translated">MC4103: 只能在 ControlTemplate 标记之后紧跟着指定模板属性标记“{0}”。</target>
        <note />
      </trans-unit>
      <trans-unit id="TemplateNoMultipleRoots">
        <source>MC4107: A template can have only a single root element. '{0}' is not allowed.</source>
        <target state="translated">MC4107: 模板只能具有一个根元素。“{0}”是不允许的。</target>
        <note />
      </trans-unit>
      <trans-unit id="TemplateNoProp">
        <source>MC4109: Cannot find the Template Property '{0}' on the type '{1}'.</source>
        <target state="translated">MC4109: 无法在类型“{1}”上找到模板属性“{0}”。</target>
        <note />
      </trans-unit>
      <trans-unit id="TemplateNoTarget">
        <source>MC4106: Cannot resolve the Template Property '{0}'. Verify that the owning type is the Style's TargetType, or use Class.Property syntax to specify the property.</source>
        <target state="translated">MC4106: 无法解析模板属性“{0}”。请确认拥有的类型是 Style 的 TargetType，或使用 Class.Property 语法指定该属性。</target>
        <note />
      </trans-unit>
      <trans-unit id="TemplateNoTriggerTarget">
        <source>MC4111: Cannot find the Trigger target '{0}'.  (The target must appear before any Setters, Triggers, or Conditions that use it.)</source>
        <target state="translated">MC4111: 无法找到 Trigger 目标“{0}”。(该目标必须出现在任何使用它的 Setter、Trigger 或 Condition 之前。)</target>
        <note />
      </trans-unit>
      <trans-unit id="TemplateTagNotSupported">
        <source>MC4102: Tags of type '{0}' are not supported in template sections.</source>
        <target state="translated">MC4102: 模板部分中不支持类型“{0}”的标记。</target>
        <note />
      </trans-unit>
      <trans-unit id="TemplateTextNotSupported">
        <source>MC4105: The text '{0}' is not allowed at this location within a template section.</source>
        <target state="translated">MC4105: 模板部分中的该位置不允许文本“{0}”。</target>
        <note />
      </trans-unit>
      <trans-unit id="TemplateUnknownProp">
        <source>MC4104: The property '{0}' cannot be set as a property element on template. Only Triggers and Storyboards are allowed as property elements.</source>
        <target state="translated">MC4104: 无法在模板上将属性“{0}”设置为属性元素。只允许将 Triggers 和 Storyboards 设置为属性元素。</target>
        <note />
      </trans-unit>
      <trans-unit id="TokenizerHelperEmptyToken">
        <source>MC7004: Empty token encountered while parsing.</source>
        <target state="translated">MC7004: 分析时遇到空标记。</target>
        <note />
      </trans-unit>
      <trans-unit id="TokenizerHelperExtraDataEncountered">
        <source>MC7003: Extra data encountered after token while parsing.</source>
        <target state="translated">MC7003: 分析时在令牌后遇到额外数据。</target>
        <note />
      </trans-unit>
      <trans-unit id="TokenizerHelperMissingEndQuote">
        <source>MC7002: Missing end quote encountered while parsing token.</source>
        <target state="translated">MC7002: 分析标记时遇到缺少右引号。</target>
        <note />
      </trans-unit>
      <trans-unit id="TokenizerHelperPrematureStringTermination">
        <source>MC7001: Premature string termination encountered.</source>
        <target state="translated">MC7001: 遇到字符串过早终止的情况。</target>
        <note />
      </trans-unit>
      <trans-unit id="UidMissing">
        <source>UM1003: Uid is missing for element '{0}'.</source>
        <target state="translated">UM1003: 缺少元素“{0}”的 Uid。</target>
        <note />
      </trans-unit>
      <trans-unit id="UnknownBuildError">
        <source>Unknown build error, '{0}' </source>
        <target state="translated">未知的生成错误“{0}”</target>
        <note />
      </trans-unit>
      <trans-unit id="UnknownClassModifier">
        <source>MC6013: {0}:ClassModifier="{1}" is not valid for the language {2}.</source>
        <target state="translated">MC6013: {0}:ClassModifier=“{1}”对语言 {2} 无效。</target>
        <note />
      </trans-unit>
      <trans-unit id="UnknownDefinitionTag">
        <source>MC6002: Unrecognized tag '{0}:{1}' in namespace 'http://schemas.microsoft.com/winfx/2006/xaml'. Note that tag names are case sensitive.</source>
        <target state="translated">MC6002: 命名空间“http://schemas.microsoft.com/winfx/2006/xaml”中无法识别的标记“{0}:{1}”。请注意，标记名称区分大小写。</target>
        <note />
      </trans-unit>
      <trans-unit id="UnknownEventAttribute">
        <source>MC6007: '{1}' is not valid. '{0}' is not an event on '{2}'.</source>
        <target state="translated">MC6007:“{1}”无效。“{0}”不是“{2}”上的事件。</target>
        <note />
      </trans-unit>
      <trans-unit id="UnknownFieldModifier">
        <source>MC6014: {0}:FieldModifier="{1}" is not valid for the language {2}.</source>
        <target state="translated">MC6014: {0}:FieldModifier=“{1}”对语言 {2} 无效。</target>
        <note />
      </trans-unit>
      <trans-unit id="UnknownGenericType">
        <source>MC6020: {0}:TypeArguments='{1}' is not valid on the tag '{2}'. Either '{2}' is not a generic type or the number of Type arguments in the attribute is wrong. Remove the {0}:TypeArguments attribute because it is allowed only on generic types, or fix its value to match the arity of the generic type '{2}'.</source>
        <target state="translated">MC6020: 标记“{2}”上的 {0}:TypeArguments='{1}' 无效。要么“{2}”不是泛型类型，要么特性中 Type 参数的数目错误。请移除 {0}:TypeArguments 特性，因为只在通用类型上允许该特性，或将其值修复为匹配泛型类型“{2}”的 arity。</target>
        <note />
      </trans-unit>
      <trans-unit id="UnknownLanguage">
        <source>MC6008: '{0}' is not installed properly on this machine. It must be listed in the &lt;compilers&gt; section of machine.config.</source>
        <target state="translated">MC6008: 未在该计算机上正确安装“{0}”。它必须在 machine.config 的 &lt;compilers&gt; 部分中列出。</target>
        <note />
      </trans-unit>
      <trans-unit id="UnknownPathOperationType">
        <source>Unknown path operation attempted.</source>
        <target state="translated">尝试未知的路径操作。</target>
        <note />
      </trans-unit>
      <trans-unit id="UnmatchedLocComment">
        <source>LC1003: Localization comment has no value set for target property: '{0}'.</source>
        <target state="translated">LC1003: 本地化注释没有目标属性:“{0}”的值集。</target>
        <note />
      </trans-unit>
      <trans-unit id="VersionNumberComponentNegative">
        <source>MC4501: Major and minor version number components cannot be negative.</source>
        <target state="translated">MC4501: 主要版本号组件和次要版本号组件不能为负数。</target>
        <note />
      </trans-unit>
      <trans-unit id="WinFXAssemblyMissing">
        <source>MC6000: Project file must include the .NET Framework assembly '{0}' in the reference list.</source>
        <target state="translated">MC6000: 项目文件必须在引用列表中包含 .NET Framework 程序集“{0}”。</target>
        <note />
      </trans-unit>
      <trans-unit id="WrongLocalizationPropertySetting_Pass1">
        <source>MC1001: The LocalizationDirectivesToLocFile property value is not valid and must be changed to None, CommentsOnly, or All for the MarkupCompilePass1 task.</source>
        <target state="translated">MC1001: LocalizationDirectivesToLocFile 属性值无效，必须针对 MarkupCompilePass1 任务将其更改为 None、CommentsOnly 或 All。</target>
        <note />
      </trans-unit>
      <trans-unit id="WrongPropertySetting">
        <source>BG1003: The project file contains a property value that is not valid.</source>
        <target state="translated">BG1003: 项目文件包含无效的属性值。</target>
        <note />
      </trans-unit>
      <trans-unit id="XCRChoiceAfterFallback">
        <source>MC4602: Choice cannot follow a Fallback.</source>
        <target state="translated">MC4602: Choice 不能跟在 Fallback 之后。</target>
        <note />
      </trans-unit>
      <trans-unit id="XCRChoiceNotFound">
        <source>MC4606: AlternateContent must contain one or more Choice elements.</source>
        <target state="translated">MC4606: AlternateContent 必须包含一个或多个 Choice 元素。</target>
        <note />
      </trans-unit>
      <trans-unit id="XCRChoiceOnlyInAC">
        <source>MC4601: Choice valid only in AlternateContent.</source>
        <target state="translated">MC4601: Choice 仅在 AlternateContent 中有效。</target>
        <note />
      </trans-unit>
      <trans-unit id="XCRCompatCycle">
        <source>MC4640: Namespace '{0}' is marked as compatible with itself using XmlnsCompatibilityAttribute. A namespace cannot directly or indirectly override itself.</source>
        <target state="translated">MC4640: 已使用 XmlnsCompatibilityAttribute 将命名空间“{0}”标记为与自身兼容。命名空间不能直接或间接地重写自身。</target>
        <note />
      </trans-unit>
      <trans-unit id="XCRDuplicatePreserve">
        <source>MC4631: Duplicate Preserve declaration for element '{1}' in namespace '{0}'.</source>
        <target state="translated">MC4631: 命名空间“{0}”中元素“{1}”的重复 Preserve 声明。</target>
        <note />
      </trans-unit>
      <trans-unit id="XCRDuplicateProcessContent">
        <source>MC4617: Duplicate ProcessContent declaration for element '{1}' in namespace '{0}'.</source>
        <target state="translated">MC4617: 命名空间“{0}”中元素“{1}”的重复 ProcessContent 声明。</target>
        <note />
      </trans-unit>
      <trans-unit id="XCRDuplicateWildcardPreserve">
        <source>MC4633: Duplicate wildcard Preserve declaration for namespace '{0}'.</source>
        <target state="translated">MC4633: 命名空间“{0}”的重复通配符 Preserve 声明。</target>
        <note />
      </trans-unit>
      <trans-unit id="XCRDuplicateWildcardProcessContent">
        <source>MC4619: Duplicate wildcard ProcessContent declaration for namespace '{0}'.</source>
        <target state="translated">MC4619: 命名空间“{0}”的重复通配符 ProcessContent 声明。</target>
        <note />
      </trans-unit>
      <trans-unit id="XCRFallbackOnlyInAC">
        <source>MC4605: Fallback valid only in AlternateContent.</source>
        <target state="translated">MC4605: Fallback 仅在 AlternateContent 中有效。</target>
        <note />
      </trans-unit>
      <trans-unit id="XCRInvalidACChild">
        <source>MC4610: '{0}' element is not a valid child of AlternateContent. Only Choice and Fallback elements are valid children of an AlternateContent element.</source>
        <target state="translated">MC4610:“{0}”元素不是 AlternateContent 的有效子级。只有 Choice 和 Fallback 元素是 AlternateContent 元素的子级。</target>
        <note />
      </trans-unit>
      <trans-unit id="XCRInvalidAttribInElement">
        <source>MC4608: '{0}' attribute is not valid for element '{1}'.</source>
        <target state="translated">MC4608:“{0}”特性对元素“{1}”无效。</target>
        <note />
      </trans-unit>
      <trans-unit id="XCRInvalidFormat">
        <source>MC4611: '{0}' format is not valid.</source>
        <target state="translated">MC4611:“{0}”格式无效。</target>
        <note />
      </trans-unit>
      <trans-unit id="XCRInvalidPreserve">
        <source>MC4632: Cannot have both a specific and a wildcard Preserve declaration for namespace '{0}'.</source>
        <target state="translated">MC4632: 命名空间“{0}”不能同时具有特定的和通配符性质的 Preserve 声明。</target>
        <note />
      </trans-unit>
      <trans-unit id="XCRInvalidProcessContent">
        <source>MC4618: Cannot have both a specific and a wildcard ProcessContent declaration for namespace '{0}'.</source>
        <target state="translated">MC4618: 命名空间“{0}”不能同时具有特定的和通配符性质的 ProcessContent 声明。</target>
        <note />
      </trans-unit>
      <trans-unit id="XCRInvalidRequiresAttribute">
        <source>MC4604: Requires attribute must contain a valid namespace prefix.</source>
        <target state="translated">MC4604: Requires 特性必须包含有效的命名空间前缀。</target>
        <note />
      </trans-unit>
      <trans-unit id="XCRInvalidXMLName">
        <source>MC4634: '{0}' attribute value is not a valid XML name.</source>
        <target state="translated">MC4634:“{0}”特性值不是有效的 XML 名称。</target>
        <note />
      </trans-unit>
      <trans-unit id="XCRMultipleFallbackFound">
        <source>MC4607: AlternateContent must contain only one Fallback element.</source>
        <target state="translated">MC4607: AlternateContent 必须仅包含一个 Fallback 元素。</target>
        <note />
      </trans-unit>
      <trans-unit id="XCRMustUnderstandFailed">
        <source>MC4626: MustUnderstand condition failed on namespace '{0}'.</source>
        <target state="translated">MC4626: MustUnderstand 条件在命名空间“{0}”上失败。</target>
        <note />
      </trans-unit>
      <trans-unit id="XCRNSPreserveNotIgnorable">
        <source>MC4630: Namespace '{0}' has items declared to be preserved but is not declared ignorable.</source>
        <target state="translated">MC4630: 命名空间“{0}”具有声明为保留但未声明为可忽略的项。</target>
        <note />
      </trans-unit>
      <trans-unit id="XCRNSProcessContentNotIgnorable">
        <source>MC4615: '{0}' namespace is declared ProcessContent but is not declared Ignorable.</source>
        <target state="translated">MC4615:“{0}”命名空间声明 ProcessContent 但未声明 Ignorable。</target>
        <note />
      </trans-unit>
      <trans-unit id="XCRRequiresAttribNotFound">
        <source>MC4603: Choice must contain a Requires attribute.</source>
        <target state="translated">MC4603: Choice 必须包含 Requires 特性。</target>
        <note />
      </trans-unit>
      <trans-unit id="XCRUndefinedPrefix">
        <source>MC4612: '{0}' prefix is not defined.</source>
        <target state="translated">MC4612: 未定义“{0}”前缀。</target>
        <note />
      </trans-unit>
      <trans-unit id="XCRUnknownCompatAttrib">
        <source>MC4614: Unrecognized compatibility attribute '{0}'.</source>
        <target state="translated">MC4614: 无法识别的兼容性特性“{0}”。</target>
        <note />
      </trans-unit>
      <trans-unit id="XCRUnknownCompatElement">
        <source>MC4609: Unrecognized compatibility element '{0}'.</source>
        <target state="translated">MC4609: 无法识别的兼容性元素“{0}”。</target>
        <note />
      </trans-unit>
      <trans-unit id="ZeroLengthFeatureID">
        <source>MC4502: The feature ID string cannot have length 0.</source>
        <target state="translated">MC4502: 功能 ID 字符串不能具有长度 0。</target>
        <note />
      </trans-unit>
    </body>
  </file>
>>>>>>> 5841f8b2
</xliff><|MERGE_RESOLUTION|>--- conflicted
+++ resolved
@@ -1,2411 +1,1202 @@
-<<<<<<< HEAD
-﻿<?xml version="1.0" encoding="utf-8"?>
-<xliff xmlns="urn:oasis:names:tc:xliff:document:1.2" xmlns:xsi="http://www.w3.org/2001/XMLSchema-instance" version="1.2" schemaLocation="urn:oasis:names:tc:xliff:document:1.2 xliff-core-1.2-transitional.xsd">
-  <file datatype="xml" source-language="en" target-language="zh-HANS" original="../Strings.resx">
-    <body>
-      <trans-unit id="AnalysisResult">
-        <source>Analysis Result : '{0}'.</source>
-        <target state="translated">分析结果:“{0}”。</target>
-        <note />
-      </trans-unit>
-      <trans-unit id="AppDefIsNotRequired">
-        <source>MC1002: Library project file cannot specify ApplicationDefinition element.</source>
-        <target state="translated">MC1002: 库项目文件无法指定 ApplicationDefinition 元素。</target>
-        <note />
-      </trans-unit>
-      <trans-unit id="ApplicationDefinitionFile">
-        <source>Input: Markup ApplicationDefinition file: '{0}'.</source>
-        <target state="translated">输入: 标记 ApplicationDefinition 文件:“{0}”。</target>
-        <note />
-      </trans-unit>
-      <trans-unit id="AttributeNotAllowedOnCodeTag">
-        <source>MC6015: '{0}' cannot be set on the '{1}:{2}' tag.</source>
-        <target state="translated">MC6015: 无法在“{1}:{2}”标记上设置“{0}”。</target>
-        <note />
-      </trans-unit>
-      <trans-unit id="BadUidTask">
-        <source>UM1001: Unrecognized UidManager task name '{0}'.</source>
-        <target state="translated">UM1001: 无法识别的 UidManager 任务名“{0}”。</target>
-        <note />
-      </trans-unit>
-      <trans-unit id="CheckingUids">
-        <source>Checking Uids in file '{0}' ...</source>
-        <target state="translated">正在检查文件“{0}”中的 Uid ...</target>
-        <note />
-      </trans-unit>
-      <trans-unit id="CommentFileGenerated">
-        <source>Generated localization directives file: '{0}' .</source>
-        <target state="translated">生成的本地化指令文件:“{0}”。</target>
-        <note />
-      </trans-unit>
-      <trans-unit id="CommentFileGenerating">
-        <source>Generating localization directives file: '{0}' ...</source>
-        <target state="translated">正在生成本地化指令文件:“{0}”...</target>
-        <note />
-      </trans-unit>
-      <trans-unit id="CompilationDone">
-        <source>Markup compilation is done.</source>
-        <target state="translated">已完成标记编译。</target>
-        <note />
-      </trans-unit>
-      <trans-unit id="CompileSucceed_Pass1">
-        <source>MarkupCompilePass1 successfully generated BAML or source code files.</source>
-        <target state="translated">MarkupCompilePass1 成功生成 BAML 或源代码文件。</target>
-        <note />
-      </trans-unit>
-      <trans-unit id="CompileSucceed_Pass2">
-        <source>MarkupCompilePass2 successfully generated BAML or source code files.</source>
-        <target state="translated">MarkupCompilePass2 成功生成 BAML 或源代码文件。</target>
-        <note />
-      </trans-unit>
-      <trans-unit id="ContainingTagNotGeneric">
-        <source>MC6011: '{0}' event has a generic event handler delegate type '{1}'. The type parameters of '{1}' cannot be bound with an appropriate type argument because the containing tag '{2}' is not a generic type.</source>
-        <target state="translated">MC6011:“{0}”事件有一个通用的事件处理程序委托类型“{1}”。无法将“{1}”的类型参数与适当的类型参数绑定，因为所包含的标记“{2}”不是泛型类型。</target>
-        <note />
-      </trans-unit>
-      <trans-unit id="CurrentDirectory">
-        <source>Current project directory is '{0}'.</source>
-        <target state="translated">当前的项目目录是“{0}”。</target>
-        <note />
-      </trans-unit>
-      <trans-unit id="DefinitionAttributeNotAllowed">
-        <source>MC6022: Only a root tag can specify attribute '{0}:{1}'.</source>
-        <target state="translated">MC6022: 只有根标记可以指定特性“{0}:{1}”。</target>
-        <note />
-      </trans-unit>
-      <trans-unit id="DefinitionTagNotAllowedAtRoot">
-        <source>MC6010: '{0}:{1}' cannot be specified as the root element.</source>
-        <target state="translated">MC6010: 不能将“{0}:{1}”指定为根元素。</target>
-        <note />
-      </trans-unit>
-      <trans-unit id="DefnTagsCannotBeNested">
-        <source>MC6004: '{0}:{1}' contains '{2}'. '{0}:{1}' can contain only a CDATA or text section.</source>
-        <target state="translated">MC6004:“{0}:{1}”包含“{2}”。“{0}:{1}”只能包含 CDATA 或文本部分。</target>
-        <note />
-      </trans-unit>
-      <trans-unit id="DoCompilation">
-        <source>Started the markup compilation.</source>
-        <target state="translated">启动标记编译。</target>
-        <note />
-      </trans-unit>
-      <trans-unit id="EmptyEventStringNotAllowed">
-        <source>MC6030: {0}="{1}" is not valid. '{0}' event attribute value cannot be a string that is empty or has only white space.</source>
-        <target state="translated">MC6030: {0}=“{1}”无效。“{0}”事件特性值不能为空字符串或只有空白。</target>
-        <note />
-      </trans-unit>
-      <trans-unit id="FieldModifierNotAllowed">
-        <source>MC6021: {0}:FieldModifier cannot be specified on this tag because it has either no {0}:Name or Name attribute set, or the tag is locally defined and has a Name attribute set, which is not allowed.</source>
-        <target state="translated">MC6021: 不能在该标记上指定 {0}:FieldModifier，因为它不具有 {0}:Name 或 Name 特性集，或者该标记是本地定义的且具有 Name 特性集，而这种情况是不允许的。</target>
-        <note />
-      </trans-unit>
-      <trans-unit id="FileNotFound">
-        <source>BG1002: File '{0}' cannot be found.</source>
-        <target state="translated">BG1002: 无法找到文件“{0}”。</target>
-        <note />
-      </trans-unit>
-      <trans-unit id="FileResolved">
-        <source>Input file '{0}' is resolved to new relative path '{1}' at directory '{2}'.</source>
-        <target state="translated">输入文件“{0}”在目录“{2}”处被解析为新的相对路径“{1}”。</target>
-        <note />
-      </trans-unit>
-      <trans-unit id="FilesFailedUidCheck">
-        <source>UM1004: {0} files failed Uid check.</source>
-        <target state="translated">UM1004: {0} 文件无法进行 Uid 检查。</target>
-        <note />
-      </trans-unit>
-      <trans-unit id="FilesPassedUidCheck">
-        <source>Uids valid in {0} files.</source>
-        <target state="translated">在 {0} 文件中有效的 Uid。</target>
-        <note />
-      </trans-unit>
-      <trans-unit id="FilesRemovedUid">
-        <source>Uids removed from {0} files.</source>
-        <target state="translated">从 {0} 文件中移除的 Uid。</target>
-        <note />
-      </trans-unit>
-      <trans-unit id="FilesUpdatedUid">
-        <source>Uids updated in {0} files.</source>
-        <target state="translated">在 {0} 文件中更新的 Uid。</target>
-        <note />
-      </trans-unit>
-      <trans-unit id="GeneratedBamlFile">
-        <source>Generated BAML file: '{0}'.</source>
-        <target state="translated">生成的 BAML 文件:“{0}”。</target>
-        <note />
-      </trans-unit>
-      <trans-unit id="GeneratedCodeFile">
-        <source>Generated code file: '{0}'.</source>
-        <target state="translated">生成的代码文件:“{0}”。</target>
-        <note />
-      </trans-unit>
-      <trans-unit id="IllegalCDataTextScoping">
-        <source>MC6003: '{0}:{1}' contains '{2}'. '{0}:{1}' cannot contain nested content.</source>
-        <target state="translated">MC6003:“{0}:{1}”包含“{2}”。“{0}:{1}”不能包含嵌套内容。</target>
-        <note />
-      </trans-unit>
-      <trans-unit id="IntermediateDirectoryError">
-        <source>UM1006: '{0}' directory does not exist and cannot be created.</source>
-        <target state="translated">UM1006:“{0}”目录不存在且无法创建。</target>
-        <note />
-      </trans-unit>
-      <trans-unit id="InternalTypeHelperNotRequired">
-        <source>InternalTypeHelper class is not required for this project, make file '{0}' empty.</source>
-        <target state="translated">该项目不需要 InternalTypeHelper 类，使文件“{0}”为空。</target>
-        <note />
-      </trans-unit>
-      <trans-unit id="InvalidAssemblyVersion">
-        <source>MC1005: Invalid AssemblyVersion detected: {0}.</source>
-        <target state="new">MC1005: Invalid AssemblyVersion detected: {0}.</target>
-        <note />
-      </trans-unit>
-      <trans-unit id="InvalidBaseClassName">
-        <source>MC6018: '{0}' class name is not valid for the locally defined XAML root element.</source>
-        <target state="translated">MC6018:“{0}”类名对本地定义的 XAML 根元素无效。</target>
-        <note />
-      </trans-unit>
-      <trans-unit id="InvalidBaseClassNamespace">
-        <source>MC6019: '{0}' namespace is not valid for the locally defined XAML root element '{1}'.</source>
-        <target state="translated">MC6019:“{0}”命名空间对本地定义的 XAML 根元素“{1}”无效。</target>
-        <note />
-      </trans-unit>
-      <trans-unit id="InvalidClassName">
-        <source>MC6027: {0}:{1}="{2}" is not valid. '{2}' is not a valid {3}class name.</source>
-        <target state="translated">MC6027: {0}:{1}=“{2}”无效。“{2}”是无效的 {3} 类名称。</target>
-        <note />
-      </trans-unit>
-      <trans-unit id="InvalidCulture">
-        <source>FC1001: The UICulture value '{0}' set in the project file is not valid.</source>
-        <target state="translated">FC1001: 项目文件中的 UICulture 值“{0}”集无效。</target>
-        <note />
-      </trans-unit>
-      <trans-unit id="InvalidCustomSerialize">
-        <source>MC4402: Serializer does not support custom BAML serialization operations.</source>
-        <target state="translated">MC4402: 序列化程序不支持自定义 BAML 序列化操作。</target>
-        <note />
-      </trans-unit>
-      <trans-unit id="InvalidDeSerialize">
-        <source>MC4401: Serializer does not support Convert operations.</source>
-        <target state="translated">MC4401: 序列化程序不支持 Convert 操作。</target>
-        <note />
-      </trans-unit>
-      <trans-unit id="InvalidDefaultCLRNamespace">
-        <source>MC6029: '{0}' name is not valid in the default namespace '{1}'. Correct the RootNamespace tag value in the project file.</source>
-        <target state="translated">MC6029:“{0}”名称在默认命名空间“{1}”中无效。请更正项目文件中的 RootNamespace 标记值。</target>
-        <note />
-      </trans-unit>
-      <trans-unit id="InvalidEventHandlerName">
-        <source>MC6005: {0}="{1}" is not valid. '{1}' is not a valid event handler method name. Only instance methods on the generated or code-behind class are valid.</source>
-        <target state="translated">MC6005: {0}=“{1}”无效。“{1}”不是有效的事件处理程序方法名。只有生成的类或代码隐藏类上的实例方法是有效的。</target>
-        <note />
-      </trans-unit>
-      <trans-unit id="InvalidLocCommentTarget">
-        <source>LC1001: Localization comment target property is not valid in string '{0}'.</source>
-        <target state="translated">LC1001: 本地化注释目标属性在字符串“{0}”中无效。</target>
-        <note />
-      </trans-unit>
-      <trans-unit id="InvalidLocCommentValue">
-        <source>LC1002: Localization comment value is not valid for target property '{0}' in string '{1}'.</source>
-        <target state="translated">LC1002: 本地化注释值对字符串“{1}”中的目标属性“{0}”无效。</target>
-        <note />
-      </trans-unit>
-      <trans-unit id="InvalidLocalizabilityValue">
-        <source>LC1004: Localizability attribute setting '{0}' is not valid.</source>
-        <target state="translated">LC1004: 可本地化特性设置“{0}”无效。</target>
-        <note />
-      </trans-unit>
-      <trans-unit id="InvalidMarkupFile">
-        <source>MC6001: Markup file is not valid. Specify a source markup file with an .xaml extension.</source>
-        <target state="translated">MC6001: 标记文件无效。请指定扩展名为 .xaml 的源标记文件。</target>
-        <note />
-      </trans-unit>
-      <trans-unit id="InvalidTypeName">
-        <source>MC6028: {0}:TypeArguments="{1}" is not valid. '{2}' is not a valid type name reference for the generic argument at position '{3}'.</source>
-        <target state="translated">MC6028: {0}:TypeArguments=“{1}”无效。对于位置“{3}”处的泛型实参，“{2}”不是有效的类型名引用。</target>
-        <note />
-      </trans-unit>
-      <trans-unit id="InvalidXml">
-        <source>MC3000: '{0}' XML is not valid.</source>
-        <target state="translated">MC3000:“{0}”XML 无效。</target>
-        <note />
-      </trans-unit>
-      <trans-unit id="LocalNamePropertyNotAllowed">
-        <source>MC6023: Because '{0}' is implemented in the same assembly, you must set the {1}:Name attribute rather than the Name attribute.</source>
-        <target state="translated">MC6023: 由于“{0}”是在同一程序集中实现的，您必须设置 {1}:Name 特性而不是 Name 特性。</target>
-        <note />
-      </trans-unit>
-      <trans-unit id="LocalRefAppDefFile">
-        <source>Input: Local reference markup ApplicationDefinition file is '{0}'.</source>
-        <target state="translated">输入: 本地引用标记 ApplicationDefinition 文件是“{0}”。</target>
-        <note />
-      </trans-unit>
-      <trans-unit id="LocalRefGeneratedBamlFile">
-        <source>Generated BAML file: '{0}'.</source>
-        <target state="translated">生成的 BAML 文件:“{0}”。</target>
-        <note />
-      </trans-unit>
-      <trans-unit id="LocalRefMarkupPage">
-        <source>Input: Local reference markup Page file: '{0}'.</source>
-        <target state="translated">输入: 本地引用标记 Page 文件:“{0}”。</target>
-        <note />
-      </trans-unit>
-      <trans-unit id="MatchingTypeArgsNotFoundInRefType">
-        <source>MC6012: '{0}' event has a generic event handler delegate type '{1}'. The type parameter '{2}' on '{1}' does not match any type parameters on the containing generic tag '{3}'.</source>
-        <target state="translated">MC6012:“{0}”事件具有通用事件处理程序委托类型“{1}”。“{1}”上的类型参数“{2}”与所包含的通用标记“{3}”上的任何类型参数不匹配。</target>
-        <note />
-      </trans-unit>
-      <trans-unit id="MissingClassDefinitionForCodeTag">
-        <source>MC6026: '{0}' root element requires a {1}:Class attribute because '{2}' contains a {1}:Code tag. Either remove {1}:Code and its contents, or add a {1}:Class attribute to the root element.</source>
-        <target state="translated">MC6026:“{0}”根元素需要 {1}:Class 特性，因为“{2}”包含 {1}:Code 标记。请移除 {1}:Code 及其内容，或将 {1}:Class 特性添加到根元素。</target>
-        <note />
-      </trans-unit>
-      <trans-unit id="MissingClassDefinitionForEvent">
-        <source>MC6024: '{0}' root element requires a {1}:Class attribute to support event handlers in the XAML file. Either remove the event handler for the {2} event, or add a {1}:Class attribute to the root element.</source>
-        <target state="translated">MC6024:“{0}”根元素需要 {1}:Class 特性来支持 XAML 文件中的事件处理程序。请移除 {2} 事件的事件处理程序，或将 {1}:Class 特性添加到根元素。</target>
-        <note />
-      </trans-unit>
-      <trans-unit id="MissingClassDefinitionForTypeArgs">
-        <source>MC6025: '{0}' root element is a generic type and requires a {1}:Class attribute to support the {1}:TypeArguments attribute specified on the root element tag.</source>
-        <target state="translated">MC6025:“{0}”根元素是泛型类型，且需要 {1}:Class 特性来支持根元素标记上指定的 {1}:TypeArguments 特性。</target>
-        <note />
-      </trans-unit>
-      <trans-unit id="MissingClassWithFieldModifier">
-        <source>MC6031: {0}:FieldModifier attribute cannot be specified because a {0}:Class attribute is also required to generate a Name field with the specified access modifier. Either add a {0}:Class attribute on the root tag or remove the {0}:FieldModifier attribute.</source>
-        <target state="translated">MC6031: 无法指定 {0}:FieldModifier 特性，因为还需要 {0}:Class 特性来生成具有指定的访问修饰符的 Name 字段。请在根标记上添加 {0}:Class 特性或移除 {0}:FieldModifier 特性。</target>
-        <note />
-      </trans-unit>
-      <trans-unit id="MissingClassWithModifier">
-        <source>MC6009: {0}:ClassModifier attribute cannot be specified on the root tag because a {0}:Class attribute is also required. Either add a {0}:Class attribute or remove the {0}:ClassModifier attribute.</source>
-        <target state="translated">MC6009: 无法在根标记上指定 {0}:ClassModifier 特性，因为还需要 {0}:Class 特性。请添加 {0}:Class 特性或移除 {0}:ClassModifier 特性。</target>
-        <note />
-      </trans-unit>
-      <trans-unit id="MissingClassWithSubClass">
-        <source>MC6016: {0}:Class attribute is missing. It is required when a {0}:Subclass attribute is specified.</source>
-        <target state="translated">MC6016: 缺少 {0}:Class 特性。当已指定 {0}:Subclass 特性时该特性是必需的。</target>
-        <note />
-      </trans-unit>
-      <trans-unit id="MoreResourcesFiles">
-        <source>RG1002: ResourcesGenerator can generate only one .resources file at a time. The OutputResourcesFile property in the project file must be set to one file.</source>
-        <target state="translated">RG1002: ResourcesGenerator 一次只能生成一个 .resources 文件。必须将项目文件中的 OutputResourcesFile 属性设置到一个文件。</target>
-        <note />
-      </trans-unit>
-      <trans-unit id="MultipleSplashScreenImages">
-        <source>MC1004: Project file cannot specify more than one SplashScreen element.</source>
-        <target state="translated">MC1004: 项目文件不能指定多个 SplashScreen 元素。</target>
-        <note />
-      </trans-unit>
-      <trans-unit id="MultipleUidUse">
-        <source>UM1002: Uid "{0}" for element '{1}' is not unique.</source>
-        <target state="translated">UM1002: 元素“{1}”的 Uid“{0}”不是唯一的。</target>
-        <note />
-      </trans-unit>
-      <trans-unit id="MutlipleApplicationFiles">
-        <source>MC1003: Project file cannot specify more than one ApplicationDefinition element.</source>
-        <target state="translated">MC1003: 项目文件不能指定多个 ApplicationDefinition 元素。</target>
-        <note />
-      </trans-unit>
-      <trans-unit id="NamedResDictItemWarning">
-        <source>A '{0}' is named '{1}'. Do not name ResourceDictionary contents because their instantiation is deferred.</source>
-        <target state="translated">某“{0}”已命名为“{1}”。请勿命名 ResourceDictionary 内容，因为已推迟此类内容的实例化。</target>
-        <note />
-      </trans-unit>
-      <trans-unit id="NonClsError">
-        <source>BG1001: Unknown CLS exception.</source>
-        <target state="translated">BG1001: 未知的 CLS 异常。</target>
-        <note />
-      </trans-unit>
-      <trans-unit id="OutputType">
-        <source>OutputType is '{0}'.</source>
-        <target state="translated">OutputType 是“{0}”。</target>
-        <note />
-      </trans-unit>
-      <trans-unit id="ParserAbandonedTypeConverterText">
-        <source>MC3001: TypeConverter syntax error encountered while processing initialization string '{0}'. Property elements are not allowed on objects created via TypeConverter.</source>
-        <target state="translated">MC3001: 在处理初始化字符串“{0}”时遇到 TypeConverter 语法错误。通过 TypeConverter 创建的对象上不允许属性元素。</target>
-        <note />
-      </trans-unit>
-      <trans-unit id="ParserAssemblyLoadVersionMismatch">
-        <source>MC3099: Cannot load assembly '{0}' because a different version of that same assembly is loaded '{1}'.</source>
-        <target state="translated">MC3099: 无法加载程序集“{0}”，因为加载了同一程序集的其他版本“{1}”。</target>
-        <note />
-      </trans-unit>
-      <trans-unit id="ParserAsyncOnRoot">
-        <source>MC3002: The AsyncRecords attribute must be set on the root tag.</source>
-        <target state="translated">MC3002: 根标记上必须设置 AsyncRecords 特性。</target>
-        <note />
-      </trans-unit>
-      <trans-unit id="ParserAttachedPropInheritError">
-        <source>MC3015: The attached property '{0}' is not defined on '{1}' or one of its base classes.</source>
-        <target state="translated">MC3015:“{1}”或其一个基类上未定义附加属性“{0}”。</target>
-        <note />
-      </trans-unit>
-      <trans-unit id="ParserAttributeArgsHigh">
-        <source>MC3003: There are too many attributes specified for '{0}'.</source>
-        <target state="translated">MC3003: 为“{0}”指定了过多的特性。</target>
-        <note />
-      </trans-unit>
-      <trans-unit id="ParserAttributeArgsLow">
-        <source>MC3004: There are not enough attributes specified for '{0}'.</source>
-        <target state="translated">MC3004: 为“{0}”指定的特性不足。</target>
-        <note />
-      </trans-unit>
-      <trans-unit id="ParserAttributeNamespaceMisMatch">
-        <source>MC3005: The property '{0}' must be in the default namespace or in the element namespace '{1}'.</source>
-        <target state="translated">MC3005: 属性“{0}”必须位于默认的命名空间或元素命名空间“{1}”中。</target>
-        <note />
-      </trans-unit>
-      <trans-unit id="ParserBadAssemblyName">
-        <source>MC3006: Mapper.SetAssemblyPath cannot accept an empty assemblyName.</source>
-        <target state="translated">MC3006: Mapper.SetAssemblyPath 无法接受空 assemblyName。</target>
-        <note />
-      </trans-unit>
-      <trans-unit id="ParserBadAssemblyPath">
-        <source>MC3007: Mapper.SetAssemblyPath cannot accept an empty assemblyPath.</source>
-        <target state="translated">MC3007: Mapper.SetAssemblyPath 无法接受空 assemblyPath。</target>
-        <note />
-      </trans-unit>
-      <trans-unit id="ParserBadChild">
-        <source>MC3008: An element of type '{0}' cannot be set on the complex property '{1}'. They are not compatible types.</source>
-        <target state="translated">MC3008: 无法在复杂属性“{1}”上设置类型“{0}”的元素。它们不是兼容的类型。</target>
-        <note />
-      </trans-unit>
-      <trans-unit id="ParserBadConstructorParams">
-        <source>MC3009: Cannot find a public constructor for '{0}' that takes {1} arguments.</source>
-        <target state="translated">MC3009: 无法找到接受 {1} 参数的“{0}”的公共构造函数。</target>
-        <note />
-      </trans-unit>
-      <trans-unit id="ParserBadKey">
-        <source>MC3012: A key for a dictionary cannot be of type '{0}'. Only String, TypeExtension, and StaticExtension are supported.</source>
-        <target state="translated">MC3012: 字典的密钥不能是“{0}”类型。仅支持 String、TypeExtension 和 StaticExtension。</target>
-        <note />
-      </trans-unit>
-      <trans-unit id="ParserBadMemberReference">
-        <source>MC3029: '{0}' member is not valid because it does not have a qualifying type name.</source>
-        <target state="translated">MC3029:“{0}”成员无效，因为它不具有限定的类型名。</target>
-        <note />
-      </trans-unit>
-      <trans-unit id="ParserBadName">
-        <source>MC3010: '{0}' Name property value is not valid. Name must start with a letter or an underscore and can contain only letters, digits, and underscores.</source>
-        <target state="translated">MC3010:“{0}”Name 属性值无效。Name 必须以字母或下划线开头，且只能包含字母、数字和下划线。</target>
-        <note />
-      </trans-unit>
-      <trans-unit id="ParserBadString">
-        <source>MC3094: Cannot convert string value '{0}' to type '{1}'.</source>
-        <target state="translated">MC3094: 无法将字符串值“{0}”转换为类型“{1}”。</target>
-        <note />
-      </trans-unit>
-      <trans-unit id="ParserBadSyncMode">
-        <source>MC3013: SynchronousMode property value is not valid. Valid values are Async and Sync.</source>
-        <target state="translated">MC3013: SynchronousMode 属性值无效。有效的值是 Async 和 Sync。</target>
-        <note />
-      </trans-unit>
-      <trans-unit id="ParserBadTypeInArrayProperty">
-        <source>MC3014: The object being added to an array property is not a valid type. The array is of type '{0}' but the object being added is of type '{1}'.</source>
-        <target state="translated">MC3014: 被添加到数组属性的对象为无效类型。该数组是“{0}”类型，但被添加的对象是“{1}”类型。</target>
-        <note />
-      </trans-unit>
-      <trans-unit id="ParserBadUidOrNameME">
-        <source>MC3079: MarkupExtensions are not allowed for Uid or Name property values, so '{0}' is not valid.</source>
-        <target state="translated">MC3079: Uid 或 Name 属性值不允许 MarkupExtensions，因此“{0}”无效。</target>
-        <note />
-      </trans-unit>
-      <trans-unit id="ParserCanOnlyHaveOneChild">
-        <source>MC3089: The object '{0}' already has a child and cannot add '{1}'. '{0}' can accept only one child.</source>
-        <target state="translated">MC3089: 对象“{0}”已经具有子级且无法添加“{1}”。“{0}”只能接受一个子级。</target>
-        <note />
-      </trans-unit>
-      <trans-unit id="ParserCannotAddAnyChildren">
-        <source>MC3028: Cannot add content to object of type '{0}'.</source>
-        <target state="translated">MC3028: 无法向“{0}”类型的对象添加内容。</target>
-        <note />
-      </trans-unit>
-      <trans-unit id="ParserCantGetProperty">
-        <source>MC3081: '{0}' is a read-only property of type IList or IDictionary and cannot be set because it does not have a public or internal get accessor.</source>
-        <target state="translated">MC3081:“{0}”是类型 IList 或 IDictionary 的一个只读属性，无法设置，因为它不具有公共或内部的 get 访问器。</target>
-        <note />
-      </trans-unit>
-      <trans-unit id="ParserCantSetAttribute">
-        <source>MC3080: The {0} '{1}' cannot be set because it does not have an accessible {2} accessor.</source>
-        <target state="translated">MC3080: 无法设置 {0}“{1}”，因为它不具有可访问的 {2} 访问器。</target>
-        <note />
-      </trans-unit>
-      <trans-unit id="ParserCantSetContentProperty">
-        <source>MC3087: Cannot set content property '{0}' on element '{1}'. '{0}' has incorrect access level or its assembly does not allow access.</source>
-        <target state="translated">MC3087: 无法设置元素“{1}”上的内容属性“{0}”。“{0}”具有不正确的访问级别，或者其程序集不允许访问。</target>
-        <note />
-      </trans-unit>
-      <trans-unit id="ParserCantSetTriggerCondition">
-        <source>MC3082: '{0}' cannot be set as the value of a Trigger's Property attribute because it does not have a public or internal get accessor.</source>
-        <target state="translated">MC3082: 无法将“{0}”设置为 Trigger 的 Property 特性的值，因为它不具有公共或内部的 get 访问器。</target>
-        <note />
-      </trans-unit>
-      <trans-unit id="ParserCompatDuplicate">
-        <source>MC3016: Two new namespaces cannot be compatible with the same old namespace using an XmlnsCompatibility attribute.�'{0}' namespace is already marked compatible with '{1}'.</source>
-        <target state="translated">MC3016: 两个新命名空间无法使用 XmlnsCompatibility 特性与相同的旧命名空间兼容。�“{0}”命名空间已标记为与“{1}”兼容。</target>
-        <note />
-      </trans-unit>
-      <trans-unit id="ParserContentMustBeContiguous">
-        <source>MC3088: Property elements cannot be in the middle of an element's content.  They must be before or after the content.</source>
-        <target state="translated">MC3088: 属性元素不能位于元素内容的中间。它们必须位于内容之前或之后。</target>
-        <note />
-      </trans-unit>
-      <trans-unit id="ParserDefTag">
-        <source>MC3017: 'Code' tag from xaml namespace found in XAML file. To load this file, you must compile it.</source>
-        <target state="translated">MC3017: xaml 命名空间的“Code”标记在 XAML 文件中找到。若要加载此文件，您必须编译它。</target>
-        <note />
-      </trans-unit>
-      <trans-unit id="ParserDefaultConverterElement">
-        <source>MC3061: The Element type '{0}' does not have an associated TypeConverter to parse the string '{1}'.</source>
-        <target state="translated">MC3061: 元素类型“{0}”不具有关联的 TypeConverter，无法分析字符串“{1}”。</target>
-        <note />
-      </trans-unit>
-      <trans-unit id="ParserDictionarySealed">
-        <source>MC3018: Cannot modify data in a sealed XmlnsDictionary.</source>
-        <target state="translated">MC3018: 无法修改密封的 XmlnsDictionary 中的数据。</target>
-        <note />
-      </trans-unit>
-      <trans-unit id="ParserDupDictionaryKey">
-        <source>MC3020: The dictionary key '{0}' is already used. Key attributes are used as keys when inserting objects into a dictionary and must be unique.</source>
-        <target state="translated">MC3020: 字典密钥“{0}”已使用。将对象插入字典时会将密钥特性用作密钥，并且必须是唯一的。</target>
-        <note />
-      </trans-unit>
-      <trans-unit id="ParserDuplicateMarkupExtensionProperty">
-        <source>MC3033: The property '{0}' has already been set on this markup extension and can only be set once.</source>
-        <target state="translated">MC3033: 该标记扩展名上已设置属性“{0}”，并且只能设置一次。</target>
-        <note />
-      </trans-unit>
-      <trans-unit id="ParserDuplicateProperty1">
-        <source>MC3024: '{0}' property has already been set and can be set only once.</source>
-        <target state="translated">MC3024: 已设置“{0}”属性，并且只能设置一次。</target>
-        <note />
-      </trans-unit>
-      <trans-unit id="ParserDuplicateProperty2">
-        <source>MC3025: Property '{0}' and '{1}' refer to the same property. Duplicate property settings are not allowed.</source>
-        <target state="translated">MC3025: 属性“{0}”和“{1}”指的是同一属性。不允许重复的属性设置。</target>
-        <note />
-      </trans-unit>
-      <trans-unit id="ParserEmptyComplexProp">
-        <source>MC3026: '{0}' property element cannot be empty. It must contain child elements or text.</source>
-        <target state="translated">MC3026:“{0}”属性元素不能为空。它必须包含子元素或文本。</target>
-        <note />
-      </trans-unit>
-      <trans-unit id="ParserEntityReference">
-        <source>MC3027: The EntityReference &amp;{0}; is not recognized.</source>
-        <target state="translated">MC3027: 无法识别 EntityReference &amp;{0};。</target>
-        <note />
-      </trans-unit>
-      <trans-unit id="ParserEventDelegateTypeNotAccessible">
-        <source>MC3083: Cannot access the delegate type '{0}' for the '{1}' event. '{0}' has incorrect access level or its assembly does not allow access.</source>
-        <target state="translated">MC3083: 无法访问“{1}”事件的委托类型“{0}”。“{0}”具有错误的访问级别，或其程序集不允许访问。</target>
-        <note />
-      </trans-unit>
-      <trans-unit id="ParserIEnumerableIAddChild">
-        <source>MC3030: '{0}' property is a read-only IEnumerable property, which means that '{1}' must implement IAddChild.</source>
-        <target state="translated">MC3030:“{0}”属性是只读的 IEnumerable 属性，这意味着“{1}”必须实现 IAddChild。</target>
-        <note />
-      </trans-unit>
-      <trans-unit id="ParserInvalidContentPropertyAttribute">
-        <source>MC3078: Invalid ContentPropertyAttribute on type '{0}', property '{1}' not found.</source>
-        <target state="translated">MC3078: 类型“{0}”上的 ContentPropertyAttribute 无效，未找到属性“{1}”。</target>
-        <note />
-      </trans-unit>
-      <trans-unit id="ParserInvalidKnownType">
-        <source>Known type value {0}='{1}' is not a valid known type.</source>
-        <target state="translated">已知类型值 {0}='{1}' 不是有效的已知类型。</target>
-        <note />
-      </trans-unit>
-      <trans-unit id="ParserInvalidStaticMember">
-        <source>MC3011: Cannot find the static member '{0}' on the type '{1}'.</source>
-        <target state="translated">MC3011: 无法找到类型“{1}”上的静态成员“{0}”。</target>
-        <note />
-      </trans-unit>
-      <trans-unit id="ParserKeysAreStrings">
-        <source>MC3031: Keys and values in XmlnsDictionary must be strings.</source>
-        <target state="translated">MC3031: XmlnsDictionary 中的密钥和值都必须是字符串。</target>
-        <note />
-      </trans-unit>
-      <trans-unit id="ParserLineAndOffset">
-        <source>Line {0} Position {1}</source>
-        <target state="translated">行 {0} 位置 {1}</target>
-        <note />
-      </trans-unit>
-      <trans-unit id="ParserMapPIMissingKey">
-        <source>MC3037: Missing XmlNamespace, Assembly or ClrNamespace in Mapping instruction.</source>
-        <target state="translated">MC3037: 缺少 Mapping 说明中的 XmlNamespace、Assembly 或 ClrNamespace。</target>
-        <note />
-      </trans-unit>
-      <trans-unit id="ParserMappingUriInvalid">
-        <source>'{0}' mapping URI is not valid.</source>
-        <target state="translated">“{0}”mapping URI 无效。</target>
-        <note />
-      </trans-unit>
-      <trans-unit id="ParserMarkupExtensionBadConstructorParam">
-        <source>MC3040: Format is not valid for MarkupExtension that specifies constructor arguments in '{0}'.</source>
-        <target state="translated">MC3040: 在“{0}”中指定构造函数参数的 MarkupExtension 的格式无效。</target>
-        <note />
-      </trans-unit>
-      <trans-unit id="ParserMarkupExtensionBadDelimiter">
-        <source>MC3041: Markup extensions require a single '=' between name and value, and a single ',' between constructor parameters and name/value pairs. The arguments '{0}' are not valid.</source>
-        <target state="translated">MC3041: 标记扩展名在名称和值之间需要一个“=”，在构造函数参数和名称/值对之间需要一个“,”。参数“{0}”无效。</target>
-        <note />
-      </trans-unit>
-      <trans-unit id="ParserMarkupExtensionDelimiterBeforeFirstAttribute">
-        <source>MC3091: '{0}' is not valid. Markup extensions require only spaces between the markup extension name and the first parameter. Cannot have comma or equals sign before the first parameter.</source>
-        <target state="translated">MC3091:“{0}”无效。标记扩展在标记扩展名和第一个参数之间只需要空格。在第一个参数之前不能有逗号或等号。</target>
-        <note />
-      </trans-unit>
-      <trans-unit id="ParserMarkupExtensionInvalidClosingBracketCharacers">
-        <source>MC8001: Encountered a closing BracketCharacter '{0}' at Line Number '{1}' and Line Position '{2}' without a corresponding opening BracketCharacter.</source>
-        <target state="translated">MC8001: 行号 "{1}" 和行位置 "{2}" 处的右 BracketCharacter "{0}" 缺少对应的左 BracketCharacter。</target>
-        <note />
-      </trans-unit>
-      <trans-unit id="ParserMarkupExtensionMalformedBracketCharacers">
-        <source>MC8002: BracketCharacter '{0}' at Line Number '{1}' and Line Position '{2}' does not have a corresponding opening/closing BracketCharacter.</source>
-        <target state="translated">MC8002: 行号 "{1}" 和行位置 "{2}" 处的 BracketCharacter "{0}" 缺少对应的左/右 BracketCharacter。</target>
-        <note />
-      </trans-unit>
-      <trans-unit id="ParserMarkupExtensionNoEndCurlie">
-        <source>MC3038: MarkupExtension expressions must end with a '}'.</source>
-        <target state="translated">MC3038: MarkupExtension 表达式必须以一个“}”结束。</target>
-        <note />
-      </trans-unit>
-      <trans-unit id="ParserMarkupExtensionNoNameValue">
-        <source>MC3042: Name/value pairs in MarkupExtensions must have the format 'Name = Value' and each pair is separated by a comma. '{0}' does not follow this format.</source>
-        <target state="translated">MC3042: MarkupExtensions 中的名称/值对必须具有“Name = Value”格式，并且每个对以逗号分隔。“{0}”不遵循此格式。</target>
-        <note />
-      </trans-unit>
-      <trans-unit id="ParserMarkupExtensionNoQuotesInName">
-        <source>MC3043: Names and Values in a MarkupExtension cannot contain quotes. The MarkupExtension arguments '{0}' are not valid.</source>
-        <target state="translated">MC3043: MarkupExtension 中的名称和值不能含引号。MarkupExtension 参数“{0}”无效。</target>
-        <note />
-      </trans-unit>
-      <trans-unit id="ParserMarkupExtensionTrailingGarbage">
-        <source>MC3044: The text '{1}' is not allowed after the closing '{0}' of a MarkupExtension expression.</source>
-        <target state="translated">MC3044: 关闭 MarkupExtension 表达式的“{0}”之后，文本“{1}”是不允许的。</target>
-        <note />
-      </trans-unit>
-      <trans-unit id="ParserMarkupExtensionUnknownAttr">
-        <source>MC3045: Unknown property '{0}' for type '{1}' encountered while parsing a Markup Extension.</source>
-        <target state="translated">MC3045: 分析 Markup Extension 时遇到类型“{1}”的未知属性“{0}”。</target>
-        <note />
-      </trans-unit>
-      <trans-unit id="ParserMetroUnknownAttribute">
-        <source>MC3046: Unknown attribute '{0}' in the '{1}' namespace. Note that only the Key attribute is currently supported in this namespace.</source>
-        <target state="translated">MC3046:“{1}”命名空间中的特性“{0}”未知。请注意，当前该命名空间中仅支持 Key 特性。</target>
-        <note />
-      </trans-unit>
-      <trans-unit id="ParserMultiBamls">
-        <source>MC3047: Internal parser error - Cannot use multiple writable BAML records at the same time.</source>
-        <target state="translated">MC3047: 内部分析器错误 - 不能同时使用多个可写的 BAML 记录。</target>
-        <note />
-      </trans-unit>
-      <trans-unit id="ParserNestedComplexProp">
-        <source>'{0}' property element cannot be nested directly inside another property element.</source>
-        <target state="translated">“{0}”属性元素不能直接嵌套在另一属性元素内。</target>
-        <note />
-      </trans-unit>
-      <trans-unit id="ParserNoAttrArray">
-        <source>MC3049: Cannot place attributes on Array tags.</source>
-        <target state="translated">MC3049: 无法在 Array 标记上放置特性。</target>
-        <note />
-      </trans-unit>
-      <trans-unit id="ParserNoBamlAsync">
-        <source>MC3021: Asynchronous loading is not supported when compiling a XAML file, so a SynchronousMode of '{0}' is not allowed.</source>
-        <target state="translated">MC3021: 编译 XAML 文件时不支持异步加载，因此不允许“{0}”的 SynchronousMode。</target>
-        <note />
-      </trans-unit>
-      <trans-unit id="ParserNoChildrenTag">
-        <source>MC3051: The type '{0}' does not support element content.</source>
-        <target state="translated">MC3051: 类型“{0}”不支持元素内容。</target>
-        <note />
-      </trans-unit>
-      <trans-unit id="ParserNoDictionaryKey">
-        <source>MC3022: All objects added to an IDictionary must have a Key attribute or some other type of key associated with them.</source>
-        <target state="translated">MC3022: 所有添加到 IDictionary 的对象必须具有 Key 特性，或有与这些对象相关的某些其他类型的密钥。</target>
-        <note />
-      </trans-unit>
-      <trans-unit id="ParserNoDictionaryName">
-        <source>MC3023: The Key attribute can only be used on a tag contained in a Dictionary (such as a ResourceDictionary).</source>
-        <target state="translated">MC3023: Key 特性只能用于包含在 Dictionary (如 ResourceDictionary)中的标记。</target>
-        <note />
-      </trans-unit>
-      <trans-unit id="ParserNoDigitEnums">
-        <source>MC3032: '{1}' cannot be used as a value for '{0}'. Numbers are not valid enumeration values.</source>
-        <target state="translated">MC3032:“{1}”无法用作“{0}”的值。数字不是有效的枚举值。</target>
-        <note />
-      </trans-unit>
-      <trans-unit id="ParserNoEventTag">
-        <source>MC3053: Cannot use property element syntax to specify event handler '{0}'.</source>
-        <target state="translated">MC3053: 无法使用属性元素语法来指定事件处理程序“{0}”。</target>
-        <note />
-      </trans-unit>
-      <trans-unit id="ParserNoEvents">
-        <source>MC3052: XAML file that contains events must be compiled.</source>
-        <target state="translated">MC3052: 必须编译包含事件的 XAML 文件。</target>
-        <note />
-      </trans-unit>
-      <trans-unit id="ParserNoNameOnType">
-        <source>MC3054: The type '{0}' cannot have a Name attribute. Value types and types without a default constructor can be used as items within a ResourceDictionary.</source>
-        <target state="translated">MC3054: 类型“{0}”不能具有 Name 特性。值类型和没有默认构造函数的类型可以用作 ResourceDictionary 中的项。</target>
-        <note />
-      </trans-unit>
-      <trans-unit id="ParserNoNameUnderDefinitionScopeType">
-        <source>MC3093: Cannot set Name attribute value '{0}' on element '{1}'. '{1}' is under the scope of element '{2}', which already had a name registered when it was defined in another scope.</source>
-        <target state="translated">MC3093: 无法对元素“{1}”设置 Name 特性值“{0}”。“{1}”在元素“{2}”的范围内，在另一范围内定义它时，已注册了名称。</target>
-        <note />
-      </trans-unit>
-      <trans-unit id="ParserNoNamespace">
-        <source>MC3056: No NamespaceURI is defined for the object '{0}'.</source>
-        <target state="translated">MC3056: 未为对象“{0}”定义 NamespaceURI。</target>
-        <note />
-      </trans-unit>
-      <trans-unit id="ParserNoNestedXmlDataIslands">
-        <source>MC3084: Cannot nest XML data islands.</source>
-        <target state="translated">MC3084: 无法嵌套 XML 数据岛。</target>
-        <note />
-      </trans-unit>
-      <trans-unit id="ParserNoPropOnComplexProp">
-        <source>MC3057: Cannot set properties on property elements.</source>
-        <target state="translated">MC3057: 无法在属性元素上设置属性。</target>
-        <note />
-      </trans-unit>
-      <trans-unit id="ParserNoSerializer">
-        <source>MC3058: Cannot find a custom serializer for '{0}' so it cannot be parsed.</source>
-        <target state="translated">MC3058: 无法找到“{0}”的自定义序列化程序，因此无法分析它。</target>
-        <note />
-      </trans-unit>
-      <trans-unit id="ParserNoSetterChild">
-        <source>MC3059: Style setters do not support child elements. A tag of type '{0}' is not allowed.</source>
-        <target state="translated">MC3059: Style Setter 不支持子元素。不允许类型“{0}”的标记。</target>
-        <note />
-      </trans-unit>
-      <trans-unit id="ParserNoType">
-        <source>MC3050: Cannot find the type '{0}'. Note that type names are case sensitive.</source>
-        <target state="translated">MC3050: 无法找到类型“{0}”。请注意，类型名区分大小写。</target>
-        <note />
-      </trans-unit>
-      <trans-unit id="ParserNotMarkupExtension">
-        <source>MC3048: '{0}' value is not a valid MarkupExtension expression. Cannot resolve '{1}' in namespace '{2}'. '{1}' must be a subclass of MarkupExtension.</source>
-        <target state="translated">MC3048:“{0}”值不是有效的 MarkupExtension 表达式。无法解析命名空间“{2}”中的“{1}”。“{1}”必须是 MarkupExtension 的子类。</target>
-        <note />
-      </trans-unit>
-      <trans-unit id="ParserPrefixNSElement">
-        <source>MC3062: '{0}' XML namespace prefix does not map to a NamespaceURI, so element '{1}' cannot be resolved.</source>
-        <target state="translated">MC3062:“{0}”XML 命名空间前缀未映射到 NamespaceURI，因此无法解析元素“{1}”。</target>
-        <note />
-      </trans-unit>
-      <trans-unit id="ParserPrefixNSProperty">
-        <source>MC3100: '{0}' XML namespace prefix does not map to a namespace URI, so cannot resolve property '{1}'.</source>
-        <target state="translated">MC3100:“{0}”XML 命名空间前缀未映射到命名空间 URI，因此无法解析属性“{1}”。</target>
-        <note />
-      </trans-unit>
-      <trans-unit id="ParserPropNoValue">
-        <source>MC3063: Property '{0}' does not have a value.</source>
-        <target state="translated">MC3063: 属性“{0}”不具有值。</target>
-        <note />
-      </trans-unit>
-      <trans-unit id="ParserPublicType">
-        <source>MC3064: Only public or internal classes can be used within markup. '{0}' type is not public or internal.</source>
-        <target state="translated">MC3064: 只有公共或内部的类可在标记内使用。“{0}”类型不是公共或内部的类型。</target>
-        <note />
-      </trans-unit>
-      <trans-unit id="ParserReadOnlyProp">
-        <source>MC3065: '{0}' property is read-only and cannot be set from markup.</source>
-        <target state="translated">MC3065:“{0}”属性是只读的，且无法从标记设置。</target>
-        <note />
-      </trans-unit>
-      <trans-unit id="ParserResourceKeyType">
-        <source>MC3066: The type reference cannot find a public type named '{0}'.</source>
-        <target state="translated">MC3066: 类型引用无法找到名为“{0}”的公共类型。</target>
-        <note />
-      </trans-unit>
-      <trans-unit id="ParserStaticMemberNotAllowed">
-        <source>MC3019: Cannot reference the static member '{0}' on the type '{1}' as it is not accessible.</source>
-        <target state="translated">MC3019: 无法引用类型“{1}”上的静态成员“{0}”，因为它不是可访问的。</target>
-        <note />
-      </trans-unit>
-      <trans-unit id="ParserSyncOnRoot">
-        <source>MC3067: SynchronousMode attribute must be on the root tag.</source>
-        <target state="translated">MC3067: SynchronousMode 特性必须位于根标记上。</target>
-        <note />
-      </trans-unit>
-      <trans-unit id="ParserTextInComplexProp">
-        <source>MC3069: Cannot have both the text '{0}' and the child element '{1}' within a property element.</source>
-        <target state="translated">MC3069: 无法在属性元素内同时包含文本“{0}”和子元素“{1}”。</target>
-        <note />
-      </trans-unit>
-      <trans-unit id="ParserTextInvalidInArrayOrDictionary">
-        <source>MC3068: Text is not valid under an IDictionary or Array property.</source>
-        <target state="translated">MC3068: IDictionary 或 Array 属性下的文本无效。</target>
-        <note />
-      </trans-unit>
-      <trans-unit id="ParserTooManyAssemblies">
-        <source>MC3070: A single XAML file cannot reference more than 4,096 different assemblies.</source>
-        <target state="translated">MC3070: 单个 XAML 文件无法引用 4,096 个以上的不同程序集。</target>
-        <note />
-      </trans-unit>
-      <trans-unit id="ParserTypeConverterTextNeedsEndElement">
-        <source>MC3095: Close tag must immediately follow TypeConverter initialization string '{0}'.</source>
-        <target state="translated">MC3095: 关闭标记必须紧跟 TypeConverter 初始化字符串“{0}”。</target>
-        <note />
-      </trans-unit>
-      <trans-unit id="ParserTypeConverterTextUnusable">
-        <source>MC3090: TypeConverter syntax error encountered while processing initialization string '{0}'.  Element attributes are not allowed on objects created via TypeConverter.</source>
-        <target state="translated">MC3090: 处理初始化字符串“{0}”时遇到 TypeConverter 语法错误。通过 TypeConverter 创建的对象上不允许元素特性。</target>
-        <note />
-      </trans-unit>
-      <trans-unit id="ParserUndeclaredNS">
-        <source>MC3071: '{0}' is an undeclared namespace.</source>
-        <target state="translated">MC3071:“{0}”是未声明的命名空间。</target>
-        <note />
-      </trans-unit>
-      <trans-unit id="ParserUnknownAttribute">
-        <source>MC3072: The property '{0}' does not exist in XML namespace '{1}'.</source>
-        <target state="translated">MC3072: XML 命名空间“{1}”中不存在属性“{0}”。</target>
-        <note />
-      </trans-unit>
-      <trans-unit id="ParserUnknownDefAttribute">
-        <source>MC3073: The attribute '{0}' does not exist in XML namespace 'http://schemas.microsoft.com/winfx/2006/xaml'.</source>
-        <target state="translated">MC3073: XML 命名空间“http://schemas.microsoft.com/winfx/2006/xaml”中不存在特性“{0}”。</target>
-        <note />
-      </trans-unit>
-      <trans-unit id="ParserUnknownTag">
-        <source>MC3074: The tag '{0}' does not exist in XML namespace '{1}'.</source>
-        <target state="translated">MC3074: XML 命名空间“{1}”中不存在标记“{0}”。</target>
-        <note />
-      </trans-unit>
-      <trans-unit id="ParserUnknownXmlType">
-        <source>MC3075: Unrecognized XML node type '{0}' found when determining if the current tag is a property element.</source>
-        <target state="translated">MC3075: 确定当前标记是否为属性元素时发现无法识别的 XML 节点类型“{0}”。</target>
-        <note />
-      </trans-unit>
-      <trans-unit id="ParserXmlIslandMissing">
-        <source>MC3086: Parent element or property '{0}' requires an XML data island. To distinguish an XML island from surrounding XAML, wrap the XML data island in &lt;x:XData&gt; ... &lt;/x:XData&gt;.</source>
-        <target state="translated">MC3086: 父元素或属性“{0}”需要一个 XML 数据岛。若要区分 XML 岛和周围的 XAML，请将 XML 数据岛包装在 &lt;x:XData&gt; ... &lt;/x:XData&gt; 中。</target>
-        <note />
-      </trans-unit>
-      <trans-unit id="ParserXmlIslandUnexpected">
-        <source>MC3085: '{0}' element or property cannot contain an XML data island.</source>
-        <target state="translated">MC3085:“{0}”元素或属性不能包含 XML 数据岛。</target>
-        <note />
-      </trans-unit>
-      <trans-unit id="ParserXmlLangPropertyValueInvalid">
-        <source>MC3092: XmlLangProperty attribute must specify a property name.</source>
-        <target state="translated">MC3092: XmlLangProperty 特性必须指定属性名。</target>
-        <note />
-      </trans-unit>
-      <trans-unit id="ParserXmlReaderNoLineInfo">
-        <source>MC3077: The class '{0}' does not implement IXmlLineInfo. This is required to get position information for the XAML being parsed.</source>
-        <target state="translated">MC3077: 类“{0}”未实现 IXmlLineInfo。这是获取正在分析的 XAML 的位置信息所必需的。</target>
-        <note />
-      </trans-unit>
-      <trans-unit id="Parser_UnexpectedToken">
-        <source>MC3098: Unexpected token '{0}' at position '{1}'.</source>
-        <target state="translated">MC3098: 位置“{1}”处的意外标记“{0}”。</target>
-        <note />
-      </trans-unit>
-      <trans-unit id="Parsers_IllegalToken">
-        <source>MC3096: Token is not valid.</source>
-        <target state="translated">MC3096: 标记无效。</target>
-        <note />
-      </trans-unit>
-      <trans-unit id="PreparingCompile">
-        <source>Preparing for the markup compilation...</source>
-        <target state="translated">正在准备标记编译...</target>
-        <note />
-      </trans-unit>
-      <trans-unit id="QualifiedNameHasWrongFormat">
-        <source>MC4301: Type name '{0}' does not have the expected format 'className, assembly'.</source>
-        <target state="translated">MC4301: 类型名“{0}”不具有预期的格式“className, assembly”。</target>
-        <note />
-      </trans-unit>
-      <trans-unit id="ReadResourceFile">
-        <source>Reading Resource file: '{0}'...</source>
-        <target state="translated">正在读取 Resource 文件:“{0}”...</target>
-        <note />
-      </trans-unit>
-      <trans-unit id="RecompiledXaml">
-        <source>Recompiled XAML file : '{0}'.</source>
-        <target state="translated">重新编译的 XAML 文件:“{0}”。</target>
-        <note />
-      </trans-unit>
-      <trans-unit id="ReferenceFile">
-        <source>Input: Assembly Reference file: '{0}'.</source>
-        <target state="translated">输入: 程序集 Reference 文件:“{0}”。</target>
-        <note />
-      </trans-unit>
-      <trans-unit id="ResourceId">
-        <source>Resource ID is '{0}'.</source>
-        <target state="translated">资源 ID 是“{0}”。</target>
-        <note />
-      </trans-unit>
-      <trans-unit id="ResourceTooBig">
-        <source>RG1001: Input resource file '{0}' exceeds maximum size of {1} bytes.</source>
-        <target state="translated">RG1001: 输入的资源文件“{0}”超过 {1} 字节的最大大小。</target>
-        <note />
-      </trans-unit>
-      <trans-unit id="ResourcesGenerated">
-        <source>Generated .resources file: '{0}'.</source>
-        <target state="translated">生成的 .resources 文件:“{0}”。</target>
-        <note />
-      </trans-unit>
-      <trans-unit id="ResourcesGenerating">
-        <source>Generating .resources file: '{0}'...</source>
-        <target state="translated">正在生成 .resources 文件:“{0}”...</target>
-        <note />
-      </trans-unit>
-      <trans-unit id="RoutedEventNotRegistered">
-        <source>MC6006: {0}.{1}="{2}" is not valid. '{1}' must be a RoutedEvent registered with a name that ends with the keyword "Event".</source>
-        <target state="translated">MC6006: {0}.{1}=“{2}”无效。“{1}”必须是使用以关键字“Event”结束的名称注册的 RoutedEvent。</target>
-        <note />
-      </trans-unit>
-      <trans-unit id="SourceFileNameNeeded">
-        <source>UM1005: You must pass markup files to the task.</source>
-        <target state="translated">UM1005: 您必须将标记文件传入到任务。</target>
-        <note />
-      </trans-unit>
-      <trans-unit id="SourceNameNotSupportedForStyleTriggers">
-        <source>MC4110: SourceName property cannot be set within Style.Triggers section.</source>
-        <target state="translated">MC4110: Style.Triggers 部分内无法设置 SourceName 属性。</target>
-        <note />
-      </trans-unit>
-      <trans-unit id="StyleImpliedAndComplexChildren">
-        <source>MC4001: Style does not support both {0} tags and Style.{1} property tags for a single Style. Use one or the other.</source>
-        <target state="translated">MC4001: Style 不同时支持单个 Style 的 {0} 标记和 Style.{1} 属性标记。请使用其中的一个或另一个。</target>
-        <note />
-      </trans-unit>
-      <trans-unit id="StyleKnownTagWrongLocation">
-        <source>MC4002: The Style property tag '{0}' can only be specified directly under a Style tag.</source>
-        <target state="translated">MC4002: 只能直接在 Style 标记下指定 Style 属性标记“{0}”。</target>
-        <note />
-      </trans-unit>
-      <trans-unit id="StyleNoPropOrEvent">
-        <source>MC4005: Cannot find the Style {0} '{1}' on the type '{2}'.</source>
-        <target state="translated">MC4005: 无法在类型“{2}”上找到 Style {0}“{1}”。</target>
-        <note />
-      </trans-unit>
-      <trans-unit id="StyleNoTarget">
-        <source>MC4003: Cannot resolve the Style {0} '{1}'. Verify that the owning type is the Style's TargetType, or use Class.Property syntax to specify the {0}.</source>
-        <target state="translated">MC4003: 无法解析 Style {0}“{1}”。请确认拥有的类型是 Style 的 TargetType，或使用 Class.Property 语法指定 {0}。</target>
-        <note />
-      </trans-unit>
-      <trans-unit id="StyleNoTopLevelElement">
-        <source>MC4004: Style cannot contain child '{0}'. Style child must be a Setter because it is added to the Setters collection.</source>
-        <target state="translated">MC4004: Style 不能包含子级“{0}”。Style 子级必须是 Setter，因为它被添加到 Setter 集合。</target>
-        <note />
-      </trans-unit>
-      <trans-unit id="StyleTagNotSupported">
-        <source>MC4006: Tags of type '{0}' are not supported in Style sections.</source>
-        <target state="translated">MC4006: Style 部分中不支持类型“{0}”的标记。</target>
-        <note />
-      </trans-unit>
-      <trans-unit id="StyleTargetNoEvents">
-        <source>MC4007: The event '{0}' cannot be specified on a Target tag in a Style. Use an EventSetter instead.</source>
-        <target state="translated">MC4007: 无法在 Style 中的 Target 标记上指定事件“{0}”。请使用 EventSetter。</target>
-        <note />
-      </trans-unit>
-      <trans-unit id="StyleTextNotSupported">
-        <source>MC4008: The text '{0}' is not allowed at this location within a Style section.</source>
-        <target state="translated">MC4008: Style 部分中的该位置不允许文本“{0}”。</target>
-        <note />
-      </trans-unit>
-      <trans-unit id="StyleUnknownProp">
-        <source>MC4009: The property '{0}' cannot be set on Style.</source>
-        <target state="translated">MC4009: Style 上无法设置属性“{0}”。</target>
-        <note />
-      </trans-unit>
-      <trans-unit id="SubSubClassingNotAllowed">
-        <source>MC6017: '{0}' cannot be the root of a XAML file because it was defined using XAML.</source>
-        <target state="translated">MC6017:“{0}”不能是 XAML 文件的根，因为它是使用 XAML 定义的。</target>
-        <note />
-      </trans-unit>
-      <trans-unit id="TargetIsNotSupported">
-        <source>BG1004: Target Type '{0}' is not supported by this task.</source>
-        <target state="translated">BG1004: 该任务不支持目标类型“{0}”。</target>
-        <note />
-      </trans-unit>
-      <trans-unit id="TargetNameNotSupportedForStyleSetters">
-        <source>MC4011: TargetName property cannot be set on a Style Setter.</source>
-        <target state="translated">MC4011: 无法在 Style Setter 上设置 TargetName 属性。</target>
-        <note />
-      </trans-unit>
-      <trans-unit id="TaskLogo">
-        <source>Microsoft (R) Build Task '{0}' Version '{1}'.</source>
-        <target state="translated">Microsoft (R) 生成任务“{0}”版本“{1}”。</target>
-        <note />
-      </trans-unit>
-      <trans-unit id="TaskRight">
-        <source>Copyright (C) Microsoft Corporation 2005. All rights reserved.</source>
-        <target state="translated">版权所有(C) Microsoft Corporation 2005。保留所有权利。</target>
-        <note />
-      </trans-unit>
-      <trans-unit id="TemplateDupName">
-        <source>MC4101: The Name '{0}' has already been defined. Names must be unique.</source>
-        <target state="translated">MC4101: 已定义 Name“{0}”。Name 必须是唯一的。</target>
-        <note />
-      </trans-unit>
-      <trans-unit id="TemplateInvalidRootElementTag">
-        <source>MC4108: The root of a Template content section cannot contain an element of type '{0}'. Only FrameworkElement and FrameworkContentElement types are valid.</source>
-        <target state="translated">MC4108: 模板内容部分的根不能包含“{0}”类型的元素。只有 FrameworkElement 和 FrameworkContentElement 类型是有效的。</target>
-        <note />
-      </trans-unit>
-      <trans-unit id="TemplateKnownTagWrongLocation">
-        <source>MC4103: The template property tag '{0}' can only be specified immediately after a ControlTemplate tag.</source>
-        <target state="translated">MC4103: 只能在 ControlTemplate 标记之后紧跟着指定模板属性标记“{0}”。</target>
-        <note />
-      </trans-unit>
-      <trans-unit id="TemplateNoMultipleRoots">
-        <source>MC4107: A template can have only a single root element. '{0}' is not allowed.</source>
-        <target state="translated">MC4107: 模板只能具有一个根元素。“{0}”是不允许的。</target>
-        <note />
-      </trans-unit>
-      <trans-unit id="TemplateNoProp">
-        <source>MC4109: Cannot find the Template Property '{0}' on the type '{1}'.</source>
-        <target state="translated">MC4109: 无法在类型“{1}”上找到模板属性“{0}”。</target>
-        <note />
-      </trans-unit>
-      <trans-unit id="TemplateNoTarget">
-        <source>MC4106: Cannot resolve the Template Property '{0}'. Verify that the owning type is the Style's TargetType, or use Class.Property syntax to specify the property.</source>
-        <target state="translated">MC4106: 无法解析模板属性“{0}”。请确认拥有的类型是 Style 的 TargetType，或使用 Class.Property 语法指定该属性。</target>
-        <note />
-      </trans-unit>
-      <trans-unit id="TemplateNoTriggerTarget">
-        <source>MC4111: Cannot find the Trigger target '{0}'.  (The target must appear before any Setters, Triggers, or Conditions that use it.)</source>
-        <target state="translated">MC4111: 无法找到 Trigger 目标“{0}”。(该目标必须出现在任何使用它的 Setter、Trigger 或 Condition 之前。)</target>
-        <note />
-      </trans-unit>
-      <trans-unit id="TemplateTagNotSupported">
-        <source>MC4102: Tags of type '{0}' are not supported in template sections.</source>
-        <target state="translated">MC4102: 模板部分中不支持类型“{0}”的标记。</target>
-        <note />
-      </trans-unit>
-      <trans-unit id="TemplateTextNotSupported">
-        <source>MC4105: The text '{0}' is not allowed at this location within a template section.</source>
-        <target state="translated">MC4105: 模板部分中的该位置不允许文本“{0}”。</target>
-        <note />
-      </trans-unit>
-      <trans-unit id="TemplateUnknownProp">
-        <source>MC4104: The property '{0}' cannot be set as a property element on template. Only Triggers and Storyboards are allowed as property elements.</source>
-        <target state="translated">MC4104: 无法在模板上将属性“{0}”设置为属性元素。只允许将 Triggers 和 Storyboards 设置为属性元素。</target>
-        <note />
-      </trans-unit>
-      <trans-unit id="TokenizerHelperEmptyToken">
-        <source>MC7004: Empty token encountered while parsing.</source>
-        <target state="translated">MC7004: 分析时遇到空标记。</target>
-        <note />
-      </trans-unit>
-      <trans-unit id="TokenizerHelperExtraDataEncountered">
-        <source>MC7003: Extra data encountered after token while parsing.</source>
-        <target state="translated">MC7003: 分析时在令牌后遇到额外数据。</target>
-        <note />
-      </trans-unit>
-      <trans-unit id="TokenizerHelperMissingEndQuote">
-        <source>MC7002: Missing end quote encountered while parsing token.</source>
-        <target state="translated">MC7002: 分析标记时遇到缺少右引号。</target>
-        <note />
-      </trans-unit>
-      <trans-unit id="TokenizerHelperPrematureStringTermination">
-        <source>MC7001: Premature string termination encountered.</source>
-        <target state="translated">MC7001: 遇到字符串过早终止的情况。</target>
-        <note />
-      </trans-unit>
-      <trans-unit id="UidMissing">
-        <source>UM1003: Uid is missing for element '{0}'.</source>
-        <target state="translated">UM1003: 缺少元素“{0}”的 Uid。</target>
-        <note />
-      </trans-unit>
-      <trans-unit id="UnknownBuildError">
-        <source>Unknown build error, '{0}' </source>
-        <target state="translated">未知的生成错误“{0}”</target>
-        <note />
-      </trans-unit>
-      <trans-unit id="UnknownClassModifier">
-        <source>MC6013: {0}:ClassModifier="{1}" is not valid for the language {2}.</source>
-        <target state="translated">MC6013: {0}:ClassModifier=“{1}”对语言 {2} 无效。</target>
-        <note />
-      </trans-unit>
-      <trans-unit id="UnknownDefinitionTag">
-        <source>MC6002: Unrecognized tag '{0}:{1}' in namespace 'http://schemas.microsoft.com/winfx/2006/xaml'. Note that tag names are case sensitive.</source>
-        <target state="translated">MC6002: 命名空间“http://schemas.microsoft.com/winfx/2006/xaml”中无法识别的标记“{0}:{1}”。请注意，标记名称区分大小写。</target>
-        <note />
-      </trans-unit>
-      <trans-unit id="UnknownEventAttribute">
-        <source>MC6007: '{1}' is not valid. '{0}' is not an event on '{2}'.</source>
-        <target state="translated">MC6007:“{1}”无效。“{0}”不是“{2}”上的事件。</target>
-        <note />
-      </trans-unit>
-      <trans-unit id="UnknownFieldModifier">
-        <source>MC6014: {0}:FieldModifier="{1}" is not valid for the language {2}.</source>
-        <target state="translated">MC6014: {0}:FieldModifier=“{1}”对语言 {2} 无效。</target>
-        <note />
-      </trans-unit>
-      <trans-unit id="UnknownGenericType">
-        <source>MC6020: {0}:TypeArguments='{1}' is not valid on the tag '{2}'. Either '{2}' is not a generic type or the number of Type arguments in the attribute is wrong. Remove the {0}:TypeArguments attribute because it is allowed only on generic types, or fix its value to match the arity of the generic type '{2}'.</source>
-        <target state="translated">MC6020: 标记“{2}”上的 {0}:TypeArguments='{1}' 无效。要么“{2}”不是泛型类型，要么特性中 Type 参数的数目错误。请移除 {0}:TypeArguments 特性，因为只在通用类型上允许该特性，或将其值修复为匹配泛型类型“{2}”的 arity。</target>
-        <note />
-      </trans-unit>
-      <trans-unit id="UnknownLanguage">
-        <source>MC6008: '{0}' is not installed properly on this machine. It must be listed in the &lt;compilers&gt; section of machine.config.</source>
-        <target state="translated">MC6008: 未在该计算机上正确安装“{0}”。它必须在 machine.config 的 &lt;compilers&gt; 部分中列出。</target>
-        <note />
-      </trans-unit>
-      <trans-unit id="UnknownPathOperationType">
-        <source>Unknown path operation attempted.</source>
-        <target state="translated">尝试未知的路径操作。</target>
-        <note />
-      </trans-unit>
-      <trans-unit id="UnmatchedLocComment">
-        <source>LC1003: Localization comment has no value set for target property: '{0}'.</source>
-        <target state="translated">LC1003: 本地化注释没有目标属性:“{0}”的值集。</target>
-        <note />
-      </trans-unit>
-      <trans-unit id="VersionNumberComponentNegative">
-        <source>MC4501: Major and minor version number components cannot be negative.</source>
-        <target state="translated">MC4501: 主要版本号组件和次要版本号组件不能为负数。</target>
-        <note />
-      </trans-unit>
-      <trans-unit id="WinFXAssemblyMissing">
-        <source>MC6000: Project file must include the .NET Framework assembly '{0}' in the reference list.</source>
-        <target state="translated">MC6000: 项目文件必须在引用列表中包含 .NET Framework 程序集“{0}”。</target>
-        <note />
-      </trans-unit>
-      <trans-unit id="WrongLocalizationPropertySetting_Pass1">
-        <source>MC1001: The LocalizationDirectivesToLocFile property value is not valid and must be changed to None, CommentsOnly, or All for the MarkupCompilePass1 task.</source>
-        <target state="translated">MC1001: LocalizationDirectivesToLocFile 属性值无效，必须针对 MarkupCompilePass1 任务将其更改为 None、CommentsOnly 或 All。</target>
-        <note />
-      </trans-unit>
-      <trans-unit id="WrongPropertySetting">
-        <source>BG1003: The project file contains a property value that is not valid.</source>
-        <target state="translated">BG1003: 项目文件包含无效的属性值。</target>
-        <note />
-      </trans-unit>
-      <trans-unit id="XCRChoiceAfterFallback">
-        <source>MC4602: Choice cannot follow a Fallback.</source>
-        <target state="translated">MC4602: Choice 不能跟在 Fallback 之后。</target>
-        <note />
-      </trans-unit>
-      <trans-unit id="XCRChoiceNotFound">
-        <source>MC4606: AlternateContent must contain one or more Choice elements.</source>
-        <target state="translated">MC4606: AlternateContent 必须包含一个或多个 Choice 元素。</target>
-        <note />
-      </trans-unit>
-      <trans-unit id="XCRChoiceOnlyInAC">
-        <source>MC4601: Choice valid only in AlternateContent.</source>
-        <target state="translated">MC4601: Choice 仅在 AlternateContent 中有效。</target>
-        <note />
-      </trans-unit>
-      <trans-unit id="XCRCompatCycle">
-        <source>MC4640: Namespace '{0}' is marked as compatible with itself using XmlnsCompatibilityAttribute. A namespace cannot directly or indirectly override itself.</source>
-        <target state="translated">MC4640: 已使用 XmlnsCompatibilityAttribute 将命名空间“{0}”标记为与自身兼容。命名空间不能直接或间接地重写自身。</target>
-        <note />
-      </trans-unit>
-      <trans-unit id="XCRDuplicatePreserve">
-        <source>MC4631: Duplicate Preserve declaration for element '{1}' in namespace '{0}'.</source>
-        <target state="translated">MC4631: 命名空间“{0}”中元素“{1}”的重复 Preserve 声明。</target>
-        <note />
-      </trans-unit>
-      <trans-unit id="XCRDuplicateProcessContent">
-        <source>MC4617: Duplicate ProcessContent declaration for element '{1}' in namespace '{0}'.</source>
-        <target state="translated">MC4617: 命名空间“{0}”中元素“{1}”的重复 ProcessContent 声明。</target>
-        <note />
-      </trans-unit>
-      <trans-unit id="XCRDuplicateWildcardPreserve">
-        <source>MC4633: Duplicate wildcard Preserve declaration for namespace '{0}'.</source>
-        <target state="translated">MC4633: 命名空间“{0}”的重复通配符 Preserve 声明。</target>
-        <note />
-      </trans-unit>
-      <trans-unit id="XCRDuplicateWildcardProcessContent">
-        <source>MC4619: Duplicate wildcard ProcessContent declaration for namespace '{0}'.</source>
-        <target state="translated">MC4619: 命名空间“{0}”的重复通配符 ProcessContent 声明。</target>
-        <note />
-      </trans-unit>
-      <trans-unit id="XCRFallbackOnlyInAC">
-        <source>MC4605: Fallback valid only in AlternateContent.</source>
-        <target state="translated">MC4605: Fallback 仅在 AlternateContent 中有效。</target>
-        <note />
-      </trans-unit>
-      <trans-unit id="XCRInvalidACChild">
-        <source>MC4610: '{0}' element is not a valid child of AlternateContent. Only Choice and Fallback elements are valid children of an AlternateContent element.</source>
-        <target state="translated">MC4610:“{0}”元素不是 AlternateContent 的有效子级。只有 Choice 和 Fallback 元素是 AlternateContent 元素的子级。</target>
-        <note />
-      </trans-unit>
-      <trans-unit id="XCRInvalidAttribInElement">
-        <source>MC4608: '{0}' attribute is not valid for element '{1}'.</source>
-        <target state="translated">MC4608:“{0}”特性对元素“{1}”无效。</target>
-        <note />
-      </trans-unit>
-      <trans-unit id="XCRInvalidFormat">
-        <source>MC4611: '{0}' format is not valid.</source>
-        <target state="translated">MC4611:“{0}”格式无效。</target>
-        <note />
-      </trans-unit>
-      <trans-unit id="XCRInvalidPreserve">
-        <source>MC4632: Cannot have both a specific and a wildcard Preserve declaration for namespace '{0}'.</source>
-        <target state="translated">MC4632: 命名空间“{0}”不能同时具有特定的和通配符性质的 Preserve 声明。</target>
-        <note />
-      </trans-unit>
-      <trans-unit id="XCRInvalidProcessContent">
-        <source>MC4618: Cannot have both a specific and a wildcard ProcessContent declaration for namespace '{0}'.</source>
-        <target state="translated">MC4618: 命名空间“{0}”不能同时具有特定的和通配符性质的 ProcessContent 声明。</target>
-        <note />
-      </trans-unit>
-      <trans-unit id="XCRInvalidRequiresAttribute">
-        <source>MC4604: Requires attribute must contain a valid namespace prefix.</source>
-        <target state="translated">MC4604: Requires 特性必须包含有效的命名空间前缀。</target>
-        <note />
-      </trans-unit>
-      <trans-unit id="XCRInvalidXMLName">
-        <source>MC4634: '{0}' attribute value is not a valid XML name.</source>
-        <target state="translated">MC4634:“{0}”特性值不是有效的 XML 名称。</target>
-        <note />
-      </trans-unit>
-      <trans-unit id="XCRMultipleFallbackFound">
-        <source>MC4607: AlternateContent must contain only one Fallback element.</source>
-        <target state="translated">MC4607: AlternateContent 必须仅包含一个 Fallback 元素。</target>
-        <note />
-      </trans-unit>
-      <trans-unit id="XCRMustUnderstandFailed">
-        <source>MC4626: MustUnderstand condition failed on namespace '{0}'.</source>
-        <target state="translated">MC4626: MustUnderstand 条件在命名空间“{0}”上失败。</target>
-        <note />
-      </trans-unit>
-      <trans-unit id="XCRNSPreserveNotIgnorable">
-        <source>MC4630: Namespace '{0}' has items declared to be preserved but is not declared ignorable.</source>
-        <target state="translated">MC4630: 命名空间“{0}”具有声明为保留但未声明为可忽略的项。</target>
-        <note />
-      </trans-unit>
-      <trans-unit id="XCRNSProcessContentNotIgnorable">
-        <source>MC4615: '{0}' namespace is declared ProcessContent but is not declared Ignorable.</source>
-        <target state="translated">MC4615:“{0}”命名空间声明 ProcessContent 但未声明 Ignorable。</target>
-        <note />
-      </trans-unit>
-      <trans-unit id="XCRRequiresAttribNotFound">
-        <source>MC4603: Choice must contain a Requires attribute.</source>
-        <target state="translated">MC4603: Choice 必须包含 Requires 特性。</target>
-        <note />
-      </trans-unit>
-      <trans-unit id="XCRUndefinedPrefix">
-        <source>MC4612: '{0}' prefix is not defined.</source>
-        <target state="translated">MC4612: 未定义“{0}”前缀。</target>
-        <note />
-      </trans-unit>
-      <trans-unit id="XCRUnknownCompatAttrib">
-        <source>MC4614: Unrecognized compatibility attribute '{0}'.</source>
-        <target state="translated">MC4614: 无法识别的兼容性特性“{0}”。</target>
-        <note />
-      </trans-unit>
-      <trans-unit id="XCRUnknownCompatElement">
-        <source>MC4609: Unrecognized compatibility element '{0}'.</source>
-        <target state="translated">MC4609: 无法识别的兼容性元素“{0}”。</target>
-        <note />
-      </trans-unit>
-      <trans-unit id="ZeroLengthFeatureID">
-        <source>MC4502: The feature ID string cannot have length 0.</source>
-        <target state="translated">MC4502: 功能 ID 字符串不能具有长度 0。</target>
-        <note />
-      </trans-unit>
-    </body>
-  </file>
-=======
-﻿<?xml version="1.0" encoding="utf-8"?>
-<xliff xmlns="urn:oasis:names:tc:xliff:document:1.2" xmlns:xsi="http://www.w3.org/2001/XMLSchema-instance" version="1.2" schemaLocation="urn:oasis:names:tc:xliff:document:1.2 xliff-core-1.2-transitional.xsd">
-  <file datatype="xml" source-language="en" target-language="zh-HANS" original="../Strings.resx">
-    <body>
-      <trans-unit id="AnalysisResult">
-        <source>Analysis Result : '{0}'.</source>
-        <target state="translated">分析结果:“{0}”。</target>
-        <note />
-      </trans-unit>
-      <trans-unit id="AppDefIsNotRequired">
-        <source>MC1002: Library project file cannot specify ApplicationDefinition element.</source>
-        <target state="translated">MC1002: 库项目文件无法指定 ApplicationDefinition 元素。</target>
-        <note />
-      </trans-unit>
-      <trans-unit id="ApplicationDefinitionFile">
-        <source>Input: Markup ApplicationDefinition file: '{0}'.</source>
-        <target state="translated">输入: 标记 ApplicationDefinition 文件:“{0}”。</target>
-        <note />
-      </trans-unit>
-      <trans-unit id="AttributeNotAllowedOnCodeTag">
-        <source>MC6015: '{0}' cannot be set on the '{1}:{2}' tag.</source>
-        <target state="translated">MC6015: 无法在“{1}:{2}”标记上设置“{0}”。</target>
-        <note />
-      </trans-unit>
-      <trans-unit id="BadUidTask">
-        <source>UM1001: Unrecognized UidManager task name '{0}'.</source>
-        <target state="translated">UM1001: 无法识别的 UidManager 任务名“{0}”。</target>
-        <note />
-      </trans-unit>
-      <trans-unit id="CheckingUids">
-        <source>Checking Uids in file '{0}' ...</source>
-        <target state="translated">正在检查文件“{0}”中的 Uid ...</target>
-        <note />
-      </trans-unit>
-      <trans-unit id="CommentFileGenerated">
-        <source>Generated localization directives file: '{0}' .</source>
-        <target state="translated">生成的本地化指令文件:“{0}”。</target>
-        <note />
-      </trans-unit>
-      <trans-unit id="CommentFileGenerating">
-        <source>Generating localization directives file: '{0}' ...</source>
-        <target state="translated">正在生成本地化指令文件:“{0}”...</target>
-        <note />
-      </trans-unit>
-      <trans-unit id="CompilationDone">
-        <source>Markup compilation is done.</source>
-        <target state="translated">已完成标记编译。</target>
-        <note />
-      </trans-unit>
-      <trans-unit id="CompileSucceed_Pass1">
-        <source>MarkupCompilePass1 successfully generated BAML or source code files.</source>
-        <target state="translated">MarkupCompilePass1 成功生成 BAML 或源代码文件。</target>
-        <note />
-      </trans-unit>
-      <trans-unit id="CompileSucceed_Pass2">
-        <source>MarkupCompilePass2 successfully generated BAML or source code files.</source>
-        <target state="translated">MarkupCompilePass2 成功生成 BAML 或源代码文件。</target>
-        <note />
-      </trans-unit>
-      <trans-unit id="ContainingTagNotGeneric">
-        <source>MC6011: '{0}' event has a generic event handler delegate type '{1}'. The type parameters of '{1}' cannot be bound with an appropriate type argument because the containing tag '{2}' is not a generic type.</source>
-        <target state="translated">MC6011:“{0}”事件有一个通用的事件处理程序委托类型“{1}”。无法将“{1}”的类型参数与适当的类型参数绑定，因为所包含的标记“{2}”不是泛型类型。</target>
-        <note />
-      </trans-unit>
-      <trans-unit id="CurrentDirectory">
-        <source>Current project directory is '{0}'.</source>
-        <target state="translated">当前的项目目录是“{0}”。</target>
-        <note />
-      </trans-unit>
-      <trans-unit id="DefinitionAttributeNotAllowed">
-        <source>MC6022: Only a root tag can specify attribute '{0}:{1}'.</source>
-        <target state="translated">MC6022: 只有根标记可以指定特性“{0}:{1}”。</target>
-        <note />
-      </trans-unit>
-      <trans-unit id="DefinitionTagNotAllowedAtRoot">
-        <source>MC6010: '{0}:{1}' cannot be specified as the root element.</source>
-        <target state="translated">MC6010: 不能将“{0}:{1}”指定为根元素。</target>
-        <note />
-      </trans-unit>
-      <trans-unit id="DefnTagsCannotBeNested">
-        <source>MC6004: '{0}:{1}' contains '{2}'. '{0}:{1}' can contain only a CDATA or text section.</source>
-        <target state="translated">MC6004:“{0}:{1}”包含“{2}”。“{0}:{1}”只能包含 CDATA 或文本部分。</target>
-        <note />
-      </trans-unit>
-      <trans-unit id="DoCompilation">
-        <source>Started the markup compilation.</source>
-        <target state="translated">启动标记编译。</target>
-        <note />
-      </trans-unit>
-      <trans-unit id="EmptyEventStringNotAllowed">
-        <source>MC6030: {0}="{1}" is not valid. '{0}' event attribute value cannot be a string that is empty or has only white space.</source>
-        <target state="translated">MC6030: {0}=“{1}”无效。“{0}”事件特性值不能为空字符串或只有空白。</target>
-        <note />
-      </trans-unit>
-      <trans-unit id="FieldModifierNotAllowed">
-        <source>MC6021: {0}:FieldModifier cannot be specified on this tag because it has either no {0}:Name or Name attribute set, or the tag is locally defined and has a Name attribute set, which is not allowed.</source>
-        <target state="translated">MC6021: 不能在该标记上指定 {0}:FieldModifier，因为它不具有 {0}:Name 或 Name 特性集，或者该标记是本地定义的且具有 Name 特性集，而这种情况是不允许的。</target>
-        <note />
-      </trans-unit>
-      <trans-unit id="FileNotFound">
-        <source>BG1002: File '{0}' cannot be found.</source>
-        <target state="translated">BG1002: 无法找到文件“{0}”。</target>
-        <note />
-      </trans-unit>
-      <trans-unit id="FileResolved">
-        <source>Input file '{0}' is resolved to new relative path '{1}' at directory '{2}'.</source>
-        <target state="translated">输入文件“{0}”在目录“{2}”处被解析为新的相对路径“{1}”。</target>
-        <note />
-      </trans-unit>
-      <trans-unit id="FilesFailedUidCheck">
-        <source>UM1004: {0} files failed Uid check.</source>
-        <target state="translated">UM1004: {0} 文件无法进行 Uid 检查。</target>
-        <note />
-      </trans-unit>
-      <trans-unit id="FilesPassedUidCheck">
-        <source>Uids valid in {0} files.</source>
-        <target state="translated">在 {0} 文件中有效的 Uid。</target>
-        <note />
-      </trans-unit>
-      <trans-unit id="FilesRemovedUid">
-        <source>Uids removed from {0} files.</source>
-        <target state="translated">从 {0} 文件中移除的 Uid。</target>
-        <note />
-      </trans-unit>
-      <trans-unit id="FilesUpdatedUid">
-        <source>Uids updated in {0} files.</source>
-        <target state="translated">在 {0} 文件中更新的 Uid。</target>
-        <note />
-      </trans-unit>
-      <trans-unit id="GeneratedBamlFile">
-        <source>Generated BAML file: '{0}'.</source>
-        <target state="translated">生成的 BAML 文件:“{0}”。</target>
-        <note />
-      </trans-unit>
-      <trans-unit id="GeneratedCodeFile">
-        <source>Generated code file: '{0}'.</source>
-        <target state="translated">生成的代码文件:“{0}”。</target>
-        <note />
-      </trans-unit>
-      <trans-unit id="IllegalCDataTextScoping">
-        <source>MC6003: '{0}:{1}' contains '{2}'. '{0}:{1}' cannot contain nested content.</source>
-        <target state="translated">MC6003:“{0}:{1}”包含“{2}”。“{0}:{1}”不能包含嵌套内容。</target>
-        <note />
-      </trans-unit>
-      <trans-unit id="IntermediateDirectoryError">
-        <source>UM1006: '{0}' directory does not exist and cannot be created.</source>
-        <target state="translated">UM1006:“{0}”目录不存在且无法创建。</target>
-        <note />
-      </trans-unit>
-      <trans-unit id="InternalTypeHelperNotRequired">
-        <source>InternalTypeHelper class is not required for this project, make file '{0}' empty.</source>
-        <target state="translated">该项目不需要 InternalTypeHelper 类，使文件“{0}”为空。</target>
-        <note />
-      </trans-unit>
-      <trans-unit id="InvalidBaseClassName">
-        <source>MC6018: '{0}' class name is not valid for the locally defined XAML root element.</source>
-        <target state="translated">MC6018:“{0}”类名对本地定义的 XAML 根元素无效。</target>
-        <note />
-      </trans-unit>
-      <trans-unit id="InvalidBaseClassNamespace">
-        <source>MC6019: '{0}' namespace is not valid for the locally defined XAML root element '{1}'.</source>
-        <target state="translated">MC6019:“{0}”命名空间对本地定义的 XAML 根元素“{1}”无效。</target>
-        <note />
-      </trans-unit>
-      <trans-unit id="InvalidClassName">
-        <source>MC6027: {0}:{1}="{2}" is not valid. '{2}' is not a valid {3}class name.</source>
-        <target state="translated">MC6027: {0}:{1}=“{2}”无效。“{2}”是无效的 {3} 类名称。</target>
-        <note />
-      </trans-unit>
-      <trans-unit id="InvalidCulture">
-        <source>FC1001: The UICulture value '{0}' set in the project file is not valid.</source>
-        <target state="translated">FC1001: 项目文件中的 UICulture 值“{0}”集无效。</target>
-        <note />
-      </trans-unit>
-      <trans-unit id="InvalidCustomSerialize">
-        <source>MC4402: Serializer does not support custom BAML serialization operations.</source>
-        <target state="translated">MC4402: 序列化程序不支持自定义 BAML 序列化操作。</target>
-        <note />
-      </trans-unit>
-      <trans-unit id="InvalidDeSerialize">
-        <source>MC4401: Serializer does not support Convert operations.</source>
-        <target state="translated">MC4401: 序列化程序不支持 Convert 操作。</target>
-        <note />
-      </trans-unit>
-      <trans-unit id="InvalidDefaultCLRNamespace">
-        <source>MC6029: '{0}' name is not valid in the default namespace '{1}'. Correct the RootNamespace tag value in the project file.</source>
-        <target state="translated">MC6029:“{0}”名称在默认命名空间“{1}”中无效。请更正项目文件中的 RootNamespace 标记值。</target>
-        <note />
-      </trans-unit>
-      <trans-unit id="InvalidEventHandlerName">
-        <source>MC6005: {0}="{1}" is not valid. '{1}' is not a valid event handler method name. Only instance methods on the generated or code-behind class are valid.</source>
-        <target state="translated">MC6005: {0}=“{1}”无效。“{1}”不是有效的事件处理程序方法名。只有生成的类或代码隐藏类上的实例方法是有效的。</target>
-        <note />
-      </trans-unit>
-      <trans-unit id="InvalidLocCommentTarget">
-        <source>LC1001: Localization comment target property is not valid in string '{0}'.</source>
-        <target state="translated">LC1001: 本地化注释目标属性在字符串“{0}”中无效。</target>
-        <note />
-      </trans-unit>
-      <trans-unit id="InvalidLocCommentValue">
-        <source>LC1002: Localization comment value is not valid for target property '{0}' in string '{1}'.</source>
-        <target state="translated">LC1002: 本地化注释值对字符串“{1}”中的目标属性“{0}”无效。</target>
-        <note />
-      </trans-unit>
-      <trans-unit id="InvalidLocalizabilityValue">
-        <source>LC1004: Localizability attribute setting '{0}' is not valid.</source>
-        <target state="translated">LC1004: 可本地化特性设置“{0}”无效。</target>
-        <note />
-      </trans-unit>
-      <trans-unit id="InvalidMarkupFile">
-        <source>MC6001: Markup file is not valid. Specify a source markup file with an .xaml extension.</source>
-        <target state="translated">MC6001: 标记文件无效。请指定扩展名为 .xaml 的源标记文件。</target>
-        <note />
-      </trans-unit>
-      <trans-unit id="InvalidTypeName">
-        <source>MC6028: {0}:TypeArguments="{1}" is not valid. '{2}' is not a valid type name reference for the generic argument at position '{3}'.</source>
-        <target state="translated">MC6028: {0}:TypeArguments=“{1}”无效。对于位置“{3}”处的泛型实参，“{2}”不是有效的类型名引用。</target>
-        <note />
-      </trans-unit>
-      <trans-unit id="InvalidXml">
-        <source>MC3000: '{0}' XML is not valid.</source>
-        <target state="translated">MC3000:“{0}”XML 无效。</target>
-        <note />
-      </trans-unit>
-      <trans-unit id="LocalNamePropertyNotAllowed">
-        <source>MC6023: Because '{0}' is implemented in the same assembly, you must set the {1}:Name attribute rather than the Name attribute.</source>
-        <target state="translated">MC6023: 由于“{0}”是在同一程序集中实现的，您必须设置 {1}:Name 特性而不是 Name 特性。</target>
-        <note />
-      </trans-unit>
-      <trans-unit id="LocalRefAppDefFile">
-        <source>Input: Local reference markup ApplicationDefinition file is '{0}'.</source>
-        <target state="translated">输入: 本地引用标记 ApplicationDefinition 文件是“{0}”。</target>
-        <note />
-      </trans-unit>
-      <trans-unit id="LocalRefGeneratedBamlFile">
-        <source>Generated BAML file: '{0}'.</source>
-        <target state="translated">生成的 BAML 文件:“{0}”。</target>
-        <note />
-      </trans-unit>
-      <trans-unit id="LocalRefMarkupPage">
-        <source>Input: Local reference markup Page file: '{0}'.</source>
-        <target state="translated">输入: 本地引用标记 Page 文件:“{0}”。</target>
-        <note />
-      </trans-unit>
-      <trans-unit id="MatchingTypeArgsNotFoundInRefType">
-        <source>MC6012: '{0}' event has a generic event handler delegate type '{1}'. The type parameter '{2}' on '{1}' does not match any type parameters on the containing generic tag '{3}'.</source>
-        <target state="translated">MC6012:“{0}”事件具有通用事件处理程序委托类型“{1}”。“{1}”上的类型参数“{2}”与所包含的通用标记“{3}”上的任何类型参数不匹配。</target>
-        <note />
-      </trans-unit>
-      <trans-unit id="MissingClassDefinitionForCodeTag">
-        <source>MC6026: '{0}' root element requires a {1}:Class attribute because '{2}' contains a {1}:Code tag. Either remove {1}:Code and its contents, or add a {1}:Class attribute to the root element.</source>
-        <target state="translated">MC6026:“{0}”根元素需要 {1}:Class 特性，因为“{2}”包含 {1}:Code 标记。请移除 {1}:Code 及其内容，或将 {1}:Class 特性添加到根元素。</target>
-        <note />
-      </trans-unit>
-      <trans-unit id="MissingClassDefinitionForEvent">
-        <source>MC6024: '{0}' root element requires a {1}:Class attribute to support event handlers in the XAML file. Either remove the event handler for the {2} event, or add a {1}:Class attribute to the root element.</source>
-        <target state="translated">MC6024:“{0}”根元素需要 {1}:Class 特性来支持 XAML 文件中的事件处理程序。请移除 {2} 事件的事件处理程序，或将 {1}:Class 特性添加到根元素。</target>
-        <note />
-      </trans-unit>
-      <trans-unit id="MissingClassDefinitionForTypeArgs">
-        <source>MC6025: '{0}' root element is a generic type and requires a {1}:Class attribute to support the {1}:TypeArguments attribute specified on the root element tag.</source>
-        <target state="translated">MC6025:“{0}”根元素是泛型类型，且需要 {1}:Class 特性来支持根元素标记上指定的 {1}:TypeArguments 特性。</target>
-        <note />
-      </trans-unit>
-      <trans-unit id="MissingClassWithFieldModifier">
-        <source>MC6031: {0}:FieldModifier attribute cannot be specified because a {0}:Class attribute is also required to generate a Name field with the specified access modifier. Either add a {0}:Class attribute on the root tag or remove the {0}:FieldModifier attribute.</source>
-        <target state="translated">MC6031: 无法指定 {0}:FieldModifier 特性，因为还需要 {0}:Class 特性来生成具有指定的访问修饰符的 Name 字段。请在根标记上添加 {0}:Class 特性或移除 {0}:FieldModifier 特性。</target>
-        <note />
-      </trans-unit>
-      <trans-unit id="MissingClassWithModifier">
-        <source>MC6009: {0}:ClassModifier attribute cannot be specified on the root tag because a {0}:Class attribute is also required. Either add a {0}:Class attribute or remove the {0}:ClassModifier attribute.</source>
-        <target state="translated">MC6009: 无法在根标记上指定 {0}:ClassModifier 特性，因为还需要 {0}:Class 特性。请添加 {0}:Class 特性或移除 {0}:ClassModifier 特性。</target>
-        <note />
-      </trans-unit>
-      <trans-unit id="MissingClassWithSubClass">
-        <source>MC6016: {0}:Class attribute is missing. It is required when a {0}:Subclass attribute is specified.</source>
-        <target state="translated">MC6016: 缺少 {0}:Class 特性。当已指定 {0}:Subclass 特性时该特性是必需的。</target>
-        <note />
-      </trans-unit>
-      <trans-unit id="MoreResourcesFiles">
-        <source>RG1002: ResourcesGenerator can generate only one .resources file at a time. The OutputResourcesFile property in the project file must be set to one file.</source>
-        <target state="translated">RG1002: ResourcesGenerator 一次只能生成一个 .resources 文件。必须将项目文件中的 OutputResourcesFile 属性设置到一个文件。</target>
-        <note />
-      </trans-unit>
-      <trans-unit id="MultipleSplashScreenImages">
-        <source>MC1004: Project file cannot specify more than one SplashScreen element.</source>
-        <target state="translated">MC1004: 项目文件不能指定多个 SplashScreen 元素。</target>
-        <note />
-      </trans-unit>
-      <trans-unit id="MultipleUidUse">
-        <source>UM1002: Uid "{0}" for element '{1}' is not unique.</source>
-        <target state="translated">UM1002: 元素“{1}”的 Uid“{0}”不是唯一的。</target>
-        <note />
-      </trans-unit>
-      <trans-unit id="MutlipleApplicationFiles">
-        <source>MC1003: Project file cannot specify more than one ApplicationDefinition element.</source>
-        <target state="translated">MC1003: 项目文件不能指定多个 ApplicationDefinition 元素。</target>
-        <note />
-      </trans-unit>
-      <trans-unit id="NamedResDictItemWarning">
-        <source>A '{0}' is named '{1}'. Do not name ResourceDictionary contents because their instantiation is deferred.</source>
-        <target state="translated">某“{0}”已命名为“{1}”。请勿命名 ResourceDictionary 内容，因为已推迟此类内容的实例化。</target>
-        <note />
-      </trans-unit>
-      <trans-unit id="NonClsError">
-        <source>BG1001: Unknown CLS exception.</source>
-        <target state="translated">BG1001: 未知的 CLS 异常。</target>
-        <note />
-      </trans-unit>
-      <trans-unit id="OutputType">
-        <source>OutputType is '{0}'.</source>
-        <target state="translated">OutputType 是“{0}”。</target>
-        <note />
-      </trans-unit>
-      <trans-unit id="ParserAbandonedTypeConverterText">
-        <source>MC3001: TypeConverter syntax error encountered while processing initialization string '{0}'. Property elements are not allowed on objects created via TypeConverter.</source>
-        <target state="translated">MC3001: 在处理初始化字符串“{0}”时遇到 TypeConverter 语法错误。通过 TypeConverter 创建的对象上不允许属性元素。</target>
-        <note />
-      </trans-unit>
-      <trans-unit id="ParserAssemblyLoadVersionMismatch">
-        <source>MC3099: Cannot load assembly '{0}' because a different version of that same assembly is loaded '{1}'.</source>
-        <target state="translated">MC3099: 无法加载程序集“{0}”，因为加载了同一程序集的其他版本“{1}”。</target>
-        <note />
-      </trans-unit>
-      <trans-unit id="ParserAsyncOnRoot">
-        <source>MC3002: The AsyncRecords attribute must be set on the root tag.</source>
-        <target state="translated">MC3002: 根标记上必须设置 AsyncRecords 特性。</target>
-        <note />
-      </trans-unit>
-      <trans-unit id="ParserAttachedPropInheritError">
-        <source>MC3015: The attached property '{0}' is not defined on '{1}' or one of its base classes.</source>
-        <target state="translated">MC3015:“{1}”或其一个基类上未定义附加属性“{0}”。</target>
-        <note />
-      </trans-unit>
-      <trans-unit id="ParserAttributeArgsHigh">
-        <source>MC3003: There are too many attributes specified for '{0}'.</source>
-        <target state="translated">MC3003: 为“{0}”指定了过多的特性。</target>
-        <note />
-      </trans-unit>
-      <trans-unit id="ParserAttributeArgsLow">
-        <source>MC3004: There are not enough attributes specified for '{0}'.</source>
-        <target state="translated">MC3004: 为“{0}”指定的特性不足。</target>
-        <note />
-      </trans-unit>
-      <trans-unit id="ParserAttributeNamespaceMisMatch">
-        <source>MC3005: The property '{0}' must be in the default namespace or in the element namespace '{1}'.</source>
-        <target state="translated">MC3005: 属性“{0}”必须位于默认的命名空间或元素命名空间“{1}”中。</target>
-        <note />
-      </trans-unit>
-      <trans-unit id="ParserBadAssemblyName">
-        <source>MC3006: Mapper.SetAssemblyPath cannot accept an empty assemblyName.</source>
-        <target state="translated">MC3006: Mapper.SetAssemblyPath 无法接受空 assemblyName。</target>
-        <note />
-      </trans-unit>
-      <trans-unit id="ParserBadAssemblyPath">
-        <source>MC3007: Mapper.SetAssemblyPath cannot accept an empty assemblyPath.</source>
-        <target state="translated">MC3007: Mapper.SetAssemblyPath 无法接受空 assemblyPath。</target>
-        <note />
-      </trans-unit>
-      <trans-unit id="ParserBadChild">
-        <source>MC3008: An element of type '{0}' cannot be set on the complex property '{1}'. They are not compatible types.</source>
-        <target state="translated">MC3008: 无法在复杂属性“{1}”上设置类型“{0}”的元素。它们不是兼容的类型。</target>
-        <note />
-      </trans-unit>
-      <trans-unit id="ParserBadConstructorParams">
-        <source>MC3009: Cannot find a public constructor for '{0}' that takes {1} arguments.</source>
-        <target state="translated">MC3009: 无法找到接受 {1} 参数的“{0}”的公共构造函数。</target>
-        <note />
-      </trans-unit>
-      <trans-unit id="ParserBadKey">
-        <source>MC3012: A key for a dictionary cannot be of type '{0}'. Only String, TypeExtension, and StaticExtension are supported.</source>
-        <target state="translated">MC3012: 字典的密钥不能是“{0}”类型。仅支持 String、TypeExtension 和 StaticExtension。</target>
-        <note />
-      </trans-unit>
-      <trans-unit id="ParserBadMemberReference">
-        <source>MC3029: '{0}' member is not valid because it does not have a qualifying type name.</source>
-        <target state="translated">MC3029:“{0}”成员无效，因为它不具有限定的类型名。</target>
-        <note />
-      </trans-unit>
-      <trans-unit id="ParserBadName">
-        <source>MC3010: '{0}' Name property value is not valid. Name must start with a letter or an underscore and can contain only letters, digits, and underscores.</source>
-        <target state="translated">MC3010:“{0}”Name 属性值无效。Name 必须以字母或下划线开头，且只能包含字母、数字和下划线。</target>
-        <note />
-      </trans-unit>
-      <trans-unit id="ParserBadString">
-        <source>MC3094: Cannot convert string value '{0}' to type '{1}'.</source>
-        <target state="translated">MC3094: 无法将字符串值“{0}”转换为类型“{1}”。</target>
-        <note />
-      </trans-unit>
-      <trans-unit id="ParserBadSyncMode">
-        <source>MC3013: SynchronousMode property value is not valid. Valid values are Async and Sync.</source>
-        <target state="translated">MC3013: SynchronousMode 属性值无效。有效的值是 Async 和 Sync。</target>
-        <note />
-      </trans-unit>
-      <trans-unit id="ParserBadTypeInArrayProperty">
-        <source>MC3014: The object being added to an array property is not a valid type. The array is of type '{0}' but the object being added is of type '{1}'.</source>
-        <target state="translated">MC3014: 被添加到数组属性的对象为无效类型。该数组是“{0}”类型，但被添加的对象是“{1}”类型。</target>
-        <note />
-      </trans-unit>
-      <trans-unit id="ParserBadUidOrNameME">
-        <source>MC3079: MarkupExtensions are not allowed for Uid or Name property values, so '{0}' is not valid.</source>
-        <target state="translated">MC3079: Uid 或 Name 属性值不允许 MarkupExtensions，因此“{0}”无效。</target>
-        <note />
-      </trans-unit>
-      <trans-unit id="ParserCanOnlyHaveOneChild">
-        <source>MC3089: The object '{0}' already has a child and cannot add '{1}'. '{0}' can accept only one child.</source>
-        <target state="translated">MC3089: 对象“{0}”已经具有子级且无法添加“{1}”。“{0}”只能接受一个子级。</target>
-        <note />
-      </trans-unit>
-      <trans-unit id="ParserCannotAddAnyChildren">
-        <source>MC3028: Cannot add content to object of type '{0}'.</source>
-        <target state="translated">MC3028: 无法向“{0}”类型的对象添加内容。</target>
-        <note />
-      </trans-unit>
-      <trans-unit id="ParserCantGetProperty">
-        <source>MC3081: '{0}' is a read-only property of type IList or IDictionary and cannot be set because it does not have a public or internal get accessor.</source>
-        <target state="translated">MC3081:“{0}”是类型 IList 或 IDictionary 的一个只读属性，无法设置，因为它不具有公共或内部的 get 访问器。</target>
-        <note />
-      </trans-unit>
-      <trans-unit id="ParserCantSetAttribute">
-        <source>MC3080: The {0} '{1}' cannot be set because it does not have an accessible {2} accessor.</source>
-        <target state="translated">MC3080: 无法设置 {0}“{1}”，因为它不具有可访问的 {2} 访问器。</target>
-        <note />
-      </trans-unit>
-      <trans-unit id="ParserCantSetContentProperty">
-        <source>MC3087: Cannot set content property '{0}' on element '{1}'. '{0}' has incorrect access level or its assembly does not allow access.</source>
-        <target state="translated">MC3087: 无法设置元素“{1}”上的内容属性“{0}”。“{0}”具有不正确的访问级别，或者其程序集不允许访问。</target>
-        <note />
-      </trans-unit>
-      <trans-unit id="ParserCantSetTriggerCondition">
-        <source>MC3082: '{0}' cannot be set as the value of a Trigger's Property attribute because it does not have a public or internal get accessor.</source>
-        <target state="translated">MC3082: 无法将“{0}”设置为 Trigger 的 Property 特性的值，因为它不具有公共或内部的 get 访问器。</target>
-        <note />
-      </trans-unit>
-      <trans-unit id="ParserCompatDuplicate">
-        <source>MC3016: Two new namespaces cannot be compatible with the same old namespace using an XmlnsCompatibility attribute.�'{0}' namespace is already marked compatible with '{1}'.</source>
-        <target state="translated">MC3016: 两个新命名空间无法使用 XmlnsCompatibility 特性与相同的旧命名空间兼容。�“{0}”命名空间已标记为与“{1}”兼容。</target>
-        <note />
-      </trans-unit>
-      <trans-unit id="ParserContentMustBeContiguous">
-        <source>MC3088: Property elements cannot be in the middle of an element's content.  They must be before or after the content.</source>
-        <target state="translated">MC3088: 属性元素不能位于元素内容的中间。它们必须位于内容之前或之后。</target>
-        <note />
-      </trans-unit>
-      <trans-unit id="ParserDefTag">
-        <source>MC3017: 'Code' tag from xaml namespace found in XAML file. To load this file, you must compile it.</source>
-        <target state="translated">MC3017: xaml 命名空间的“Code”标记在 XAML 文件中找到。若要加载此文件，您必须编译它。</target>
-        <note />
-      </trans-unit>
-      <trans-unit id="ParserDefaultConverterElement">
-        <source>MC3061: The Element type '{0}' does not have an associated TypeConverter to parse the string '{1}'.</source>
-        <target state="translated">MC3061: 元素类型“{0}”不具有关联的 TypeConverter，无法分析字符串“{1}”。</target>
-        <note />
-      </trans-unit>
-      <trans-unit id="ParserDictionarySealed">
-        <source>MC3018: Cannot modify data in a sealed XmlnsDictionary.</source>
-        <target state="translated">MC3018: 无法修改密封的 XmlnsDictionary 中的数据。</target>
-        <note />
-      </trans-unit>
-      <trans-unit id="ParserDupDictionaryKey">
-        <source>MC3020: The dictionary key '{0}' is already used. Key attributes are used as keys when inserting objects into a dictionary and must be unique.</source>
-        <target state="translated">MC3020: 字典密钥“{0}”已使用。将对象插入字典时会将密钥特性用作密钥，并且必须是唯一的。</target>
-        <note />
-      </trans-unit>
-      <trans-unit id="ParserDuplicateMarkupExtensionProperty">
-        <source>MC3033: The property '{0}' has already been set on this markup extension and can only be set once.</source>
-        <target state="translated">MC3033: 该标记扩展名上已设置属性“{0}”，并且只能设置一次。</target>
-        <note />
-      </trans-unit>
-      <trans-unit id="ParserDuplicateProperty1">
-        <source>MC3024: '{0}' property has already been set and can be set only once.</source>
-        <target state="translated">MC3024: 已设置“{0}”属性，并且只能设置一次。</target>
-        <note />
-      </trans-unit>
-      <trans-unit id="ParserDuplicateProperty2">
-        <source>MC3025: Property '{0}' and '{1}' refer to the same property. Duplicate property settings are not allowed.</source>
-        <target state="translated">MC3025: 属性“{0}”和“{1}”指的是同一属性。不允许重复的属性设置。</target>
-        <note />
-      </trans-unit>
-      <trans-unit id="ParserEmptyComplexProp">
-        <source>MC3026: '{0}' property element cannot be empty. It must contain child elements or text.</source>
-        <target state="translated">MC3026:“{0}”属性元素不能为空。它必须包含子元素或文本。</target>
-        <note />
-      </trans-unit>
-      <trans-unit id="ParserEntityReference">
-        <source>MC3027: The EntityReference &amp;{0}; is not recognized.</source>
-        <target state="translated">MC3027: 无法识别 EntityReference &amp;{0};。</target>
-        <note />
-      </trans-unit>
-      <trans-unit id="ParserEventDelegateTypeNotAccessible">
-        <source>MC3083: Cannot access the delegate type '{0}' for the '{1}' event. '{0}' has incorrect access level or its assembly does not allow access.</source>
-        <target state="translated">MC3083: 无法访问“{1}”事件的委托类型“{0}”。“{0}”具有错误的访问级别，或其程序集不允许访问。</target>
-        <note />
-      </trans-unit>
-      <trans-unit id="ParserIEnumerableIAddChild">
-        <source>MC3030: '{0}' property is a read-only IEnumerable property, which means that '{1}' must implement IAddChild.</source>
-        <target state="translated">MC3030:“{0}”属性是只读的 IEnumerable 属性，这意味着“{1}”必须实现 IAddChild。</target>
-        <note />
-      </trans-unit>
-      <trans-unit id="ParserInvalidContentPropertyAttribute">
-        <source>MC3078: Invalid ContentPropertyAttribute on type '{0}', property '{1}' not found.</source>
-        <target state="translated">MC3078: 类型“{0}”上的 ContentPropertyAttribute 无效，未找到属性“{1}”。</target>
-        <note />
-      </trans-unit>
-      <trans-unit id="ParserInvalidKnownType">
-        <source>Known type value {0}='{1}' is not a valid known type.</source>
-        <target state="translated">已知类型值 {0}='{1}' 不是有效的已知类型。</target>
-        <note />
-      </trans-unit>
-      <trans-unit id="ParserInvalidStaticMember">
-        <source>MC3011: Cannot find the static member '{0}' on the type '{1}'.</source>
-        <target state="translated">MC3011: 无法找到类型“{1}”上的静态成员“{0}”。</target>
-        <note />
-      </trans-unit>
-      <trans-unit id="ParserKeysAreStrings">
-        <source>MC3031: Keys and values in XmlnsDictionary must be strings.</source>
-        <target state="translated">MC3031: XmlnsDictionary 中的密钥和值都必须是字符串。</target>
-        <note />
-      </trans-unit>
-      <trans-unit id="ParserLineAndOffset">
-        <source>Line {0} Position {1}</source>
-        <target state="translated">行 {0} 位置 {1}</target>
-        <note />
-      </trans-unit>
-      <trans-unit id="ParserMapPIMissingKey">
-        <source>MC3037: Missing XmlNamespace, Assembly or ClrNamespace in Mapping instruction.</source>
-        <target state="translated">MC3037: 缺少 Mapping 说明中的 XmlNamespace、Assembly 或 ClrNamespace。</target>
-        <note />
-      </trans-unit>
-      <trans-unit id="ParserMappingUriInvalid">
-        <source>'{0}' mapping URI is not valid.</source>
-        <target state="translated">“{0}”mapping URI 无效。</target>
-        <note />
-      </trans-unit>
-      <trans-unit id="ParserMarkupExtensionBadConstructorParam">
-        <source>MC3040: Format is not valid for MarkupExtension that specifies constructor arguments in '{0}'.</source>
-        <target state="translated">MC3040: 在“{0}”中指定构造函数参数的 MarkupExtension 的格式无效。</target>
-        <note />
-      </trans-unit>
-      <trans-unit id="ParserMarkupExtensionBadDelimiter">
-        <source>MC3041: Markup extensions require a single '=' between name and value, and a single ',' between constructor parameters and name/value pairs. The arguments '{0}' are not valid.</source>
-        <target state="translated">MC3041: 标记扩展名在名称和值之间需要一个“=”，在构造函数参数和名称/值对之间需要一个“,”。参数“{0}”无效。</target>
-        <note />
-      </trans-unit>
-      <trans-unit id="ParserMarkupExtensionDelimiterBeforeFirstAttribute">
-        <source>MC3091: '{0}' is not valid. Markup extensions require only spaces between the markup extension name and the first parameter. Cannot have comma or equals sign before the first parameter.</source>
-        <target state="translated">MC3091:“{0}”无效。标记扩展在标记扩展名和第一个参数之间只需要空格。在第一个参数之前不能有逗号或等号。</target>
-        <note />
-      </trans-unit>
-      <trans-unit id="ParserMarkupExtensionInvalidClosingBracketCharacers">
-        <source>MC8001: Encountered a closing BracketCharacter '{0}' at Line Number '{1}' and Line Position '{2}' without a corresponding opening BracketCharacter.</source>
-        <target state="translated">MC8001: 行号 "{1}" 和行位置 "{2}" 处的右 BracketCharacter "{0}" 缺少对应的左 BracketCharacter。</target>
-        <note />
-      </trans-unit>
-      <trans-unit id="ParserMarkupExtensionMalformedBracketCharacers">
-        <source>MC8002: BracketCharacter '{0}' at Line Number '{1}' and Line Position '{2}' does not have a corresponding opening/closing BracketCharacter.</source>
-        <target state="translated">MC8002: 行号 "{1}" 和行位置 "{2}" 处的 BracketCharacter "{0}" 缺少对应的左/右 BracketCharacter。</target>
-        <note />
-      </trans-unit>
-      <trans-unit id="ParserMarkupExtensionNoEndCurlie">
-        <source>MC3038: MarkupExtension expressions must end with a '}'.</source>
-        <target state="translated">MC3038: MarkupExtension 表达式必须以一个“}”结束。</target>
-        <note />
-      </trans-unit>
-      <trans-unit id="ParserMarkupExtensionNoNameValue">
-        <source>MC3042: Name/value pairs in MarkupExtensions must have the format 'Name = Value' and each pair is separated by a comma. '{0}' does not follow this format.</source>
-        <target state="translated">MC3042: MarkupExtensions 中的名称/值对必须具有“Name = Value”格式，并且每个对以逗号分隔。“{0}”不遵循此格式。</target>
-        <note />
-      </trans-unit>
-      <trans-unit id="ParserMarkupExtensionNoQuotesInName">
-        <source>MC3043: Names and Values in a MarkupExtension cannot contain quotes. The MarkupExtension arguments '{0}' are not valid.</source>
-        <target state="translated">MC3043: MarkupExtension 中的名称和值不能含引号。MarkupExtension 参数“{0}”无效。</target>
-        <note />
-      </trans-unit>
-      <trans-unit id="ParserMarkupExtensionTrailingGarbage">
-        <source>MC3044: The text '{1}' is not allowed after the closing '{0}' of a MarkupExtension expression.</source>
-        <target state="translated">MC3044: 关闭 MarkupExtension 表达式的“{0}”之后，文本“{1}”是不允许的。</target>
-        <note />
-      </trans-unit>
-      <trans-unit id="ParserMarkupExtensionUnknownAttr">
-        <source>MC3045: Unknown property '{0}' for type '{1}' encountered while parsing a Markup Extension.</source>
-        <target state="translated">MC3045: 分析 Markup Extension 时遇到类型“{1}”的未知属性“{0}”。</target>
-        <note />
-      </trans-unit>
-      <trans-unit id="ParserMetroUnknownAttribute">
-        <source>MC3046: Unknown attribute '{0}' in the '{1}' namespace. Note that only the Key attribute is currently supported in this namespace.</source>
-        <target state="translated">MC3046:“{1}”命名空间中的特性“{0}”未知。请注意，当前该命名空间中仅支持 Key 特性。</target>
-        <note />
-      </trans-unit>
-      <trans-unit id="ParserMultiBamls">
-        <source>MC3047: Internal parser error - Cannot use multiple writable BAML records at the same time.</source>
-        <target state="translated">MC3047: 内部分析器错误 - 不能同时使用多个可写的 BAML 记录。</target>
-        <note />
-      </trans-unit>
-      <trans-unit id="ParserNestedComplexProp">
-        <source>'{0}' property element cannot be nested directly inside another property element.</source>
-        <target state="translated">“{0}”属性元素不能直接嵌套在另一属性元素内。</target>
-        <note />
-      </trans-unit>
-      <trans-unit id="ParserNoAttrArray">
-        <source>MC3049: Cannot place attributes on Array tags.</source>
-        <target state="translated">MC3049: 无法在 Array 标记上放置特性。</target>
-        <note />
-      </trans-unit>
-      <trans-unit id="ParserNoBamlAsync">
-        <source>MC3021: Asynchronous loading is not supported when compiling a XAML file, so a SynchronousMode of '{0}' is not allowed.</source>
-        <target state="translated">MC3021: 编译 XAML 文件时不支持异步加载，因此不允许“{0}”的 SynchronousMode。</target>
-        <note />
-      </trans-unit>
-      <trans-unit id="ParserNoChildrenTag">
-        <source>MC3051: The type '{0}' does not support element content.</source>
-        <target state="translated">MC3051: 类型“{0}”不支持元素内容。</target>
-        <note />
-      </trans-unit>
-      <trans-unit id="ParserNoDictionaryKey">
-        <source>MC3022: All objects added to an IDictionary must have a Key attribute or some other type of key associated with them.</source>
-        <target state="translated">MC3022: 所有添加到 IDictionary 的对象必须具有 Key 特性，或有与这些对象相关的某些其他类型的密钥。</target>
-        <note />
-      </trans-unit>
-      <trans-unit id="ParserNoDictionaryName">
-        <source>MC3023: The Key attribute can only be used on a tag contained in a Dictionary (such as a ResourceDictionary).</source>
-        <target state="translated">MC3023: Key 特性只能用于包含在 Dictionary (如 ResourceDictionary)中的标记。</target>
-        <note />
-      </trans-unit>
-      <trans-unit id="ParserNoDigitEnums">
-        <source>MC3032: '{1}' cannot be used as a value for '{0}'. Numbers are not valid enumeration values.</source>
-        <target state="translated">MC3032:“{1}”无法用作“{0}”的值。数字不是有效的枚举值。</target>
-        <note />
-      </trans-unit>
-      <trans-unit id="ParserNoEventTag">
-        <source>MC3053: Cannot use property element syntax to specify event handler '{0}'.</source>
-        <target state="translated">MC3053: 无法使用属性元素语法来指定事件处理程序“{0}”。</target>
-        <note />
-      </trans-unit>
-      <trans-unit id="ParserNoEvents">
-        <source>MC3052: XAML file that contains events must be compiled.</source>
-        <target state="translated">MC3052: 必须编译包含事件的 XAML 文件。</target>
-        <note />
-      </trans-unit>
-      <trans-unit id="ParserNoNameOnType">
-        <source>MC3054: The type '{0}' cannot have a Name attribute. Value types and types without a default constructor can be used as items within a ResourceDictionary.</source>
-        <target state="translated">MC3054: 类型“{0}”不能具有 Name 特性。值类型和没有默认构造函数的类型可以用作 ResourceDictionary 中的项。</target>
-        <note />
-      </trans-unit>
-      <trans-unit id="ParserNoNameUnderDefinitionScopeType">
-        <source>MC3093: Cannot set Name attribute value '{0}' on element '{1}'. '{1}' is under the scope of element '{2}', which already had a name registered when it was defined in another scope.</source>
-        <target state="translated">MC3093: 无法对元素“{1}”设置 Name 特性值“{0}”。“{1}”在元素“{2}”的范围内，在另一范围内定义它时，已注册了名称。</target>
-        <note />
-      </trans-unit>
-      <trans-unit id="ParserNoNamespace">
-        <source>MC3056: No NamespaceURI is defined for the object '{0}'.</source>
-        <target state="translated">MC3056: 未为对象“{0}”定义 NamespaceURI。</target>
-        <note />
-      </trans-unit>
-      <trans-unit id="ParserNoNestedXmlDataIslands">
-        <source>MC3084: Cannot nest XML data islands.</source>
-        <target state="translated">MC3084: 无法嵌套 XML 数据岛。</target>
-        <note />
-      </trans-unit>
-      <trans-unit id="ParserNoPropOnComplexProp">
-        <source>MC3057: Cannot set properties on property elements.</source>
-        <target state="translated">MC3057: 无法在属性元素上设置属性。</target>
-        <note />
-      </trans-unit>
-      <trans-unit id="ParserNoSerializer">
-        <source>MC3058: Cannot find a custom serializer for '{0}' so it cannot be parsed.</source>
-        <target state="translated">MC3058: 无法找到“{0}”的自定义序列化程序，因此无法分析它。</target>
-        <note />
-      </trans-unit>
-      <trans-unit id="ParserNoSetterChild">
-        <source>MC3059: Style setters do not support child elements. A tag of type '{0}' is not allowed.</source>
-        <target state="translated">MC3059: Style Setter 不支持子元素。不允许类型“{0}”的标记。</target>
-        <note />
-      </trans-unit>
-      <trans-unit id="ParserNoType">
-        <source>MC3050: Cannot find the type '{0}'. Note that type names are case sensitive.</source>
-        <target state="translated">MC3050: 无法找到类型“{0}”。请注意，类型名区分大小写。</target>
-        <note />
-      </trans-unit>
-      <trans-unit id="ParserNotMarkupExtension">
-        <source>MC3048: '{0}' value is not a valid MarkupExtension expression. Cannot resolve '{1}' in namespace '{2}'. '{1}' must be a subclass of MarkupExtension.</source>
-        <target state="translated">MC3048:“{0}”值不是有效的 MarkupExtension 表达式。无法解析命名空间“{2}”中的“{1}”。“{1}”必须是 MarkupExtension 的子类。</target>
-        <note />
-      </trans-unit>
-      <trans-unit id="ParserPrefixNSElement">
-        <source>MC3062: '{0}' XML namespace prefix does not map to a NamespaceURI, so element '{1}' cannot be resolved.</source>
-        <target state="translated">MC3062:“{0}”XML 命名空间前缀未映射到 NamespaceURI，因此无法解析元素“{1}”。</target>
-        <note />
-      </trans-unit>
-      <trans-unit id="ParserPrefixNSProperty">
-        <source>MC3100: '{0}' XML namespace prefix does not map to a namespace URI, so cannot resolve property '{1}'.</source>
-        <target state="translated">MC3100:“{0}”XML 命名空间前缀未映射到命名空间 URI，因此无法解析属性“{1}”。</target>
-        <note />
-      </trans-unit>
-      <trans-unit id="ParserPropNoValue">
-        <source>MC3063: Property '{0}' does not have a value.</source>
-        <target state="translated">MC3063: 属性“{0}”不具有值。</target>
-        <note />
-      </trans-unit>
-      <trans-unit id="ParserPublicType">
-        <source>MC3064: Only public or internal classes can be used within markup. '{0}' type is not public or internal.</source>
-        <target state="translated">MC3064: 只有公共或内部的类可在标记内使用。“{0}”类型不是公共或内部的类型。</target>
-        <note />
-      </trans-unit>
-      <trans-unit id="ParserReadOnlyProp">
-        <source>MC3065: '{0}' property is read-only and cannot be set from markup.</source>
-        <target state="translated">MC3065:“{0}”属性是只读的，且无法从标记设置。</target>
-        <note />
-      </trans-unit>
-      <trans-unit id="ParserResourceKeyType">
-        <source>MC3066: The type reference cannot find a public type named '{0}'.</source>
-        <target state="translated">MC3066: 类型引用无法找到名为“{0}”的公共类型。</target>
-        <note />
-      </trans-unit>
-      <trans-unit id="ParserStaticMemberNotAllowed">
-        <source>MC3019: Cannot reference the static member '{0}' on the type '{1}' as it is not accessible.</source>
-        <target state="translated">MC3019: 无法引用类型“{1}”上的静态成员“{0}”，因为它不是可访问的。</target>
-        <note />
-      </trans-unit>
-      <trans-unit id="ParserSyncOnRoot">
-        <source>MC3067: SynchronousMode attribute must be on the root tag.</source>
-        <target state="translated">MC3067: SynchronousMode 特性必须位于根标记上。</target>
-        <note />
-      </trans-unit>
-      <trans-unit id="ParserTextInComplexProp">
-        <source>MC3069: Cannot have both the text '{0}' and the child element '{1}' within a property element.</source>
-        <target state="translated">MC3069: 无法在属性元素内同时包含文本“{0}”和子元素“{1}”。</target>
-        <note />
-      </trans-unit>
-      <trans-unit id="ParserTextInvalidInArrayOrDictionary">
-        <source>MC3068: Text is not valid under an IDictionary or Array property.</source>
-        <target state="translated">MC3068: IDictionary 或 Array 属性下的文本无效。</target>
-        <note />
-      </trans-unit>
-      <trans-unit id="ParserTooManyAssemblies">
-        <source>MC3070: A single XAML file cannot reference more than 4,096 different assemblies.</source>
-        <target state="translated">MC3070: 单个 XAML 文件无法引用 4,096 个以上的不同程序集。</target>
-        <note />
-      </trans-unit>
-      <trans-unit id="ParserTypeConverterTextNeedsEndElement">
-        <source>MC3095: Close tag must immediately follow TypeConverter initialization string '{0}'.</source>
-        <target state="translated">MC3095: 关闭标记必须紧跟 TypeConverter 初始化字符串“{0}”。</target>
-        <note />
-      </trans-unit>
-      <trans-unit id="ParserTypeConverterTextUnusable">
-        <source>MC3090: TypeConverter syntax error encountered while processing initialization string '{0}'.  Element attributes are not allowed on objects created via TypeConverter.</source>
-        <target state="translated">MC3090: 处理初始化字符串“{0}”时遇到 TypeConverter 语法错误。通过 TypeConverter 创建的对象上不允许元素特性。</target>
-        <note />
-      </trans-unit>
-      <trans-unit id="ParserUndeclaredNS">
-        <source>MC3071: '{0}' is an undeclared namespace.</source>
-        <target state="translated">MC3071:“{0}”是未声明的命名空间。</target>
-        <note />
-      </trans-unit>
-      <trans-unit id="ParserUnknownAttribute">
-        <source>MC3072: The property '{0}' does not exist in XML namespace '{1}'.</source>
-        <target state="translated">MC3072: XML 命名空间“{1}”中不存在属性“{0}”。</target>
-        <note />
-      </trans-unit>
-      <trans-unit id="ParserUnknownDefAttribute">
-        <source>MC3073: The attribute '{0}' does not exist in XML namespace 'http://schemas.microsoft.com/winfx/2006/xaml'.</source>
-        <target state="translated">MC3073: XML 命名空间“http://schemas.microsoft.com/winfx/2006/xaml”中不存在特性“{0}”。</target>
-        <note />
-      </trans-unit>
-      <trans-unit id="ParserUnknownTag">
-        <source>MC3074: The tag '{0}' does not exist in XML namespace '{1}'.</source>
-        <target state="translated">MC3074: XML 命名空间“{1}”中不存在标记“{0}”。</target>
-        <note />
-      </trans-unit>
-      <trans-unit id="ParserUnknownXmlType">
-        <source>MC3075: Unrecognized XML node type '{0}' found when determining if the current tag is a property element.</source>
-        <target state="translated">MC3075: 确定当前标记是否为属性元素时发现无法识别的 XML 节点类型“{0}”。</target>
-        <note />
-      </trans-unit>
-      <trans-unit id="ParserXmlIslandMissing">
-        <source>MC3086: Parent element or property '{0}' requires an XML data island. To distinguish an XML island from surrounding XAML, wrap the XML data island in &lt;x:XData&gt; ... &lt;/x:XData&gt;.</source>
-        <target state="translated">MC3086: 父元素或属性“{0}”需要一个 XML 数据岛。若要区分 XML 岛和周围的 XAML，请将 XML 数据岛包装在 &lt;x:XData&gt; ... &lt;/x:XData&gt; 中。</target>
-        <note />
-      </trans-unit>
-      <trans-unit id="ParserXmlIslandUnexpected">
-        <source>MC3085: '{0}' element or property cannot contain an XML data island.</source>
-        <target state="translated">MC3085:“{0}”元素或属性不能包含 XML 数据岛。</target>
-        <note />
-      </trans-unit>
-      <trans-unit id="ParserXmlLangPropertyValueInvalid">
-        <source>MC3092: XmlLangProperty attribute must specify a property name.</source>
-        <target state="translated">MC3092: XmlLangProperty 特性必须指定属性名。</target>
-        <note />
-      </trans-unit>
-      <trans-unit id="ParserXmlReaderNoLineInfo">
-        <source>MC3077: The class '{0}' does not implement IXmlLineInfo. This is required to get position information for the XAML being parsed.</source>
-        <target state="translated">MC3077: 类“{0}”未实现 IXmlLineInfo。这是获取正在分析的 XAML 的位置信息所必需的。</target>
-        <note />
-      </trans-unit>
-      <trans-unit id="Parser_UnexpectedToken">
-        <source>MC3098: Unexpected token '{0}' at position '{1}'.</source>
-        <target state="translated">MC3098: 位置“{1}”处的意外标记“{0}”。</target>
-        <note />
-      </trans-unit>
-      <trans-unit id="Parsers_IllegalToken">
-        <source>MC3096: Token is not valid.</source>
-        <target state="translated">MC3096: 标记无效。</target>
-        <note />
-      </trans-unit>
-      <trans-unit id="PreparingCompile">
-        <source>Preparing for the markup compilation...</source>
-        <target state="translated">正在准备标记编译...</target>
-        <note />
-      </trans-unit>
-      <trans-unit id="QualifiedNameHasWrongFormat">
-        <source>MC4301: Type name '{0}' does not have the expected format 'className, assembly'.</source>
-        <target state="translated">MC4301: 类型名“{0}”不具有预期的格式“className, assembly”。</target>
-        <note />
-      </trans-unit>
-      <trans-unit id="ReadResourceFile">
-        <source>Reading Resource file: '{0}'...</source>
-        <target state="translated">正在读取 Resource 文件:“{0}”...</target>
-        <note />
-      </trans-unit>
-      <trans-unit id="RecompiledXaml">
-        <source>Recompiled XAML file : '{0}'.</source>
-        <target state="translated">重新编译的 XAML 文件:“{0}”。</target>
-        <note />
-      </trans-unit>
-      <trans-unit id="ReferenceFile">
-        <source>Input: Assembly Reference file: '{0}'.</source>
-        <target state="translated">输入: 程序集 Reference 文件:“{0}”。</target>
-        <note />
-      </trans-unit>
-      <trans-unit id="ResourceId">
-        <source>Resource ID is '{0}'.</source>
-        <target state="translated">资源 ID 是“{0}”。</target>
-        <note />
-      </trans-unit>
-      <trans-unit id="ResourceTooBig">
-        <source>RG1001: Input resource file '{0}' exceeds maximum size of {1} bytes.</source>
-        <target state="translated">RG1001: 输入的资源文件“{0}”超过 {1} 字节的最大大小。</target>
-        <note />
-      </trans-unit>
-      <trans-unit id="ResourcesGenerated">
-        <source>Generated .resources file: '{0}'.</source>
-        <target state="translated">生成的 .resources 文件:“{0}”。</target>
-        <note />
-      </trans-unit>
-      <trans-unit id="ResourcesGenerating">
-        <source>Generating .resources file: '{0}'...</source>
-        <target state="translated">正在生成 .resources 文件:“{0}”...</target>
-        <note />
-      </trans-unit>
-      <trans-unit id="RoutedEventNotRegistered">
-        <source>MC6006: {0}.{1}="{2}" is not valid. '{1}' must be a RoutedEvent registered with a name that ends with the keyword "Event".</source>
-        <target state="translated">MC6006: {0}.{1}=“{2}”无效。“{1}”必须是使用以关键字“Event”结束的名称注册的 RoutedEvent。</target>
-        <note />
-      </trans-unit>
-      <trans-unit id="SourceFileNameNeeded">
-        <source>UM1005: You must pass markup files to the task.</source>
-        <target state="translated">UM1005: 您必须将标记文件传入到任务。</target>
-        <note />
-      </trans-unit>
-      <trans-unit id="SourceNameNotSupportedForStyleTriggers">
-        <source>MC4110: SourceName property cannot be set within Style.Triggers section.</source>
-        <target state="translated">MC4110: Style.Triggers 部分内无法设置 SourceName 属性。</target>
-        <note />
-      </trans-unit>
-      <trans-unit id="StyleImpliedAndComplexChildren">
-        <source>MC4001: Style does not support both {0} tags and Style.{1} property tags for a single Style. Use one or the other.</source>
-        <target state="translated">MC4001: Style 不同时支持单个 Style 的 {0} 标记和 Style.{1} 属性标记。请使用其中的一个或另一个。</target>
-        <note />
-      </trans-unit>
-      <trans-unit id="StyleKnownTagWrongLocation">
-        <source>MC4002: The Style property tag '{0}' can only be specified directly under a Style tag.</source>
-        <target state="translated">MC4002: 只能直接在 Style 标记下指定 Style 属性标记“{0}”。</target>
-        <note />
-      </trans-unit>
-      <trans-unit id="StyleNoPropOrEvent">
-        <source>MC4005: Cannot find the Style {0} '{1}' on the type '{2}'.</source>
-        <target state="translated">MC4005: 无法在类型“{2}”上找到 Style {0}“{1}”。</target>
-        <note />
-      </trans-unit>
-      <trans-unit id="StyleNoTarget">
-        <source>MC4003: Cannot resolve the Style {0} '{1}'. Verify that the owning type is the Style's TargetType, or use Class.Property syntax to specify the {0}.</source>
-        <target state="translated">MC4003: 无法解析 Style {0}“{1}”。请确认拥有的类型是 Style 的 TargetType，或使用 Class.Property 语法指定 {0}。</target>
-        <note />
-      </trans-unit>
-      <trans-unit id="StyleNoTopLevelElement">
-        <source>MC4004: Style cannot contain child '{0}'. Style child must be a Setter because it is added to the Setters collection.</source>
-        <target state="translated">MC4004: Style 不能包含子级“{0}”。Style 子级必须是 Setter，因为它被添加到 Setter 集合。</target>
-        <note />
-      </trans-unit>
-      <trans-unit id="StyleTagNotSupported">
-        <source>MC4006: Tags of type '{0}' are not supported in Style sections.</source>
-        <target state="translated">MC4006: Style 部分中不支持类型“{0}”的标记。</target>
-        <note />
-      </trans-unit>
-      <trans-unit id="StyleTargetNoEvents">
-        <source>MC4007: The event '{0}' cannot be specified on a Target tag in a Style. Use an EventSetter instead.</source>
-        <target state="translated">MC4007: 无法在 Style 中的 Target 标记上指定事件“{0}”。请使用 EventSetter。</target>
-        <note />
-      </trans-unit>
-      <trans-unit id="StyleTextNotSupported">
-        <source>MC4008: The text '{0}' is not allowed at this location within a Style section.</source>
-        <target state="translated">MC4008: Style 部分中的该位置不允许文本“{0}”。</target>
-        <note />
-      </trans-unit>
-      <trans-unit id="StyleUnknownProp">
-        <source>MC4009: The property '{0}' cannot be set on Style.</source>
-        <target state="translated">MC4009: Style 上无法设置属性“{0}”。</target>
-        <note />
-      </trans-unit>
-      <trans-unit id="SubSubClassingNotAllowed">
-        <source>MC6017: '{0}' cannot be the root of a XAML file because it was defined using XAML.</source>
-        <target state="translated">MC6017:“{0}”不能是 XAML 文件的根，因为它是使用 XAML 定义的。</target>
-        <note />
-      </trans-unit>
-      <trans-unit id="TargetIsNotSupported">
-        <source>BG1004: Target Type '{0}' is not supported by this task.</source>
-        <target state="translated">BG1004: 该任务不支持目标类型“{0}”。</target>
-        <note />
-      </trans-unit>
-      <trans-unit id="TargetNameNotSupportedForStyleSetters">
-        <source>MC4011: TargetName property cannot be set on a Style Setter.</source>
-        <target state="translated">MC4011: 无法在 Style Setter 上设置 TargetName 属性。</target>
-        <note />
-      </trans-unit>
-      <trans-unit id="TaskLogo">
-        <source>Microsoft (R) Build Task '{0}' Version '{1}'.</source>
-        <target state="translated">Microsoft (R) 生成任务“{0}”版本“{1}”。</target>
-        <note />
-      </trans-unit>
-      <trans-unit id="TaskRight">
-        <source>Copyright (C) Microsoft Corporation 2005. All rights reserved.</source>
-        <target state="translated">版权所有(C) Microsoft Corporation 2005。保留所有权利。</target>
-        <note />
-      </trans-unit>
-      <trans-unit id="TemplateDupName">
-        <source>MC4101: The Name '{0}' has already been defined. Names must be unique.</source>
-        <target state="translated">MC4101: 已定义 Name“{0}”。Name 必须是唯一的。</target>
-        <note />
-      </trans-unit>
-      <trans-unit id="TemplateInvalidRootElementTag">
-        <source>MC4108: The root of a Template content section cannot contain an element of type '{0}'. Only FrameworkElement and FrameworkContentElement types are valid.</source>
-        <target state="translated">MC4108: 模板内容部分的根不能包含“{0}”类型的元素。只有 FrameworkElement 和 FrameworkContentElement 类型是有效的。</target>
-        <note />
-      </trans-unit>
-      <trans-unit id="TemplateKnownTagWrongLocation">
-        <source>MC4103: The template property tag '{0}' can only be specified immediately after a ControlTemplate tag.</source>
-        <target state="translated">MC4103: 只能在 ControlTemplate 标记之后紧跟着指定模板属性标记“{0}”。</target>
-        <note />
-      </trans-unit>
-      <trans-unit id="TemplateNoMultipleRoots">
-        <source>MC4107: A template can have only a single root element. '{0}' is not allowed.</source>
-        <target state="translated">MC4107: 模板只能具有一个根元素。“{0}”是不允许的。</target>
-        <note />
-      </trans-unit>
-      <trans-unit id="TemplateNoProp">
-        <source>MC4109: Cannot find the Template Property '{0}' on the type '{1}'.</source>
-        <target state="translated">MC4109: 无法在类型“{1}”上找到模板属性“{0}”。</target>
-        <note />
-      </trans-unit>
-      <trans-unit id="TemplateNoTarget">
-        <source>MC4106: Cannot resolve the Template Property '{0}'. Verify that the owning type is the Style's TargetType, or use Class.Property syntax to specify the property.</source>
-        <target state="translated">MC4106: 无法解析模板属性“{0}”。请确认拥有的类型是 Style 的 TargetType，或使用 Class.Property 语法指定该属性。</target>
-        <note />
-      </trans-unit>
-      <trans-unit id="TemplateNoTriggerTarget">
-        <source>MC4111: Cannot find the Trigger target '{0}'.  (The target must appear before any Setters, Triggers, or Conditions that use it.)</source>
-        <target state="translated">MC4111: 无法找到 Trigger 目标“{0}”。(该目标必须出现在任何使用它的 Setter、Trigger 或 Condition 之前。)</target>
-        <note />
-      </trans-unit>
-      <trans-unit id="TemplateTagNotSupported">
-        <source>MC4102: Tags of type '{0}' are not supported in template sections.</source>
-        <target state="translated">MC4102: 模板部分中不支持类型“{0}”的标记。</target>
-        <note />
-      </trans-unit>
-      <trans-unit id="TemplateTextNotSupported">
-        <source>MC4105: The text '{0}' is not allowed at this location within a template section.</source>
-        <target state="translated">MC4105: 模板部分中的该位置不允许文本“{0}”。</target>
-        <note />
-      </trans-unit>
-      <trans-unit id="TemplateUnknownProp">
-        <source>MC4104: The property '{0}' cannot be set as a property element on template. Only Triggers and Storyboards are allowed as property elements.</source>
-        <target state="translated">MC4104: 无法在模板上将属性“{0}”设置为属性元素。只允许将 Triggers 和 Storyboards 设置为属性元素。</target>
-        <note />
-      </trans-unit>
-      <trans-unit id="TokenizerHelperEmptyToken">
-        <source>MC7004: Empty token encountered while parsing.</source>
-        <target state="translated">MC7004: 分析时遇到空标记。</target>
-        <note />
-      </trans-unit>
-      <trans-unit id="TokenizerHelperExtraDataEncountered">
-        <source>MC7003: Extra data encountered after token while parsing.</source>
-        <target state="translated">MC7003: 分析时在令牌后遇到额外数据。</target>
-        <note />
-      </trans-unit>
-      <trans-unit id="TokenizerHelperMissingEndQuote">
-        <source>MC7002: Missing end quote encountered while parsing token.</source>
-        <target state="translated">MC7002: 分析标记时遇到缺少右引号。</target>
-        <note />
-      </trans-unit>
-      <trans-unit id="TokenizerHelperPrematureStringTermination">
-        <source>MC7001: Premature string termination encountered.</source>
-        <target state="translated">MC7001: 遇到字符串过早终止的情况。</target>
-        <note />
-      </trans-unit>
-      <trans-unit id="UidMissing">
-        <source>UM1003: Uid is missing for element '{0}'.</source>
-        <target state="translated">UM1003: 缺少元素“{0}”的 Uid。</target>
-        <note />
-      </trans-unit>
-      <trans-unit id="UnknownBuildError">
-        <source>Unknown build error, '{0}' </source>
-        <target state="translated">未知的生成错误“{0}”</target>
-        <note />
-      </trans-unit>
-      <trans-unit id="UnknownClassModifier">
-        <source>MC6013: {0}:ClassModifier="{1}" is not valid for the language {2}.</source>
-        <target state="translated">MC6013: {0}:ClassModifier=“{1}”对语言 {2} 无效。</target>
-        <note />
-      </trans-unit>
-      <trans-unit id="UnknownDefinitionTag">
-        <source>MC6002: Unrecognized tag '{0}:{1}' in namespace 'http://schemas.microsoft.com/winfx/2006/xaml'. Note that tag names are case sensitive.</source>
-        <target state="translated">MC6002: 命名空间“http://schemas.microsoft.com/winfx/2006/xaml”中无法识别的标记“{0}:{1}”。请注意，标记名称区分大小写。</target>
-        <note />
-      </trans-unit>
-      <trans-unit id="UnknownEventAttribute">
-        <source>MC6007: '{1}' is not valid. '{0}' is not an event on '{2}'.</source>
-        <target state="translated">MC6007:“{1}”无效。“{0}”不是“{2}”上的事件。</target>
-        <note />
-      </trans-unit>
-      <trans-unit id="UnknownFieldModifier">
-        <source>MC6014: {0}:FieldModifier="{1}" is not valid for the language {2}.</source>
-        <target state="translated">MC6014: {0}:FieldModifier=“{1}”对语言 {2} 无效。</target>
-        <note />
-      </trans-unit>
-      <trans-unit id="UnknownGenericType">
-        <source>MC6020: {0}:TypeArguments='{1}' is not valid on the tag '{2}'. Either '{2}' is not a generic type or the number of Type arguments in the attribute is wrong. Remove the {0}:TypeArguments attribute because it is allowed only on generic types, or fix its value to match the arity of the generic type '{2}'.</source>
-        <target state="translated">MC6020: 标记“{2}”上的 {0}:TypeArguments='{1}' 无效。要么“{2}”不是泛型类型，要么特性中 Type 参数的数目错误。请移除 {0}:TypeArguments 特性，因为只在通用类型上允许该特性，或将其值修复为匹配泛型类型“{2}”的 arity。</target>
-        <note />
-      </trans-unit>
-      <trans-unit id="UnknownLanguage">
-        <source>MC6008: '{0}' is not installed properly on this machine. It must be listed in the &lt;compilers&gt; section of machine.config.</source>
-        <target state="translated">MC6008: 未在该计算机上正确安装“{0}”。它必须在 machine.config 的 &lt;compilers&gt; 部分中列出。</target>
-        <note />
-      </trans-unit>
-      <trans-unit id="UnknownPathOperationType">
-        <source>Unknown path operation attempted.</source>
-        <target state="translated">尝试未知的路径操作。</target>
-        <note />
-      </trans-unit>
-      <trans-unit id="UnmatchedLocComment">
-        <source>LC1003: Localization comment has no value set for target property: '{0}'.</source>
-        <target state="translated">LC1003: 本地化注释没有目标属性:“{0}”的值集。</target>
-        <note />
-      </trans-unit>
-      <trans-unit id="VersionNumberComponentNegative">
-        <source>MC4501: Major and minor version number components cannot be negative.</source>
-        <target state="translated">MC4501: 主要版本号组件和次要版本号组件不能为负数。</target>
-        <note />
-      </trans-unit>
-      <trans-unit id="WinFXAssemblyMissing">
-        <source>MC6000: Project file must include the .NET Framework assembly '{0}' in the reference list.</source>
-        <target state="translated">MC6000: 项目文件必须在引用列表中包含 .NET Framework 程序集“{0}”。</target>
-        <note />
-      </trans-unit>
-      <trans-unit id="WrongLocalizationPropertySetting_Pass1">
-        <source>MC1001: The LocalizationDirectivesToLocFile property value is not valid and must be changed to None, CommentsOnly, or All for the MarkupCompilePass1 task.</source>
-        <target state="translated">MC1001: LocalizationDirectivesToLocFile 属性值无效，必须针对 MarkupCompilePass1 任务将其更改为 None、CommentsOnly 或 All。</target>
-        <note />
-      </trans-unit>
-      <trans-unit id="WrongPropertySetting">
-        <source>BG1003: The project file contains a property value that is not valid.</source>
-        <target state="translated">BG1003: 项目文件包含无效的属性值。</target>
-        <note />
-      </trans-unit>
-      <trans-unit id="XCRChoiceAfterFallback">
-        <source>MC4602: Choice cannot follow a Fallback.</source>
-        <target state="translated">MC4602: Choice 不能跟在 Fallback 之后。</target>
-        <note />
-      </trans-unit>
-      <trans-unit id="XCRChoiceNotFound">
-        <source>MC4606: AlternateContent must contain one or more Choice elements.</source>
-        <target state="translated">MC4606: AlternateContent 必须包含一个或多个 Choice 元素。</target>
-        <note />
-      </trans-unit>
-      <trans-unit id="XCRChoiceOnlyInAC">
-        <source>MC4601: Choice valid only in AlternateContent.</source>
-        <target state="translated">MC4601: Choice 仅在 AlternateContent 中有效。</target>
-        <note />
-      </trans-unit>
-      <trans-unit id="XCRCompatCycle">
-        <source>MC4640: Namespace '{0}' is marked as compatible with itself using XmlnsCompatibilityAttribute. A namespace cannot directly or indirectly override itself.</source>
-        <target state="translated">MC4640: 已使用 XmlnsCompatibilityAttribute 将命名空间“{0}”标记为与自身兼容。命名空间不能直接或间接地重写自身。</target>
-        <note />
-      </trans-unit>
-      <trans-unit id="XCRDuplicatePreserve">
-        <source>MC4631: Duplicate Preserve declaration for element '{1}' in namespace '{0}'.</source>
-        <target state="translated">MC4631: 命名空间“{0}”中元素“{1}”的重复 Preserve 声明。</target>
-        <note />
-      </trans-unit>
-      <trans-unit id="XCRDuplicateProcessContent">
-        <source>MC4617: Duplicate ProcessContent declaration for element '{1}' in namespace '{0}'.</source>
-        <target state="translated">MC4617: 命名空间“{0}”中元素“{1}”的重复 ProcessContent 声明。</target>
-        <note />
-      </trans-unit>
-      <trans-unit id="XCRDuplicateWildcardPreserve">
-        <source>MC4633: Duplicate wildcard Preserve declaration for namespace '{0}'.</source>
-        <target state="translated">MC4633: 命名空间“{0}”的重复通配符 Preserve 声明。</target>
-        <note />
-      </trans-unit>
-      <trans-unit id="XCRDuplicateWildcardProcessContent">
-        <source>MC4619: Duplicate wildcard ProcessContent declaration for namespace '{0}'.</source>
-        <target state="translated">MC4619: 命名空间“{0}”的重复通配符 ProcessContent 声明。</target>
-        <note />
-      </trans-unit>
-      <trans-unit id="XCRFallbackOnlyInAC">
-        <source>MC4605: Fallback valid only in AlternateContent.</source>
-        <target state="translated">MC4605: Fallback 仅在 AlternateContent 中有效。</target>
-        <note />
-      </trans-unit>
-      <trans-unit id="XCRInvalidACChild">
-        <source>MC4610: '{0}' element is not a valid child of AlternateContent. Only Choice and Fallback elements are valid children of an AlternateContent element.</source>
-        <target state="translated">MC4610:“{0}”元素不是 AlternateContent 的有效子级。只有 Choice 和 Fallback 元素是 AlternateContent 元素的子级。</target>
-        <note />
-      </trans-unit>
-      <trans-unit id="XCRInvalidAttribInElement">
-        <source>MC4608: '{0}' attribute is not valid for element '{1}'.</source>
-        <target state="translated">MC4608:“{0}”特性对元素“{1}”无效。</target>
-        <note />
-      </trans-unit>
-      <trans-unit id="XCRInvalidFormat">
-        <source>MC4611: '{0}' format is not valid.</source>
-        <target state="translated">MC4611:“{0}”格式无效。</target>
-        <note />
-      </trans-unit>
-      <trans-unit id="XCRInvalidPreserve">
-        <source>MC4632: Cannot have both a specific and a wildcard Preserve declaration for namespace '{0}'.</source>
-        <target state="translated">MC4632: 命名空间“{0}”不能同时具有特定的和通配符性质的 Preserve 声明。</target>
-        <note />
-      </trans-unit>
-      <trans-unit id="XCRInvalidProcessContent">
-        <source>MC4618: Cannot have both a specific and a wildcard ProcessContent declaration for namespace '{0}'.</source>
-        <target state="translated">MC4618: 命名空间“{0}”不能同时具有特定的和通配符性质的 ProcessContent 声明。</target>
-        <note />
-      </trans-unit>
-      <trans-unit id="XCRInvalidRequiresAttribute">
-        <source>MC4604: Requires attribute must contain a valid namespace prefix.</source>
-        <target state="translated">MC4604: Requires 特性必须包含有效的命名空间前缀。</target>
-        <note />
-      </trans-unit>
-      <trans-unit id="XCRInvalidXMLName">
-        <source>MC4634: '{0}' attribute value is not a valid XML name.</source>
-        <target state="translated">MC4634:“{0}”特性值不是有效的 XML 名称。</target>
-        <note />
-      </trans-unit>
-      <trans-unit id="XCRMultipleFallbackFound">
-        <source>MC4607: AlternateContent must contain only one Fallback element.</source>
-        <target state="translated">MC4607: AlternateContent 必须仅包含一个 Fallback 元素。</target>
-        <note />
-      </trans-unit>
-      <trans-unit id="XCRMustUnderstandFailed">
-        <source>MC4626: MustUnderstand condition failed on namespace '{0}'.</source>
-        <target state="translated">MC4626: MustUnderstand 条件在命名空间“{0}”上失败。</target>
-        <note />
-      </trans-unit>
-      <trans-unit id="XCRNSPreserveNotIgnorable">
-        <source>MC4630: Namespace '{0}' has items declared to be preserved but is not declared ignorable.</source>
-        <target state="translated">MC4630: 命名空间“{0}”具有声明为保留但未声明为可忽略的项。</target>
-        <note />
-      </trans-unit>
-      <trans-unit id="XCRNSProcessContentNotIgnorable">
-        <source>MC4615: '{0}' namespace is declared ProcessContent but is not declared Ignorable.</source>
-        <target state="translated">MC4615:“{0}”命名空间声明 ProcessContent 但未声明 Ignorable。</target>
-        <note />
-      </trans-unit>
-      <trans-unit id="XCRRequiresAttribNotFound">
-        <source>MC4603: Choice must contain a Requires attribute.</source>
-        <target state="translated">MC4603: Choice 必须包含 Requires 特性。</target>
-        <note />
-      </trans-unit>
-      <trans-unit id="XCRUndefinedPrefix">
-        <source>MC4612: '{0}' prefix is not defined.</source>
-        <target state="translated">MC4612: 未定义“{0}”前缀。</target>
-        <note />
-      </trans-unit>
-      <trans-unit id="XCRUnknownCompatAttrib">
-        <source>MC4614: Unrecognized compatibility attribute '{0}'.</source>
-        <target state="translated">MC4614: 无法识别的兼容性特性“{0}”。</target>
-        <note />
-      </trans-unit>
-      <trans-unit id="XCRUnknownCompatElement">
-        <source>MC4609: Unrecognized compatibility element '{0}'.</source>
-        <target state="translated">MC4609: 无法识别的兼容性元素“{0}”。</target>
-        <note />
-      </trans-unit>
-      <trans-unit id="ZeroLengthFeatureID">
-        <source>MC4502: The feature ID string cannot have length 0.</source>
-        <target state="translated">MC4502: 功能 ID 字符串不能具有长度 0。</target>
-        <note />
-      </trans-unit>
-    </body>
-  </file>
->>>>>>> 5841f8b2
+﻿<?xml version="1.0" encoding="utf-8"?>
+<xliff xmlns="urn:oasis:names:tc:xliff:document:1.2" xmlns:xsi="http://www.w3.org/2001/XMLSchema-instance" version="1.2" schemaLocation="urn:oasis:names:tc:xliff:document:1.2 xliff-core-1.2-transitional.xsd">
+  <file datatype="xml" source-language="en" target-language="zh-HANS" original="../Strings.resx">
+    <body>
+      <trans-unit id="AnalysisResult">
+        <source>Analysis Result : '{0}'.</source>
+        <target state="translated">分析结果:“{0}”。</target>
+        <note />
+      </trans-unit>
+      <trans-unit id="AppDefIsNotRequired">
+        <source>MC1002: Library project file cannot specify ApplicationDefinition element.</source>
+        <target state="translated">MC1002: 库项目文件无法指定 ApplicationDefinition 元素。</target>
+        <note />
+      </trans-unit>
+      <trans-unit id="ApplicationDefinitionFile">
+        <source>Input: Markup ApplicationDefinition file: '{0}'.</source>
+        <target state="translated">输入: 标记 ApplicationDefinition 文件:“{0}”。</target>
+        <note />
+      </trans-unit>
+      <trans-unit id="AttributeNotAllowedOnCodeTag">
+        <source>MC6015: '{0}' cannot be set on the '{1}:{2}' tag.</source>
+        <target state="translated">MC6015: 无法在“{1}:{2}”标记上设置“{0}”。</target>
+        <note />
+      </trans-unit>
+      <trans-unit id="BadUidTask">
+        <source>UM1001: Unrecognized UidManager task name '{0}'.</source>
+        <target state="translated">UM1001: 无法识别的 UidManager 任务名“{0}”。</target>
+        <note />
+      </trans-unit>
+      <trans-unit id="CheckingUids">
+        <source>Checking Uids in file '{0}' ...</source>
+        <target state="translated">正在检查文件“{0}”中的 Uid ...</target>
+        <note />
+      </trans-unit>
+      <trans-unit id="CommentFileGenerated">
+        <source>Generated localization directives file: '{0}' .</source>
+        <target state="translated">生成的本地化指令文件:“{0}”。</target>
+        <note />
+      </trans-unit>
+      <trans-unit id="CommentFileGenerating">
+        <source>Generating localization directives file: '{0}' ...</source>
+        <target state="translated">正在生成本地化指令文件:“{0}”...</target>
+        <note />
+      </trans-unit>
+      <trans-unit id="CompilationDone">
+        <source>Markup compilation is done.</source>
+        <target state="translated">已完成标记编译。</target>
+        <note />
+      </trans-unit>
+      <trans-unit id="CompileSucceed_Pass1">
+        <source>MarkupCompilePass1 successfully generated BAML or source code files.</source>
+        <target state="translated">MarkupCompilePass1 成功生成 BAML 或源代码文件。</target>
+        <note />
+      </trans-unit>
+      <trans-unit id="CompileSucceed_Pass2">
+        <source>MarkupCompilePass2 successfully generated BAML or source code files.</source>
+        <target state="translated">MarkupCompilePass2 成功生成 BAML 或源代码文件。</target>
+        <note />
+      </trans-unit>
+      <trans-unit id="ContainingTagNotGeneric">
+        <source>MC6011: '{0}' event has a generic event handler delegate type '{1}'. The type parameters of '{1}' cannot be bound with an appropriate type argument because the containing tag '{2}' is not a generic type.</source>
+        <target state="translated">MC6011:“{0}”事件有一个通用的事件处理程序委托类型“{1}”。无法将“{1}”的类型参数与适当的类型参数绑定，因为所包含的标记“{2}”不是泛型类型。</target>
+        <note />
+      </trans-unit>
+      <trans-unit id="CurrentDirectory">
+        <source>Current project directory is '{0}'.</source>
+        <target state="translated">当前的项目目录是“{0}”。</target>
+        <note />
+      </trans-unit>
+      <trans-unit id="DefinitionAttributeNotAllowed">
+        <source>MC6022: Only a root tag can specify attribute '{0}:{1}'.</source>
+        <target state="translated">MC6022: 只有根标记可以指定特性“{0}:{1}”。</target>
+        <note />
+      </trans-unit>
+      <trans-unit id="DefinitionTagNotAllowedAtRoot">
+        <source>MC6010: '{0}:{1}' cannot be specified as the root element.</source>
+        <target state="translated">MC6010: 不能将“{0}:{1}”指定为根元素。</target>
+        <note />
+      </trans-unit>
+      <trans-unit id="DefnTagsCannotBeNested">
+        <source>MC6004: '{0}:{1}' contains '{2}'. '{0}:{1}' can contain only a CDATA or text section.</source>
+        <target state="translated">MC6004:“{0}:{1}”包含“{2}”。“{0}:{1}”只能包含 CDATA 或文本部分。</target>
+        <note />
+      </trans-unit>
+      <trans-unit id="DoCompilation">
+        <source>Started the markup compilation.</source>
+        <target state="translated">启动标记编译。</target>
+        <note />
+      </trans-unit>
+      <trans-unit id="EmptyEventStringNotAllowed">
+        <source>MC6030: {0}="{1}" is not valid. '{0}' event attribute value cannot be a string that is empty or has only white space.</source>
+        <target state="translated">MC6030: {0}=“{1}”无效。“{0}”事件特性值不能为空字符串或只有空白。</target>
+        <note />
+      </trans-unit>
+      <trans-unit id="FieldModifierNotAllowed">
+        <source>MC6021: {0}:FieldModifier cannot be specified on this tag because it has either no {0}:Name or Name attribute set, or the tag is locally defined and has a Name attribute set, which is not allowed.</source>
+        <target state="translated">MC6021: 不能在该标记上指定 {0}:FieldModifier，因为它不具有 {0}:Name 或 Name 特性集，或者该标记是本地定义的且具有 Name 特性集，而这种情况是不允许的。</target>
+        <note />
+      </trans-unit>
+      <trans-unit id="FileNotFound">
+        <source>BG1002: File '{0}' cannot be found.</source>
+        <target state="translated">BG1002: 无法找到文件“{0}”。</target>
+        <note />
+      </trans-unit>
+      <trans-unit id="FileResolved">
+        <source>Input file '{0}' is resolved to new relative path '{1}' at directory '{2}'.</source>
+        <target state="translated">输入文件“{0}”在目录“{2}”处被解析为新的相对路径“{1}”。</target>
+        <note />
+      </trans-unit>
+      <trans-unit id="FilesFailedUidCheck">
+        <source>UM1004: {0} files failed Uid check.</source>
+        <target state="translated">UM1004: {0} 文件无法进行 Uid 检查。</target>
+        <note />
+      </trans-unit>
+      <trans-unit id="FilesPassedUidCheck">
+        <source>Uids valid in {0} files.</source>
+        <target state="translated">在 {0} 文件中有效的 Uid。</target>
+        <note />
+      </trans-unit>
+      <trans-unit id="FilesRemovedUid">
+        <source>Uids removed from {0} files.</source>
+        <target state="translated">从 {0} 文件中移除的 Uid。</target>
+        <note />
+      </trans-unit>
+      <trans-unit id="FilesUpdatedUid">
+        <source>Uids updated in {0} files.</source>
+        <target state="translated">在 {0} 文件中更新的 Uid。</target>
+        <note />
+      </trans-unit>
+      <trans-unit id="GeneratedBamlFile">
+        <source>Generated BAML file: '{0}'.</source>
+        <target state="translated">生成的 BAML 文件:“{0}”。</target>
+        <note />
+      </trans-unit>
+      <trans-unit id="GeneratedCodeFile">
+        <source>Generated code file: '{0}'.</source>
+        <target state="translated">生成的代码文件:“{0}”。</target>
+        <note />
+      </trans-unit>
+      <trans-unit id="IllegalCDataTextScoping">
+        <source>MC6003: '{0}:{1}' contains '{2}'. '{0}:{1}' cannot contain nested content.</source>
+        <target state="translated">MC6003:“{0}:{1}”包含“{2}”。“{0}:{1}”不能包含嵌套内容。</target>
+        <note />
+      </trans-unit>
+      <trans-unit id="IntermediateDirectoryError">
+        <source>UM1006: '{0}' directory does not exist and cannot be created.</source>
+        <target state="translated">UM1006:“{0}”目录不存在且无法创建。</target>
+        <note />
+      </trans-unit>
+      <trans-unit id="InternalTypeHelperNotRequired">
+        <source>InternalTypeHelper class is not required for this project, make file '{0}' empty.</source>
+        <target state="translated">该项目不需要 InternalTypeHelper 类，使文件“{0}”为空。</target>
+        <note />
+      </trans-unit>
+      <trans-unit id="InvalidBaseClassName">
+        <source>MC6018: '{0}' class name is not valid for the locally defined XAML root element.</source>
+        <target state="translated">MC6018:“{0}”类名对本地定义的 XAML 根元素无效。</target>
+        <note />
+      </trans-unit>
+      <trans-unit id="InvalidBaseClassNamespace">
+        <source>MC6019: '{0}' namespace is not valid for the locally defined XAML root element '{1}'.</source>
+        <target state="translated">MC6019:“{0}”命名空间对本地定义的 XAML 根元素“{1}”无效。</target>
+        <note />
+      </trans-unit>
+      <trans-unit id="InvalidClassName">
+        <source>MC6027: {0}:{1}="{2}" is not valid. '{2}' is not a valid {3}class name.</source>
+        <target state="translated">MC6027: {0}:{1}=“{2}”无效。“{2}”是无效的 {3} 类名称。</target>
+        <note />
+      </trans-unit>
+      <trans-unit id="InvalidCulture">
+        <source>FC1001: The UICulture value '{0}' set in the project file is not valid.</source>
+        <target state="translated">FC1001: 项目文件中的 UICulture 值“{0}”集无效。</target>
+        <note />
+      </trans-unit>
+      <trans-unit id="InvalidCustomSerialize">
+        <source>MC4402: Serializer does not support custom BAML serialization operations.</source>
+        <target state="translated">MC4402: 序列化程序不支持自定义 BAML 序列化操作。</target>
+        <note />
+      </trans-unit>
+      <trans-unit id="InvalidDeSerialize">
+        <source>MC4401: Serializer does not support Convert operations.</source>
+        <target state="translated">MC4401: 序列化程序不支持 Convert 操作。</target>
+        <note />
+      </trans-unit>
+      <trans-unit id="InvalidDefaultCLRNamespace">
+        <source>MC6029: '{0}' name is not valid in the default namespace '{1}'. Correct the RootNamespace tag value in the project file.</source>
+        <target state="translated">MC6029:“{0}”名称在默认命名空间“{1}”中无效。请更正项目文件中的 RootNamespace 标记值。</target>
+        <note />
+      </trans-unit>
+      <trans-unit id="InvalidEventHandlerName">
+        <source>MC6005: {0}="{1}" is not valid. '{1}' is not a valid event handler method name. Only instance methods on the generated or code-behind class are valid.</source>
+        <target state="translated">MC6005: {0}=“{1}”无效。“{1}”不是有效的事件处理程序方法名。只有生成的类或代码隐藏类上的实例方法是有效的。</target>
+        <note />
+      </trans-unit>
+      <trans-unit id="InvalidLocCommentTarget">
+        <source>LC1001: Localization comment target property is not valid in string '{0}'.</source>
+        <target state="translated">LC1001: 本地化注释目标属性在字符串“{0}”中无效。</target>
+        <note />
+      </trans-unit>
+      <trans-unit id="InvalidLocCommentValue">
+        <source>LC1002: Localization comment value is not valid for target property '{0}' in string '{1}'.</source>
+        <target state="translated">LC1002: 本地化注释值对字符串“{1}”中的目标属性“{0}”无效。</target>
+        <note />
+      </trans-unit>
+      <trans-unit id="InvalidLocalizabilityValue">
+        <source>LC1004: Localizability attribute setting '{0}' is not valid.</source>
+        <target state="translated">LC1004: 可本地化特性设置“{0}”无效。</target>
+        <note />
+      </trans-unit>
+      <trans-unit id="InvalidMarkupFile">
+        <source>MC6001: Markup file is not valid. Specify a source markup file with an .xaml extension.</source>
+        <target state="translated">MC6001: 标记文件无效。请指定扩展名为 .xaml 的源标记文件。</target>
+        <note />
+      </trans-unit>
+      <trans-unit id="InvalidTypeName">
+        <source>MC6028: {0}:TypeArguments="{1}" is not valid. '{2}' is not a valid type name reference for the generic argument at position '{3}'.</source>
+        <target state="translated">MC6028: {0}:TypeArguments=“{1}”无效。对于位置“{3}”处的泛型实参，“{2}”不是有效的类型名引用。</target>
+        <note />
+      </trans-unit>
+      <trans-unit id="InvalidXml">
+        <source>MC3000: '{0}' XML is not valid.</source>
+        <target state="translated">MC3000:“{0}”XML 无效。</target>
+        <note />
+      </trans-unit>
+      <trans-unit id="LocalNamePropertyNotAllowed">
+        <source>MC6023: Because '{0}' is implemented in the same assembly, you must set the {1}:Name attribute rather than the Name attribute.</source>
+        <target state="translated">MC6023: 由于“{0}”是在同一程序集中实现的，您必须设置 {1}:Name 特性而不是 Name 特性。</target>
+        <note />
+      </trans-unit>
+      <trans-unit id="LocalRefAppDefFile">
+        <source>Input: Local reference markup ApplicationDefinition file is '{0}'.</source>
+        <target state="translated">输入: 本地引用标记 ApplicationDefinition 文件是“{0}”。</target>
+        <note />
+      </trans-unit>
+      <trans-unit id="LocalRefGeneratedBamlFile">
+        <source>Generated BAML file: '{0}'.</source>
+        <target state="translated">生成的 BAML 文件:“{0}”。</target>
+        <note />
+      </trans-unit>
+      <trans-unit id="LocalRefMarkupPage">
+        <source>Input: Local reference markup Page file: '{0}'.</source>
+        <target state="translated">输入: 本地引用标记 Page 文件:“{0}”。</target>
+        <note />
+      </trans-unit>
+      <trans-unit id="MatchingTypeArgsNotFoundInRefType">
+        <source>MC6012: '{0}' event has a generic event handler delegate type '{1}'. The type parameter '{2}' on '{1}' does not match any type parameters on the containing generic tag '{3}'.</source>
+        <target state="translated">MC6012:“{0}”事件具有通用事件处理程序委托类型“{1}”。“{1}”上的类型参数“{2}”与所包含的通用标记“{3}”上的任何类型参数不匹配。</target>
+        <note />
+      </trans-unit>
+      <trans-unit id="MissingClassDefinitionForCodeTag">
+        <source>MC6026: '{0}' root element requires a {1}:Class attribute because '{2}' contains a {1}:Code tag. Either remove {1}:Code and its contents, or add a {1}:Class attribute to the root element.</source>
+        <target state="translated">MC6026:“{0}”根元素需要 {1}:Class 特性，因为“{2}”包含 {1}:Code 标记。请移除 {1}:Code 及其内容，或将 {1}:Class 特性添加到根元素。</target>
+        <note />
+      </trans-unit>
+      <trans-unit id="MissingClassDefinitionForEvent">
+        <source>MC6024: '{0}' root element requires a {1}:Class attribute to support event handlers in the XAML file. Either remove the event handler for the {2} event, or add a {1}:Class attribute to the root element.</source>
+        <target state="translated">MC6024:“{0}”根元素需要 {1}:Class 特性来支持 XAML 文件中的事件处理程序。请移除 {2} 事件的事件处理程序，或将 {1}:Class 特性添加到根元素。</target>
+        <note />
+      </trans-unit>
+      <trans-unit id="MissingClassDefinitionForTypeArgs">
+        <source>MC6025: '{0}' root element is a generic type and requires a {1}:Class attribute to support the {1}:TypeArguments attribute specified on the root element tag.</source>
+        <target state="translated">MC6025:“{0}”根元素是泛型类型，且需要 {1}:Class 特性来支持根元素标记上指定的 {1}:TypeArguments 特性。</target>
+        <note />
+      </trans-unit>
+      <trans-unit id="MissingClassWithFieldModifier">
+        <source>MC6031: {0}:FieldModifier attribute cannot be specified because a {0}:Class attribute is also required to generate a Name field with the specified access modifier. Either add a {0}:Class attribute on the root tag or remove the {0}:FieldModifier attribute.</source>
+        <target state="translated">MC6031: 无法指定 {0}:FieldModifier 特性，因为还需要 {0}:Class 特性来生成具有指定的访问修饰符的 Name 字段。请在根标记上添加 {0}:Class 特性或移除 {0}:FieldModifier 特性。</target>
+        <note />
+      </trans-unit>
+      <trans-unit id="MissingClassWithModifier">
+        <source>MC6009: {0}:ClassModifier attribute cannot be specified on the root tag because a {0}:Class attribute is also required. Either add a {0}:Class attribute or remove the {0}:ClassModifier attribute.</source>
+        <target state="translated">MC6009: 无法在根标记上指定 {0}:ClassModifier 特性，因为还需要 {0}:Class 特性。请添加 {0}:Class 特性或移除 {0}:ClassModifier 特性。</target>
+        <note />
+      </trans-unit>
+      <trans-unit id="MissingClassWithSubClass">
+        <source>MC6016: {0}:Class attribute is missing. It is required when a {0}:Subclass attribute is specified.</source>
+        <target state="translated">MC6016: 缺少 {0}:Class 特性。当已指定 {0}:Subclass 特性时该特性是必需的。</target>
+        <note />
+      </trans-unit>
+      <trans-unit id="MoreResourcesFiles">
+        <source>RG1002: ResourcesGenerator can generate only one .resources file at a time. The OutputResourcesFile property in the project file must be set to one file.</source>
+        <target state="translated">RG1002: ResourcesGenerator 一次只能生成一个 .resources 文件。必须将项目文件中的 OutputResourcesFile 属性设置到一个文件。</target>
+        <note />
+      </trans-unit>
+      <trans-unit id="MultipleSplashScreenImages">
+        <source>MC1004: Project file cannot specify more than one SplashScreen element.</source>
+        <target state="translated">MC1004: 项目文件不能指定多个 SplashScreen 元素。</target>
+        <note />
+      </trans-unit>
+      <trans-unit id="MultipleUidUse">
+        <source>UM1002: Uid "{0}" for element '{1}' is not unique.</source>
+        <target state="translated">UM1002: 元素“{1}”的 Uid“{0}”不是唯一的。</target>
+        <note />
+      </trans-unit>
+      <trans-unit id="MutlipleApplicationFiles">
+        <source>MC1003: Project file cannot specify more than one ApplicationDefinition element.</source>
+        <target state="translated">MC1003: 项目文件不能指定多个 ApplicationDefinition 元素。</target>
+        <note />
+      </trans-unit>
+      <trans-unit id="NamedResDictItemWarning">
+        <source>A '{0}' is named '{1}'. Do not name ResourceDictionary contents because their instantiation is deferred.</source>
+        <target state="translated">某“{0}”已命名为“{1}”。请勿命名 ResourceDictionary 内容，因为已推迟此类内容的实例化。</target>
+        <note />
+      </trans-unit>
+      <trans-unit id="NonClsError">
+        <source>BG1001: Unknown CLS exception.</source>
+        <target state="translated">BG1001: 未知的 CLS 异常。</target>
+        <note />
+      </trans-unit>
+      <trans-unit id="OutputType">
+        <source>OutputType is '{0}'.</source>
+        <target state="translated">OutputType 是“{0}”。</target>
+        <note />
+      </trans-unit>
+      <trans-unit id="ParserAbandonedTypeConverterText">
+        <source>MC3001: TypeConverter syntax error encountered while processing initialization string '{0}'. Property elements are not allowed on objects created via TypeConverter.</source>
+        <target state="translated">MC3001: 在处理初始化字符串“{0}”时遇到 TypeConverter 语法错误。通过 TypeConverter 创建的对象上不允许属性元素。</target>
+        <note />
+      </trans-unit>
+      <trans-unit id="ParserAssemblyLoadVersionMismatch">
+        <source>MC3099: Cannot load assembly '{0}' because a different version of that same assembly is loaded '{1}'.</source>
+        <target state="translated">MC3099: 无法加载程序集“{0}”，因为加载了同一程序集的其他版本“{1}”。</target>
+        <note />
+      </trans-unit>
+      <trans-unit id="ParserAsyncOnRoot">
+        <source>MC3002: The AsyncRecords attribute must be set on the root tag.</source>
+        <target state="translated">MC3002: 根标记上必须设置 AsyncRecords 特性。</target>
+        <note />
+      </trans-unit>
+      <trans-unit id="ParserAttachedPropInheritError">
+        <source>MC3015: The attached property '{0}' is not defined on '{1}' or one of its base classes.</source>
+        <target state="translated">MC3015:“{1}”或其一个基类上未定义附加属性“{0}”。</target>
+        <note />
+      </trans-unit>
+      <trans-unit id="ParserAttributeArgsHigh">
+        <source>MC3003: There are too many attributes specified for '{0}'.</source>
+        <target state="translated">MC3003: 为“{0}”指定了过多的特性。</target>
+        <note />
+      </trans-unit>
+      <trans-unit id="ParserAttributeArgsLow">
+        <source>MC3004: There are not enough attributes specified for '{0}'.</source>
+        <target state="translated">MC3004: 为“{0}”指定的特性不足。</target>
+        <note />
+      </trans-unit>
+      <trans-unit id="ParserAttributeNamespaceMisMatch">
+        <source>MC3005: The property '{0}' must be in the default namespace or in the element namespace '{1}'.</source>
+        <target state="translated">MC3005: 属性“{0}”必须位于默认的命名空间或元素命名空间“{1}”中。</target>
+        <note />
+      </trans-unit>
+      <trans-unit id="ParserBadAssemblyName">
+        <source>MC3006: Mapper.SetAssemblyPath cannot accept an empty assemblyName.</source>
+        <target state="translated">MC3006: Mapper.SetAssemblyPath 无法接受空 assemblyName。</target>
+        <note />
+      </trans-unit>
+      <trans-unit id="ParserBadAssemblyPath">
+        <source>MC3007: Mapper.SetAssemblyPath cannot accept an empty assemblyPath.</source>
+        <target state="translated">MC3007: Mapper.SetAssemblyPath 无法接受空 assemblyPath。</target>
+        <note />
+      </trans-unit>
+      <trans-unit id="ParserBadChild">
+        <source>MC3008: An element of type '{0}' cannot be set on the complex property '{1}'. They are not compatible types.</source>
+        <target state="translated">MC3008: 无法在复杂属性“{1}”上设置类型“{0}”的元素。它们不是兼容的类型。</target>
+        <note />
+      </trans-unit>
+      <trans-unit id="ParserBadConstructorParams">
+        <source>MC3009: Cannot find a public constructor for '{0}' that takes {1} arguments.</source>
+        <target state="translated">MC3009: 无法找到接受 {1} 参数的“{0}”的公共构造函数。</target>
+        <note />
+      </trans-unit>
+      <trans-unit id="ParserBadKey">
+        <source>MC3012: A key for a dictionary cannot be of type '{0}'. Only String, TypeExtension, and StaticExtension are supported.</source>
+        <target state="translated">MC3012: 字典的密钥不能是“{0}”类型。仅支持 String、TypeExtension 和 StaticExtension。</target>
+        <note />
+      </trans-unit>
+      <trans-unit id="ParserBadMemberReference">
+        <source>MC3029: '{0}' member is not valid because it does not have a qualifying type name.</source>
+        <target state="translated">MC3029:“{0}”成员无效，因为它不具有限定的类型名。</target>
+        <note />
+      </trans-unit>
+      <trans-unit id="ParserBadName">
+        <source>MC3010: '{0}' Name property value is not valid. Name must start with a letter or an underscore and can contain only letters, digits, and underscores.</source>
+        <target state="translated">MC3010:“{0}”Name 属性值无效。Name 必须以字母或下划线开头，且只能包含字母、数字和下划线。</target>
+        <note />
+      </trans-unit>
+      <trans-unit id="ParserBadString">
+        <source>MC3094: Cannot convert string value '{0}' to type '{1}'.</source>
+        <target state="translated">MC3094: 无法将字符串值“{0}”转换为类型“{1}”。</target>
+        <note />
+      </trans-unit>
+      <trans-unit id="ParserBadSyncMode">
+        <source>MC3013: SynchronousMode property value is not valid. Valid values are Async and Sync.</source>
+        <target state="translated">MC3013: SynchronousMode 属性值无效。有效的值是 Async 和 Sync。</target>
+        <note />
+      </trans-unit>
+      <trans-unit id="ParserBadTypeInArrayProperty">
+        <source>MC3014: The object being added to an array property is not a valid type. The array is of type '{0}' but the object being added is of type '{1}'.</source>
+        <target state="translated">MC3014: 被添加到数组属性的对象为无效类型。该数组是“{0}”类型，但被添加的对象是“{1}”类型。</target>
+        <note />
+      </trans-unit>
+      <trans-unit id="ParserBadUidOrNameME">
+        <source>MC3079: MarkupExtensions are not allowed for Uid or Name property values, so '{0}' is not valid.</source>
+        <target state="translated">MC3079: Uid 或 Name 属性值不允许 MarkupExtensions，因此“{0}”无效。</target>
+        <note />
+      </trans-unit>
+      <trans-unit id="ParserCanOnlyHaveOneChild">
+        <source>MC3089: The object '{0}' already has a child and cannot add '{1}'. '{0}' can accept only one child.</source>
+        <target state="translated">MC3089: 对象“{0}”已经具有子级且无法添加“{1}”。“{0}”只能接受一个子级。</target>
+        <note />
+      </trans-unit>
+      <trans-unit id="ParserCannotAddAnyChildren">
+        <source>MC3028: Cannot add content to object of type '{0}'.</source>
+        <target state="translated">MC3028: 无法向“{0}”类型的对象添加内容。</target>
+        <note />
+      </trans-unit>
+      <trans-unit id="ParserCantGetProperty">
+        <source>MC3081: '{0}' is a read-only property of type IList or IDictionary and cannot be set because it does not have a public or internal get accessor.</source>
+        <target state="translated">MC3081:“{0}”是类型 IList 或 IDictionary 的一个只读属性，无法设置，因为它不具有公共或内部的 get 访问器。</target>
+        <note />
+      </trans-unit>
+      <trans-unit id="ParserCantSetAttribute">
+        <source>MC3080: The {0} '{1}' cannot be set because it does not have an accessible {2} accessor.</source>
+        <target state="translated">MC3080: 无法设置 {0}“{1}”，因为它不具有可访问的 {2} 访问器。</target>
+        <note />
+      </trans-unit>
+      <trans-unit id="ParserCantSetContentProperty">
+        <source>MC3087: Cannot set content property '{0}' on element '{1}'. '{0}' has incorrect access level or its assembly does not allow access.</source>
+        <target state="translated">MC3087: 无法设置元素“{1}”上的内容属性“{0}”。“{0}”具有不正确的访问级别，或者其程序集不允许访问。</target>
+        <note />
+      </trans-unit>
+      <trans-unit id="ParserCantSetTriggerCondition">
+        <source>MC3082: '{0}' cannot be set as the value of a Trigger's Property attribute because it does not have a public or internal get accessor.</source>
+        <target state="translated">MC3082: 无法将“{0}”设置为 Trigger 的 Property 特性的值，因为它不具有公共或内部的 get 访问器。</target>
+        <note />
+      </trans-unit>
+      <trans-unit id="ParserCompatDuplicate">
+        <source>MC3016: Two new namespaces cannot be compatible with the same old namespace using an XmlnsCompatibility attribute.�'{0}' namespace is already marked compatible with '{1}'.</source>
+        <target state="translated">MC3016: 两个新命名空间无法使用 XmlnsCompatibility 特性与相同的旧命名空间兼容。�“{0}”命名空间已标记为与“{1}”兼容。</target>
+        <note />
+      </trans-unit>
+      <trans-unit id="ParserContentMustBeContiguous">
+        <source>MC3088: Property elements cannot be in the middle of an element's content.  They must be before or after the content.</source>
+        <target state="translated">MC3088: 属性元素不能位于元素内容的中间。它们必须位于内容之前或之后。</target>
+        <note />
+      </trans-unit>
+      <trans-unit id="ParserDefTag">
+        <source>MC3017: 'Code' tag from xaml namespace found in XAML file. To load this file, you must compile it.</source>
+        <target state="translated">MC3017: xaml 命名空间的“Code”标记在 XAML 文件中找到。若要加载此文件，您必须编译它。</target>
+        <note />
+      </trans-unit>
+      <trans-unit id="ParserDefaultConverterElement">
+        <source>MC3061: The Element type '{0}' does not have an associated TypeConverter to parse the string '{1}'.</source>
+        <target state="translated">MC3061: 元素类型“{0}”不具有关联的 TypeConverter，无法分析字符串“{1}”。</target>
+        <note />
+      </trans-unit>
+      <trans-unit id="ParserDictionarySealed">
+        <source>MC3018: Cannot modify data in a sealed XmlnsDictionary.</source>
+        <target state="translated">MC3018: 无法修改密封的 XmlnsDictionary 中的数据。</target>
+        <note />
+      </trans-unit>
+      <trans-unit id="ParserDupDictionaryKey">
+        <source>MC3020: The dictionary key '{0}' is already used. Key attributes are used as keys when inserting objects into a dictionary and must be unique.</source>
+        <target state="translated">MC3020: 字典密钥“{0}”已使用。将对象插入字典时会将密钥特性用作密钥，并且必须是唯一的。</target>
+        <note />
+      </trans-unit>
+      <trans-unit id="ParserDuplicateMarkupExtensionProperty">
+        <source>MC3033: The property '{0}' has already been set on this markup extension and can only be set once.</source>
+        <target state="translated">MC3033: 该标记扩展名上已设置属性“{0}”，并且只能设置一次。</target>
+        <note />
+      </trans-unit>
+      <trans-unit id="ParserDuplicateProperty1">
+        <source>MC3024: '{0}' property has already been set and can be set only once.</source>
+        <target state="translated">MC3024: 已设置“{0}”属性，并且只能设置一次。</target>
+        <note />
+      </trans-unit>
+      <trans-unit id="ParserDuplicateProperty2">
+        <source>MC3025: Property '{0}' and '{1}' refer to the same property. Duplicate property settings are not allowed.</source>
+        <target state="translated">MC3025: 属性“{0}”和“{1}”指的是同一属性。不允许重复的属性设置。</target>
+        <note />
+      </trans-unit>
+      <trans-unit id="ParserEmptyComplexProp">
+        <source>MC3026: '{0}' property element cannot be empty. It must contain child elements or text.</source>
+        <target state="translated">MC3026:“{0}”属性元素不能为空。它必须包含子元素或文本。</target>
+        <note />
+      </trans-unit>
+      <trans-unit id="ParserEntityReference">
+        <source>MC3027: The EntityReference &amp;{0}; is not recognized.</source>
+        <target state="translated">MC3027: 无法识别 EntityReference &amp;{0};。</target>
+        <note />
+      </trans-unit>
+      <trans-unit id="ParserEventDelegateTypeNotAccessible">
+        <source>MC3083: Cannot access the delegate type '{0}' for the '{1}' event. '{0}' has incorrect access level or its assembly does not allow access.</source>
+        <target state="translated">MC3083: 无法访问“{1}”事件的委托类型“{0}”。“{0}”具有错误的访问级别，或其程序集不允许访问。</target>
+        <note />
+      </trans-unit>
+      <trans-unit id="ParserIEnumerableIAddChild">
+        <source>MC3030: '{0}' property is a read-only IEnumerable property, which means that '{1}' must implement IAddChild.</source>
+        <target state="translated">MC3030:“{0}”属性是只读的 IEnumerable 属性，这意味着“{1}”必须实现 IAddChild。</target>
+        <note />
+      </trans-unit>
+      <trans-unit id="ParserInvalidContentPropertyAttribute">
+        <source>MC3078: Invalid ContentPropertyAttribute on type '{0}', property '{1}' not found.</source>
+        <target state="translated">MC3078: 类型“{0}”上的 ContentPropertyAttribute 无效，未找到属性“{1}”。</target>
+        <note />
+      </trans-unit>
+      <trans-unit id="ParserInvalidKnownType">
+        <source>Known type value {0}='{1}' is not a valid known type.</source>
+        <target state="translated">已知类型值 {0}='{1}' 不是有效的已知类型。</target>
+        <note />
+      </trans-unit>
+      <trans-unit id="ParserInvalidStaticMember">
+        <source>MC3011: Cannot find the static member '{0}' on the type '{1}'.</source>
+        <target state="translated">MC3011: 无法找到类型“{1}”上的静态成员“{0}”。</target>
+        <note />
+      </trans-unit>
+      <trans-unit id="ParserKeysAreStrings">
+        <source>MC3031: Keys and values in XmlnsDictionary must be strings.</source>
+        <target state="translated">MC3031: XmlnsDictionary 中的密钥和值都必须是字符串。</target>
+        <note />
+      </trans-unit>
+      <trans-unit id="ParserLineAndOffset">
+        <source>Line {0} Position {1}</source>
+        <target state="translated">行 {0} 位置 {1}</target>
+        <note />
+      </trans-unit>
+      <trans-unit id="ParserMapPIMissingKey">
+        <source>MC3037: Missing XmlNamespace, Assembly or ClrNamespace in Mapping instruction.</source>
+        <target state="translated">MC3037: 缺少 Mapping 说明中的 XmlNamespace、Assembly 或 ClrNamespace。</target>
+        <note />
+      </trans-unit>
+      <trans-unit id="ParserMappingUriInvalid">
+        <source>'{0}' mapping URI is not valid.</source>
+        <target state="translated">“{0}”mapping URI 无效。</target>
+        <note />
+      </trans-unit>
+      <trans-unit id="ParserMarkupExtensionBadConstructorParam">
+        <source>MC3040: Format is not valid for MarkupExtension that specifies constructor arguments in '{0}'.</source>
+        <target state="translated">MC3040: 在“{0}”中指定构造函数参数的 MarkupExtension 的格式无效。</target>
+        <note />
+      </trans-unit>
+      <trans-unit id="ParserMarkupExtensionBadDelimiter">
+        <source>MC3041: Markup extensions require a single '=' between name and value, and a single ',' between constructor parameters and name/value pairs. The arguments '{0}' are not valid.</source>
+        <target state="translated">MC3041: 标记扩展名在名称和值之间需要一个“=”，在构造函数参数和名称/值对之间需要一个“,”。参数“{0}”无效。</target>
+        <note />
+      </trans-unit>
+      <trans-unit id="ParserMarkupExtensionDelimiterBeforeFirstAttribute">
+        <source>MC3091: '{0}' is not valid. Markup extensions require only spaces between the markup extension name and the first parameter. Cannot have comma or equals sign before the first parameter.</source>
+        <target state="translated">MC3091:“{0}”无效。标记扩展在标记扩展名和第一个参数之间只需要空格。在第一个参数之前不能有逗号或等号。</target>
+        <note />
+      </trans-unit>
+      <trans-unit id="ParserMarkupExtensionInvalidClosingBracketCharacers">
+        <source>MC8001: Encountered a closing BracketCharacter '{0}' at Line Number '{1}' and Line Position '{2}' without a corresponding opening BracketCharacter.</source>
+        <target state="translated">MC8001: 行号 "{1}" 和行位置 "{2}" 处的右 BracketCharacter "{0}" 缺少对应的左 BracketCharacter。</target>
+        <note />
+      </trans-unit>
+      <trans-unit id="ParserMarkupExtensionMalformedBracketCharacers">
+        <source>MC8002: BracketCharacter '{0}' at Line Number '{1}' and Line Position '{2}' does not have a corresponding opening/closing BracketCharacter.</source>
+        <target state="translated">MC8002: 行号 "{1}" 和行位置 "{2}" 处的 BracketCharacter "{0}" 缺少对应的左/右 BracketCharacter。</target>
+        <note />
+      </trans-unit>
+      <trans-unit id="ParserMarkupExtensionNoEndCurlie">
+        <source>MC3038: MarkupExtension expressions must end with a '}'.</source>
+        <target state="translated">MC3038: MarkupExtension 表达式必须以一个“}”结束。</target>
+        <note />
+      </trans-unit>
+      <trans-unit id="ParserMarkupExtensionNoNameValue">
+        <source>MC3042: Name/value pairs in MarkupExtensions must have the format 'Name = Value' and each pair is separated by a comma. '{0}' does not follow this format.</source>
+        <target state="translated">MC3042: MarkupExtensions 中的名称/值对必须具有“Name = Value”格式，并且每个对以逗号分隔。“{0}”不遵循此格式。</target>
+        <note />
+      </trans-unit>
+      <trans-unit id="ParserMarkupExtensionNoQuotesInName">
+        <source>MC3043: Names and Values in a MarkupExtension cannot contain quotes. The MarkupExtension arguments '{0}' are not valid.</source>
+        <target state="translated">MC3043: MarkupExtension 中的名称和值不能含引号。MarkupExtension 参数“{0}”无效。</target>
+        <note />
+      </trans-unit>
+      <trans-unit id="ParserMarkupExtensionTrailingGarbage">
+        <source>MC3044: The text '{1}' is not allowed after the closing '{0}' of a MarkupExtension expression.</source>
+        <target state="translated">MC3044: 关闭 MarkupExtension 表达式的“{0}”之后，文本“{1}”是不允许的。</target>
+        <note />
+      </trans-unit>
+      <trans-unit id="ParserMarkupExtensionUnknownAttr">
+        <source>MC3045: Unknown property '{0}' for type '{1}' encountered while parsing a Markup Extension.</source>
+        <target state="translated">MC3045: 分析 Markup Extension 时遇到类型“{1}”的未知属性“{0}”。</target>
+        <note />
+      </trans-unit>
+      <trans-unit id="ParserMetroUnknownAttribute">
+        <source>MC3046: Unknown attribute '{0}' in the '{1}' namespace. Note that only the Key attribute is currently supported in this namespace.</source>
+        <target state="translated">MC3046:“{1}”命名空间中的特性“{0}”未知。请注意，当前该命名空间中仅支持 Key 特性。</target>
+        <note />
+      </trans-unit>
+      <trans-unit id="ParserMultiBamls">
+        <source>MC3047: Internal parser error - Cannot use multiple writable BAML records at the same time.</source>
+        <target state="translated">MC3047: 内部分析器错误 - 不能同时使用多个可写的 BAML 记录。</target>
+        <note />
+      </trans-unit>
+      <trans-unit id="ParserNestedComplexProp">
+        <source>'{0}' property element cannot be nested directly inside another property element.</source>
+        <target state="translated">“{0}”属性元素不能直接嵌套在另一属性元素内。</target>
+        <note />
+      </trans-unit>
+      <trans-unit id="ParserNoAttrArray">
+        <source>MC3049: Cannot place attributes on Array tags.</source>
+        <target state="translated">MC3049: 无法在 Array 标记上放置特性。</target>
+        <note />
+      </trans-unit>
+      <trans-unit id="ParserNoBamlAsync">
+        <source>MC3021: Asynchronous loading is not supported when compiling a XAML file, so a SynchronousMode of '{0}' is not allowed.</source>
+        <target state="translated">MC3021: 编译 XAML 文件时不支持异步加载，因此不允许“{0}”的 SynchronousMode。</target>
+        <note />
+      </trans-unit>
+      <trans-unit id="ParserNoChildrenTag">
+        <source>MC3051: The type '{0}' does not support element content.</source>
+        <target state="translated">MC3051: 类型“{0}”不支持元素内容。</target>
+        <note />
+      </trans-unit>
+      <trans-unit id="ParserNoDictionaryKey">
+        <source>MC3022: All objects added to an IDictionary must have a Key attribute or some other type of key associated with them.</source>
+        <target state="translated">MC3022: 所有添加到 IDictionary 的对象必须具有 Key 特性，或有与这些对象相关的某些其他类型的密钥。</target>
+        <note />
+      </trans-unit>
+      <trans-unit id="ParserNoDictionaryName">
+        <source>MC3023: The Key attribute can only be used on a tag contained in a Dictionary (such as a ResourceDictionary).</source>
+        <target state="translated">MC3023: Key 特性只能用于包含在 Dictionary (如 ResourceDictionary)中的标记。</target>
+        <note />
+      </trans-unit>
+      <trans-unit id="ParserNoDigitEnums">
+        <source>MC3032: '{1}' cannot be used as a value for '{0}'. Numbers are not valid enumeration values.</source>
+        <target state="translated">MC3032:“{1}”无法用作“{0}”的值。数字不是有效的枚举值。</target>
+        <note />
+      </trans-unit>
+      <trans-unit id="ParserNoEventTag">
+        <source>MC3053: Cannot use property element syntax to specify event handler '{0}'.</source>
+        <target state="translated">MC3053: 无法使用属性元素语法来指定事件处理程序“{0}”。</target>
+        <note />
+      </trans-unit>
+      <trans-unit id="ParserNoEvents">
+        <source>MC3052: XAML file that contains events must be compiled.</source>
+        <target state="translated">MC3052: 必须编译包含事件的 XAML 文件。</target>
+        <note />
+      </trans-unit>
+      <trans-unit id="ParserNoNameOnType">
+        <source>MC3054: The type '{0}' cannot have a Name attribute. Value types and types without a default constructor can be used as items within a ResourceDictionary.</source>
+        <target state="translated">MC3054: 类型“{0}”不能具有 Name 特性。值类型和没有默认构造函数的类型可以用作 ResourceDictionary 中的项。</target>
+        <note />
+      </trans-unit>
+      <trans-unit id="ParserNoNameUnderDefinitionScopeType">
+        <source>MC3093: Cannot set Name attribute value '{0}' on element '{1}'. '{1}' is under the scope of element '{2}', which already had a name registered when it was defined in another scope.</source>
+        <target state="translated">MC3093: 无法对元素“{1}”设置 Name 特性值“{0}”。“{1}”在元素“{2}”的范围内，在另一范围内定义它时，已注册了名称。</target>
+        <note />
+      </trans-unit>
+      <trans-unit id="ParserNoNamespace">
+        <source>MC3056: No NamespaceURI is defined for the object '{0}'.</source>
+        <target state="translated">MC3056: 未为对象“{0}”定义 NamespaceURI。</target>
+        <note />
+      </trans-unit>
+      <trans-unit id="ParserNoNestedXmlDataIslands">
+        <source>MC3084: Cannot nest XML data islands.</source>
+        <target state="translated">MC3084: 无法嵌套 XML 数据岛。</target>
+        <note />
+      </trans-unit>
+      <trans-unit id="ParserNoPropOnComplexProp">
+        <source>MC3057: Cannot set properties on property elements.</source>
+        <target state="translated">MC3057: 无法在属性元素上设置属性。</target>
+        <note />
+      </trans-unit>
+      <trans-unit id="ParserNoSerializer">
+        <source>MC3058: Cannot find a custom serializer for '{0}' so it cannot be parsed.</source>
+        <target state="translated">MC3058: 无法找到“{0}”的自定义序列化程序，因此无法分析它。</target>
+        <note />
+      </trans-unit>
+      <trans-unit id="ParserNoSetterChild">
+        <source>MC3059: Style setters do not support child elements. A tag of type '{0}' is not allowed.</source>
+        <target state="translated">MC3059: Style Setter 不支持子元素。不允许类型“{0}”的标记。</target>
+        <note />
+      </trans-unit>
+      <trans-unit id="ParserNoType">
+        <source>MC3050: Cannot find the type '{0}'. Note that type names are case sensitive.</source>
+        <target state="translated">MC3050: 无法找到类型“{0}”。请注意，类型名区分大小写。</target>
+        <note />
+      </trans-unit>
+      <trans-unit id="ParserNotMarkupExtension">
+        <source>MC3048: '{0}' value is not a valid MarkupExtension expression. Cannot resolve '{1}' in namespace '{2}'. '{1}' must be a subclass of MarkupExtension.</source>
+        <target state="translated">MC3048:“{0}”值不是有效的 MarkupExtension 表达式。无法解析命名空间“{2}”中的“{1}”。“{1}”必须是 MarkupExtension 的子类。</target>
+        <note />
+      </trans-unit>
+      <trans-unit id="ParserPrefixNSElement">
+        <source>MC3062: '{0}' XML namespace prefix does not map to a NamespaceURI, so element '{1}' cannot be resolved.</source>
+        <target state="translated">MC3062:“{0}”XML 命名空间前缀未映射到 NamespaceURI，因此无法解析元素“{1}”。</target>
+        <note />
+      </trans-unit>
+      <trans-unit id="ParserPrefixNSProperty">
+        <source>MC3100: '{0}' XML namespace prefix does not map to a namespace URI, so cannot resolve property '{1}'.</source>
+        <target state="translated">MC3100:“{0}”XML 命名空间前缀未映射到命名空间 URI，因此无法解析属性“{1}”。</target>
+        <note />
+      </trans-unit>
+      <trans-unit id="ParserPropNoValue">
+        <source>MC3063: Property '{0}' does not have a value.</source>
+        <target state="translated">MC3063: 属性“{0}”不具有值。</target>
+        <note />
+      </trans-unit>
+      <trans-unit id="ParserPublicType">
+        <source>MC3064: Only public or internal classes can be used within markup. '{0}' type is not public or internal.</source>
+        <target state="translated">MC3064: 只有公共或内部的类可在标记内使用。“{0}”类型不是公共或内部的类型。</target>
+        <note />
+      </trans-unit>
+      <trans-unit id="ParserReadOnlyProp">
+        <source>MC3065: '{0}' property is read-only and cannot be set from markup.</source>
+        <target state="translated">MC3065:“{0}”属性是只读的，且无法从标记设置。</target>
+        <note />
+      </trans-unit>
+      <trans-unit id="ParserResourceKeyType">
+        <source>MC3066: The type reference cannot find a public type named '{0}'.</source>
+        <target state="translated">MC3066: 类型引用无法找到名为“{0}”的公共类型。</target>
+        <note />
+      </trans-unit>
+      <trans-unit id="ParserStaticMemberNotAllowed">
+        <source>MC3019: Cannot reference the static member '{0}' on the type '{1}' as it is not accessible.</source>
+        <target state="translated">MC3019: 无法引用类型“{1}”上的静态成员“{0}”，因为它不是可访问的。</target>
+        <note />
+      </trans-unit>
+      <trans-unit id="ParserSyncOnRoot">
+        <source>MC3067: SynchronousMode attribute must be on the root tag.</source>
+        <target state="translated">MC3067: SynchronousMode 特性必须位于根标记上。</target>
+        <note />
+      </trans-unit>
+      <trans-unit id="ParserTextInComplexProp">
+        <source>MC3069: Cannot have both the text '{0}' and the child element '{1}' within a property element.</source>
+        <target state="translated">MC3069: 无法在属性元素内同时包含文本“{0}”和子元素“{1}”。</target>
+        <note />
+      </trans-unit>
+      <trans-unit id="ParserTextInvalidInArrayOrDictionary">
+        <source>MC3068: Text is not valid under an IDictionary or Array property.</source>
+        <target state="translated">MC3068: IDictionary 或 Array 属性下的文本无效。</target>
+        <note />
+      </trans-unit>
+      <trans-unit id="ParserTooManyAssemblies">
+        <source>MC3070: A single XAML file cannot reference more than 4,096 different assemblies.</source>
+        <target state="translated">MC3070: 单个 XAML 文件无法引用 4,096 个以上的不同程序集。</target>
+        <note />
+      </trans-unit>
+      <trans-unit id="ParserTypeConverterTextNeedsEndElement">
+        <source>MC3095: Close tag must immediately follow TypeConverter initialization string '{0}'.</source>
+        <target state="translated">MC3095: 关闭标记必须紧跟 TypeConverter 初始化字符串“{0}”。</target>
+        <note />
+      </trans-unit>
+      <trans-unit id="ParserTypeConverterTextUnusable">
+        <source>MC3090: TypeConverter syntax error encountered while processing initialization string '{0}'.  Element attributes are not allowed on objects created via TypeConverter.</source>
+        <target state="translated">MC3090: 处理初始化字符串“{0}”时遇到 TypeConverter 语法错误。通过 TypeConverter 创建的对象上不允许元素特性。</target>
+        <note />
+      </trans-unit>
+      <trans-unit id="ParserUndeclaredNS">
+        <source>MC3071: '{0}' is an undeclared namespace.</source>
+        <target state="translated">MC3071:“{0}”是未声明的命名空间。</target>
+        <note />
+      </trans-unit>
+      <trans-unit id="ParserUnknownAttribute">
+        <source>MC3072: The property '{0}' does not exist in XML namespace '{1}'.</source>
+        <target state="translated">MC3072: XML 命名空间“{1}”中不存在属性“{0}”。</target>
+        <note />
+      </trans-unit>
+      <trans-unit id="ParserUnknownDefAttribute">
+        <source>MC3073: The attribute '{0}' does not exist in XML namespace 'http://schemas.microsoft.com/winfx/2006/xaml'.</source>
+        <target state="translated">MC3073: XML 命名空间“http://schemas.microsoft.com/winfx/2006/xaml”中不存在特性“{0}”。</target>
+        <note />
+      </trans-unit>
+      <trans-unit id="ParserUnknownTag">
+        <source>MC3074: The tag '{0}' does not exist in XML namespace '{1}'.</source>
+        <target state="translated">MC3074: XML 命名空间“{1}”中不存在标记“{0}”。</target>
+        <note />
+      </trans-unit>
+      <trans-unit id="ParserUnknownXmlType">
+        <source>MC3075: Unrecognized XML node type '{0}' found when determining if the current tag is a property element.</source>
+        <target state="translated">MC3075: 确定当前标记是否为属性元素时发现无法识别的 XML 节点类型“{0}”。</target>
+        <note />
+      </trans-unit>
+      <trans-unit id="ParserXmlIslandMissing">
+        <source>MC3086: Parent element or property '{0}' requires an XML data island. To distinguish an XML island from surrounding XAML, wrap the XML data island in &lt;x:XData&gt; ... &lt;/x:XData&gt;.</source>
+        <target state="translated">MC3086: 父元素或属性“{0}”需要一个 XML 数据岛。若要区分 XML 岛和周围的 XAML，请将 XML 数据岛包装在 &lt;x:XData&gt; ... &lt;/x:XData&gt; 中。</target>
+        <note />
+      </trans-unit>
+      <trans-unit id="ParserXmlIslandUnexpected">
+        <source>MC3085: '{0}' element or property cannot contain an XML data island.</source>
+        <target state="translated">MC3085:“{0}”元素或属性不能包含 XML 数据岛。</target>
+        <note />
+      </trans-unit>
+      <trans-unit id="ParserXmlLangPropertyValueInvalid">
+        <source>MC3092: XmlLangProperty attribute must specify a property name.</source>
+        <target state="translated">MC3092: XmlLangProperty 特性必须指定属性名。</target>
+        <note />
+      </trans-unit>
+      <trans-unit id="ParserXmlReaderNoLineInfo">
+        <source>MC3077: The class '{0}' does not implement IXmlLineInfo. This is required to get position information for the XAML being parsed.</source>
+        <target state="translated">MC3077: 类“{0}”未实现 IXmlLineInfo。这是获取正在分析的 XAML 的位置信息所必需的。</target>
+        <note />
+      </trans-unit>
+      <trans-unit id="Parser_UnexpectedToken">
+        <source>MC3098: Unexpected token '{0}' at position '{1}'.</source>
+        <target state="translated">MC3098: 位置“{1}”处的意外标记“{0}”。</target>
+        <note />
+      </trans-unit>
+      <trans-unit id="Parsers_IllegalToken">
+        <source>MC3096: Token is not valid.</source>
+        <target state="translated">MC3096: 标记无效。</target>
+        <note />
+      </trans-unit>
+      <trans-unit id="PreparingCompile">
+        <source>Preparing for the markup compilation...</source>
+        <target state="translated">正在准备标记编译...</target>
+        <note />
+      </trans-unit>
+      <trans-unit id="QualifiedNameHasWrongFormat">
+        <source>MC4301: Type name '{0}' does not have the expected format 'className, assembly'.</source>
+        <target state="translated">MC4301: 类型名“{0}”不具有预期的格式“className, assembly”。</target>
+        <note />
+      </trans-unit>
+      <trans-unit id="ReadResourceFile">
+        <source>Reading Resource file: '{0}'...</source>
+        <target state="translated">正在读取 Resource 文件:“{0}”...</target>
+        <note />
+      </trans-unit>
+      <trans-unit id="RecompiledXaml">
+        <source>Recompiled XAML file : '{0}'.</source>
+        <target state="translated">重新编译的 XAML 文件:“{0}”。</target>
+        <note />
+      </trans-unit>
+      <trans-unit id="ReferenceFile">
+        <source>Input: Assembly Reference file: '{0}'.</source>
+        <target state="translated">输入: 程序集 Reference 文件:“{0}”。</target>
+        <note />
+      </trans-unit>
+      <trans-unit id="ResourceId">
+        <source>Resource ID is '{0}'.</source>
+        <target state="translated">资源 ID 是“{0}”。</target>
+        <note />
+      </trans-unit>
+      <trans-unit id="ResourceTooBig">
+        <source>RG1001: Input resource file '{0}' exceeds maximum size of {1} bytes.</source>
+        <target state="translated">RG1001: 输入的资源文件“{0}”超过 {1} 字节的最大大小。</target>
+        <note />
+      </trans-unit>
+      <trans-unit id="ResourcesGenerated">
+        <source>Generated .resources file: '{0}'.</source>
+        <target state="translated">生成的 .resources 文件:“{0}”。</target>
+        <note />
+      </trans-unit>
+      <trans-unit id="ResourcesGenerating">
+        <source>Generating .resources file: '{0}'...</source>
+        <target state="translated">正在生成 .resources 文件:“{0}”...</target>
+        <note />
+      </trans-unit>
+      <trans-unit id="RoutedEventNotRegistered">
+        <source>MC6006: {0}.{1}="{2}" is not valid. '{1}' must be a RoutedEvent registered with a name that ends with the keyword "Event".</source>
+        <target state="translated">MC6006: {0}.{1}=“{2}”无效。“{1}”必须是使用以关键字“Event”结束的名称注册的 RoutedEvent。</target>
+        <note />
+      </trans-unit>
+      <trans-unit id="SourceFileNameNeeded">
+        <source>UM1005: You must pass markup files to the task.</source>
+        <target state="translated">UM1005: 您必须将标记文件传入到任务。</target>
+        <note />
+      </trans-unit>
+      <trans-unit id="SourceNameNotSupportedForStyleTriggers">
+        <source>MC4110: SourceName property cannot be set within Style.Triggers section.</source>
+        <target state="translated">MC4110: Style.Triggers 部分内无法设置 SourceName 属性。</target>
+        <note />
+      </trans-unit>
+      <trans-unit id="StyleImpliedAndComplexChildren">
+        <source>MC4001: Style does not support both {0} tags and Style.{1} property tags for a single Style. Use one or the other.</source>
+        <target state="translated">MC4001: Style 不同时支持单个 Style 的 {0} 标记和 Style.{1} 属性标记。请使用其中的一个或另一个。</target>
+        <note />
+      </trans-unit>
+      <trans-unit id="StyleKnownTagWrongLocation">
+        <source>MC4002: The Style property tag '{0}' can only be specified directly under a Style tag.</source>
+        <target state="translated">MC4002: 只能直接在 Style 标记下指定 Style 属性标记“{0}”。</target>
+        <note />
+      </trans-unit>
+      <trans-unit id="StyleNoPropOrEvent">
+        <source>MC4005: Cannot find the Style {0} '{1}' on the type '{2}'.</source>
+        <target state="translated">MC4005: 无法在类型“{2}”上找到 Style {0}“{1}”。</target>
+        <note />
+      </trans-unit>
+      <trans-unit id="StyleNoTarget">
+        <source>MC4003: Cannot resolve the Style {0} '{1}'. Verify that the owning type is the Style's TargetType, or use Class.Property syntax to specify the {0}.</source>
+        <target state="translated">MC4003: 无法解析 Style {0}“{1}”。请确认拥有的类型是 Style 的 TargetType，或使用 Class.Property 语法指定 {0}。</target>
+        <note />
+      </trans-unit>
+      <trans-unit id="StyleNoTopLevelElement">
+        <source>MC4004: Style cannot contain child '{0}'. Style child must be a Setter because it is added to the Setters collection.</source>
+        <target state="translated">MC4004: Style 不能包含子级“{0}”。Style 子级必须是 Setter，因为它被添加到 Setter 集合。</target>
+        <note />
+      </trans-unit>
+      <trans-unit id="StyleTagNotSupported">
+        <source>MC4006: Tags of type '{0}' are not supported in Style sections.</source>
+        <target state="translated">MC4006: Style 部分中不支持类型“{0}”的标记。</target>
+        <note />
+      </trans-unit>
+      <trans-unit id="StyleTargetNoEvents">
+        <source>MC4007: The event '{0}' cannot be specified on a Target tag in a Style. Use an EventSetter instead.</source>
+        <target state="translated">MC4007: 无法在 Style 中的 Target 标记上指定事件“{0}”。请使用 EventSetter。</target>
+        <note />
+      </trans-unit>
+      <trans-unit id="StyleTextNotSupported">
+        <source>MC4008: The text '{0}' is not allowed at this location within a Style section.</source>
+        <target state="translated">MC4008: Style 部分中的该位置不允许文本“{0}”。</target>
+        <note />
+      </trans-unit>
+      <trans-unit id="StyleUnknownProp">
+        <source>MC4009: The property '{0}' cannot be set on Style.</source>
+        <target state="translated">MC4009: Style 上无法设置属性“{0}”。</target>
+        <note />
+      </trans-unit>
+      <trans-unit id="SubSubClassingNotAllowed">
+        <source>MC6017: '{0}' cannot be the root of a XAML file because it was defined using XAML.</source>
+        <target state="translated">MC6017:“{0}”不能是 XAML 文件的根，因为它是使用 XAML 定义的。</target>
+        <note />
+      </trans-unit>
+      <trans-unit id="TargetIsNotSupported">
+        <source>BG1004: Target Type '{0}' is not supported by this task.</source>
+        <target state="translated">BG1004: 该任务不支持目标类型“{0}”。</target>
+        <note />
+      </trans-unit>
+      <trans-unit id="TargetNameNotSupportedForStyleSetters">
+        <source>MC4011: TargetName property cannot be set on a Style Setter.</source>
+        <target state="translated">MC4011: 无法在 Style Setter 上设置 TargetName 属性。</target>
+        <note />
+      </trans-unit>
+      <trans-unit id="TaskLogo">
+        <source>Microsoft (R) Build Task '{0}' Version '{1}'.</source>
+        <target state="translated">Microsoft (R) 生成任务“{0}”版本“{1}”。</target>
+        <note />
+      </trans-unit>
+      <trans-unit id="TaskRight">
+        <source>Copyright (C) Microsoft Corporation 2005. All rights reserved.</source>
+        <target state="translated">版权所有(C) Microsoft Corporation 2005。保留所有权利。</target>
+        <note />
+      </trans-unit>
+      <trans-unit id="TemplateDupName">
+        <source>MC4101: The Name '{0}' has already been defined. Names must be unique.</source>
+        <target state="translated">MC4101: 已定义 Name“{0}”。Name 必须是唯一的。</target>
+        <note />
+      </trans-unit>
+      <trans-unit id="TemplateInvalidRootElementTag">
+        <source>MC4108: The root of a Template content section cannot contain an element of type '{0}'. Only FrameworkElement and FrameworkContentElement types are valid.</source>
+        <target state="translated">MC4108: 模板内容部分的根不能包含“{0}”类型的元素。只有 FrameworkElement 和 FrameworkContentElement 类型是有效的。</target>
+        <note />
+      </trans-unit>
+      <trans-unit id="TemplateKnownTagWrongLocation">
+        <source>MC4103: The template property tag '{0}' can only be specified immediately after a ControlTemplate tag.</source>
+        <target state="translated">MC4103: 只能在 ControlTemplate 标记之后紧跟着指定模板属性标记“{0}”。</target>
+        <note />
+      </trans-unit>
+      <trans-unit id="TemplateNoMultipleRoots">
+        <source>MC4107: A template can have only a single root element. '{0}' is not allowed.</source>
+        <target state="translated">MC4107: 模板只能具有一个根元素。“{0}”是不允许的。</target>
+        <note />
+      </trans-unit>
+      <trans-unit id="TemplateNoProp">
+        <source>MC4109: Cannot find the Template Property '{0}' on the type '{1}'.</source>
+        <target state="translated">MC4109: 无法在类型“{1}”上找到模板属性“{0}”。</target>
+        <note />
+      </trans-unit>
+      <trans-unit id="TemplateNoTarget">
+        <source>MC4106: Cannot resolve the Template Property '{0}'. Verify that the owning type is the Style's TargetType, or use Class.Property syntax to specify the property.</source>
+        <target state="translated">MC4106: 无法解析模板属性“{0}”。请确认拥有的类型是 Style 的 TargetType，或使用 Class.Property 语法指定该属性。</target>
+        <note />
+      </trans-unit>
+      <trans-unit id="TemplateNoTriggerTarget">
+        <source>MC4111: Cannot find the Trigger target '{0}'.  (The target must appear before any Setters, Triggers, or Conditions that use it.)</source>
+        <target state="translated">MC4111: 无法找到 Trigger 目标“{0}”。(该目标必须出现在任何使用它的 Setter、Trigger 或 Condition 之前。)</target>
+        <note />
+      </trans-unit>
+      <trans-unit id="TemplateTagNotSupported">
+        <source>MC4102: Tags of type '{0}' are not supported in template sections.</source>
+        <target state="translated">MC4102: 模板部分中不支持类型“{0}”的标记。</target>
+        <note />
+      </trans-unit>
+      <trans-unit id="TemplateTextNotSupported">
+        <source>MC4105: The text '{0}' is not allowed at this location within a template section.</source>
+        <target state="translated">MC4105: 模板部分中的该位置不允许文本“{0}”。</target>
+        <note />
+      </trans-unit>
+      <trans-unit id="TemplateUnknownProp">
+        <source>MC4104: The property '{0}' cannot be set as a property element on template. Only Triggers and Storyboards are allowed as property elements.</source>
+        <target state="translated">MC4104: 无法在模板上将属性“{0}”设置为属性元素。只允许将 Triggers 和 Storyboards 设置为属性元素。</target>
+        <note />
+      </trans-unit>
+      <trans-unit id="TokenizerHelperEmptyToken">
+        <source>MC7004: Empty token encountered while parsing.</source>
+        <target state="translated">MC7004: 分析时遇到空标记。</target>
+        <note />
+      </trans-unit>
+      <trans-unit id="TokenizerHelperExtraDataEncountered">
+        <source>MC7003: Extra data encountered after token while parsing.</source>
+        <target state="translated">MC7003: 分析时在令牌后遇到额外数据。</target>
+        <note />
+      </trans-unit>
+      <trans-unit id="TokenizerHelperMissingEndQuote">
+        <source>MC7002: Missing end quote encountered while parsing token.</source>
+        <target state="translated">MC7002: 分析标记时遇到缺少右引号。</target>
+        <note />
+      </trans-unit>
+      <trans-unit id="TokenizerHelperPrematureStringTermination">
+        <source>MC7001: Premature string termination encountered.</source>
+        <target state="translated">MC7001: 遇到字符串过早终止的情况。</target>
+        <note />
+      </trans-unit>
+      <trans-unit id="UidMissing">
+        <source>UM1003: Uid is missing for element '{0}'.</source>
+        <target state="translated">UM1003: 缺少元素“{0}”的 Uid。</target>
+        <note />
+      </trans-unit>
+      <trans-unit id="UnknownBuildError">
+        <source>Unknown build error, '{0}' </source>
+        <target state="translated">未知的生成错误“{0}”</target>
+        <note />
+      </trans-unit>
+      <trans-unit id="UnknownClassModifier">
+        <source>MC6013: {0}:ClassModifier="{1}" is not valid for the language {2}.</source>
+        <target state="translated">MC6013: {0}:ClassModifier=“{1}”对语言 {2} 无效。</target>
+        <note />
+      </trans-unit>
+      <trans-unit id="UnknownDefinitionTag">
+        <source>MC6002: Unrecognized tag '{0}:{1}' in namespace 'http://schemas.microsoft.com/winfx/2006/xaml'. Note that tag names are case sensitive.</source>
+        <target state="translated">MC6002: 命名空间“http://schemas.microsoft.com/winfx/2006/xaml”中无法识别的标记“{0}:{1}”。请注意，标记名称区分大小写。</target>
+        <note />
+      </trans-unit>
+      <trans-unit id="UnknownEventAttribute">
+        <source>MC6007: '{1}' is not valid. '{0}' is not an event on '{2}'.</source>
+        <target state="translated">MC6007:“{1}”无效。“{0}”不是“{2}”上的事件。</target>
+        <note />
+      </trans-unit>
+      <trans-unit id="UnknownFieldModifier">
+        <source>MC6014: {0}:FieldModifier="{1}" is not valid for the language {2}.</source>
+        <target state="translated">MC6014: {0}:FieldModifier=“{1}”对语言 {2} 无效。</target>
+        <note />
+      </trans-unit>
+      <trans-unit id="UnknownGenericType">
+        <source>MC6020: {0}:TypeArguments='{1}' is not valid on the tag '{2}'. Either '{2}' is not a generic type or the number of Type arguments in the attribute is wrong. Remove the {0}:TypeArguments attribute because it is allowed only on generic types, or fix its value to match the arity of the generic type '{2}'.</source>
+        <target state="translated">MC6020: 标记“{2}”上的 {0}:TypeArguments='{1}' 无效。要么“{2}”不是泛型类型，要么特性中 Type 参数的数目错误。请移除 {0}:TypeArguments 特性，因为只在通用类型上允许该特性，或将其值修复为匹配泛型类型“{2}”的 arity。</target>
+        <note />
+      </trans-unit>
+      <trans-unit id="UnknownLanguage">
+        <source>MC6008: '{0}' is not installed properly on this machine. It must be listed in the &lt;compilers&gt; section of machine.config.</source>
+        <target state="translated">MC6008: 未在该计算机上正确安装“{0}”。它必须在 machine.config 的 &lt;compilers&gt; 部分中列出。</target>
+        <note />
+      </trans-unit>
+      <trans-unit id="UnknownPathOperationType">
+        <source>Unknown path operation attempted.</source>
+        <target state="translated">尝试未知的路径操作。</target>
+        <note />
+      </trans-unit>
+      <trans-unit id="UnmatchedLocComment">
+        <source>LC1003: Localization comment has no value set for target property: '{0}'.</source>
+        <target state="translated">LC1003: 本地化注释没有目标属性:“{0}”的值集。</target>
+        <note />
+      </trans-unit>
+      <trans-unit id="VersionNumberComponentNegative">
+        <source>MC4501: Major and minor version number components cannot be negative.</source>
+        <target state="translated">MC4501: 主要版本号组件和次要版本号组件不能为负数。</target>
+        <note />
+      </trans-unit>
+      <trans-unit id="WinFXAssemblyMissing">
+        <source>MC6000: Project file must include the .NET Framework assembly '{0}' in the reference list.</source>
+        <target state="translated">MC6000: 项目文件必须在引用列表中包含 .NET Framework 程序集“{0}”。</target>
+        <note />
+      </trans-unit>
+      <trans-unit id="WrongLocalizationPropertySetting_Pass1">
+        <source>MC1001: The LocalizationDirectivesToLocFile property value is not valid and must be changed to None, CommentsOnly, or All for the MarkupCompilePass1 task.</source>
+        <target state="translated">MC1001: LocalizationDirectivesToLocFile 属性值无效，必须针对 MarkupCompilePass1 任务将其更改为 None、CommentsOnly 或 All。</target>
+        <note />
+      </trans-unit>
+      <trans-unit id="WrongPropertySetting">
+        <source>BG1003: The project file contains a property value that is not valid.</source>
+        <target state="translated">BG1003: 项目文件包含无效的属性值。</target>
+        <note />
+      </trans-unit>
+      <trans-unit id="XCRChoiceAfterFallback">
+        <source>MC4602: Choice cannot follow a Fallback.</source>
+        <target state="translated">MC4602: Choice 不能跟在 Fallback 之后。</target>
+        <note />
+      </trans-unit>
+      <trans-unit id="XCRChoiceNotFound">
+        <source>MC4606: AlternateContent must contain one or more Choice elements.</source>
+        <target state="translated">MC4606: AlternateContent 必须包含一个或多个 Choice 元素。</target>
+        <note />
+      </trans-unit>
+      <trans-unit id="XCRChoiceOnlyInAC">
+        <source>MC4601: Choice valid only in AlternateContent.</source>
+        <target state="translated">MC4601: Choice 仅在 AlternateContent 中有效。</target>
+        <note />
+      </trans-unit>
+      <trans-unit id="XCRCompatCycle">
+        <source>MC4640: Namespace '{0}' is marked as compatible with itself using XmlnsCompatibilityAttribute. A namespace cannot directly or indirectly override itself.</source>
+        <target state="translated">MC4640: 已使用 XmlnsCompatibilityAttribute 将命名空间“{0}”标记为与自身兼容。命名空间不能直接或间接地重写自身。</target>
+        <note />
+      </trans-unit>
+      <trans-unit id="XCRDuplicatePreserve">
+        <source>MC4631: Duplicate Preserve declaration for element '{1}' in namespace '{0}'.</source>
+        <target state="translated">MC4631: 命名空间“{0}”中元素“{1}”的重复 Preserve 声明。</target>
+        <note />
+      </trans-unit>
+      <trans-unit id="XCRDuplicateProcessContent">
+        <source>MC4617: Duplicate ProcessContent declaration for element '{1}' in namespace '{0}'.</source>
+        <target state="translated">MC4617: 命名空间“{0}”中元素“{1}”的重复 ProcessContent 声明。</target>
+        <note />
+      </trans-unit>
+      <trans-unit id="XCRDuplicateWildcardPreserve">
+        <source>MC4633: Duplicate wildcard Preserve declaration for namespace '{0}'.</source>
+        <target state="translated">MC4633: 命名空间“{0}”的重复通配符 Preserve 声明。</target>
+        <note />
+      </trans-unit>
+      <trans-unit id="XCRDuplicateWildcardProcessContent">
+        <source>MC4619: Duplicate wildcard ProcessContent declaration for namespace '{0}'.</source>
+        <target state="translated">MC4619: 命名空间“{0}”的重复通配符 ProcessContent 声明。</target>
+        <note />
+      </trans-unit>
+      <trans-unit id="XCRFallbackOnlyInAC">
+        <source>MC4605: Fallback valid only in AlternateContent.</source>
+        <target state="translated">MC4605: Fallback 仅在 AlternateContent 中有效。</target>
+        <note />
+      </trans-unit>
+      <trans-unit id="XCRInvalidACChild">
+        <source>MC4610: '{0}' element is not a valid child of AlternateContent. Only Choice and Fallback elements are valid children of an AlternateContent element.</source>
+        <target state="translated">MC4610:“{0}”元素不是 AlternateContent 的有效子级。只有 Choice 和 Fallback 元素是 AlternateContent 元素的子级。</target>
+        <note />
+      </trans-unit>
+      <trans-unit id="XCRInvalidAttribInElement">
+        <source>MC4608: '{0}' attribute is not valid for element '{1}'.</source>
+        <target state="translated">MC4608:“{0}”特性对元素“{1}”无效。</target>
+        <note />
+      </trans-unit>
+      <trans-unit id="XCRInvalidFormat">
+        <source>MC4611: '{0}' format is not valid.</source>
+        <target state="translated">MC4611:“{0}”格式无效。</target>
+        <note />
+      </trans-unit>
+      <trans-unit id="XCRInvalidPreserve">
+        <source>MC4632: Cannot have both a specific and a wildcard Preserve declaration for namespace '{0}'.</source>
+        <target state="translated">MC4632: 命名空间“{0}”不能同时具有特定的和通配符性质的 Preserve 声明。</target>
+        <note />
+      </trans-unit>
+      <trans-unit id="XCRInvalidProcessContent">
+        <source>MC4618: Cannot have both a specific and a wildcard ProcessContent declaration for namespace '{0}'.</source>
+        <target state="translated">MC4618: 命名空间“{0}”不能同时具有特定的和通配符性质的 ProcessContent 声明。</target>
+        <note />
+      </trans-unit>
+      <trans-unit id="XCRInvalidRequiresAttribute">
+        <source>MC4604: Requires attribute must contain a valid namespace prefix.</source>
+        <target state="translated">MC4604: Requires 特性必须包含有效的命名空间前缀。</target>
+        <note />
+      </trans-unit>
+      <trans-unit id="XCRInvalidXMLName">
+        <source>MC4634: '{0}' attribute value is not a valid XML name.</source>
+        <target state="translated">MC4634:“{0}”特性值不是有效的 XML 名称。</target>
+        <note />
+      </trans-unit>
+      <trans-unit id="XCRMultipleFallbackFound">
+        <source>MC4607: AlternateContent must contain only one Fallback element.</source>
+        <target state="translated">MC4607: AlternateContent 必须仅包含一个 Fallback 元素。</target>
+        <note />
+      </trans-unit>
+      <trans-unit id="XCRMustUnderstandFailed">
+        <source>MC4626: MustUnderstand condition failed on namespace '{0}'.</source>
+        <target state="translated">MC4626: MustUnderstand 条件在命名空间“{0}”上失败。</target>
+        <note />
+      </trans-unit>
+      <trans-unit id="XCRNSPreserveNotIgnorable">
+        <source>MC4630: Namespace '{0}' has items declared to be preserved but is not declared ignorable.</source>
+        <target state="translated">MC4630: 命名空间“{0}”具有声明为保留但未声明为可忽略的项。</target>
+        <note />
+      </trans-unit>
+      <trans-unit id="XCRNSProcessContentNotIgnorable">
+        <source>MC4615: '{0}' namespace is declared ProcessContent but is not declared Ignorable.</source>
+        <target state="translated">MC4615:“{0}”命名空间声明 ProcessContent 但未声明 Ignorable。</target>
+        <note />
+      </trans-unit>
+      <trans-unit id="XCRRequiresAttribNotFound">
+        <source>MC4603: Choice must contain a Requires attribute.</source>
+        <target state="translated">MC4603: Choice 必须包含 Requires 特性。</target>
+        <note />
+      </trans-unit>
+      <trans-unit id="XCRUndefinedPrefix">
+        <source>MC4612: '{0}' prefix is not defined.</source>
+        <target state="translated">MC4612: 未定义“{0}”前缀。</target>
+        <note />
+      </trans-unit>
+      <trans-unit id="XCRUnknownCompatAttrib">
+        <source>MC4614: Unrecognized compatibility attribute '{0}'.</source>
+        <target state="translated">MC4614: 无法识别的兼容性特性“{0}”。</target>
+        <note />
+      </trans-unit>
+      <trans-unit id="XCRUnknownCompatElement">
+        <source>MC4609: Unrecognized compatibility element '{0}'.</source>
+        <target state="translated">MC4609: 无法识别的兼容性元素“{0}”。</target>
+        <note />
+      </trans-unit>
+      <trans-unit id="ZeroLengthFeatureID">
+        <source>MC4502: The feature ID string cannot have length 0.</source>
+        <target state="translated">MC4502: 功能 ID 字符串不能具有长度 0。</target>
+        <note />
+      </trans-unit>
+    </body>
+  </file>
 </xliff>