<Project>
  <PropertyGroup>
    <IsTestProject Condition="'$(IsTestProject)' == ''">true</IsTestProject>
  </PropertyGroup>
  <Import Project="$([MSBuild]::GetPathOfFileAbove('Directory.Build.props', '$(MSBuildThisFileDirectory)../'))" />
  <PropertyGroup>
    <WpfTestsDir>$(MsBuildThisFileDirectory)</WpfTestsDir>
  </PropertyGroup>

  <ItemGroup>
<<<<<<< HEAD
    <PackageReference Include="coverlet.collector" Version="$(CoverletVersion)" GeneratePathProperty="true" PrivateAssets="all" />
  </ItemGroup>
=======
    <Compile Include="$(MSBuildThisFileDirectory)Shared\ModuleInitializer.cs" />  
  </ItemGroup>

>>>>>>> 666571fc
</Project><|MERGE_RESOLUTION|>--- conflicted
+++ resolved
@@ -8,12 +8,10 @@
   </PropertyGroup>
 
   <ItemGroup>
-<<<<<<< HEAD
-    <PackageReference Include="coverlet.collector" Version="$(CoverletVersion)" GeneratePathProperty="true" PrivateAssets="all" />
-  </ItemGroup>
-=======
     <Compile Include="$(MSBuildThisFileDirectory)Shared\ModuleInitializer.cs" />  
   </ItemGroup>
 
->>>>>>> 666571fc
+  <ItemGroup>
+    <PackageReference Include="coverlet.collector" Version="$(CoverletVersion)" GeneratePathProperty="true" PrivateAssets="all" />
+  </ItemGroup>
 </Project>