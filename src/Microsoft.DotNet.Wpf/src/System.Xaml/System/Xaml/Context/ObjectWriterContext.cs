﻿// Licensed to the .NET Foundation under one or more agreements.
// The .NET Foundation licenses this file to you under the MIT license.
// See the LICENSE file in the project root for more information.

#nullable disable

using System.Reflection;
using System.Xaml;
using System.Xaml.Schema;
using MS.Internal.Xaml.Runtime;
using XAML3 = System.Windows.Markup;

namespace MS.Internal.Xaml.Context
{
    internal class ObjectWriterContext : XamlContext
    {
        private XamlContextStack<ObjectWriterFrame> _stack;

        private object _rootInstance;

        ServiceProviderContext _serviceProviderContext;
        XamlRuntime _runtime;
        int _savedDepth;     // The depth of the "saved" part this context is based on.
        bool _nameResolutionComplete;
        XamlObjectWriterSettings _settings;
        List<NameScopeInitializationCompleteSubscriber> _nameScopeInitializationCompleteSubscribers;

        public ObjectWriterContext(XamlSavedContext savedContext,
            XamlObjectWriterSettings settings, XAML3.INameScope rootNameScope, XamlRuntime runtime)
            : base(savedContext.SchemaContext)
        {
            _stack = new XamlContextStack<ObjectWriterFrame>(savedContext.Stack, false);
            if (settings is not null)
            {
                _settings = settings.StripDelegates();
            }

            _runtime = runtime;
            BaseUri = savedContext.BaseUri;
            // If the bottom of the stack is a (no XamlType) Value (reparse) then back-up onto it.
            // Otherwise add a blank frame to isolate template use from the saved context.
            switch(savedContext.SaveContextType)
            {
            case SavedContextType.Template:
                // Templates always need a root namescope, to isolate them from the rest of the doc
                XAML3.INameScopeDictionary rootNameScopeDictionary = null;
                if (rootNameScope is null)
                {
                    rootNameScopeDictionary = new NameScope();
                }
                else
                {
                    rootNameScopeDictionary = rootNameScope as XAML3.INameScopeDictionary;

                    if (rootNameScopeDictionary is null)
                    {
                        rootNameScopeDictionary = new NameScopeDictionary(rootNameScope);
                    }
                }

                // Push an extra frame to ensure that the template NameScope is
                // not part of the saved context.  Otherwise, the namescope
                // will hold things alive as long as the template is alive
                _stack.PushScope();
                _savedDepth = _stack.Depth;
                _stack.CurrentFrame.NameScopeDictionary = rootNameScopeDictionary;
                _stack.PushScope();
                break;

            case SavedContextType.ReparseValue:
            case SavedContextType.ReparseMarkupExtension:
                Debug.Assert(rootNameScope is null, "Cannot pass a new namescope in to a reparse context");
                _savedDepth = _stack.Depth - 1;
                break;
            }
        }

        public ObjectWriterContext(XamlSchemaContext schemaContext,
            XamlObjectWriterSettings settings, XAML3.INameScope rootNameScope, XamlRuntime runtime)
            : base(schemaContext)
        {
            _stack = new XamlContextStack<ObjectWriterFrame>(() => new ObjectWriterFrame());

            XAML3.INameScopeDictionary rootNameScopeDictionary = null;
            if (rootNameScope is null)
            {
                rootNameScopeDictionary = new NameScope();
            }
            else
            {
                rootNameScopeDictionary = rootNameScope as XAML3.INameScopeDictionary;

                if (rootNameScopeDictionary is null)
                {
                    rootNameScopeDictionary = new NameScopeDictionary(rootNameScope);
                }
            }

            _stack.CurrentFrame.NameScopeDictionary = rootNameScopeDictionary;
            _stack.PushScope();  // put a blank sentinal frame on the stack.
            if (settings is not null)
            {
                _settings = settings.StripDelegates();
            }

            _runtime = runtime;
            _savedDepth = 0;
        }

        public override Assembly LocalAssembly
        {
            get
            {
                Assembly result = base.LocalAssembly;
                if (result is null && _settings is not null && _settings.AccessLevel is not null)
                {
                    result = Assembly.Load(_settings.AccessLevel.AssemblyAccessToAssemblyName);
                    base.LocalAssembly = result;
                }

                return result;
            }
            protected set { base.LocalAssembly = value; }
        }

        internal ICheckIfInitialized IsInitializedCallback { get; set; }

        internal bool NameResolutionComplete
        {
            get { return _nameResolutionComplete; }
            set
            {
                // Resolution should never become incomplete once it's complete
                Debug.Assert(!_nameResolutionComplete || value);
                _nameResolutionComplete = value;
            }
        }

        internal XamlRuntime Runtime
        {
            get
            {
                return _runtime;
            }
        }

        #region ServiceProvider Interfaces

        // This class doesn't implement the IServiceProvider.  That is done
        // with worker classes ValueConverterContext or MarkupConverterContext.
        // The worker class implements IServiceProvider but uses the real
        // context for the implementation of the actual services.

        internal Type ServiceProvider_Resolve(string qName)
        {
            // As soon as we have the necessary setting on ObjectWriter, we need to start passing
            // the local assembly into the context; currently, this will only return publics.
            XamlType xamlType = ServiceProvider_ResolveXamlType(qName);
            if (xamlType is null || xamlType.UnderlyingType is null)
            {
                XamlTypeName name = XamlTypeName.Parse(qName, _serviceProviderContext);
                xamlType = GetXamlType(name, true, true);
                throw new XamlParseException(SR.Format(SR.TypeNotFound, xamlType.GetQualifiedName()));
            }

            return xamlType.UnderlyingType;
        }

        internal XamlType ServiceProvider_ResolveXamlType(string qName)
        {
            return ResolveXamlType(qName, true);
        }

        internal AmbientPropertyValue ServiceProvider_GetFirstAmbientValue(IEnumerable<XamlType> ceilingTypes, XamlMember[] properties)
        {
            List<AmbientPropertyValue> valueList = FindAmbientValues(ceilingTypes, searchLiveStackOnly: false, types: null, properties, true);
            return (valueList.Count == 0) ? null : valueList[0];
        }

        internal object ServiceProvider_GetFirstAmbientValue(XamlType[] types)
        {
            List<object> valueList = FindAmbientValues(types, true);
            return (valueList.Count == 0) ? null : valueList[0];
        }

        internal IEnumerable<AmbientPropertyValue> ServiceProvider_GetAllAmbientValues(IEnumerable<XamlType> ceilingTypes, XamlMember[] properties)
        {
            List<AmbientPropertyValue> valueList = FindAmbientValues(ceilingTypes, searchLiveStackOnly: false, types: null, properties, stopAfterFirst: false);
            return valueList;
        }

        internal IEnumerable<object> ServiceProvider_GetAllAmbientValues(XamlType[] types)
        {
            List<object> valueList = FindAmbientValues(types, false);
            return valueList;
        }

        internal IEnumerable<AmbientPropertyValue> ServiceProvider_GetAllAmbientValues(IEnumerable<XamlType> ceilingTypes, bool searchLiveStackOnly, IEnumerable<XamlType> types, XamlMember[] properties)
        {
            List<AmbientPropertyValue> valueList = FindAmbientValues(ceilingTypes, searchLiveStackOnly, types, properties, false);
            return valueList;
        }

        internal XamlObjectWriterSettings ServiceProvider_GetSettings()
        {
            if (_settings is null)
            {
                _settings = new XamlObjectWriterSettings();
            }

            return _settings;
        }

       #endregion

        // -----  abstracts overriden from XamlContext.

        public override void AddNamespacePrefix(string prefix, string xamlNS)
        {
            _stack.CurrentFrame.AddNamespace(prefix, xamlNS);
        }

        public override string FindNamespaceByPrefix(string prefix)
        {
            string xamlNs;
            ObjectWriterFrame frame = _stack.CurrentFrame;

            while (frame.Depth > 0)
            {
                if (frame.TryGetNamespaceByPrefix(prefix, out xamlNs))
                {
                    return xamlNs;
                }

                frame = (ObjectWriterFrame)frame.Previous;
            }

            return null;
        }

        public override IEnumerable<NamespaceDeclaration> GetNamespacePrefixes()
        {
            ObjectWriterFrame frame = _stack.CurrentFrame;
            HashSet<string> keys = new HashSet<string>();

            while (frame.Depth > 0)
            {
                if (frame._namespaces is not null)
                {
                    foreach (NamespaceDeclaration namespaceDeclaration in frame.GetNamespacePrefixes())
                    {
                        if (keys.Add(namespaceDeclaration.Prefix))
                        {
                            yield return namespaceDeclaration;
                        }
                    }
                }

                frame = (ObjectWriterFrame)frame.Previous;
            }
        }

        // Method to easily add the lineinfo to a Xaml Exception.
        public XamlException WithLineInfo(XamlException ex)
        {
            ex.SetLineInfo(LineNumber, LinePosition);
            return ex;
        }

        // ----- methods to support the Service Providers

        internal ServiceProviderContext ServiceProviderContext
        {
            get
            {
                if (_serviceProviderContext is null)
                {
                    _serviceProviderContext = new ServiceProviderContext(this);
                }

                return _serviceProviderContext;
            }
        }

        internal XamlType GetDestinationType()
        {
            ObjectWriterFrame frame = _stack.CurrentFrame;

            if (frame is null)
            {
                return null;
            }

            if (frame.Instance is not null && frame.XamlType is null)
            {
                //
                // Text/TypeConverter, we need to go up a frame
                frame = frame.Previous as ObjectWriterFrame;
            }

            if (frame.Member == XamlLanguage.Initialization)
            {
                return frame.XamlType;
            }

            return frame.Member.Type;
        }

        private List<AmbientPropertyValue> FindAmbientValues(IEnumerable<XamlType> ceilingTypesEnumerable,
                                                             bool searchLiveStackOnly,
                                                             IEnumerable<XamlType> types,
                                                             XamlMember[] properties,
                                                             bool stopAfterFirst)
        {
            foreach (XamlMember xamlMember in properties)
            {
                if (!xamlMember.IsAmbient)
                {
                    throw new ArgumentException(SR.Format(SR.NotAmbientProperty, xamlMember.DeclaringType.Name, xamlMember.Name), nameof(properties));
                }
            }

            List<XamlType> ceilingTypes = ceilingTypesEnumerable is not null ? new List<XamlType>(ceilingTypesEnumerable) : null;

            List<AmbientPropertyValue> retList = new List<AmbientPropertyValue>();

            // Start the search for ambient properties and types starting with the parent frame.
            ObjectWriterFrame frame = _stack.PreviousFrame;
            ObjectWriterFrame lowerFrame = _stack.CurrentFrame;

            while (frame.Depth >= 1)
            {
                if (searchLiveStackOnly && frame.Depth <= SavedDepth)
                {
                    break;
                }

                object inst = frame.Instance;

                if (types is not null)
                {
                    foreach (XamlType type in types)
                    {
                        if (frame.XamlType is not null && frame.XamlType.CanAssignTo(type))
                        {
                            if (inst is not null)
                            {
                                AmbientPropertyValue apValue = new AmbientPropertyValue(null, inst);
                                retList.Add(apValue);
                            }
                        }
                    }
                }

                if (properties is not null)
                {
                    foreach (XamlMember prop in properties)
                    {
                        bool returnAmbientValue = false;
                        object value = null;

                        if (frame.XamlType is not null && frame.XamlType.CanAssignTo(prop.DeclaringType))
                        {
                            if (inst is not null)
                            {
                                // If we are searching from inside the target Ambient property,
                                // (like StaticResource inside a ResourceDictionary)
                                // and the object is bottom-up, then it won't be assigned to
                                // the object but will only exist on the parse stack.
                                // If it is top-down it will be attached to the instance already
                                // and the normal path will serve.
                                if (prop == frame.Member && lowerFrame.Instance is not null
                                    && lowerFrame.XamlType is not null && !lowerFrame.XamlType.IsUsableDuringInitialization)
                                {
                                    // One last thing to check:  If the object we are inside is a ME
                                    // then we are inside a call to ProvideValue and we don't want to
                                    // return a reference to ourselves to ourselves.
                                    if (!(lowerFrame.Instance is XAML3.MarkupExtension))
                                    {
                                        returnAmbientValue = true;
                                        value = lowerFrame.Instance;
                                    }
                                }
                                else
                                {   // The Ambient Property is either Fully build or not set.
                                    // FIRST: Ask the object (via IQueryAmbient interface) if it has a value for this property.
                                    // This is usefull to prevent needless creation of empty lazy properties.

                                    // If there is no ambientControl or if ambientControl says YES, then get the property value.
<<<<<<< HEAD
                                    if (inst is not XAML3.IQueryAmbient ambientCtrl || ambientCtrl.IsAmbientPropertyAvailable(prop.Name))
=======
                                    if (ambientCtrl is null || ambientCtrl.IsAmbientPropertyAvailable(prop.Name))
>>>>>>> aa1896f4
                                    {
                                        returnAmbientValue = true;
                                        value = _runtime.GetValue(inst, prop);
                                    }
                                }
                            }

                            if (returnAmbientValue)
                            {
                                AmbientPropertyValue apValue = new AmbientPropertyValue(prop, value);
                                retList.Add(apValue);
                            }
                        }
                    }
                }

                if (stopAfterFirst && retList.Count > 0)
                {
                    break;
                }

                if (ceilingTypes is not null)
                {
                    if (ceilingTypes.Contains(frame.XamlType))
                    {
                        break;
                    }
                }

                lowerFrame = frame;
                frame = (ObjectWriterFrame)frame.Previous;
                Debug.Assert(frame is not null);
            }

            return retList;
        }

        private List<object> FindAmbientValues(XamlType[] types, bool stopAfterFirst)
        {
            foreach (XamlType xamlType in types)
            {
                if (!xamlType.IsAmbient)
                {
                    throw new ArgumentException(SR.Format(SR.NotAmbientType, xamlType.Name), nameof(types));
                }
            }

            List<object> retList = new List<object>();

            // Start the search for ambient properties with the parent frame.
            ObjectWriterFrame frame = _stack.PreviousFrame;

            while (frame.Depth >= 1)
            {
                foreach (XamlType type in types)
                {
                    object inst = frame.Instance;

                    if (frame.XamlType is not null && frame.XamlType.CanAssignTo(type))
                    {
                        if (inst is not null)
                        {
                            retList.Add(inst);
                            if (stopAfterFirst)
                            {
                                return retList;
                            }
                        }
                    }
                }

                frame = (ObjectWriterFrame)frame.Previous;
                Debug.Assert(frame is not null);
            }

            return retList;
        }

        // ----- new public methods.

        public void PushScope()
        {
            _stack.PushScope();
        }

        // Don't call this - serious workaround
        public void LiftScope()
        {
            _stack.Depth--;
        }

        // Don't call this - serious workaround
        public void UnLiftScope()
        {
            _stack.Depth++;
        }

        public void PopScope()
        {
            _stack.PopScope();
        }

        /// <summary>
        /// Total depth of the stack SavedDepth+LiveDepth
        /// </summary>
        public int Depth
        {
            get { return _stack.Depth; }
        }

        /// <summary>
        /// The Depth of the Saved (template) part.
        /// </summary>
        public int SavedDepth
        {
            get { return _savedDepth; }
        }

        /// <summary>
        /// The Depth of the Stack above the Saved (template) part
        /// </summary>
        public int LiveDepth
        {
            get { return Depth - SavedDepth; }
        }

        public XamlType CurrentType
        {
            get { return _stack.CurrentFrame.XamlType; }
            set { _stack.CurrentFrame.XamlType = value; }
        }

        public XamlType ParentType
        {
            get { return _stack.PreviousFrame.XamlType; }
        }

        public XamlType GrandParentType
        {
            get { return (_stack.PreviousPreviousFrame is not null) ? _stack.PreviousPreviousFrame.XamlType : null; }
        }

        public XamlMember CurrentProperty
        {
            get { return _stack.CurrentFrame.Member; }
            set { _stack.CurrentFrame.Member = value; }
        }

        public XamlMember ParentProperty
        {
            get { return _stack.PreviousFrame.Member; }
        }

        public XamlMember GrandParentProperty
        {
            get { return _stack.PreviousPreviousFrame.Member; }
        }

        public object CurrentInstance
        {
            get { return _stack.CurrentFrame.Instance; }
            set { _stack.CurrentFrame.Instance = value; }
        }

        public object ParentInstance
        {
            get { return _stack.PreviousFrame.Instance; }
        }

        public object GrandParentInstance
        {
            get { return (_stack.PreviousPreviousFrame is not null) ? _stack.PreviousPreviousFrame.Instance : null; }
        }

        public object CurrentCollection
        {
            get { return _stack.CurrentFrame.Collection; }
            set { _stack.CurrentFrame.Collection = value; }
        }

        public object ParentCollection
        {
            get { return _stack.PreviousFrame.Collection; }
        }

        public bool CurrentWasAssignedAtCreation
        {
            get { return _stack.CurrentFrame.WasAssignedAtCreation; }
            set { _stack.CurrentFrame.WasAssignedAtCreation = value; }
        }

        public bool CurrentIsObjectFromMember
        {
            get { return _stack.CurrentFrame.IsObjectFromMember; }
            set { _stack.CurrentFrame.IsObjectFromMember = value; }
        }

        public bool ParentIsObjectFromMember
        {
            get { return _stack.PreviousFrame.IsObjectFromMember; }
        }

        public bool GrandParentIsObjectFromMember
        {
            get { return (_stack.PreviousPreviousFrame is not null) ? _stack.PreviousPreviousFrame.IsObjectFromMember : false; }
        }

        public bool CurrentIsPropertyValueSet
        {
            // get { return _stack.CurrentFrame.IsPropertyValueSet; }  Currently Unused (FxCop)
            set { _stack.CurrentFrame.IsPropertyValueSet = value; }
        }

        public bool ParentIsPropertyValueSet
        {
            get { return _stack.PreviousFrame.IsPropertyValueSet; }
            set { _stack.PreviousFrame.IsPropertyValueSet = value; }
        }

        public bool CurrentIsTypeConvertedObject
        {
            get { return _stack.CurrentFrame.IsTypeConvertedObject; }
            set { _stack.CurrentFrame.IsTypeConvertedObject = value; }
        }

        public Dictionary<XamlMember, object> CurrentPreconstructionPropertyValues
        {
            get { return _stack.CurrentFrame.PreconstructionPropertyValues; }
        }

        public bool CurrentHasPreconstructionPropertyValuesDictionary
        {
            get { return _stack.CurrentFrame.HasPreconstructionPropertyValuesDictionary; }
        }

        public Dictionary<XamlMember, object> ParentPreconstructionPropertyValues
        {
            get { return _stack.PreviousFrame.PreconstructionPropertyValues; }
        }

        public HashSet<XamlMember> CurrentAssignedProperties
        {
            get { return _stack.CurrentFrame.AssignedProperties; }
        }

        public HashSet<XamlMember> ParentAssignedProperties
        {
            get { return _stack.PreviousFrame.AssignedProperties; }
        }

        public string CurrentInstanceRegisteredName
        {
            get { return _stack.CurrentFrame.InstanceRegisteredName; }
            set { _stack.CurrentFrame.InstanceRegisteredName = value; }
        }

        public string ParentInstanceRegisteredName
        {
            get { return _stack.PreviousFrame.InstanceRegisteredName; }
            set { _stack.PreviousFrame.InstanceRegisteredName = value; }
        }

        public Uri BaseUri { get; set; }

        public int LineNumber { get; set; }
        public int LinePosition { get; set; }

        // Used only for BeginInitHandler, in place of BaseUri.
        public Uri SourceBamlUri
        {
            get { return _settings is not null ? _settings.SourceBamlUri : null; }
        }

        // This specifically stores the start line number for a start object for consistency
        public int LineNumber_StartObject { get; set; }

        // This specifically stores the start line position for a start object for consistency
        public int LinePosition_StartObject { get; set; }

        public XAML3.INameScopeDictionary CurrentNameScope
        {
            get
            {
                return LookupNameScopeDictionary((ObjectWriterFrame)_stack.CurrentFrame);
            }
        }

        public XAML3.INameScopeDictionary ParentNameScope
        {
            get
            {
                return LookupNameScopeDictionary((ObjectWriterFrame)_stack.PreviousFrame);
            }
        }

        public XAML3.INameScopeDictionary GrandParentNameScope
        {
            get
            {
                return LookupNameScopeDictionary((ObjectWriterFrame)_stack.PreviousPreviousFrame);
            }
        }

        public XAML3.INameScopeDictionary RootNameScope
        {
            get
            {
                ObjectWriterFrame rootFrame = _stack.GetFrame(SavedDepth + 1);
                return LookupNameScopeDictionary(rootFrame);
            }
        }

        /// <summary>
        /// From x:Arguments or ME positional syntax.
        /// </summary>
        public object[] CurrentCtorArgs
        {
            get { return _stack.CurrentFrame.PositionalCtorArgs; }
            set { _stack.CurrentFrame.PositionalCtorArgs = value; }
        }

        public object CurrentKey
        {
            get { return _stack.CurrentFrame.Key; }
        }

        public bool CurrentIsKeySet
        {
            get { return _stack.CurrentFrame.IsKeySet; }
        }

        public object ParentKey
        {
            get { return _stack.PreviousFrame.Key; }
            set
            {
                _stack.PreviousFrame.Key = value;
            }
        }

        public bool CurrentKeyIsUnconverted
        {
            get { return _stack.CurrentFrame.KeyIsUnconverted; }
            set { _stack.CurrentFrame.KeyIsUnconverted = value; }
        }

        public bool ParentKeyIsUnconverted
        {
            // Write-only property: Getter was dead code, so removed per FxCop; add back if needed.
            set { _stack.PreviousFrame.KeyIsUnconverted = value; }
        }

        public bool ParentShouldConvertChildKeys
        {
            get { return _stack.PreviousFrame.ShouldConvertChildKeys; }
            set { _stack.PreviousPreviousFrame.ShouldConvertChildKeys = value; }
        }

        public bool GrandParentShouldConvertChildKeys
        {
            get { return _stack.PreviousPreviousFrame.ShouldConvertChildKeys; }
            set { _stack.PreviousPreviousFrame.ShouldConvertChildKeys = value; }
        }

        public bool ParentShouldNotConvertChildKeys
        {
            get { return _stack.PreviousFrame.ShouldNotConvertChildKeys; }
            set { _stack.PreviousPreviousFrame.ShouldNotConvertChildKeys = value; }
        }

        public bool GrandParentShouldNotConvertChildKeys
        {
            get { return _stack.PreviousPreviousFrame.ShouldNotConvertChildKeys; }
        }

        public object RootInstance
        {
            get
            {
                // evaluate if _rootInstance should just always look at _rootFrame.Instance instead of caching an instance
                if (_rootInstance is null)
                {
                    ObjectWriterFrame rootFrame = GetTopFrame();
                    _rootInstance = rootFrame.Instance;
                }

                return _rootInstance;
            }
        }

        // Consider replacing GetTopFrame with _rootFrame, _liveRootFrame
        private ObjectWriterFrame GetTopFrame()
        {
            if (_stack.Depth == 0)
            {
                return null;
            }

            XamlFrame frame = _stack.CurrentFrame;
            while (frame.Depth > 1)
            {
                frame = frame.Previous;
            }

            return (ObjectWriterFrame)frame;
        }

        private XAML3.INameScopeDictionary LookupNameScopeDictionary(ObjectWriterFrame frame)
        {
            if (frame.NameScopeDictionary is null)
            {
                if (frame.XamlType is not null && frame.XamlType.IsNameScope)
                {
                    frame.NameScopeDictionary = frame.Instance as XAML3.INameScopeDictionary ?? new NameScopeDictionary(frame.Instance as XAML3.INameScope);
                }

                if (frame.NameScopeDictionary is null)
                {
                    if (frame.Depth == 1)
                    {
                        frame.NameScopeDictionary = HuntAroundForARootNameScope(frame);
                    }
                    else if (frame.Depth > 1)
                    {
                        if (frame.Depth == SavedDepth + 1 &&
                            _settings is not null && !_settings.RegisterNamesOnExternalNamescope)
                        {
                            frame.NameScopeDictionary = new NameScope();
                        }
                        else
                        {
                            var parentFrame = (ObjectWriterFrame)frame.Previous;
                            frame.NameScopeDictionary = LookupNameScopeDictionary(parentFrame);
                        }
                    }
                }
            }

            // We are sure to find a name scope at the root (at least).
            Debug.Assert(frame.NameScopeDictionary is not null || frame.Depth == 0);
            return frame.NameScopeDictionary;
        }

        public IEnumerable<XAML3.INameScopeDictionary> StackWalkOfNameScopes
        {
            get
            {
                var frame = (ObjectWriterFrame)_stack.CurrentFrame;
                XAML3.INameScopeDictionary previousNameScopeDictionary = null;
                XAML3.INameScopeDictionary nameScopeDictionary = null;
                while (frame.Depth > 0)
                {
                    nameScopeDictionary = LookupNameScopeDictionary(frame);
                    Debug.Assert(nameScopeDictionary is not null);
                    if (frame.NameScopeDictionary != previousNameScopeDictionary)
                    {
                        previousNameScopeDictionary = nameScopeDictionary;
                        yield return nameScopeDictionary;
                    }

                    frame = (ObjectWriterFrame)frame.Previous;
                }

                // return the provided root namescope if it's different from the document root namescope
                if (frame.NameScopeDictionary is not null && frame.NameScopeDictionary != previousNameScopeDictionary)
                {
                    yield return frame.NameScopeDictionary;
                }
            }
        }

        public bool IsOnTheLiveStack(object instance)
        {
            var frame = (ObjectWriterFrame)_stack.CurrentFrame;
            while (frame.Depth > SavedDepth)
            {
                if (instance == frame.Instance)
                {
                    return true;
                }

                frame = (ObjectWriterFrame)frame.Previous;
            }

            return false;
        }

        private XAML3.INameScopeDictionary HuntAroundForARootNameScope(ObjectWriterFrame rootFrame)
        {
            Debug.Assert(rootFrame.Depth == 1);

            object inst = rootFrame.Instance;
            if (inst is null && rootFrame.XamlType.IsNameScope)
            {
                throw new InvalidOperationException(SR.NameScopeOnRootInstance);
            }

            XAML3.INameScopeDictionary nameScopeDictionary = null;

            nameScopeDictionary = inst as XAML3.INameScopeDictionary;

            if (nameScopeDictionary is null)
            {
<<<<<<< HEAD
                if (inst is XAML3.INameScope nameScope)
=======
                XAML3.INameScope nameScope = inst as XAML3.INameScope;
                if (nameScope is not null)
>>>>>>> aa1896f4
                {
                    nameScopeDictionary = new NameScopeDictionary(nameScope);
                }
            }

            // If the root instance isn't a name scope
            // then perhaps it designated a property as the name scope.
            if (nameScopeDictionary is null)
            {
                XamlType xamlType = rootFrame.XamlType;
                if (xamlType.UnderlyingType is not null)
                {
                    // Get the Name Scope Property (from attribute on the class)
                    XamlMember nameScopeProperty = TypeReflector.LookupNameScopeProperty(xamlType);
                    if (nameScopeProperty is not null)
                    {
                        // Read the value of the property.  If it is an object we are good.
                        // if it is null create a stock name scope dictionary object and assign it back.
                        XAML3.INameScope nameScope = (XAML3.INameScope)_runtime.GetValue(inst, nameScopeProperty, false);
                        if (nameScope is null)
                        {
                            nameScopeDictionary = new NameScope();
                            _runtime.SetValue(inst, nameScopeProperty, nameScopeDictionary);
                        }
                        else
                        {
                            nameScopeDictionary = nameScope as XAML3.INameScopeDictionary;
                            if (nameScopeDictionary is null)
                            {
                                nameScopeDictionary = new NameScopeDictionary(nameScope);
                            }
                        }
                    }
                }
            }

            if (nameScopeDictionary is null && _settings is not null
                && _settings.RegisterNamesOnExternalNamescope)
            {
                ObjectWriterFrame frameZero = (ObjectWriterFrame)rootFrame.Previous;
                nameScopeDictionary = frameZero.NameScopeDictionary;
            }

            // Otherwise we still need a namescope at the root of the parse
            // for our own usage.  For IXamlNameResolver() to use.
            if (nameScopeDictionary is null)
            {
                nameScopeDictionary = new NameScope();
            }

            rootFrame.NameScopeDictionary = nameScopeDictionary;
            return nameScopeDictionary;
        }

        public XamlSavedContext GetSavedContext(SavedContextType savedContextType)
        {
            // Ensure that we have a root namescope before cloning the stack
            ObjectWriterFrame topFrame = GetTopFrame();
            if (topFrame.NameScopeDictionary is null)
            {
                topFrame.NameScopeDictionary = LookupNameScopeDictionary(topFrame);
            }

            // Clone the stack
            var newStack = new XamlContextStack<ObjectWriterFrame>(_stack, true);
            XamlSavedContext savedContext = new XamlSavedContext(savedContextType, this, newStack);
            return savedContext;
        }

        public object ResolveName(string name, out bool isFullyInitialized)
        {
            isFullyInitialized = false;
            object value = null;
            foreach (XAML3.INameScope nameScope in StackWalkOfNameScopes)
            {
                object obj = nameScope.FindName(name);
                if (obj is not null)
                {
                    if (IsInitializedCallback is not null)
                    {
                        isFullyInitialized = IsInitializedCallback.IsFullyInitialized(obj);
                    }

                    if (NameResolutionComplete || isFullyInitialized || IsInitializedCallback is null)
                    {
                        value = obj;
                    }

                    break;
                }
            }

            return value;
        }

        public IEnumerable<KeyValuePair<string, object>> GetAllNamesAndValuesInScope()
        {
            List<KeyValuePair<string, object>> allNamesAndValues = new List<KeyValuePair<string, object>>();
            //
            // This could be optimized further by enumerating the collection of namescopes, getting the NamesAndValues
            // from each, calculating the total size required, pre-allocating the final collection, and then
            // inserting the names and values from each name scope into it.
            // However unless we have a lot of namescopes in the graph, which doesn't seem likely, this seems like overkill
            foreach (XAML3.INameScopeDictionary nameScopeDictionary in StackWalkOfNameScopes)
            {
                foreach (KeyValuePair<string, object> nameValuePair in nameScopeDictionary)
                {
                    if (allNamesAndValues.Exists(pair => pair.Key == nameValuePair.Key))
                    {
                        continue;
                    }

                    allNamesAndValues.Add(nameValuePair);
                }
            }

            return allNamesAndValues;
        }

        internal void AddNameScopeInitializationCompleteSubscriber(EventHandler handler)
        {
            if (_nameScopeInitializationCompleteSubscribers is null)
            {
                _nameScopeInitializationCompleteSubscribers = new List<NameScopeInitializationCompleteSubscriber>();
            }

            var subscriber = new NameScopeInitializationCompleteSubscriber { Handler = handler };
            subscriber.NameScopeDictionaryList.AddRange(StackWalkOfNameScopes);

            _nameScopeInitializationCompleteSubscribers.Add(subscriber);
        }

        internal void RemoveNameScopeInitializationCompleteSubscriber(EventHandler handler)
        {
            var subscriber = _nameScopeInitializationCompleteSubscribers.Find(o => o.Handler == handler);
            if (subscriber is not null)
            {
                _nameScopeInitializationCompleteSubscribers.Remove(subscriber);
            }
        }

        internal void RaiseNameScopeInitializationCompleteEvent()
        {
            if (_nameScopeInitializationCompleteSubscribers is not null)
            {
                EventArgs e = new EventArgs();
                foreach (var subscriber in _nameScopeInitializationCompleteSubscribers)
                {
                    var resolver = new StackWalkNameResolver(subscriber.NameScopeDictionaryList);
                    subscriber.Handler(resolver, e);
                }
            }
        }

        internal class NameScopeInitializationCompleteSubscriber
        {
            List<XAML3.INameScopeDictionary> _nameScopeDictionaryList = new List<XAML3.INameScopeDictionary>();

            public EventHandler Handler
            {
                get; set;
            }

            public List<XAML3.INameScopeDictionary> NameScopeDictionaryList
            {
                get { return _nameScopeDictionaryList; }
            }
        }

        private class StackWalkNameResolver : IXamlNameResolver
        {
            List<XAML3.INameScopeDictionary> _nameScopeDictionaryList;

            public StackWalkNameResolver(List<XAML3.INameScopeDictionary> nameScopeDictionaryList)
            {
                _nameScopeDictionaryList = nameScopeDictionaryList;
            }

            public bool IsFixupTokenAvailable
            {
                get
                {
                    return false;
                }
            }

            public object GetFixupToken(IEnumerable<string> name)
            {
                return null;
            }

            public object GetFixupToken(IEnumerable<string> name, bool canAssignDirectly)
            {
                return null;
            }

            public event EventHandler OnNameScopeInitializationComplete
            {
                // at this point all name scopes have been completed, and we will
                // not raise any event for subscriptions that come after this.
                add
                {
                }

                remove
                {
                }
            }

            public object Resolve(string name)
            {
                object value = null;
                foreach (XAML3.INameScopeDictionary nameScope in _nameScopeDictionaryList)
                {
                    object obj = nameScope.FindName(name);
                    if (obj is not null)
                    {
                        value = obj;
                        break;
                    }
                }

                return value;
            }

            public object Resolve(string name, out bool isFullyInitialized)
            {
                // This resolver is only used after the parse is complete, including completing
                // name references. So all objects are fully initialized.
                object result = Resolve(name);
                isFullyInitialized = (result is not null);
                return result;
            }

            public IEnumerable<KeyValuePair<string, object>> GetAllNamesAndValuesInScope()
            {
                List<KeyValuePair<string, object>> allNamesAndValues = new List<KeyValuePair<string, object>>();

                foreach (XAML3.INameScopeDictionary nameScopeDictionary in _nameScopeDictionaryList)
                {
                    foreach (KeyValuePair<string, object> nameValuePair in nameScopeDictionary)
                    {
                        if (allNamesAndValues.Exists(pair => pair.Key == nameValuePair.Key))
                        {
                            continue;
                        }

                        allNamesAndValues.Add(nameValuePair);
                    }
                }

                return allNamesAndValues;
            }
        }
    }
}<|MERGE_RESOLUTION|>--- conflicted
+++ resolved
@@ -387,11 +387,7 @@
                                     // This is usefull to prevent needless creation of empty lazy properties.
 
                                     // If there is no ambientControl or if ambientControl says YES, then get the property value.
-<<<<<<< HEAD
                                     if (inst is not XAML3.IQueryAmbient ambientCtrl || ambientCtrl.IsAmbientPropertyAvailable(prop.Name))
-=======
-                                    if (ambientCtrl is null || ambientCtrl.IsAmbientPropertyAvailable(prop.Name))
->>>>>>> aa1896f4
                                     {
                                         returnAmbientValue = true;
                                         value = _runtime.GetValue(inst, prop);
@@ -895,12 +891,7 @@
 
             if (nameScopeDictionary is null)
             {
-<<<<<<< HEAD
                 if (inst is XAML3.INameScope nameScope)
-=======
-                XAML3.INameScope nameScope = inst as XAML3.INameScope;
-                if (nameScope is not null)
->>>>>>> aa1896f4
                 {
                     nameScopeDictionary = new NameScopeDictionary(nameScope);
                 }
