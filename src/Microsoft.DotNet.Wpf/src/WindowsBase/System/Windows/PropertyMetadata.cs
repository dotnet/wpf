// Licensed to the .NET Foundation under one or more agreements.
// The .NET Foundation licenses this file to you under the MIT license.
// See the LICENSE file in the project root for more information.

using MS.Internal;
using MS.Utility;
using System.Collections;
using System.Windows.Threading;  // for DispatcherObject

namespace System.Windows
{
    /// <summary>
    ///     Type-specific property metadata
    /// </summary>
    public class PropertyMetadata
    {
        /// <summary>
        ///     Type metadata construction
        /// </summary>
        public PropertyMetadata()
        {
        }

        /// <summary>
        ///     Type metadata construction
        /// </summary>
        /// <param name="defaultValue">Default value of property</param>
        public PropertyMetadata(object defaultValue)
        {
            DefaultValue = defaultValue;
        }

        /// <summary>
        ///     Type meta construction
        /// </summary>
        /// <param name="propertyChangedCallback">Called when the property has been changed</param>
        public PropertyMetadata(PropertyChangedCallback propertyChangedCallback)
        {
            PropertyChangedCallback = propertyChangedCallback;
        }

        /// <summary>
        ///     Type meta construction
        /// </summary>
        /// <param name="defaultValue">Default value of property</param>
        /// <param name="propertyChangedCallback">Called when the property has been changed</param>
        public PropertyMetadata(object defaultValue,
                                PropertyChangedCallback propertyChangedCallback)
        {
            DefaultValue = defaultValue;
            PropertyChangedCallback = propertyChangedCallback;
        }

        /// <summary>
        ///     Type meta construction
        /// </summary>
        /// <param name="defaultValue">Default value of property</param>
        /// <param name="propertyChangedCallback">Called when the property has been changed</param>
        /// <param name="coerceValueCallback">Called on update of value</param>
        public PropertyMetadata(object defaultValue,
                                PropertyChangedCallback propertyChangedCallback,
                                CoerceValueCallback coerceValueCallback)
        {
            DefaultValue = defaultValue;
            PropertyChangedCallback = propertyChangedCallback;
            CoerceValueCallback = coerceValueCallback;
        }

        /// <summary>
        ///     Default value of property
        /// </summary>
        /// <remarks>
        ///  See comment on MetadataFlags
        /// </remarks>
        public object DefaultValue
        {
            get
            {
                if (_defaultValue is not DefaultValueFactory defaultFactory)
                {
                    return _defaultValue;
                }
                else
                {
                    return defaultFactory.DefaultValue;
                }
            }

            set
            {
                if (Sealed)
                {
                    throw new InvalidOperationException(SR.TypeMetadataCannotChangeAfterUse);
                }

                if (value == DependencyProperty.UnsetValue)
                {
                    throw new ArgumentException(SR.DefaultValueMayNotBeUnset);
                }

                _defaultValue = value;

                SetModified(MetadataFlags.DefaultValueModifiedID);
            }
        }


        /// <summary>
        ///     Returns true if the default value is a DefaultValueFactory
        /// </summary>
        internal bool UsingDefaultValueFactory
        {
            get
            {
                return _defaultValue is DefaultValueFactory;
            }
        }


        /// <summary>
        /// GetDefaultValue returns the default value for a given owner and property.
        /// If the default value is a DefaultValueFactory it will instantiate and cache
        /// the default value on the object.  It must never return an unfrozen default
        /// value if the owner is a frozen Freezable.
        /// </summary>
        /// <param name="owner"></param>
        /// <param name="property"></param>
        /// <returns></returns>
        internal object GetDefaultValue(DependencyObject owner, DependencyProperty property)
        {
            Debug.Assert(owner != null && property != null,
                "Caller must provide owner and property or this method will throw in the event of a cache miss.");

            // If we are not using a DefaultValueFactory (common case)
            // just return _defaultValue
            if (_defaultValue is not DefaultValueFactory defaultFactory)
            {
                return _defaultValue;
            }

            // If the owner is Sealed it must not have a cached Freezable default value,
            // regardless of whether or not the owner is a Freezable.  The reason
            // for this is that a default created using the FreezableDefaultValueFactory
            // will attempt to set itself as a local value if it is changed.  Since the owner
            // is Sealed this will throw an exception.
            //
            // The solution to this if the owner is a Freezable is to toss out all cached
            // default values when we Seal.  If the owner is not a Freezable we'll promote
            // the value to locally cached.  Either way no Sealed DO can have a cached
            // default value, so we'll return the frozen default value instead.
            if (owner.IsSealed)
            {
                return defaultFactory.DefaultValue;
            }

            // See if we already have a valid default value that was
            // created by a prior call to GetDefaultValue.
            object result = GetCachedDefaultValue(owner, property);

            if (result != DependencyProperty.UnsetValue)
            {
                // When sealing a DO we toss out all the cached values (see DependencyObject.Seal()).
                // We technically only need to throw out cached values created via the
                // FreezableDefaultValueFactory, but it's more consistent this way.
                Debug.Assert(!owner.IsSealed,
                    "If the owner is Sealed we should not have a cached default value");

                return result;
            }

            // Otherwise we need to invoke the factory to create the DefaultValue
            // for this property.
            result = defaultFactory.CreateDefaultValue(owner, property);

            // Default value validation ensures that default values do not have
            // thread affinity. This is because a default value is typically 
            // stored in the shared property metadata and handed out to all
            // instances of the owning DependencyObject type.  
            //
            // DefaultValueFactory.CreateDefaultValue ensures that the default  
            // value has thread-affinity to the current thread.  We can thus 
            // skip that portion of the default value validation by calling
            // ValidateFactoryDefaultValue.

            Debug.Assert(!(result is DispatcherObject) || ((DispatcherObject)result).Dispatcher == owner.Dispatcher);

            property.ValidateFactoryDefaultValue(result);

            // Cache the created DefaultValue so that we can consistently hand
            // out the same default each time we are asked.
            SetCachedDefaultValue(owner, property, result);

            return result;
        }

        // Because the frugalmap is going to be stored in an uncommon field, it would get boxed
        // to avoid this boxing, skip the struct and go straight for the class contained by the
        // struct.  Given the simplicity of this scenario, we can get away with this.
        private object GetCachedDefaultValue(DependencyObject owner, DependencyProperty property)
        {
            FrugalMapBase map = _defaultValueFactoryCache.GetValue(owner);

            if (map == null)
            {
                return DependencyProperty.UnsetValue;
            }

            return map.Search(property.GlobalIndex);
        }

        private void SetCachedDefaultValue(DependencyObject owner, DependencyProperty property, object value)
        {
            FrugalMapBase map = _defaultValueFactoryCache.GetValue(owner);

            if (map == null)
            {
                map = new SingleObjectMap();
                _defaultValueFactoryCache.SetValue(owner, map);
            }
            else if (!(map is HashObjectMap))
            {
                FrugalMapBase newMap = new HashObjectMap();
                map.Promote(newMap);
                map = newMap;
                _defaultValueFactoryCache.SetValue(owner, map);
            }

            map.InsertEntry(property.GlobalIndex, value);
        }

        /// <summary>
        ///     This method causes the DefaultValue cache to be cleared ensuring
        ///     that CreateDefaultValue will be called next time this metadata
        ///     is asked to participate in the DefaultValue factory pattern.
        ///
        ///     This is internal so it can be accessed by subclasses of
        ///     DefaultValueFactory.
        /// </summary>
        internal void ClearCachedDefaultValue(DependencyObject owner, DependencyProperty property)
        {
            FrugalMapBase map = _defaultValueFactoryCache.GetValue(owner);
            if (map.Count == 1)
            {
                _defaultValueFactoryCache.ClearValue(owner);
            }
            else
            {
                map.RemoveEntry(property.GlobalIndex);
            }
        }

        internal static void PromoteAllCachedDefaultValues(DependencyObject owner)
        {
            FrugalMapBase map = _defaultValueFactoryCache.GetValue(owner);

            // Iterate through all the items in the map (each representing a DP)
            // and promote them to locally-set.
            map?.Iterate(null, _promotionCallback);
        }

        /// <summary>
        /// Removes all cached default values on an object.  It iterates though
        /// each one and, if the cached default is a Freezable, removes its
        /// Changed event handlers. This is called by DependencyObject.Seal()
        /// for Freezable type owners.
        /// </summary>
        /// <param name="owner"></param>
        internal static void RemoveAllCachedDefaultValues(Freezable owner)
        {
            FrugalMapBase map = _defaultValueFactoryCache.GetValue(owner);

            if (map != null)
            {
                // Iterate through all the items in the map (each representing a DP)
                // and remove the promotion handlers
                map.Iterate(null, _removalCallback);

                // Now that they're all clear remove the map.
                _defaultValueFactoryCache.ClearValue(owner);
            }
        }


        /// <summary>
        /// Called once per iteration through the FrugalMap containing all cached default values
        /// for a given DependencyObject. This method removes the promotion handlers on each cached
        /// default and freezes it.
        /// </summary>
        /// <param name="list"></param>
        /// <param name="key">The DP's global index</param>
        /// <param name="value">The cached default</param>
        private static void DefaultValueCacheRemovalCallback(ArrayList list, int key, object value)
        {
            if (value is Freezable cachedDefault)
            {
                // Freeze fires the Changed event so we need to clear off the handlers before
                // calling it.  Otherwise the promoter would run and attempt to set the
                // cached default as a local value.
                cachedDefault.ClearContextAndHandlers();
                cachedDefault.Freeze();
            }
        }



        /// <summary>
        /// Called once per iteration through the FrugalMap containing all cached default values
        /// for a given DependencyObject. This method promotes each of the defaults to locally-set.
        /// </summary>
        /// <param name="list"></param>
        /// <param name="key">The DP's global index</param>
        /// <param name="value">The cached default</param>
        private static void DefaultValueCachePromotionCallback(ArrayList list, int key, object value)
        {
<<<<<<< HEAD
            Freezable cachedDefault = value as Freezable;

            // The only way to promote a cached default is to fire its Changed event.
            cachedDefault?.FireChanged();
=======
            if (value is Freezable cachedDefault)
            {
                // The only way to promote a cached default is to fire its Changed event.
                cachedDefault.FireChanged();
            }
>>>>>>> c404a5ff
        }


        /// <summary>
        ///     Whether the DefaultValue was explictly set - needed to know if the
        /// value should be used in Register.
        /// </summary>
        internal bool DefaultValueWasSet()
        {
            return IsModified(MetadataFlags.DefaultValueModifiedID);
        }

        /// <summary>
        ///     Property changed callback
        /// </summary>
        public PropertyChangedCallback PropertyChangedCallback
        {
            get { return _propertyChangedCallback; }
            set
            {
                if (Sealed)
                {
                    throw new InvalidOperationException(SR.TypeMetadataCannotChangeAfterUse);
                }

                _propertyChangedCallback = value;
            }
        }

        /// <summary>
        ///     Specialized callback invoked upon a call to UpdateValue
        /// </summary>
        /// <remarks>
        ///     Used for "coercing" effective property value without actually subclassing
        /// </remarks>
        public CoerceValueCallback CoerceValueCallback
        {
            get { return _coerceValueCallback; }
            set
            {
                if (Sealed)
                {
                    throw new InvalidOperationException(SR.TypeMetadataCannotChangeAfterUse);
                }

                _coerceValueCallback = value;
            }
        }


        /// <summary>
        ///     Specialized callback for remote storage of value for read-only properties
        /// </summary>
        /// <remarks>
        ///     This is used exclusively by FrameworkElement.ActualWidth and ActualHeight to save 48 bytes
        ///     of state per FrameworkElement.
        /// </remarks>
        internal virtual GetReadOnlyValueCallback GetReadOnlyValueCallback
        {
            get
            {
                return null;
            }
        }

        /// <summary>
        ///     Specialized callback invoked for each property when a Freezable
        ///     object is frozen.
        /// </summary>
        /// <remarks>
        ///     Used to provide specialized behavior when freezing an object
        ///     that a property has been set on.  This callback can be used to
        ///     decide whether to do a "deep" freeze, a "shallow" freeze, to
        ///     fail the freeze attempt, etc.
        /// </remarks>
        internal FreezeValueCallback FreezeValueCallback
        {
            get
            {
                if(_freezeValueCallback != null)
                {
                    return _freezeValueCallback;
                }
                else
                {
                    return _defaultFreezeValueCallback;
                }
            }

            set
            {
                if (Sealed)
                {
                    throw new InvalidOperationException(SR.TypeMetadataCannotChangeAfterUse);
                }

                _freezeValueCallback = value;
            }
        }

        private static bool DefaultFreezeValueCallback(
            DependencyObject d,
            DependencyProperty dp,
            EntryIndex entryIndex,
            PropertyMetadata metadata,
            bool isChecking)
        {
            // The expression check only needs to be done when isChecking is true
            // because if we return false here the Freeze() call will fail.
            if (isChecking)
            {
                if (d.HasExpression(entryIndex, dp))
                {
                    if (TraceFreezable.IsEnabled)
                    {
                        TraceFreezable.Trace(
                            TraceEventType.Warning,
                            TraceFreezable.UnableToFreezeExpression,
                            d,
                            dp,
                            dp.OwnerType);
                    }

                    return false;
                }
            }

            if (!dp.IsValueType)
            {
                object value =
                    d.GetValueEntry(
                        entryIndex,
                        dp,
                        metadata,
                        RequestFlags.FullyResolved).Value;

                if (value != null)
                {
                    if (value is Freezable valueAsFreezable)
                    {
                        if (!valueAsFreezable.Freeze(isChecking))
                        {
                            if (TraceFreezable.IsEnabled)
                            {
                                TraceFreezable.Trace(
                                    TraceEventType.Warning,
                                    TraceFreezable.UnableToFreezeFreezableSubProperty,
                                    d,
                                    dp,
                                    dp.OwnerType);
                            }

                            return false;
                        }
                    }
                    else  // not a Freezable
                    {
                        if (value is DispatcherObject valueAsDispatcherObject)
                        {
                            if (valueAsDispatcherObject.Dispatcher == null)
                            {
                                // The property is a free-threaded DispatcherObject; since it's
                                // already free-threaded it doesn't prevent this Freezable from
                                // becoming free-threaded too.
                                // It is up to the creator of this type to ensure that the
                                // DispatcherObject is actually immutable
                            }
                            else
                            {
                                // The value of this property derives from DispatcherObject and
                                // has thread affinity; return false.

                                if (TraceFreezable.IsEnabled)
                                {
                                    TraceFreezable.Trace(
                                        TraceEventType.Warning,
                                        TraceFreezable.UnableToFreezeDispatcherObjectWithThreadAffinity,
                                        d,
                                        dp,
                                        dp.OwnerType,
                                        valueAsDispatcherObject);
                                }

                                return false;
                            }
                        }

                        // The property isn't a DispatcherObject.  It may be immutable (such as a string)
                        // or the user may have made it thread-safe.  It's up to the creator of the type to
                        // do the right thing; we return true as an extensibility point.
                    }
                }
            }

            return true;
        }

        private static FreezeValueCallback _defaultFreezeValueCallback = DefaultFreezeValueCallback;

        /// <summary>
        ///     Creates a new instance of this property metadata.  This method is used
        ///     when metadata needs to be cloned.  After CreateInstance is called the
        ///     framework will call Merge to merge metadata into the new instance.
        ///     Deriving classes must override this and return a new instance of
        ///     themselves.
        /// </summary>
        internal virtual PropertyMetadata CreateInstance() {
            return new PropertyMetadata();
        }

        //
        // Returns a copy of this property metadata by calling CreateInstance
        // and then Merge
        //
        internal PropertyMetadata Copy(DependencyProperty dp) {
            PropertyMetadata newMetadata = CreateInstance();
            newMetadata.InvokeMerge(this, dp);
            return newMetadata;
        }

        /// <summary>
        ///     Merge set source state into this
        /// </summary>
        /// <remarks>
        ///     Used when overriding metadata
        /// </remarks>
        /// <param name="baseMetadata">Base metadata to merge</param>
        /// <param name="dp">DependencyProperty that this metadata is being applied to</param>
        protected virtual void Merge(PropertyMetadata baseMetadata, DependencyProperty dp)
        {
            ArgumentNullException.ThrowIfNull(baseMetadata);

            if (Sealed)
            {
                throw new InvalidOperationException(SR.TypeMetadataCannotChangeAfterUse);
            }

            // Merge source metadata into this

            // Take source default if this default was never set
            if (!IsModified(MetadataFlags.DefaultValueModifiedID))
            {
                _defaultValue = baseMetadata.DefaultValue;
            }

            if (baseMetadata.PropertyChangedCallback != null)
            {
                // All delegates are MulticastDelegate.  Non-multicast "Delegate"
                //  was designed and is documented in MSDN.  But for all practical
                //  purposes, it was actually cut before v1.0 of the CLR shipped.

                // Build the handler list such that handlers added
                // via OverrideMetadata are called last (base invocation first)
                PropertyChangedCallback headHandler = null;
                foreach (PropertyChangedCallback handler in Delegate.EnumerateInvocationList(baseMetadata.PropertyChangedCallback))
                {
                    if (headHandler is null)
                    {
                        headHandler = handler;
                    }
                    else
                    {
                        headHandler += handler;
                    }
                }

                if (headHandler is not null)
                {
                    headHandler += _propertyChangedCallback;
                    _propertyChangedCallback = headHandler;
                }
            }

            // make sure we don't need these to be combined --- seems like we may want it
            // CoerceValueCallback not combined
            if (_coerceValueCallback == null)
            {
                _coerceValueCallback = baseMetadata.CoerceValueCallback;
            }

            // FreezeValueCallback not combined
            if (_freezeValueCallback == null)
            {
                _freezeValueCallback = baseMetadata.FreezeValueCallback;
            }
        }

        internal void InvokeMerge(PropertyMetadata baseMetadata, DependencyProperty dp)
        {
            Merge(baseMetadata, dp);
        }


        /// <summary>
        ///     Notification that this metadata has been applied to a property
        ///     and the metadata is being sealed
        /// </summary>
        /// <remarks>
        ///     Normally, any mutability of the data structure should be marked
        ///     as immutable at this point
        /// </remarks>
        /// <param name="dp">DependencyProperty</param>
        /// <param name="targetType">Type associating metadata (null if default metadata)</param>
        protected virtual void OnApply(DependencyProperty dp, Type targetType)
        {
        }


        /// <summary>
        ///     Determines if the metadata has been applied to a property resulting
        ///     in the sealing (immutability) of the instance
        /// </summary>
        protected bool IsSealed
        {
            get { return Sealed; }
        }


        internal void Seal(DependencyProperty dp, Type targetType)
        {
            // CALLBACK
            OnApply(dp, targetType);

            Sealed = true;
        }

        internal bool IsDefaultValueModified { get { return IsModified(MetadataFlags.DefaultValueModifiedID); } }

        internal bool IsInherited
        {
            get { return (MetadataFlags.Inherited & _flags) != 0;; }
            set
            {
                if (value)
                {
                    _flags |= MetadataFlags.Inherited;
                }
                else
                {
                    _flags &= (~MetadataFlags.Inherited);
                }
            }
        }

        private object _defaultValue;
        private PropertyChangedCallback _propertyChangedCallback;
        private CoerceValueCallback _coerceValueCallback;
        private FreezeValueCallback _freezeValueCallback;

        // Enhancement idea: DefaultValueFactory bit
        //    If a bit opens up in MetadataFlags we should
        //    track the factory with a bit rather than casting
        //    every time.

        internal enum MetadataFlags : uint
        {
            DefaultValueModifiedID                       = 0x00000001,
            SealedID                                     = 0x00000002,
            // Unused                                    = 0x00000004,
            // Unused                                    = 0x00000008,
            Inherited                                    = 0x00000010,

            UI_IsAnimationProhibitedID                   = 0x00000020, // True if peer refers to an owner's animation peer property; False if Peer refers to the animation peer's owner property

            FW_AffectsMeasureID                          = 0x00000040,
            FW_AffectsArrangeID                          = 0x00000080,
            FW_AffectsParentMeasureID                    = 0x00000100,
            FW_AffectsParentArrangeID                    = 0x00000200,
            FW_AffectsRenderID                           = 0x00000400,
            FW_OverridesInheritanceBehaviorID            = 0x00000800,
            FW_IsNotDataBindableID                       = 0x00001000,
            FW_BindsTwoWayByDefaultID                    = 0x00002000,
            FW_ShouldBeJournaledID                       = 0x00004000,
            FW_SubPropertiesDoNotAffectRenderID          = 0x00008000,
            FW_SubPropertiesDoNotAffectRenderModifiedID  = 0x00010000,
            // Unused                                    = 0x00020000,
            // Unused                                    = 0x00040000,
            // Unused                                    = 0x00080000,
            FW_InheritsModifiedID                        = 0x00100000,
            FW_OverridesInheritanceBehaviorModifiedID    = 0x00200000,
            // Unused                                    = 0x00400000,
            // Unused                                    = 0x00800000,
            FW_ShouldBeJournaledModifiedID               = 0x01000000,
            FW_UpdatesSourceOnLostFocusByDefaultID       = 0x02000000,
            FW_DefaultUpdateSourceTriggerModifiedID      = 0x04000000,
            FW_ReadOnlyID                                = 0x08000000,
            // Unused                                    = 0x10000000,
            // Unused                                    = 0x20000000,
            FW_DefaultUpdateSourceTriggerEnumBit1        = 0x40000000, // Must match constants used in FrameworkPropertyMetadata
            FW_DefaultUpdateSourceTriggerEnumBit2        = 0x80000000, // Must match constants used in FrameworkPropertyMetadata
        }


        // PropertyMetadata, UIPropertyMetadata, and FrameworkPropertyMetadata.
        internal MetadataFlags _flags;

        private void SetModified(MetadataFlags id) { _flags |= id; }
        private bool IsModified(MetadataFlags id) { return (id & _flags) != 0; }

        /// <summary>
        ///     Write a flag value
        /// </summary>
        internal void WriteFlag(MetadataFlags id, bool value)
        {
            if (value)
            {
                _flags |= id;
            }
            else
            {
                _flags &= (~id);
            }
        }

        /// <summary>
        ///     Read a flag value
        /// </summary>
        internal bool ReadFlag(MetadataFlags id) { return (id & _flags) != 0; }

        internal bool Sealed
        {
            get { return ReadFlag(MetadataFlags.SealedID); }
            set { WriteFlag(MetadataFlags.SealedID, value); }
        }

        // We use this uncommon field to stash values created by our default value factory
        // in the owner's _localStore.
        private static readonly UncommonField<FrugalMapBase> _defaultValueFactoryCache = new UncommonField<FrugalMapBase>();
        private static FrugalMapIterationCallback _removalCallback = new FrugalMapIterationCallback(DefaultValueCacheRemovalCallback);
        private static FrugalMapIterationCallback _promotionCallback = new FrugalMapIterationCallback(DefaultValueCachePromotionCallback);
    }

    /// <summary>
    ///     GetReadOnlyValueCallback -- a very specialized callback that allows storage for read-only properties
    ///     to be managed outside of the effective value store on a DO.  This optimization is restricted to read-only
    ///     properties because read-only properties can only have a value explicitly set by the keeper of the key, so
    ///     it eliminates the possibility of a self-managed store missing modifiers such as expressions, coercion,
    ///     and animation.
    /// </summary>
    internal delegate object GetReadOnlyValueCallback(DependencyObject d, out BaseValueSourceInternal source);
}

<|MERGE_RESOLUTION|>--- conflicted
+++ resolved
@@ -312,18 +312,11 @@
         /// <param name="value">The cached default</param>
         private static void DefaultValueCachePromotionCallback(ArrayList list, int key, object value)
         {
-<<<<<<< HEAD
-            Freezable cachedDefault = value as Freezable;
-
-            // The only way to promote a cached default is to fire its Changed event.
-            cachedDefault?.FireChanged();
-=======
             if (value is Freezable cachedDefault)
             {
                 // The only way to promote a cached default is to fire its Changed event.
                 cachedDefault.FireChanged();
             }
->>>>>>> c404a5ff
         }
 
 
