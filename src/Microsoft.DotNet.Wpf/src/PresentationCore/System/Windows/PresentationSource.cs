// Licensed to the .NET Foundation under one or more agreements.
// The .NET Foundation licenses this file to you under the MIT license.
// See the LICENSE file in the project root for more information.

using System;
using System.Collections;
using System.Diagnostics;
using System.ComponentModel;
using System.Runtime.InteropServices;
using System.Windows.Threading;
using System.Security;
using System.Windows.Media;
using System.Windows.Media.Media3D;
using System.Windows.Markup;
using System.Windows.Input;
using MS.Win32;
using MS.Utility;
using MS.Internal;
using MS.Internal.PresentationCore;                        // SecurityHelper

using SR=MS.Internal.PresentationCore.SR;
using SRID=MS.Internal.PresentationCore.SRID;

namespace System.Windows
{
    /// <summary>
    ///     PresentationSource is the abstract base for classes that
    ///     present content in another technology.  In addition, this
    ///     class provides static methods for working with these sources.
    /// </summary>
    /// <remarks>
    ///     We currently have one implementation - HwndSource - that
    ///     presents content in a Win32 HWND.
    /// </remarks>
    public abstract class PresentationSource : DispatcherObject
    {
        //------------------------------------------------------
        //
        // Constructors
        //
        //------------------------------------------------------

        #region Constructors
        /// <summary>
        ///     Constructs an instance of the PresentationSource object.
        /// </summary>
        /// <remarks>
        ///     This is protected since this is an abstract base class.
        /// </remarks>
        protected PresentationSource()
        {
        }

        static PresentationSource()
        {
        }

        #endregion

        //------------------------------------------------------
        //
        //  Public Methods
        //
        //------------------------------------------------------        

        #region Public Methods
        /// <summary>
        ///     InputProvider given the Device type.
        /// </summary>
        internal virtual IInputProvider GetInputProvider(Type inputDevice) 
        { 
            return null; 
        }

        #endregion

        //------------------------------------------------------
        //
        //  Public Static Methods
        //
        //------------------------------------------------------  

        #region Public Static Methods
        /// <summary>
        ///     Returns the source in which the visual is being presented.
        /// </summary>
        /// <param name="visual">The visual to find the source for.</param>
        /// <returns>The source in which the visual is being presented.</returns>
        ///<remarks>
        ///     Callers must have UIPermission(UIPermissionWindow.AllWindows) to call this API.
        ///</remarks> 
        public static PresentationSource FromVisual(Visual visual)
        {

            return CriticalFromVisual(visual);
        }

        /// <summary>
        ///     Returns the source in which the Visual or Visual3D is being presented.
        /// </summary>
        /// <param name="dependencyObject">The dependency object to find the source for.</param>
        /// <returns>The source in which the dependency object is being presented.</returns>
        ///<remarks>
        ///     Callers must have UIPermission(UIPermissionWindow.AllWindows) to call this API.
        ///</remarks> 
        public static PresentationSource FromDependencyObject(DependencyObject dependencyObject)
        {

            return CriticalFromVisual(dependencyObject);
        }

        /// <summary>
        ///     Adds a handler for the SourceChanged event to the element.
        /// </summary>
        /// <param name="element">The element to add the handler too.</param>
        /// <param name="handler">The hander to add.</param>
        /// <remarks>
        ///     Even though this is a routed event handler, there are special
        ///     restrictions placed on this event.
        ///     1) You cannot use the UIElement or ContentElement AddHandler() method.
        ///     2) Class handlers are not allowed.
        ///     3) The handlers will receive the SourceChanged event even if it was handled.
        ///     Callers must have UIPermission(UIPermissionWindow.AllWindows) to call this API.
        /// </remarks>
        public static void AddSourceChangedHandler(IInputElement element, SourceChangedEventHandler handler)
        {
            if (element == null)
            {
                throw new ArgumentNullException("element");
            }

            // Either UIElement, ContentElement or UIElement3D.
            if (!InputElement.IsValid(element))
            {
                throw new ArgumentException(SR.Get(SRID.Invalid_IInputElement, element.GetType()), nameof(element));
            }
            DependencyObject o = (DependencyObject)element;

            //             o.VerifyAccess();


            // I would rather throw an exception here, but the CLR doesn't
            // so we won't either.
            if (handler != null)
            {
                FrugalObjectList<RoutedEventHandlerInfo> info;

                if (o is UIElement uie)
                {
                    uie.AddHandler(SourceChangedEvent, handler);
                    info = uie.EventHandlersStore[SourceChangedEvent];
                    if (1 == info.Count)
                    {
                        uie.VisualAncestorChanged += new Visual.AncestorChangedEventHandler(uie.OnVisualAncestorChanged);
                        AddElementToWatchList(uie);
                    }
                }
                else if (o is UIElement3D uie3D)
                {
                    uie3D.AddHandler(SourceChangedEvent, handler);
                    info = uie3D.EventHandlersStore[SourceChangedEvent];
                    if (1 == info.Count)
                    {
                        uie3D.VisualAncestorChanged += new Visual.AncestorChangedEventHandler(uie3D.OnVisualAncestorChanged);
                        AddElementToWatchList(uie3D);
                    }
                }
                else if (o is ContentElement ce)
                {
                    ce.AddHandler(SourceChangedEvent, handler);
                    info = ce.EventHandlersStore[SourceChangedEvent];
                    if (1 == info.Count)
                    {
                        AddElementToWatchList(ce);
                    }
                }
                else
                {
                    throw new InvalidOperationException(SR.Get(SRID.Invalid_IInputElement, o.GetType())); 
                }
            }
        }

        /// <summary>
        ///     Removes a handler for the SourceChanged event to the element.
        /// </summary>
        /// <param name="e">The element to remove the handler from.</param>
        /// <param name="handler">The hander to remove.</param>
        /// <remarks>
        ///     Even though this is a routed event handler, there are special
        ///     restrictions placed on this event.
        ///     1) You cannot use the UIElement or ContentElement RemoveHandler() method.
        /// </remarks>
        public static void RemoveSourceChangedHandler(IInputElement e, SourceChangedEventHandler handler)
        {
            if (e == null)
            {
                throw new ArgumentNullException("e");
            }

            // Either UIElement, ContentElement or UIElement3D.
            if (!InputElement.IsValid(e))
            {
                throw new ArgumentException(SR.Get(SRID.Invalid_IInputElement, e.GetType()), nameof(e));
            }
            DependencyObject o = (DependencyObject)e;

            //             o.VerifyAccess();

            // I would rather throw an exception here, but the CLR doesn't
            // so we won't either.
            if (handler != null)
            {
                FrugalObjectList<RoutedEventHandlerInfo> info = null;
                EventHandlersStore store;

<<<<<<< HEAD
                // Either UIElement, ContentElement or UIElement3D.
                if (InputElement.IsUIElement(o))
=======
                // Either UIElement or ContentElement.
                if (o is UIElement uie)
>>>>>>> 75465ad6
                {
                    uie.RemoveHandler(SourceChangedEvent, handler);
                    store = uie.EventHandlersStore;
                    if (store != null)
                    {
                        info = store[SourceChangedEvent];
                    }
                    if (info == null || info.Count == 0)
                    {
                        uie.VisualAncestorChanged -= new Visual.AncestorChangedEventHandler(uie.OnVisualAncestorChanged); ;
                        RemoveElementFromWatchList(uie);
                    }
                }
                else if (o is UIElement3D uie3D)
                {
                    uie3D.RemoveHandler(SourceChangedEvent, handler);
                    store = uie3D.EventHandlersStore;
                    if (store != null)
                    {
                        info = store[SourceChangedEvent];
                    }
                    if (info == null || info.Count == 0)
                    {
                        uie3D.VisualAncestorChanged -= new Visual.AncestorChangedEventHandler(uie3D.OnVisualAncestorChanged); ;
                        RemoveElementFromWatchList(uie3D);
                    }
                }
                else if (o is ContentElement ce)
                {
                    ce.RemoveHandler(SourceChangedEvent, handler);
                    store = ce.EventHandlersStore;
                    if (store != null)
                    {
                        info = store[SourceChangedEvent];
                    }
                    if (info == null || info.Count == 0)
                    {
                        RemoveElementFromWatchList(ce);
                    }
                }
                else
                {
                    throw new InvalidOperationException(SR.Get(SRID.Invalid_IInputElement, o.GetType())); 
                }
            }
        }

        /// <summary>
        ///     Called by FrameworkElements when a framework ancenstor link of
        ///     ContentElement has changed.
        /// </summary>
        /// <param name="ce">
        ///     The element whose ancestory may have changed.
        /// </param>
        [FriendAccessAllowed] // Built into Core, also used by Framework.
        internal static void OnAncestorChanged(ContentElement ce)
        {
            if (ce == null)
            {
                throw new ArgumentNullException("ce");
            }


            if (true == (bool)ce.GetValue(GetsSourceChangedEventProperty))
            {
                UpdateSourceOfElement(ce, null, null);
            }
        }

        #endregion

        //------------------------------------------------------
        //
        //  Public Properties
        //
        //------------------------------------------------------

        #region Public Properties
        /// <summary>
        ///     The visual target for the visuals being presented in the source.
        /// </summary>
        public CompositionTarget CompositionTarget
        {
            get
            {
                return GetCompositionTargetCore();
            }
        }

        /// <summary>
        ///     The root visual being presented in the source.
        /// </summary>
        /// <remarks>
        ///     Callers must have UIPermission(UIPermissionWindow.AllWindows) to call this API.
        /// </remarks>
        public abstract Visual RootVisual
        {
            get;
            set;
        }

        /// <summary>
        ///     Causes this PresentationSource to enter "menu mode".
        /// </summary>
        internal void PushMenuMode()
        {
            _menuModeCount += 1;
            if(1 == _menuModeCount)
            {
                OnEnterMenuMode();
            }
        }

        /// <summary>
        ///     Causes this PresentationSource to enter "menu mode".
        /// </summary>
        internal void PopMenuMode()
        {
            if(_menuModeCount <= 0)
            {
                throw new InvalidOperationException();
            }
            
            _menuModeCount -= 1;
            if(0 == _menuModeCount)
            {
                OnLeaveMenuMode();
            }
        }

        /// <summary>
        ///     Notification to derived classes to enter menu mode.
        /// </summary>
        internal virtual void OnEnterMenuMode()
        {
        }

        /// <summary>
        ///     Notification to derived classes to leave menu mode.
        /// </summary>
        internal virtual void OnLeaveMenuMode()
        {
        }
        
        private int _menuModeCount;

        /// <summary>
        ///     Whether or not the object is disposed.
        /// </summary>
        public abstract bool IsDisposed
        {
            get;
        }

        #endregion

        //------------------------------------------------------
        //
        //  Public Static Properties
        //
        //------------------------------------------------------

        #region Public Static Properties
        /// <summary>
        ///   Return a WeakReferenceList which supports returning an Enumerator
        ///   over a ReadOnly SnapShot of the List of sources.  The Enumerator
        ///   skips over the any dead weak references in the list.
        /// </summary>
        /// <remarks>
        ///     Callers must have UIPermission(UIPermissionWindow.AllWindows) to call this API.
        /// </remarks>
        public static IEnumerable CurrentSources
        {
            get
            {
                return CriticalCurrentSources;
            }
        }


        #endregion

        //------------------------------------------------------
        //
        //  Public Events
        //
        //------------------------------------------------------

        #region Public Events
        /// <summary>
        ///     This event fires when content is rendered and ready for user interaction.
        /// </summary>
        public event EventHandler ContentRendered;

        #endregion

        //------------------------------------------------------
        //
        //  Protected Methods
        //
        //------------------------------------------------------

        #region Protected Methods
        /// <summary>
        ///     Returns visual target for the given source. Implemented by
        ///     the derived class.
        /// </summary>
        protected abstract CompositionTarget GetCompositionTargetCore();

        
        /// <summary>
        ///     Called by derived classes to indicate that the root visual has changed.
        /// </summary>
        /// <remarks>
        /// should we store the root visual for them?
        /// </remarks>
        /// <param name="oldRoot">The old root visual.</param>
        /// <param name="newRoot">The new root visual.</param>
        protected void RootChanged(Visual oldRoot, Visual newRoot)
        {
            PresentationSource oldSource = null;

            if (oldRoot == newRoot)
            {
                return;
            }

            // Always clear the RootSourceProperty on the old root.
            if (oldRoot != null)
            {
                oldSource = CriticalGetPresentationSourceFromElement(oldRoot, RootSourceProperty);
                oldRoot.ClearValue(RootSourceProperty);
            }
            
            // Always set the SourceProperty on the new root.
            if (newRoot != null)
            {
                newRoot.SetValue(RootSourceProperty, new SecurityCriticalDataForMultipleGetAndSet<PresentationSource>(this));
            }

            UIElement oldRootUIElement = oldRoot as UIElement;
            UIElement newRootUIElement = newRoot as UIElement;

            // The IsVisible property can only be true if root visual is connected to a presentation source.
            // For Read-Only force-inherited properties, use a private update method.
            if(oldRootUIElement != null)
            {
                oldRootUIElement.UpdateIsVisibleCache();
            }
            if(newRootUIElement != null)
            {
                newRootUIElement.UpdateIsVisibleCache();
            }

            // Broadcast the Unloaded event starting at the old root visual
            if (oldRootUIElement != null)
            {
                oldRootUIElement.OnPresentationSourceChanged(false);
            }

            // Broadcast the Loaded event starting at the root visual
            if (newRootUIElement != null)
            {
                newRootUIElement.OnPresentationSourceChanged(true);
            }

            // To fire PresentationSourceChanged when the RootVisual changes;
            // rather than simulate a "parent" pointer change, we just walk the
            // collection of all nodes that need the event.
            foreach (DependencyObject element in _watchers)
            {
                // We only need to update those elements that are in the
                // same context as this presentation source.
                if (element.Dispatcher == Dispatcher)
                {
                    PresentationSource testSource = CriticalGetPresentationSourceFromElement(element,CachedSourceProperty);
                    // 1) If we are removing the rootvisual, then fire on any node whos old
                    // PresetationSource was the oldSource.
                    // 2) If we are attaching a rootvisual then fire on any node whos old
                    // PresentationSource is null;
                    if (oldSource == testSource || null == testSource)
                    {
                        UpdateSourceOfElement(element, null, null);
                    }
                }
            }
        }

            

        /// <summary>
        ///     Called by derived classes to indicate that they need to be tracked.
        /// </summary>
        protected void AddSource()
        {
            _sources.Add(this);
        }

        /// <summary>
        ///     Called by derived classes to indicate that they no longer need to be tracked.
        /// </summary>
        protected void RemoveSource()
        {
            _sources.Remove(this);
        }

        /// <summary>
        ///     Sets the ContentRendered event to null.
        /// </summary>
        protected void ClearContentRenderedListeners()
        {
            ContentRendered = null;
        }

        #endregion

        //------------------------------------------------------
        //
        //  Internal Methods
        //
        //------------------------------------------------------
        // None

        //------------------------------------------------------
        //
        //  Internal Static Methods
        //
        //------------------------------------------------------

        #region Internal Static Methods
        /// <summary>
        ///     Called by UIElement(3D)s when a visual ancestor link has changed.
        /// </summary>
        /// <param name="uie">The UIElement whose ancestory may have changed.</param>
        /// <param name="e">  Event Args.</param>
        internal static void OnVisualAncestorChanged(DependencyObject uie, AncestorChangedEventArgs e)
        {
            Debug.Assert(uie is UIElement3D or UIElement);
            
            if (true == (bool)uie.GetValue(GetsSourceChangedEventProperty))
            {
                UpdateSourceOfElement(uie, e.Ancestor, e.OldParent);
            }
        }

        [FriendAccessAllowed] // To allow internal code paths to access this function 
        internal static PresentationSource CriticalFromVisual(DependencyObject v)
        {
            return CriticalFromVisual(v, true /* enable2DTo3DTransition */);
        }

        /// <param name="v">The dependency object to find the source for</param>
        /// <param name="enable2DTo3DTransition">
        ///     Determines whether when walking the tree to enable transitioning from a 2D child
        ///     to a 3D parent or to stop once a 3D parent is encountered.
        /// </param>
        [FriendAccessAllowed] // To allow internal code paths to access this function 
        internal static PresentationSource CriticalFromVisual(DependencyObject v, bool enable2DTo3DTransition)
        {
            if (v == null)
            {
                throw new ArgumentNullException("v");
            }

            PresentationSource source = FindSource(v, enable2DTo3DTransition);

            // Don't hand out a disposed source.
            if (null != source && source.IsDisposed)
            {
                source = null;
            }

            return source;
        }

        /// <summary>
        ///     Fire the event when content is rendered and ready for user interaction.
        /// </summary>
        /// <param name="arg"></param>
        internal static object FireContentRendered(object arg)
        {
            PresentationSource ps = (PresentationSource)arg;
            if (ps.ContentRendered != null)
            {
                ps.ContentRendered(arg, EventArgs.Empty);
            }
            return null;
        }

        /// <summary>
        ///     Helper method which returns true when all the given visuals 
        ///     are in the same presentation source.
        /// </summary>
        [FriendAccessAllowed] // To allow internal code paths to access this function 
        internal static bool UnderSamePresentationSource(params DependencyObject[] visuals)
        {
            if (visuals == null || visuals.Length == 0)
            {
                return true;
            }

            PresentationSource baseSource = CriticalFromVisual(visuals[0]);

            int count = visuals.Length;
            for (int i = 1; i < count; i++)
            {
                PresentationSource currentSource = CriticalFromVisual(visuals[i]);
                if (currentSource != baseSource)
                {
                    return false;
                }
            }
            return true;
        }

        #endregion

        //------------------------------------------------------
        //
        //  Internal Properties
        //
        //------------------------------------------------------
        // None

        //------------------------------------------------------
        //
        //  Internal Events
        //
        //------------------------------------------------------
        // None

        //------------------------------------------------------
        //
        //  Private Static Methods
        //
        //------------------------------------------------------  

        #region Private Static Methods
        /// <summary>
        ///   Return a WeakReferenceList which supports returning an Enumerator
        ///   over a ReadOnly SnapShot of the List of sources.  The Enumerator
        ///   skips over the any dead weak references in the list.
        /// </summary>
        internal static IEnumerable CriticalCurrentSources
        {
            get
            {
                return (IEnumerable)_sources;
            }
        }

        private static PresentationSource CriticalGetPresentationSourceFromElement(DependencyObject dObject,DependencyProperty dp)
        {
            PresentationSource testSource;
            SecurityCriticalDataForMultipleGetAndSet<PresentationSource> tempCriticalDataWrapper =
                (SecurityCriticalDataForMultipleGetAndSet < PresentationSource > )
                dObject.GetValue(dp);
            if (tempCriticalDataWrapper == null || tempCriticalDataWrapper.Value == null)
            {
                testSource = null;
            }
            else
            {   
                testSource = tempCriticalDataWrapper.Value;
            }
            return testSource;
        }

        private static void AddElementToWatchList(DependencyObject element)
        {
            if(_watchers.Add(element))
            {
                element.SetValue(CachedSourceProperty,new 
                    SecurityCriticalDataForMultipleGetAndSet<PresentationSource>(PresentationSource.FindSource(element)));
                element.SetValue(GetsSourceChangedEventProperty, true);
            }
        }


        private static void RemoveElementFromWatchList(DependencyObject element)
        {
            if(_watchers.Remove(element))
            {
                element.ClearValue(CachedSourceProperty);
                element.ClearValue(GetsSourceChangedEventProperty);
            }
        }

        private static PresentationSource FindSource(DependencyObject o)
        {
            return FindSource(o, true /* enable2DTo3DTransition */);
        }

        /// <param name="o">The dependency object to find the source for</param>
        /// <param name="enable2DTo3DTransition">
        ///     Determines whether when walking the tree to enable transitioning from a 2D child
        ///     to a 3D parent or to stop once a 3D parent is encountered.
        /// </param>
        private static PresentationSource FindSource(DependencyObject o, bool enable2DTo3DTransition)
        {
            PresentationSource source = null;

            // For "Visual" nodes GetRootVisual() climbs to the top of the
            //       visual tree (parent==null)
            // For "ContentElements" it climbs the logical parent until it
            // reaches a visual then climbs to the top of the visual tree.
            DependencyObject v = InputElement.GetRootVisual(o, enable2DTo3DTransition);
            if (v != null)
            {
               source = CriticalGetPresentationSourceFromElement(v, RootSourceProperty);
            }
            return source;
        }

        private static bool UpdateSourceOfElement(DependencyObject doTarget,
                                                  DependencyObject doAncestor,
                                                  DependencyObject doOldParent)
        {
            bool calledOut = false;
            
            PresentationSource realSource = FindSource(doTarget);
            PresentationSource cachedSource = CriticalGetPresentationSourceFromElement(doTarget, CachedSourceProperty);
            if (cachedSource != realSource)
            {
                doTarget.SetValue(CachedSourceProperty, new SecurityCriticalDataForMultipleGetAndSet<PresentationSource>(realSource));

                SourceChangedEventArgs args = new SourceChangedEventArgs(cachedSource, realSource);

                args.RoutedEvent=SourceChangedEvent;
                if (doTarget is UIElement uiElement)
                {
                    uiElement.RaiseEvent(args);
                }                
                else if (doTarget is ContentElement contentElement)
                {
                    contentElement.RaiseEvent(args);
                }
                else if (doTarget is UIElement3D uiElement3D)
                {
                    uiElement3D.RaiseEvent(args);
                }
                else
                {
                    throw new InvalidOperationException(SR.Get(SRID.Invalid_IInputElement, doTarget.GetType())); 
                }

                calledOut = true;
            }

            return calledOut;
        }

        #endregion

        //------------------------------------------------------
        //
        //  Private Static Members
        //
        //------------------------------------------------------  

        #region Private Static Members
        // We use a private DP for the RootSource (the connection from the root
        // element in a tree to the source it is displayed in).  Use the public
        // API FromVisual to get the source that a visual is displayed in.
        private static readonly DependencyProperty RootSourceProperty   
            = DependencyProperty.RegisterAttached("RootSource", typeof(SecurityCriticalDataForMultipleGetAndSet<PresentationSource>), typeof(PresentationSource),
                                          new PropertyMetadata((SecurityCriticalDataForMultipleGetAndSet<PresentationSource>)null));

        // We use a private DP for the CachedSource (stored on the elements 
        // that we are watching, so that we can send a change notification).
        // Use the public API FromVisual to get the source that a visual is
        // displayed in.
        private static readonly DependencyProperty CachedSourceProperty
            = DependencyProperty.RegisterAttached("CachedSource", typeof(SecurityCriticalDataForMultipleGetAndSet<PresentationSource>), typeof(PresentationSource),
                                          new PropertyMetadata((SecurityCriticalDataForMultipleGetAndSet<PresentationSource>)null));

        // We use a private DP to mark elements that we are watchin.
        private static readonly DependencyProperty GetsSourceChangedEventProperty = DependencyProperty.RegisterAttached("IsBeingWatched", typeof(bool), typeof(PresentationSource), new PropertyMetadata((bool)false));

        // We use a private direct-only event to notify elements of when the
        // source changes.  Use the public APIs AddSourceChangedHandler and
        // RemoveSourceChangedHandler to listen to this event.
        private static readonly RoutedEvent SourceChangedEvent = EventManager.RegisterRoutedEvent("SourceChanged", RoutingStrategy.Direct, typeof(SourceChangedEventHandler), typeof(PresentationSource));

        // The lock we use to protect our static data.
        private static readonly object _globalLock = new object();

        // An array of weak-references to sources that we know about.
        private static WeakReferenceList _sources = new WeakReferenceList(_globalLock);

        // An array of weak-references to elements that need to know
        // about source changes.
        private static WeakReferenceList _watchers = new WeakReferenceList(_globalLock);

        #endregion
    }
}
<|MERGE_RESOLUTION|>--- conflicted
+++ resolved
@@ -214,13 +214,10 @@
                 FrugalObjectList<RoutedEventHandlerInfo> info = null;
                 EventHandlersStore store;
 
-<<<<<<< HEAD
+
                 // Either UIElement, ContentElement or UIElement3D.
-                if (InputElement.IsUIElement(o))
-=======
-                // Either UIElement or ContentElement.
                 if (o is UIElement uie)
->>>>>>> 75465ad6
+
                 {
                     uie.RemoveHandler(SourceChangedEvent, handler);
                     store = uie.EventHandlersStore;
