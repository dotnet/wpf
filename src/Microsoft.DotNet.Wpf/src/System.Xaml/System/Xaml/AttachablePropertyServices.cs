--- conflicted
+++ resolved
@@ -20,12 +20,7 @@
                 return 0;
             }
 
-<<<<<<< HEAD
-            if (instance is IAttachedPropertyStore ap)
-=======
-            IAttachedPropertyStore ap = instance as IAttachedPropertyStore;
-            if (ap is not null)
->>>>>>> aa1896f4
+            if (instance is IAttachedPropertyStore ap)
             {
                 return ap.PropertyCount;
             }
@@ -40,12 +35,7 @@
                 return;
             }
 
-<<<<<<< HEAD
-            if (instance is IAttachedPropertyStore ap)
-=======
-            IAttachedPropertyStore ap = instance as IAttachedPropertyStore;
-            if (ap is not null)
->>>>>>> aa1896f4
+            if (instance is IAttachedPropertyStore ap)
             {
                 ap.CopyPropertiesTo(array, index);
             }
@@ -62,12 +52,7 @@
                 return false;
             }
 
-<<<<<<< HEAD
-            if (instance is IAttachedPropertyStore ap)
-=======
-            IAttachedPropertyStore ap = instance as IAttachedPropertyStore;
-            if (ap is not null)
->>>>>>> aa1896f4
+            if (instance is IAttachedPropertyStore ap)
             {
                 return ap.RemoveProperty(name);
             }
@@ -84,12 +69,7 @@
 
             ArgumentNullException.ThrowIfNull(name);
 
-<<<<<<< HEAD
-            if (instance is IAttachedPropertyStore ap)
-=======
-            IAttachedPropertyStore ap = instance as IAttachedPropertyStore;
-            if (ap is not null)
->>>>>>> aa1896f4
+            if (instance is IAttachedPropertyStore ap)
             {
                 ap.SetProperty(name, value);
                 return;
@@ -112,12 +92,7 @@
                 return false;
             }
 
-<<<<<<< HEAD
-            if (instance is IAttachedPropertyStore ap)
-=======
-            IAttachedPropertyStore ap = instance as IAttachedPropertyStore;
-            if (ap is not null)
->>>>>>> aa1896f4
+            if (instance is IAttachedPropertyStore ap)
             {
                 object obj;
                 bool result = ap.TryGetProperty(name, out obj);
