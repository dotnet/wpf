--- conflicted
+++ resolved
@@ -1,7 +1,6 @@
 <?xml version="1.0" encoding="utf-8"?>
 <Dependencies>
   <ProductDependencies>
-<<<<<<< HEAD
     <Dependency Name="Microsoft.Private.Winforms" Version="4.8.1-preview1.19459.6">
       <Uri>https://github.com/dotnet/winforms</Uri>
       <Sha>afa33773e0bec6e92750cc924b462d212bcb6945</Sha>
@@ -75,87 +74,11 @@
     <Dependency Name="Microsoft.NETCore.Platforms" Version="3.0.0-rc1.19420.10" CoherentParentDependency="Microsoft.NETCore.App">
       <Uri>https://github.com/dotnet/corefx</Uri>
       <Sha>d341fd37dcb2c22e382adccdc06770cf8f160577</Sha>
-=======
-    <Dependency Name="Microsoft.Private.Winforms" Version="4.8.0-rc1.19455.21">
-      <Uri>https://github.com/dotnet/winforms</Uri>
-      <Sha>a5d85d901ead0ac0f8052ae6f4b2aeadfe73166e</Sha>
-    </Dependency>
-  </ProductDependencies>
-  <ToolsetDependencies>
-    <Dependency Name="Microsoft.Win32.Registry" Version="4.6.0-preview9.19421.4" CoherentParentDependency="Microsoft.NETCore.App">
-      <Uri>https://github.com/dotnet/corefx</Uri>
-      <Sha>8f95b1e7953e3fbff7f101d0ca6830fd9e37fd99</Sha>
-    </Dependency>
-    <Dependency Name="System.CodeDom" Version="4.6.0-preview9.19421.4" CoherentParentDependency="Microsoft.NETCore.App">
-      <Uri>https://github.com/dotnet/corefx</Uri>
-      <Sha>8f95b1e7953e3fbff7f101d0ca6830fd9e37fd99</Sha>
-    </Dependency>
-    <Dependency Name="System.Configuration.ConfigurationManager" Version="4.6.0-preview9.19421.4" CoherentParentDependency="Microsoft.NETCore.App">
-      <Uri>https://github.com/dotnet/corefx</Uri>
-      <Sha>8f95b1e7953e3fbff7f101d0ca6830fd9e37fd99</Sha>
-    </Dependency>
-    <Dependency Name="System.Diagnostics.EventLog" Version="4.6.0-preview9.19421.4" CoherentParentDependency="Microsoft.NETCore.App">
-      <Uri>https://github.com/dotnet/corefx</Uri>
-      <Sha>8f95b1e7953e3fbff7f101d0ca6830fd9e37fd99</Sha>
-    </Dependency>
-    <Dependency Name="System.DirectoryServices" Version="4.6.0-preview9.19421.4" CoherentParentDependency="Microsoft.NETCore.App">
-      <Uri>https://github.com/dotnet/corefx</Uri>
-      <Sha>8f95b1e7953e3fbff7f101d0ca6830fd9e37fd99</Sha>
-    </Dependency>
-    <Dependency Name="System.Drawing.Common" Version="4.6.0-preview9.19421.4" CoherentParentDependency="Microsoft.NETCore.App">
-      <Uri>https://github.com/dotnet/corefx</Uri>
-      <Sha>8f95b1e7953e3fbff7f101d0ca6830fd9e37fd99</Sha>
-    </Dependency>
-    <Dependency Name="System.Reflection.Emit" Version="4.6.0-preview9.19421.4" CoherentParentDependency="Microsoft.NETCore.App">
-      <Uri>https://github.com/dotnet/corefx</Uri>
-      <Sha>8f95b1e7953e3fbff7f101d0ca6830fd9e37fd99</Sha>
-    </Dependency>
-    <Dependency Name="System.Reflection.MetadataLoadContext" Version="4.6.0-preview9.19421.4" CoherentParentDependency="Microsoft.NETCore.App">
-      <Uri>https://github.com/dotnet/corefx</Uri>
-      <Sha>8f95b1e7953e3fbff7f101d0ca6830fd9e37fd99</Sha>
-    </Dependency>
-    <Dependency Name="System.Security.AccessControl" Version="4.6.0-preview9.19421.4" CoherentParentDependency="Microsoft.NETCore.App">
-      <Uri>https://github.com/dotnet/corefx</Uri>
-      <Sha>8f95b1e7953e3fbff7f101d0ca6830fd9e37fd99</Sha>
-    </Dependency>
-    <Dependency Name="System.Security.Cryptography.Xml" Version="4.6.0-preview9.19421.4" CoherentParentDependency="Microsoft.NETCore.App">
-      <Uri>https://github.com/dotnet/corefx</Uri>
-      <Sha>8f95b1e7953e3fbff7f101d0ca6830fd9e37fd99</Sha>
-    </Dependency>
-    <Dependency Name="System.Security.Permissions" Version="4.6.0-preview9.19421.4" CoherentParentDependency="Microsoft.NETCore.App">
-      <Uri>https://github.com/dotnet/corefx</Uri>
-      <Sha>8f95b1e7953e3fbff7f101d0ca6830fd9e37fd99</Sha>
-    </Dependency>
-    <Dependency Name="System.Security.Principal.Windows" Version="4.6.0-preview9.19421.4" CoherentParentDependency="Microsoft.NETCore.App">
-      <Uri>https://github.com/dotnet/corefx</Uri>
-      <Sha>8f95b1e7953e3fbff7f101d0ca6830fd9e37fd99</Sha>
-    </Dependency>
-    <Dependency Name="System.Windows.Extensions" Version="4.6.0-preview9.19421.4" CoherentParentDependency="Microsoft.NETCore.App">
-      <Uri>https://github.com/dotnet/corefx</Uri>
-      <Sha>8f95b1e7953e3fbff7f101d0ca6830fd9e37fd99</Sha>
-    </Dependency>
-    <Dependency Name="Microsoft.NETCore.App" Version="3.0.0-preview9-19423-09" CoherentParentDependency="Microsoft.Private.Winforms">
-      <Uri>https://github.com/dotnet/core-setup</Uri>
-      <Sha>2be172345a420387413bab7ce9053a52624c4461</Sha>
-    </Dependency>
-    <Dependency Name="Microsoft.DotNet.Arcade.Sdk" Version="1.0.0-beta.19421.1">
-      <Uri>https://github.com/dotnet/arcade</Uri>
-      <Sha>7aa107d818fe87e627154c0331d6de5d47f39a45</Sha>
-    </Dependency>
-    <Dependency Name="Microsoft.DotNet.CodeAnalysis" Version="1.0.0-beta.19421.1">
-      <Uri>https://github.com/dotnet/arcade</Uri>
-      <Sha>7aa107d818fe87e627154c0331d6de5d47f39a45</Sha>
-    </Dependency>
-    <Dependency Name="Microsoft.NETCore.Platforms" Version="3.0.0-preview9.19421.4" CoherentParentDependency="Microsoft.NETCore.App">
-      <Uri>https://github.com/dotnet/corefx</Uri>
-      <Sha>8f95b1e7953e3fbff7f101d0ca6830fd9e37fd99</Sha>
->>>>>>> b5574a2d
     </Dependency>
     <Dependency Name="Microsoft.DotNet.Wpf.DncEng" Version="4.8.0-rc1.19458.5">
       <Uri>https://dev.azure.com/dnceng/internal/_git/dotnet-wpf-int</Uri>
       <Sha>90157e501fc8de1b7dc992c53ef62dabe158112f</Sha>
     </Dependency>
-<<<<<<< HEAD
     <Dependency Name="System.IO.Packaging" Version="4.6.0-rc1.19420.10" CoherentParentDependency="Microsoft.NETCore.App">
       <Uri>https://github.com/dotnet/corefx</Uri>
       <Sha>d341fd37dcb2c22e382adccdc06770cf8f160577</Sha>
@@ -183,35 +106,6 @@
     <Dependency Name="Microsoft.DotNet.GenAPI" Version="1.0.0-beta.19458.2">
       <Uri>https://github.com/dotnet/arcade</Uri>
       <Sha>29ee79a10c58dd6863a46157e374521cac610ad8</Sha>
-=======
-    <Dependency Name="System.IO.Packaging" Version="4.6.0-preview9.19421.4" CoherentParentDependency="Microsoft.NETCore.App">
-      <Uri>https://github.com/dotnet/corefx</Uri>
-      <Sha>8f95b1e7953e3fbff7f101d0ca6830fd9e37fd99</Sha>
-    </Dependency>
-    <Dependency Name="Microsoft.NETCore.Runtime.CoreCLR" Version="3.0.0-preview9.19421.2" CoherentParentDependency="Microsoft.NETCore.App">
-      <Uri>https://github.com/dotnet/coreclr</Uri>
-      <Sha>5700445383ee0449072cf9df1c00b3b4a9aeddf5</Sha>
-    </Dependency>
-    <Dependency Name="Microsoft.NETCore.ILDAsm" Version="3.0.0-preview9.19421.2" CoherentParentDependency="Microsoft.NETCore.Runtime.CoreCLR">
-      <Uri>https://github.com/dotnet/coreclr</Uri>
-      <Sha>5700445383ee0449072cf9df1c00b3b4a9aeddf5</Sha>
-    </Dependency>
-    <Dependency Name="Microsoft.NETCore.ILAsm" Version="3.0.0-preview9.19421.2" CoherentParentDependency="Microsoft.NETCore.Runtime.CoreCLR">
-      <Uri>https://github.com/dotnet/coreclr</Uri>
-      <Sha>5700445383ee0449072cf9df1c00b3b4a9aeddf5</Sha>
-    </Dependency>
-    <Dependency Name="Microsoft.DotNet.Helix.Sdk" Version="2.0.0-beta.19421.1">
-      <Uri>https://github.com/dotnet/arcade</Uri>
-      <Sha>7aa107d818fe87e627154c0331d6de5d47f39a45</Sha>
-    </Dependency>
-    <Dependency Name="Microsoft.DotNet.ApiCompat" Version="1.0.0-beta.19421.1">
-      <Uri>https://github.com/dotnet/arcade</Uri>
-      <Sha>7aa107d818fe87e627154c0331d6de5d47f39a45</Sha>
-    </Dependency>
-    <Dependency Name="Microsoft.DotNet.GenAPI" Version="1.0.0-beta.19421.1">
-      <Uri>https://github.com/dotnet/arcade</Uri>
-      <Sha>7aa107d818fe87e627154c0331d6de5d47f39a45</Sha>
->>>>>>> b5574a2d
     </Dependency>
   </ToolsetDependencies>
 </Dependencies>