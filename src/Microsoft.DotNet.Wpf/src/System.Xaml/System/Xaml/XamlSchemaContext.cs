// Licensed to the .NET Foundation under one or more agreements.
// The .NET Foundation licenses this file to you under the MIT license.
// See the LICENSE file in the project root for more information.

using System.Collections;
using System.Collections.Generic;
using System.Collections.ObjectModel;
using System.Reflection;
using System.Security;
using System.Text;
using System.Threading;
using System.Xaml.MS.Impl;
using System.Xaml.Schema;
using MS.Internal.Xaml.Parser;
#if !TARGETTING35SP1
using System.Collections.Concurrent;
#endif

namespace System.Xaml
{
    /// <remarks>
    /// This class, and the closure of its references (i.e. XamlType, XamlMember, etc) are all
    /// thread-safe in their base implementations. Derived implementations can choose whether or not
    /// to be thread-safe.
    /// </remarks>
    public class XamlSchemaContext
    {
        #region Common Fields

        // We don't expect a lot of contention on our dictionaries, so avoid the overhead of
        // extra lock partitioning
        const int ConcurrencyLevel = 1;
        const int DictionaryCapacity = 17;

        // Immutable, initialized in constructor
        private readonly ReadOnlyCollection<Assembly> _referenceAssemblies;

        // take this lock when iterating new assemblies in the AppDomain/RefAssm
        object _syncExaminingAssemblies;               
        
        #endregion

        #region Constructors

        public XamlSchemaContext()
            : this(null, null) { }

        public XamlSchemaContext(XamlSchemaContextSettings settings)
            : this(null, settings) { }

        public XamlSchemaContext(IEnumerable<Assembly> referenceAssemblies)
            : this(referenceAssemblies, null) { }

        public XamlSchemaContext(IEnumerable<Assembly> referenceAssemblies, XamlSchemaContextSettings settings)
        {
            if (referenceAssemblies != null)
            {
                // ReadOnlyCollection wants an IList but we have an IEnumerable.
                List<Assembly> listOfAssemblies = new List<Assembly>(referenceAssemblies);
                _referenceAssemblies = new ReadOnlyCollection<Assembly>(listOfAssemblies);
            }
            _settings = (settings != null)
                ? new XamlSchemaContextSettings(settings)
                : new XamlSchemaContextSettings();
            _syncExaminingAssemblies = new Object();
            InitializeAssemblyLoadHook();
        }

        // Deliberate implementation of Finalize without Dispose:
        // We don't actually hold any unmanaged resources, the purpose of this finalizer is to unhook
        // the AppDomain.AssemblyLoad event, and thus allow the AssemblyLoadHandler to be GCed.
        // We don't implement IDisposable, because if we did, users would probably try to dispose us
        // right after the XAML load completes, which is wrong if there were any XamlDeferLoad properties.
        ~XamlSchemaContext()
        {
            try
            {
                if (_assemblyLoadHandler != null && !Environment.HasShutdownStarted)
                {
                    _assemblyLoadHandler.Unhook();
                }
            }
            catch
            {
                // Finalizers shouldn't throw
            }
        }

        #endregion

        #region Enumeration methods

        // This list is valid when it is non-null. If it gets invalidated (e.g. by the addition of
        // new namespaces), it is reset to null.
        private IList<string> _nonClrNamespaces;

        public virtual ICollection<XamlType> GetAllXamlTypes(string xamlNamespace)
        {
            UpdateXmlNsInfo();
            XamlNamespace ns = GetXamlNamespace(xamlNamespace);
            return ns.GetAllXamlTypes();
        }

        public virtual IEnumerable<string> GetAllXamlNamespaces()
        {
            UpdateXmlNsInfo();
            IList<string> result = _nonClrNamespaces;
            if (result == null)
            {
                // To avoid a race condition when assigning this list, don't allow any additional
                // namespaces to be added while we're iterating the current list
                lock (_syncExaminingAssemblies)
                {
                    result = new List<string>();
                    foreach (KeyValuePair<string, XamlNamespace> ns in NamespaceByUriList)
                    {
                        if (ns.Value.IsResolved && !ns.Value.IsClrNamespace)
                        {
                            result.Add(ns.Key);
                        }
                    }
                    result = new ReadOnlyCollection<string>(result);
                    _nonClrNamespaces = result;
                }
            }
            return result;
        }

        #endregion

        #region Prefix lookup

        // This dictionary defaults to null. The first time it is used, it needs to be initialized
        // in full. After that, it will be updated as needed by UpdateXmlNsInfo.
        private ConcurrentDictionary<string, string> _preferredPrefixes;

        public virtual string GetPreferredPrefix(string xmlns)
        {
            if (xmlns == null)
            {
                throw new ArgumentNullException(nameof(xmlns));
            }
            UpdateXmlNsInfo();
            if (_preferredPrefixes == null)
            {
                InitializePreferredPrefixes();
            }
            string result;
            if (!_preferredPrefixes.TryGetValue(xmlns, out result))
            {
                if (XamlLanguage.XamlNamespaces.Contains(xmlns))
                {
                    result = XamlLanguage.PreferredPrefix;
                }
                else
                {
                    string clrNs, assemblyName;
                    if (ClrNamespaceUriParser.TryParseUri(xmlns, out clrNs, out assemblyName))
                    {
                        result = GetPrefixForClrNs(clrNs, assemblyName);
                    }
                    else
                    {
                        result = KnownStrings.DefaultPrefix;
                    }
                }
                result = TryAdd(_preferredPrefixes, xmlns, result);
            }
            return result;
        }

        string GetPrefixForClrNs(string clrNs, string assemblyName)
        {
            if (string.IsNullOrEmpty(assemblyName))
            {
                return KnownStrings.LocalPrefix;
            }
            var sb = new StringBuilder();
            foreach (string segment in clrNs.Split('.'))
            {
                if (!string.IsNullOrEmpty(segment))
                {
                    sb.Append(Char.ToLower(segment[0], TypeConverterHelper.InvariantEnglishUS));
                }
            }
            if (sb.Length > 0)
            {
                string result = sb.ToString();
                
                if (KS.Eq(result, XamlLanguage.PreferredPrefix))
                {
                    // Prevent this algorithm from stealing 'x'
                    return KnownStrings.DefaultPrefix;
                }
                else if (KS.Eq(result, KnownStrings.XmlPrefix))
                {
                    // Prevent this algorithm from stealing 'xml'
                    return KnownStrings.DefaultPrefix;
                }
                else
                {
                    return result;
                }
            }
            else
            {
                return KnownStrings.LocalPrefix;
            }
        }

        void InitializePreferredPrefixes()
        {
            // To avoid an assignment race condition, prevent new assemblies from being processed while we're
            // iterating the existing list
            lock (_syncExaminingAssemblies)
            {
                ConcurrentDictionary<string, string> preferredPrefixes = CreateDictionary<string, string>();
                foreach (XmlNsInfo nsInfo in EnumerateXmlnsInfos())
                {
                    UpdatePreferredPrefixes(nsInfo, preferredPrefixes);
                }
                _preferredPrefixes = preferredPrefixes;
            }
        }

        void UpdatePreferredPrefixes(XmlNsInfo newNamespaces, ConcurrentDictionary<string, string> prefixDict)
        {
            foreach (KeyValuePair<string, string> nsToPrefix in newNamespaces.Prefixes)
            {
                string existingPrefix;
                string preferredPrefix = nsToPrefix.Value;
                if (!prefixDict.TryGetValue(nsToPrefix.Key, out existingPrefix))
                {
                    existingPrefix = TryAdd(prefixDict, nsToPrefix.Key, preferredPrefix);
                }
                while (existingPrefix != preferredPrefix)
                {
                    preferredPrefix = XmlNsInfo.GetPreferredPrefix(existingPrefix, preferredPrefix);
                    if (!KS.Eq(preferredPrefix, existingPrefix))
                    {
                        existingPrefix = TryUpdate(prefixDict, nsToPrefix.Key, preferredPrefix, existingPrefix);
                    }
                }
            }
        }

        #endregion

        #region Name -> Type/Directive mapping

        public virtual XamlDirective GetXamlDirective(string xamlNamespace, string name)
        {
            if (xamlNamespace == null)
            {
                throw new ArgumentNullException(nameof(xamlNamespace));
            }
            if (name == null)
            {
                throw new ArgumentNullException(nameof(name));
            }

            if (XamlLanguage.XamlNamespaces.Contains(xamlNamespace))
            {
                return XamlLanguage.LookupXamlDirective(name);
            }
            else if (XamlLanguage.XmlNamespaces.Contains(xamlNamespace))
            {
                return XamlLanguage.LookupXmlDirective(name);
            }
            return null;
        }

        public XamlType GetXamlType(XamlTypeName xamlTypeName)
        {
            if (xamlTypeName == null)
            {
                throw new ArgumentNullException(nameof(xamlTypeName));
            }
            if (xamlTypeName.Name == null)
            {
                throw new ArgumentException(SR.Format(SR.ReferenceIsNull, "xamlTypeName.Name"), nameof(xamlTypeName));
            }
            if (xamlTypeName.Namespace == null)
            {
                throw new ArgumentException(SR.Format(SR.ReferenceIsNull, "xamlTypeName.Namespace"), nameof(xamlTypeName));
            }

            XamlType[] typeArgs = null;
            if (xamlTypeName.HasTypeArgs)
            {
                typeArgs = new XamlType[xamlTypeName.TypeArguments.Count];
                for (int i = 0; i < xamlTypeName.TypeArguments.Count; i++)
                {
                    if (xamlTypeName.TypeArguments[i] == null)
                    {
                        throw new ArgumentException(SR.Format(SR.CollectionCannotContainNulls, "xamlTypeName.TypeArguments"));
                    }
                    typeArgs[i] = GetXamlType(xamlTypeName.TypeArguments[i]);
                    if (typeArgs[i] == null)
                    {
                        return null;
                    }
                }
            }
            return GetXamlType(xamlTypeName.Namespace, xamlTypeName.Name, typeArgs);
        }

        protected internal virtual XamlType GetXamlType(string xamlNamespace, string name, params XamlType[] typeArguments)
        {
            if (xamlNamespace == null)
            {
                throw new ArgumentNullException(nameof(xamlNamespace));
            }
            if (name == null)
            {
                throw new ArgumentNullException(nameof(name));
            }
            if (typeArguments != null)
            {
                foreach (XamlType typeArg in typeArguments)
                {
                    if (typeArg == null)
                    {
                        throw new ArgumentException(SR.Format(SR.CollectionCannotContainNulls, "typeArguments"));
                    }
                    if (typeArg.UnderlyingType == null)
                    {
                        return null;
                    }
                }
            }

            XamlType result = null;
            if (typeArguments == null || typeArguments.Length == 0)
            {
                result = XamlLanguage.LookupXamlType(xamlNamespace, name);
                if (result != null)
                {
                    if (FullyQualifyAssemblyNamesInClrNamespaces)
                    {
                        // We can't return types from XamlLanguage directly because their SchemaContext
                        // has FullyQualifyAssemblyNamesInClrNamespaces set to false
                        result = GetXamlType(result.UnderlyingType);
                    }
                    return result;
                }
            }

            XamlNamespace ns = GetXamlNamespace(xamlNamespace);
            int revision = ns.RevisionNumber;
            result = ns.GetXamlType(name, typeArguments);
            if (result == null && !ns.IsClrNamespace)
            {
                UpdateXmlNsInfo();
                if (ns.RevisionNumber > revision)
                {
                    result = ns.GetXamlType(name, typeArguments);
                }
            }

            return result;
        }

        #endregion

        #region Namespace Compatibility Lookup

        // Laziy init, always access through property
        private ConcurrentDictionary<string, string> _xmlNsCompatDict;

        // Thread-safe cache - always use TryAdd or TryUpdate to write 
        private ConcurrentDictionary<string, string> XmlNsCompatDict
        {
            get
            {
                if (_xmlNsCompatDict == null)
                    Interlocked.CompareExchange(ref _xmlNsCompatDict, CreateDictionary<string, string>(), null);
                return _xmlNsCompatDict;
            }
        }

        // Note: this method doesn't apply transitive subsuming, the caller is responsible for doing that.
        public virtual bool TryGetCompatibleXamlNamespace(string xamlNamespace, out string compatibleNamespace)
        {
            if (xamlNamespace == null)
            {
                throw new ArgumentNullException(nameof(xamlNamespace));
            }

            // Note: this method has order-dependent behavior for backcompat.
            // When we look up a namespace, we throw if it has conflicting XmlnsCompatAttributes.
            // However, once we've looked up a namespace, we cache the result, and if an assembly with
            // conflicting attributes is loaded later, we just ignore it.

            // First try to load from our cache
            if (XmlNsCompatDict.TryGetValue(xamlNamespace, out compatibleNamespace))
            {
                return true;
            }
            
            // Then look for XmlnsCompatAttributes
            UpdateXmlNsInfo();
            compatibleNamespace = GetCompatibleNamespace(xamlNamespace);
            
            // Fall back to just using the requested namespace;
            if (compatibleNamespace == null)
            {
                compatibleNamespace = xamlNamespace;
            }

            // Make sure that the namespace actually exists
            XamlNamespace ns = GetXamlNamespace(compatibleNamespace);
            if (ns.IsResolved)
            {
                compatibleNamespace = TryAdd(XmlNsCompatDict, xamlNamespace, compatibleNamespace);
                return true;
            }
            else
            {
                // We don't cache negative results, since a lookup might succeed later after a new assembly
                // is loaded. XmlCompatibilityReader already caches all results (positive and negative) within
                // the scope of a given document.
                compatibleNamespace = null;
                return false;
            }
        }

        // Find a subsuming namespace within the current processed assemblies
        private string GetCompatibleNamespace(string oldNs)
        {
            string result = null;
            Assembly resultAssembly = null;
            // locking to prevent new loaded assemblies being processed while we iterate list
            lock (_syncExaminingAssemblies)
            {
                foreach (XmlNsInfo nsInfo in EnumerateXmlnsInfos())
                {
                    Assembly curAssembly = nsInfo.Assembly;
                    if (curAssembly == null)
                    {
                        continue;
                    }
                    IDictionary<string, string> oldToNewNs = null;

                    // When trawling the entire AppDomain, suppress exceptions from assemblies with bad attributes
                    if (ReferenceAssemblies == null)
                    {
                        try
                        {
                            oldToNewNs = nsInfo.OldToNewNs;
                        }
                        catch (Exception ex)
                        {
                            if (CriticalExceptions.IsCriticalException(ex))
                            {
                                throw;
                            }
                            // just skip to the next assembly
                            continue;
                        }
                    }
                    else
                    {
                        oldToNewNs = nsInfo.OldToNewNs;
                    }

                    string newNs;
                    if (oldToNewNs.TryGetValue(oldNs, out newNs))
                    {
                        if (result != null && result != newNs)
                        {
                            throw new XamlSchemaException(SR.Format(SR.DuplicateXmlnsCompatAcrossAssemblies,
                                resultAssembly.FullName, curAssembly.FullName, oldNs));
                        }
                        result = newNs;
                        resultAssembly = curAssembly;
                    }
                }
            }
            return result;
        }

        #endregion

        #region Type and member cache

        // Lazy init, access these fields through the properties
        private ConcurrentDictionary<Type, XamlType> _masterTypeList;
        private ConcurrentDictionary<ReferenceEqualityTuple<Type, XamlType, Type>, object> _masterValueConverterList;
        private ConcurrentDictionary<ReferenceEqualityTuple<MemberInfo, MemberInfo>, XamlMember> _masterMemberList;
        private ConcurrentDictionary<XamlType, Dictionary<string,SpecialBracketCharacters> > _masterBracketCharacterCache;

        // Security note: all of these ConcurrentDictionaries use Reference Equality to prevent spoofing of 
        // RuntimeTypes/Members by other custom derived descendants of System.Type/MemberInfo.
        // E.g. if a user called GetXamlType(Type) and passed in a custom descendant of System.Type
        // that reported itself as Equal to some real type, then when we went to look up the real
        // type, we would get the spoofed one instead. Using reference equality avoids that.

        // Thread-safe cache - always use TryAdd or TryUpdate to write 
        private ConcurrentDictionary<XamlType, Dictionary<string, SpecialBracketCharacters> > MasterBracketCharacterCache
        {
            get
            {
                if (_masterBracketCharacterCache == null)
                    Interlocked.CompareExchange(ref _masterBracketCharacterCache, CreateDictionary<XamlType, Dictionary<string, SpecialBracketCharacters>>(), null);
                return _masterBracketCharacterCache;
            }
        }

        // Thread-safe cache - always use TryAdd or TryUpdate to write 
        private ConcurrentDictionary<Type, XamlType> MasterTypeList
        {
            get
            {
                if (_masterTypeList == null)
                    Interlocked.CompareExchange(ref _masterTypeList, CreateDictionary<Type, XamlType>(ReferenceEqualityComparer.Instance), null);
                return _masterTypeList;
            }
        }

        // Thread-safe cache - always use TryAdd or TryUpdate to write 
        private ConcurrentDictionary<ReferenceEqualityTuple<Type, XamlType, Type>, object> MasterValueConverterList
        {
            get
            {
                if (_masterValueConverterList == null)
                    Interlocked.CompareExchange(ref _masterValueConverterList, CreateDictionary<ReferenceEqualityTuple<Type, XamlType, Type>, object>(), null);
                return _masterValueConverterList;
            }
        }

        // Thread-safe cache - always use TryAdd or TryUpdate to write 
        private ConcurrentDictionary<ReferenceEqualityTuple<MemberInfo, MemberInfo>, XamlMember> MasterMemberList
        {
            get
            {
                if (_masterMemberList == null)
                    Interlocked.CompareExchange(ref _masterMemberList, CreateDictionary<ReferenceEqualityTuple<MemberInfo, MemberInfo>, XamlMember>(), null);
                return _masterMemberList;
            }
        }

        public virtual XamlType GetXamlType(Type type)
        {
            if (type == null)
                throw new ArgumentNullException(nameof(type));

            return GetXamlType(type, XamlLanguage.TypeAlias(type));
        }

        internal XamlType GetXamlType(Type type, string alias)
        {
            if (type == null)
            {
                throw new ArgumentNullException(nameof(type));
            }
            XamlType xamlType = null;
            if (!MasterTypeList.TryGetValue(type, out xamlType))
            {
                xamlType = new XamlType(alias, type, this, null, null);
                xamlType = TryAdd(MasterTypeList, type, xamlType);
            }
            return xamlType;
        }

        /// <summary>
        /// Constructs a cache of all the members in this particular type that have 
        /// MarkupExtensionBracketCharactersAttribute set on them. This cache is added to a master
        /// cache which stores the BracketCharacter cache for each type.
        /// </summary>
        internal Dictionary<string, SpecialBracketCharacters> InitBracketCharacterCacheForType(XamlType type)
        {
            if (type == null)
            {
                throw new ArgumentNullException(nameof(type));
            }

            Dictionary<string, SpecialBracketCharacters> bracketCharacterCache = null;
            if (type.IsMarkupExtension)
            {
                if (!MasterBracketCharacterCache.TryGetValue(type, out bracketCharacterCache))
                {
                    bracketCharacterCache = BuildBracketCharacterCacheForType(type);
                    bracketCharacterCache = TryAdd(MasterBracketCharacterCache, type, bracketCharacterCache);
                }
            }
            
            return bracketCharacterCache;
        }

        /// <summary>
        /// Looks up all properties via reflection on the given type, and scans through the attributes on all of them
        /// to build a cache of properties which have MarkupExtensionBracketCharactersAttribute set on them.
        /// </summary>
        private Dictionary<string, SpecialBracketCharacters> BuildBracketCharacterCacheForType(XamlType type)
        {
            Dictionary<string, SpecialBracketCharacters> map = new Dictionary<string, SpecialBracketCharacters>(StringComparer.OrdinalIgnoreCase);
            ICollection<XamlMember> members = type.GetAllMembers();
            foreach (XamlMember member in members)
            {
                string constructorArgumentName = member.ConstructorArgument;
                string propertyName = member.Name;
                IReadOnlyDictionary<char,char> markupExtensionBracketCharactersList = member.MarkupExtensionBracketCharacters;
                SpecialBracketCharacters splBracketCharacters = markupExtensionBracketCharactersList != null && markupExtensionBracketCharactersList.Count > 0
                    ? new SpecialBracketCharacters(markupExtensionBracketCharactersList)
                    : null;
                if (splBracketCharacters != null)
                {
                    splBracketCharacters.EndInit();
                    map.Add(propertyName, splBracketCharacters);
                    if (!string.IsNullOrEmpty(constructorArgumentName))
                    {
                        map.Add(constructorArgumentName, splBracketCharacters);
                    }
                }
            }

            return map.Count > 0 ? map : null;
        } 

        protected internal XamlValueConverter<TConverterBase> GetValueConverter<TConverterBase>(
            Type converterType, XamlType targetType)
            where TConverterBase : class
        {
            var key = new ReferenceEqualityTuple<Type, XamlType, Type>(converterType, targetType, typeof(TConverterBase));
            object result;
            if (!MasterValueConverterList.TryGetValue(key, out result))
            {
                result = new XamlValueConverter<TConverterBase>(converterType, targetType);
                result = TryAdd(MasterValueConverterList, key, result);
            }
            return (XamlValueConverter<TConverterBase>)result;
        }

        internal virtual XamlMember GetProperty(PropertyInfo pi)
        {
            var xpik = new ReferenceEqualityTuple<MemberInfo, MemberInfo>(pi, null);
            XamlMember member;
            if (!MasterMemberList.TryGetValue(xpik, out member))
            {
                member = new XamlMember(pi, this);
                member = TryAdd(MasterMemberList, xpik, member);
            }
            return member;
        }

        internal virtual XamlMember GetEvent(EventInfo ei)
        {
            var xpik = new ReferenceEqualityTuple<MemberInfo, MemberInfo>(ei, null);
            XamlMember member;
            if (!MasterMemberList.TryGetValue(xpik, out member))
            {
                member = new XamlMember(ei, this);
                member = TryAdd(MasterMemberList, xpik, member);
            }
            return member;
        }

        // Caller responsible for ensuring getter and setter not null
        internal virtual XamlMember GetAttachableProperty(string name, MethodInfo getter, MethodInfo setter)
        {
            XamlMember property;
            var xpik = new ReferenceEqualityTuple<MemberInfo, MemberInfo>(getter, setter);
            if (!MasterMemberList.TryGetValue(xpik, out property))
            {
                property = new XamlMember(name, getter, setter, this);
                property = TryAdd(MasterMemberList, xpik, property);
            }
            return property;
        }

        internal virtual XamlMember GetAttachableEvent(string name, MethodInfo adder)
        {
            XamlMember property;
            var xpik = new ReferenceEqualityTuple<MemberInfo, MemberInfo>(adder, null);
            if (!MasterMemberList.TryGetValue(xpik, out property))
            {
                property = new XamlMember(name, adder, this);
                property = TryAdd(MasterMemberList, xpik, property);
            }
            return property;
        }

        #endregion

        #region Settings

        // Unchanging, initialized in ctor
        private readonly XamlSchemaContextSettings _settings;

        public bool SupportMarkupExtensionsWithDuplicateArity
        {
            get { return _settings.SupportMarkupExtensionsWithDuplicateArity; }
        }

        public bool FullyQualifyAssemblyNamesInClrNamespaces
        {
            get { return _settings.FullyQualifyAssemblyNamesInClrNamespaces; }
        }

        public IList<Assembly> ReferenceAssemblies
        {
            get { return _referenceAssemblies; }
        }

        #endregion

        #region Namespace Mapping and Assembly Attribute (XmlNsInfo) caches

        // Lazy init, access these fields through the properties.
        private ConcurrentDictionary<String, XamlNamespace> _namespaceByUriList;
        private ConcurrentDictionary<Assembly, XmlNsInfo> _xmlnsInfo;
        private ConcurrentDictionary<WeakRefKey, XmlNsInfo> _xmlnsInfoForDynamicAssemblies;
        private ConcurrentDictionary<Assembly, XmlNsInfo> _xmlnsInfoForUnreferencedAssemblies;

        // immutable, initialized in ctor
        AssemblyLoadHandler _assemblyLoadHandler;

        // tracks new assemblies seen by the AssemblyLoad handler, but not yet reflected
        private IList<Assembly> _unexaminedAssemblies;
        bool _isGCCallbackPending;

        // take this lock when modifying _unexaminedAssemblies or _isGCCallbackPending
        // Acquisition order: If also taking _syncExaminingAssemblies, take it first
        object _syncAccessingUnexaminedAssemblies;     

        // This dictionary is also thread-safe for single reads and writes, but if you're
        // iterating them, lock on _syncExaminingAssemblies to ensure consistent results
        private ConcurrentDictionary<Assembly, XmlNsInfo> XmlnsInfo
        {
            get
            {
                if (_xmlnsInfo == null)
                    Interlocked.CompareExchange(ref _xmlnsInfo, CreateDictionary<Assembly, XmlNsInfo>(ReferenceEqualityComparer.Instance), null);
                return _xmlnsInfo;
            }
        }

        // Same thread-safety as XmlnsInfo
        private ConcurrentDictionary<WeakRefKey, XmlNsInfo> XmlnsInfoForDynamicAssemblies
        {
            get
            {
                if (_xmlnsInfoForDynamicAssemblies == null)
                    Interlocked.CompareExchange(ref _xmlnsInfoForDynamicAssemblies, CreateDictionary<WeakRefKey, XmlNsInfo>(), null);
                return _xmlnsInfoForDynamicAssemblies;
            }
        }

        // This dictionary is also thread-safe for single reads and writes, but if you're
        // iterating them, lock on _syncExaminingAssemblies to ensure consistent results
        private ConcurrentDictionary<String, XamlNamespace> NamespaceByUriList
        {
            get
            {
                if (_namespaceByUriList == null)
                    Interlocked.CompareExchange(ref _namespaceByUriList,  CreateDictionary<string, XamlNamespace>(), null);
                return _namespaceByUriList;
            }
        }

        // The dictionary is used for storing xmlnsInfo for assemblies that are not 'referenced',
        // by that, we mean unreferenced assemblies when the schema context is passed in a set of referenced assemblies,
        // or assemblies not loaded in the app-domain when the schema context is not passed in a set of assemblies.
        // The dictionary is thread-safe for single reads and writes, and has no requirement for iteration.
        private ConcurrentDictionary<Assembly, XmlNsInfo> XmlnsInfoForUnreferencedAssemblies
        {
            get
            {
                if (_xmlnsInfoForUnreferencedAssemblies == null)
                {
                    Interlocked.CompareExchange(ref _xmlnsInfoForUnreferencedAssemblies, CreateDictionary<Assembly, XmlNsInfo>(ReferenceEqualityComparer.Instance), null);
                }
                return _xmlnsInfoForUnreferencedAssemblies;
            }
        }

        internal bool AreInternalsVisibleTo(Assembly fromAssembly, Assembly toAssembly)
        {
            if (fromAssembly.Equals(toAssembly))
            {
                return true;
            }
            XmlNsInfo nsInfo = GetXmlNsInfo(fromAssembly);
            ICollection<AssemblyName> friends = nsInfo.InternalsVisibleTo;
            if (friends.Count == 0)
            {
                return false;
            }
            // Not using Assembly.GetName() because it doesn't work in partial-trust
            AssemblyName toAssemblyName = new AssemblyName(toAssembly.FullName);
            foreach (AssemblyName friend in friends)
            {
                if (friend.Name == toAssemblyName.Name)
                {
                    byte[] expectedToken = friend.GetPublicKeyToken();
                    if (expectedToken == null)
                    {
                        // InternalsVisibleToAttribute doesn't specify a public key, so don't check it
                        return true;
                    }
                    byte[] actualToken = toAssemblyName.GetPublicKeyToken();
                    return SafeSecurityHelper.IsSameKeyToken(expectedToken, actualToken);
                }
            }
            return false;
        }

        // Entry point for GC callback. We indirect this through a static method that takes a weakref,
        // so that the callback doesn't keep the SchemaContext alive
        private static void CleanupCollectedAssemblies(object schemaContextWeakRef)
        {
            WeakReference weakRef = (WeakReference)schemaContextWeakRef;
            XamlSchemaContext schemaContext = weakRef.Target as XamlSchemaContext;
            if (schemaContext != null)
            {
                schemaContext.CleanupCollectedAssemblies();
            }
        }

        // Iterate through any weak references we hold to dynamic assemblies, cleaning up references
        // that have been collected. This prevents our caches from growing unboundedly in the case
        // where dynamic assemblies are continually getting created and disposed.
        private void CleanupCollectedAssemblies()
        {
            bool foundLiveDynamicAssemblies = false;
            lock (_syncAccessingUnexaminedAssemblies)
            {
                // setting _isGCCallbackPending inside the lock; see comment in RegisterAssemblyCleanup
                _isGCCallbackPending = false;

                if (_unexaminedAssemblies is WeakReferenceList<Assembly>)
                {
                    for (int i = _unexaminedAssemblies.Count - 1; i >= 0; i--)
                    {
                        Assembly assembly = _unexaminedAssemblies[i];
                        if (assembly == null)
                        {
                            _unexaminedAssemblies.RemoveAt(i);
                        }
                        else if (assembly.IsDynamic)
                        {
                            foundLiveDynamicAssemblies = true;
                        }
                    }
                }
            }
            lock (_syncExaminingAssemblies)
            {
                if (_xmlnsInfoForDynamicAssemblies != null)
                {
                    foreach (WeakRefKey weakRefKey in _xmlnsInfoForDynamicAssemblies.Keys)
                    {
                        if (weakRefKey.IsAlive)
                        {
                            foundLiveDynamicAssemblies = true;
                        }
                        else
                        {
                            // ConcurrentDictionary returns a copy of its keys, so it's safe to delete while enumerating
                            _xmlnsInfoForDynamicAssemblies.TryRemove(weakRefKey, out _);
                        }
                    }
                }
            }
            if (foundLiveDynamicAssemblies)
            {
                RegisterAssemblyCleanup();
            }
        }

        private void RegisterAssemblyCleanup()
        {
            // Locking around this check prevents multiple threads from redundantly registering
            // callbacks at the same time. 
            // We could use either the examining or unexamined lock, since clenaup touches both;
            // we use the unexamined because it has a shorter blocking time.
            lock (_syncAccessingUnexaminedAssemblies)
            {
                if (!_isGCCallbackPending)
                {
                    GCNotificationToken.RegisterCallback(CleanupCollectedAssemblies, new WeakReference(this));
                    _isGCCallbackPending = true;
                }
            }
        }

        private IEnumerable<XmlNsInfo> EnumerateXmlnsInfos()
        {
            if (_xmlnsInfoForDynamicAssemblies == null)
            {
                return XmlnsInfo.Values;
            }
            else
            {
                return EnumerateStaticAndDynamicXmlnsInfos();
            }
        }

        private IEnumerable<XmlNsInfo> EnumerateStaticAndDynamicXmlnsInfos()
        {
            foreach (XmlNsInfo result in XmlnsInfo.Values)
            {
                yield return result;
            }
            foreach (XmlNsInfo result in XmlnsInfoForDynamicAssemblies.Values)
            {
                yield return result;
            }
        }

        internal string GetRootNamespace(Assembly asm)
        {
            XmlNsInfo nsInfo = GetXmlNsInfo(asm);
            return nsInfo.RootNamespace;
        }

        internal ReadOnlyCollection<string> GetXamlNamespaces(XamlType type)
        {
            Type clrType = type.UnderlyingType;
            if (clrType == null || clrType.Assembly == null)
            {
                return null;
            }

            if (XamlLanguage.AllTypes.Contains(type))
            {
                // We need a read-only list which combines the directive namespace(s) with the 
                // the namespaces(s) that this type supports through standard CLR binding rules
                IList<string> clrBoundNamespaces = GetXmlNsMappings(clrType.Assembly, clrType.Namespace);
                List<string> combinedList = new List<string>();
                combinedList.AddRange(XamlLanguage.XamlNamespaces);
                combinedList.AddRange(clrBoundNamespaces);
                return combinedList.AsReadOnly();
            }
            else
            {
                return GetXmlNsMappings(clrType.Assembly, clrType.Namespace);
            }
        }

        private XamlNamespace GetXamlNamespace(string xmlns)
        {
            XamlNamespace xamlNamespace = null;

            if (NamespaceByUriList.TryGetValue(xmlns, out xamlNamespace))
            {
                return xamlNamespace;
            }

            string clrNs, assemblyName;
            if (ClrNamespaceUriParser.TryParseUri(xmlns, out clrNs, out assemblyName))
            {
                xamlNamespace = new XamlNamespace(this, clrNs, assemblyName);
            }
            else
            {
                // unresolved namespace
                xamlNamespace = new XamlNamespace(this);
            }
            xamlNamespace = TryAdd(NamespaceByUriList, xmlns, xamlNamespace);
            return xamlNamespace;
        }

        private XmlNsInfo GetXmlNsInfo(Assembly assembly)
        {
            XmlNsInfo result;

            if (XmlnsInfo.TryGetValue(assembly, out result) ||
                (_xmlnsInfoForDynamicAssemblies != null && assembly.IsDynamic &&
                 _xmlnsInfoForDynamicAssemblies.TryGetValue(new WeakRefKey(assembly), out result)) ||
                (_xmlnsInfoForUnreferencedAssemblies != null && _xmlnsInfoForUnreferencedAssemblies.TryGetValue(assembly, out result)))
            {
                return result;
            }

            // We store XmlnsInfo in three separate caches.
            //
            // If there is a hard-coded list of reference assemblies, then:
            // 1. Referenced assemblies are in XmlnsInfo
            // 2. Everything else is in XmlnsInfoForUnreferencedAssemblies, so that it doesn't
            //    pollute the 'real' cache.
            //
            // If we are using all AppDomain-loaded assemblies, then:
            // 1. Static RuntimeAssemblies are in XmlnsInfo
            // 2. Dynamic RuntimeAssemblies are in XmlnsInfoForDynamicAssemblies, so that
            //    collectible assemblies are weakrefed.
            // 3. ReflectionOnly assemblies and custom derivations of System.Assembly are in
            //    XmlnsInfoForUnreferencedAssemblies, so that they don't pollute the 'real' cache.
            bool isReferenced = false;
            if (_referenceAssemblies != null)
            {
                foreach (var asm in _referenceAssemblies)
                {
                    if (ReferenceEquals(asm, assembly))
                    {
                        isReferenced = true;
                        break;
                    }
                }
            }
            else
            {
                isReferenced = !assembly.ReflectionOnly &&
                    typeof(object).Assembly.GetType().IsAssignableFrom(assembly.GetType());
            }

            // Add the assembly to the cache
            result = new XmlNsInfo(assembly, FullyQualifyAssemblyNamesInClrNamespaces);
            if (isReferenced)
            {
                if (assembly.IsDynamic && _referenceAssemblies == null)
                {
                    result = TryAdd(XmlnsInfoForDynamicAssemblies, new WeakRefKey(assembly), result);
                    // Ensure we clean up the cache if dynamic assemblies are collected
                    RegisterAssemblyCleanup();
                }
                else
                {
                    result = TryAdd(XmlnsInfo, assembly, result);
                }
            }
            else
            {
                result = TryAdd(XmlnsInfoForUnreferencedAssemblies, assembly, result);
            }

            return result;
        }

        private ReadOnlyCollection<string> GetXmlNsMappings(Assembly assembly, string clrNs)
        {
            XmlNsInfo nsInfo = GetXmlNsInfo(assembly);
            ConcurrentDictionary<string, IList<string>> assemblyMappings = nsInfo.ClrToXmlNs;
            IList<string> result;

            clrNs = clrNs ?? string.Empty;

            if (!assemblyMappings.TryGetValue(clrNs, out result))
            {
                string assemblyName = FullyQualifyAssemblyNamesInClrNamespaces ?
                    assembly.FullName : GetAssemblyShortName(assembly);
                string xmlns = ClrNamespaceUriParser.GetUri(clrNs, assemblyName);
                List<string> list = new List<string>();
                list.Add(xmlns);
                result = list.AsReadOnly();
                TryAdd(assemblyMappings, clrNs, result);
            }
            return (ReadOnlyCollection<string>)result;
        }

        private void InitializeAssemblyLoadHook()
        {
            _syncAccessingUnexaminedAssemblies = new Object();
            if (ReferenceAssemblies == null)
            {

                _assemblyLoadHandler = new AssemblyLoadHandler(this);
                _assemblyLoadHandler.Hook();
                lock (_syncAccessingUnexaminedAssemblies)
                {
                    Assembly[] currentAssemblies = AppDomain.CurrentDomain.GetAssemblies();
                    _unexaminedAssemblies = new WeakReferenceList<Assembly>(currentAssemblies.Length);
                    bool foundDynamic = false;
                    foreach (Assembly assembly in currentAssemblies)
                    {
                        _unexaminedAssemblies.Add(assembly);
                        if (assembly.IsDynamic)
                        {
                            foundDynamic = true;
                        }
                    }
                    if (foundDynamic)
                    {
                        // Ensure we clean up the cache if dynamic assemblies are collected
                        RegisterAssemblyCleanup();
                    }
                }
            }
            else
            {
                _unexaminedAssemblies = new List<Assembly>(ReferenceAssemblies);
            }
        }

        void SchemaContextAssemblyLoadEventHandler(object sender, AssemblyLoadEventArgs args)
        {
            lock (_syncAccessingUnexaminedAssemblies)
            {
                if (!args.LoadedAssembly.ReflectionOnly && !_unexaminedAssemblies.Contains(args.LoadedAssembly))
                {
                    _unexaminedAssemblies.Add(args.LoadedAssembly);
                    if (args.LoadedAssembly.IsDynamic)
                    {
                        // Ensure we clean up the cache if a dynamic assemblies is collected
                        RegisterAssemblyCleanup();
                    }
                }
            }
        }

        // When this method returns:
        // - _xmlnsInfo contains all assemblies in the AppDomain or reference assemblies
        // - NamespaceByUriList contains all xmlnsdefs in _xmlnsInfo
        private void UpdateXmlNsInfo()
        {
            bool foundNew = false;
            lock (_syncExaminingAssemblies)
            {
                IList<Assembly> unexaminedAssembliesCopy;
                lock (_syncAccessingUnexaminedAssemblies)
                {
                    unexaminedAssembliesCopy = _unexaminedAssemblies;
                    _unexaminedAssemblies = new WeakReferenceList<Assembly>(0);
                }

                // If we're trawling thorugh all assemblies in the AppDomain, then we'll ignore
                //  any exceptions from invalid attributes
                bool throwOnError = (ReferenceAssemblies != null);
                for (int i = 0; i < unexaminedAssembliesCopy.Count; i++)
                {
                    var assembly = unexaminedAssembliesCopy[i];
                    if (assembly == null)
                    {
                        // The assembly is a collectible dynamic assembly, and has been GC'ed. Ignore it.
                        continue;
                    }
                    XmlNsInfo nsInfo = GetXmlNsInfo(assembly);
                    bool foundNewInThisAssembly = false;
                    try
                    {
                        foundNewInThisAssembly = UpdateXmlNsInfo(nsInfo);
                        if (foundNewInThisAssembly)
                        {
                            foundNew = true;
                        }
                    }
                    catch (Exception ex)
                    {
                        if (throwOnError || CriticalExceptions.IsCriticalException(ex))
                        {
                            // The assemblies after the i'th one in unexaminedAssembliesCopy have not been examined (including the i'th assembly).
                            // So we need to add them back to _unexaminedAssemblies while also keeping the assemblies that might have been added 
                            // to _unexaminedAssemblies in parallel.
                            lock (_syncAccessingUnexaminedAssemblies)
                            {
                                for (int j = i; j < unexaminedAssembliesCopy.Count; j++)
                                {
                                    _unexaminedAssemblies.Add(unexaminedAssembliesCopy[j]);
                                }
                            }
                            throw;
                        }
                    }
                }

                if (foundNew && _nonClrNamespaces != null)
                {
                    // invalidate this and force it to be re-evaluated
                    _nonClrNamespaces = null;
                }
            }
        }

        // This method should be called inside _syncExaminingAssemblies lock
        private bool UpdateXmlNsInfo(XmlNsInfo nsInfo)
        {
            bool foundNew = UpdateNamespaceByUriList(nsInfo);
            if (_preferredPrefixes != null)
            {
                UpdatePreferredPrefixes(nsInfo, _preferredPrefixes);
            }
            return foundNew;
        }

        bool UpdateNamespaceByUriList(XmlNsInfo nsInfo)
        {
            bool foundNew = false;
            IList<XmlNsInfo.XmlNsDefinition> xmlnsDefs = nsInfo.NsDefs;
            int xmlnsDefsCount = xmlnsDefs.Count;
            for (int i = 0; i < xmlnsDefsCount; i++)
            {
<<<<<<< HEAD
                Assembly assembly = nsInfo.Assembly;
                if (!string.IsNullOrEmpty(xmlnsDef.AssemblyName))
                {
                    assembly = ResolveAssembly(xmlnsDef.AssemblyName);
                    if (assembly == null)
                        continue;
                }
                AssemblyNamespacePair pair = new AssemblyNamespacePair(assembly, xmlnsDef.ClrNamespace);
=======
                XmlNsInfo.XmlNsDefinition xmlnsDef = xmlnsDefs[i];
                AssemblyNamespacePair pair = new AssemblyNamespacePair(nsInfo.Assembly, xmlnsDef.ClrNamespace);
>>>>>>> c8742b5c
                XamlNamespace ns = GetXamlNamespace(xmlnsDef.XmlNamespace);
                ns.AddAssemblyNamespacePair(pair);
                foundNew = true;
            }
            return foundNew;
        }

        #endregion

        #region Helper Methods

        // Given an assembly, return the assembly short name.  We need to avoid Assembly.GetName() so we run in PartialTrust without asserting.
        internal static string GetAssemblyShortName(Assembly assembly)
        {
            string assemblyLongName = assembly.FullName;
            string assemblyShortName = assemblyLongName.Substring(0, assemblyLongName.IndexOf(','));
            return assemblyShortName;
        }

        internal static ConcurrentDictionary<K, V> CreateDictionary<K, V>()
        {
            return new ConcurrentDictionary<K, V>(ConcurrencyLevel, DictionaryCapacity);
        }

        internal static ConcurrentDictionary<K, V> CreateDictionary<K, V>(IEqualityComparer<K> comparer)
        {
            return new ConcurrentDictionary<K, V>(ConcurrencyLevel, DictionaryCapacity, comparer);
        }

        internal static V TryAdd<K, V>(ConcurrentDictionary<K, V> dictionary, K key, V value)
        {
            if (dictionary.TryAdd(key, value))
            {
                return value;
            }
            else
            {
                return dictionary[key];
            }
        }

        internal static V TryUpdate<K, V>(ConcurrentDictionary<K, V> dictionary, K key, V value, V comparand)
        {
            if (dictionary.TryUpdate(key, value, comparand))
            {
                return value;
            }
            else
            {
                return dictionary[key];
            }
        }

        #endregion

        #region Assembly resolution

        // Both the array itself and each item in it are lazily initialized.
        // The indexes should match _referenceAssemblies
        private AssemblyName[] _referenceAssemblyNames;

        protected internal virtual Assembly OnAssemblyResolve(string assemblyName)
        {
            if (String.IsNullOrEmpty(assemblyName))
            {
                return null;
            }
            if (_referenceAssemblies != null)
            {
                return ResolveReferenceAssembly(assemblyName);
            }
            else
            {
                return ResolveAssembly(assemblyName);
            }
        }

        private Assembly ResolveReferenceAssembly(string assemblyName)
        {
            AssemblyName parsedAsmName = new AssemblyName(assemblyName);
            if (_referenceAssemblyNames == null)
            {
                AssemblyName[] asmNames = new AssemblyName[_referenceAssemblies.Count];
                Interlocked.CompareExchange(ref _referenceAssemblyNames, asmNames, null);
            }
            for (int i = 0; i < _referenceAssemblies.Count; i++)
            {
                AssemblyName refAsmName = _referenceAssemblyNames[i];
                if (_referenceAssemblyNames[i] == null)
                {
                    // Multiple threads may be simultaneously populating this array.
                    // That's okay; we're inserting identical data, so duplicate writes are harmless.
                    _referenceAssemblyNames[i] = new AssemblyName(_referenceAssemblies[i].FullName);
                }
                if (AssemblySatisfiesReference(_referenceAssemblyNames[i], parsedAsmName))
                {
                    return _referenceAssemblies[i];
                }
            }
            return null;
        }

        private static bool AssemblySatisfiesReference(AssemblyName assemblyName, AssemblyName reference)
        {
            if (reference.Name != assemblyName.Name)
            {
                return false;
            }
            if (reference.Version != null && !reference.Version.Equals(assemblyName.Version))
            {
                return false;
            }
            if (reference.CultureInfo != null && !reference.CultureInfo.Equals(assemblyName.CultureInfo))
            {
                return false;
            }
            byte[] requiredToken = reference.GetPublicKeyToken();
            if (requiredToken != null)
            {
                byte[] actualToken = assemblyName.GetPublicKeyToken();
                if (!SafeSecurityHelper.IsSameKeyToken(requiredToken, actualToken))
                {
                    return false;
                }
            }
            return true;
        }

        private Assembly ResolveAssembly(string assemblyName)
        {
            // First see if the assembly is already loaded. This is necessary because Assembly.Load
            // won't match to assemblies in the LoadFile or LoadFrom contexts.
            // We only allow exact matches at this point. Version-tolerant matching happens
            // below, using Assembly.Load.
            AssemblyName parsedAsmName = new AssemblyName(assemblyName);
            Assembly result = SafeSecurityHelper.GetLoadedAssembly(parsedAsmName);
            if (result != null)
            {
                return result;
            }

            try
            {
                byte[] publicKeyToken = parsedAsmName.GetPublicKeyToken();
                if (parsedAsmName.Version != null || parsedAsmName.CultureInfo != null || publicKeyToken != null)
                {
                    try
                    {
                        // First try to load the exact requested version.
                        // This will throw if fusion can't find the assembly.
                        return Assembly.Load(assemblyName);
                    }
                    catch (Exception ex)
                    {
                        if (CriticalExceptions.IsCriticalException(ex))
                        {
                            throw;
                        }
                        // Version tolerance: fall back to the short name (+ public key, if specified)
                        AssemblyName shortName = new AssemblyName(parsedAsmName.Name);
                        if (publicKeyToken != null)
                        {
                            shortName.SetPublicKeyToken(publicKeyToken);
                        }
                        return Assembly.Load(shortName);
                    }
                }
                else
                {
                    // Use LWPN because Load won't look in the GAC if it's given a short name.
                    return Assembly.LoadWithPartialName(assemblyName);
                }
            }
            catch (Exception ex)
            {
                if (CriticalExceptions.IsCriticalException(ex))
                {
                    throw;
                }
                // We don't want to throw if the assembly can't be found, we just treat it as unresolved
                return null;
            }
        }

        #endregion

        // WeakRef wrapper around XSC so that it can hook AppDomain event without getting rooted
        private class AssemblyLoadHandler
        {
            WeakReference schemaContextRef;

            public AssemblyLoadHandler(XamlSchemaContext schemaContext)
            {
                schemaContextRef = new WeakReference(schemaContext);
            }

            private void OnAssemblyLoad(object sender, AssemblyLoadEventArgs args)
            {
                XamlSchemaContext schemaContext = (XamlSchemaContext)schemaContextRef.Target;
                if (schemaContext != null)
                {
                    schemaContext.SchemaContextAssemblyLoadEventHandler(sender, args);
                }
            }

#if TARGETTING35SP1
#else
#endif
            public void Hook()
            {
                AppDomain.CurrentDomain.AssemblyLoad += OnAssemblyLoad;
            }

#if TARGETTING35SP1
#else
#endif
            public void Unhook()
            {
                AppDomain.CurrentDomain.AssemblyLoad -= OnAssemblyLoad;
            }
        }

        private class WeakReferenceList<T> : List<WeakReference>, IList<T> where T : class
        {
            public WeakReferenceList(int capacity)
                : base(capacity)
            {
            }

            int IList<T>.IndexOf(T item)
            {
                throw new NotSupportedException();
            }

            void IList<T>.Insert(int index, T item)
            {
                Insert(index, new WeakReference(item));
            }

            T IList<T>.this[int index]
            {
                get
                {
                    return (T)this[index].Target;
                }
                set
                {
                    this[index] = new WeakReference(value);
                }
            }

            void ICollection<T>.Add(T item)
            {
                Add(new WeakReference(item));
            }

            bool ICollection<T>.Contains(T item)
            {
                foreach (WeakReference weakRef in (IEnumerable<WeakReference>)this)
                {
                    if ((object)item == weakRef.Target)
                    {
                        return true;
                    }
                }
                return false;
            }

            void ICollection<T>.CopyTo(T[] array, int arrayIndex)
            {
                for (int i = 0; i < Count; i++)
                {
                    array[i + arrayIndex] = (T)this[i].Target;
                }
            }

            bool ICollection<T>.Remove(T item)
            {
                throw new NotSupportedException();
            }

            bool ICollection<T>.IsReadOnly
            {
                get { return false; }
            }

            IEnumerator<T> IEnumerable<T>.GetEnumerator()
            {
                return Enumerate().GetEnumerator();
            }

            IEnumerator IEnumerable.GetEnumerator()
            {
                return ((IEnumerable<T>)this).GetEnumerator();
            }

            private IEnumerable<T> Enumerate()
            {
                foreach (WeakReference weakRef in (IEnumerable<WeakReference>)this)
                {
                    yield return (T)weakRef.Target;
                }
            }
        }
    }
}<|MERGE_RESOLUTION|>--- conflicted
+++ resolved
@@ -1180,19 +1180,15 @@
             int xmlnsDefsCount = xmlnsDefs.Count;
             for (int i = 0; i < xmlnsDefsCount; i++)
             {
-<<<<<<< HEAD
+                XmlNsInfo.XmlNsDefinition xmlnsDef = xmlnsDefs[i];
                 Assembly assembly = nsInfo.Assembly;
                 if (!string.IsNullOrEmpty(xmlnsDef.AssemblyName))
                 {
                     assembly = ResolveAssembly(xmlnsDef.AssemblyName);
-                    if (assembly == null)
+                    if (assembly is null)
                         continue;
                 }
                 AssemblyNamespacePair pair = new AssemblyNamespacePair(assembly, xmlnsDef.ClrNamespace);
-=======
-                XmlNsInfo.XmlNsDefinition xmlnsDef = xmlnsDefs[i];
-                AssemblyNamespacePair pair = new AssemblyNamespacePair(nsInfo.Assembly, xmlnsDef.ClrNamespace);
->>>>>>> c8742b5c
                 XamlNamespace ns = GetXamlNamespace(xmlnsDef.XmlNamespace);
                 ns.AddAssemblyNamespacePair(pair);
                 foundNew = true;
