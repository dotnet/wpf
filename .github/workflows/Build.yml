--- conflicted
+++ resolved
@@ -15,31 +15,26 @@
     #     nuget-version: '5.x'
     - name: Build
       run: .\build.cmd -pack -ci -configuration Debug -prepareMachine /p:Platform=x86
-    # - name: Push
-    #   uses: actions/upload-artifact@v1
-    #   with:
-    #     name: WPF_Debug
-    #     path: ./artifacts/packages/Debug/NonShipping
-    - name: Debug
-      run: Get-ChildItem -Path "." -Recurse
-  # BuildRelease:
+    - name: Build CustomWPF
+      run: dotnet build CustomWpf
+    - name: Push
+      uses: actions/upload-artifact@v1
+      with:
+        name: WPF_Debug
+        path: ./artifacts/packages/Debug/NonShipping
 
-<<<<<<< HEAD
-  #   runs-on: windows-latest
-=======
+  BuildRelease:
+
     runs-on: [self-hosted, VSPreview]
->>>>>>> 8dac5df1
 
-  #   steps:
-  #   - uses: actions/checkout@v1
-  #   # - name: Install Nuget
-  #   #   uses: nuget/setup-nuget@v1
-  #   #   with:
-  #   #     nuget-version: '5.x'
-  #   - name: Build
-  #     run: .\build.cmd -pack -ci -configuration Release -prepareMachine /p:Platform=x86
-  #   - name: Push
-  #     uses: actions/upload-artifact@v1
-  #     with:
-  #       name: WPF_Release
-  #       path: ./artifacts/packages/Release/NonShipping+    steps:
+    - uses: actions/checkout@v1
+    - name: Build
+      run: .\build.cmd -pack -ci -configuration Release -prepareMachine /p:Platform=x86
+    - name: Build CustomWPF
+      run: dotnet build CustomWpf -c Release
+    - name: Push
+      uses: actions/upload-artifact@v1
+      with:
+        name: WPF_Release
+        path: ./artifacts/packages/Release/NonShipping