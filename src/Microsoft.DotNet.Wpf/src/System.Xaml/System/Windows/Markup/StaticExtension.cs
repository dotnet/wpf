// Licensed to the .NET Foundation under one or more agreements.
// The .NET Foundation licenses this file to you under the MIT license.
// See the LICENSE file in the project root for more information.

using System.ComponentModel;
using System.Reflection;
using System.Runtime.CompilerServices;

namespace System.Windows.Markup
{
    /// <summary>
    ///  Class for Xaml markup extension for static field and property references.
    /// </summary>
    [TypeForwardedFrom("PresentationFramework, Version=3.5.0.0, Culture=neutral, PublicKeyToken=31bf3856ad364e35")]
    [TypeConverter(typeof(StaticExtensionConverter))]
    [MarkupExtensionReturnType(typeof(object))]
    public class StaticExtension : MarkupExtension 
    {
        /// <summary>
        ///  Constructor that takes no parameters
        /// </summary>
        public StaticExtension()
        {
        }
        
        /// <summary>
        ///  Constructor that takes the member that this is a static reference to.  
        ///  This string is of the format 
        ///     Prefix:ClassName.FieldOrPropertyName.  The Prefix is 
        ///  optional, and refers to the XML prefix in a Xaml file.
        /// </summary>
        public StaticExtension(
            string   member)
        {
            _member = member ?? throw new ArgumentNullException(nameof(member));
        }

        /// <summary>
        ///  Return an object that should be set on the targetObject's targetProperty
        ///  for this markup extension.  For a StaticExtension this is a static field
        ///  or property value.
        /// </summary>
        /// <param name="serviceProvider">Object that can provide services for the markup extension.</param>
        /// <returns>
        ///  The object to set on this property.
        /// </returns>
        public override object ProvideValue(IServiceProvider serviceProvider)
        {
            if (_member == null)
            {
                throw new InvalidOperationException(SR.MarkupExtensionStaticMember);
            }

            object value;
            Type type = MemberType;
            string fieldString;
            string typeNameForError = null;
            if (type != null)
            {
                fieldString = _member;
                typeNameForError = type.FullName;
            }
            else
            {
                // Validate the _member

                int dotIndex = _member.IndexOf('.');
                if (dotIndex < 0)
                {
                    throw new ArgumentException(SR.Format(SR.MarkupExtensionBadStatic, _member));
                }

                // Pull out the type substring (this will include any XML prefix, e.g. "av:Button")

                string typeString = _member.Substring(0, dotIndex);
                if (string.IsNullOrEmpty(typeString))
                {
                    throw new ArgumentException(SR.Format(SR.MarkupExtensionBadStatic, _member));
                }

                // Get the IXamlTypeResolver from the service provider

                if (serviceProvider == null)
                {
                    throw new ArgumentNullException(nameof(serviceProvider));
                }

                IXamlTypeResolver xamlTypeResolver = serviceProvider.GetService(typeof(IXamlTypeResolver)) as IXamlTypeResolver;
                if (xamlTypeResolver == null)
                {
                    throw new ArgumentException(SR.Format(SR.MarkupExtensionNoContext, GetType().Name, "IXamlTypeResolver"));
                }

                // Use the type resolver to get a Type instance

                type = xamlTypeResolver.Resolve(typeString);

                // Get the member name substring

                fieldString = _member.Substring(dotIndex + 1, _member.Length - dotIndex - 1);
                if (string.IsNullOrEmpty(typeString))
                {
                    throw new ArgumentException(SR.Format(SR.MarkupExtensionBadStatic, _member));
                }
            }

            // Use the built-in parser for enum types
            
            if (type.IsEnum)
            {
                return Enum.Parse(type, fieldString);
            }

            // For other types, reflect
            if (GetFieldOrPropertyValue(type, fieldString, out value))
            {
                return value;
            }
            else
            {
<<<<<<< HEAD
                throw new ArgumentException(SR.Format(SR.MarkupExtensionBadStatic, memberFullName));
=======
                throw new ArgumentException(SR.Get(SRID.MarkupExtensionBadStatic, typeNameForError is not null ? $"{typeNameForError}.{_member}" : _member));
>>>>>>> 6b4faa7f
            }
        }

        // return false if a public static field or property with the same name cannot be found.
        private bool GetFieldOrPropertyValue(Type type, string name, out object value)
        {
            FieldInfo field = null;
            Type temp = type;

            do
            {
                field = temp.GetField(name, BindingFlags.Public | BindingFlags.Static);
                if (field != null)
                {
                    value = field.GetValue(null);
                    return true;
                }

                temp = temp.BaseType;
            } while(temp != null);


            PropertyInfo prop = null;
            temp = type;

            do
            {
                prop = temp.GetProperty(name, BindingFlags.Public | BindingFlags.Static);
                if (prop != null)
                {
                    value = prop.GetValue(null,null);
                    return true;
                }

                temp = temp.BaseType;
            } while(temp != null);

            value = null;
            return false;
        }

        /// <summary>
        ///  The static field or property represented by a string.  This string is
        ///  of the format Prefix:ClassName.FieldOrPropertyName.  The Prefix is 
        ///  optional, and refers to the XML prefix in a Xaml file.
        /// </summary>
        [ConstructorArgument("member")]
        public string Member
        {
            get { return _member; }
            set 
            {
                _member = value ?? throw new ArgumentNullException(nameof(value));
            }
        }

        [DefaultValue(null)]
        public Type MemberType
        {
            get { return _memberType; }
            set
            {
                _memberType = value ?? throw new ArgumentNullException(nameof(value));
            }
        }

        private string _member;
        private Type _memberType;
    }
}
<|MERGE_RESOLUTION|>--- conflicted
+++ resolved
@@ -118,11 +118,7 @@
             }
             else
             {
-<<<<<<< HEAD
-                throw new ArgumentException(SR.Format(SR.MarkupExtensionBadStatic, memberFullName));
-=======
-                throw new ArgumentException(SR.Get(SRID.MarkupExtensionBadStatic, typeNameForError is not null ? $"{typeNameForError}.{_member}" : _member));
->>>>>>> 6b4faa7f
+                throw new ArgumentException(SR.Format(SR.MarkupExtensionBadStatic, typeNameForError is not null ? $"{typeNameForError}.{_member}" : _member));
             }
         }
 
