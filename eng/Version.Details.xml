<<<<<<< HEAD
<?xml version="1.0" encoding="utf-8"?>
<Dependencies>
  <ProductDependencies>
    <Dependency Name="Microsoft.Private.Winforms" Version="4.8.0-preview6.19303.7">
      <Uri>https://github.com/dotnet/winforms</Uri>
      <Sha>28c64d3bbe6d65cbb787d46b13f2a437b63d8fe9</Sha>
    </Dependency>
  </ProductDependencies>
  <ToolsetDependencies>
    <Dependency Name="Microsoft.Win32.Registry" Version="4.6.0-preview6.19303.6" CoherentParentDependency="Microsoft.NETCore.App">
      <Uri>https://github.com/dotnet/corefx</Uri>
      <Sha>bf11ae3ab18539d7b070284164d2886276dca0b0</Sha>
    </Dependency>
    <Dependency Name="System.CodeDom" Version="4.6.0-preview6.19303.6" CoherentParentDependency="Microsoft.NETCore.App">
      <Uri>https://github.com/dotnet/corefx</Uri>
      <Sha>bf11ae3ab18539d7b070284164d2886276dca0b0</Sha>
    </Dependency>
    <Dependency Name="System.Configuration.ConfigurationManager" Version="4.6.0-preview6.19303.6" CoherentParentDependency="Microsoft.NETCore.App">
      <Uri>https://github.com/dotnet/corefx</Uri>
      <Sha>bf11ae3ab18539d7b070284164d2886276dca0b0</Sha>
    </Dependency>
    <Dependency Name="System.Diagnostics.EventLog" Version="4.6.0-preview6.19303.6" CoherentParentDependency="Microsoft.NETCore.App">
      <Uri>https://github.com/dotnet/corefx</Uri>
      <Sha>bf11ae3ab18539d7b070284164d2886276dca0b0</Sha>
    </Dependency>
    <Dependency Name="System.DirectoryServices" Version="4.6.0-preview6.19303.6" CoherentParentDependency="Microsoft.NETCore.App">
      <Uri>https://github.com/dotnet/corefx</Uri>
      <Sha>bf11ae3ab18539d7b070284164d2886276dca0b0</Sha>
    </Dependency>
    <Dependency Name="System.Drawing.Common" Version="4.6.0-preview6.19303.6" CoherentParentDependency="Microsoft.NETCore.App">
      <Uri>https://github.com/dotnet/corefx</Uri>
      <Sha>bf11ae3ab18539d7b070284164d2886276dca0b0</Sha>
    </Dependency>
    <Dependency Name="System.Reflection.Emit" Version="4.6.0-preview6.19303.6" CoherentParentDependency="Microsoft.NETCore.App">
      <Uri>https://github.com/dotnet/corefx</Uri>
      <Sha>bf11ae3ab18539d7b070284164d2886276dca0b0</Sha>
    </Dependency>
    <Dependency Name="System.Reflection.MetadataLoadContext" Version="4.6.0-preview6.19303.6" CoherentParentDependency="Microsoft.NETCore.App">
      <Uri>https://github.com/dotnet/corefx</Uri>
      <Sha>bf11ae3ab18539d7b070284164d2886276dca0b0</Sha>
    </Dependency>
    <Dependency Name="System.Security.AccessControl" Version="4.6.0-preview6.19303.6" CoherentParentDependency="Microsoft.NETCore.App">
      <Uri>https://github.com/dotnet/corefx</Uri>
      <Sha>bf11ae3ab18539d7b070284164d2886276dca0b0</Sha>
    </Dependency>
    <Dependency Name="System.Security.Cryptography.Xml" Version="4.6.0-preview6.19303.6" CoherentParentDependency="Microsoft.NETCore.App">
      <Uri>https://github.com/dotnet/corefx</Uri>
      <Sha>bf11ae3ab18539d7b070284164d2886276dca0b0</Sha>
    </Dependency>
    <Dependency Name="System.Security.Permissions" Version="4.6.0-preview6.19303.6" CoherentParentDependency="Microsoft.NETCore.App">
      <Uri>https://github.com/dotnet/corefx</Uri>
      <Sha>bf11ae3ab18539d7b070284164d2886276dca0b0</Sha>
    </Dependency>
    <Dependency Name="System.Security.Principal.Windows" Version="4.6.0-preview6.19303.6" CoherentParentDependency="Microsoft.NETCore.App">
      <Uri>https://github.com/dotnet/corefx</Uri>
      <Sha>bf11ae3ab18539d7b070284164d2886276dca0b0</Sha>
    </Dependency>
    <Dependency Name="System.Windows.Extensions" Version="4.6.0-preview6.19303.6" CoherentParentDependency="Microsoft.NETCore.App">
      <Uri>https://github.com/dotnet/corefx</Uri>
      <Sha>bf11ae3ab18539d7b070284164d2886276dca0b0</Sha>
    </Dependency>
    <Dependency Name="Microsoft.NETCore.App" Version="3.0.0-preview6-27803-10">
      <Uri>https://github.com/dotnet/core-setup</Uri>
      <Sha>1e3b98aba4deeccb475d3d9bbde85abbf2d60359</Sha>
    </Dependency>
    <Dependency Name="Microsoft.DotNet.Arcade.Sdk" Version="1.0.0-beta.19303.9">
      <Uri>https://github.com/dotnet/arcade</Uri>
      <Sha>0d9d28bd7538397d9bab954dc3c1cb45f5052b87</Sha>
    </Dependency>
    <Dependency Name="Microsoft.DotNet.CodeAnalysis" Version="1.0.0-beta.19303.9">
      <Uri>https://github.com/dotnet/arcade</Uri>
      <Sha>0d9d28bd7538397d9bab954dc3c1cb45f5052b87</Sha>
    </Dependency>
    <Dependency Name="Microsoft.NETCore.Platforms" Version="3.0.0-preview6.19303.6" CoherentParentDependency="Microsoft.NETCore.App">
      <Uri>https://github.com/dotnet/corefx</Uri>
      <Sha>bf11ae3ab18539d7b070284164d2886276dca0b0</Sha>
    </Dependency>
    <Dependency Name="Microsoft.DotNet.Wpf.DncEng" Version="4.8.0-preview6.19303.23">
      <Uri>https://dev.azure.com/dnceng/internal/_git/dotnet-wpf-int</Uri>
      <Sha>26b1b40d9d52609cfc3d6f0bf7c37a58cb234f0a</Sha>
    </Dependency>
    <Dependency Name="System.IO.Packaging" Version="4.6.0-preview6.19303.6" CoherentParentDependency="Microsoft.NETCore.App">
      <Uri>https://github.com/dotnet/corefx</Uri>
      <Sha>bf11ae3ab18539d7b070284164d2886276dca0b0</Sha>
    </Dependency>
    <Dependency Name="Microsoft.NETCore.Runtime.CoreCLR" Version="3.0.0-preview6.19303.73" CoherentParentDependency="Microsoft.NETCore.App">
      <Uri>https://github.com/dotnet/coreclr</Uri>
      <Sha>7ec87b0097fdd4400a8632a2eae56612914579ef</Sha>
    </Dependency>
    <Dependency Name="Microsoft.NETCore.ILDAsm" Version="3.0.0-preview6.19303.73" CoherentParentDependency="Microsoft.NETCore.Runtime.CoreCLR">
      <Uri>https://github.com/dotnet/coreclr</Uri>
      <Sha>7ec87b0097fdd4400a8632a2eae56612914579ef</Sha>
    </Dependency>
    <Dependency Name="Microsoft.NETCore.ILAsm" Version="3.0.0-preview6.19303.73" CoherentParentDependency="Microsoft.NETCore.Runtime.CoreCLR">
      <Uri>https://github.com/dotnet/coreclr</Uri>
      <Sha>7ec87b0097fdd4400a8632a2eae56612914579ef</Sha>
    </Dependency>
  </ToolsetDependencies>
</Dependencies>
=======
<?xml version="1.0" encoding="utf-8"?>
<Dependencies>
  <ProductDependencies>
    <Dependency Name="Microsoft.Private.Winforms" Version="4.8.0-preview7.19325.3">
      <Uri>https://github.com/dotnet/winforms</Uri>
      <Sha>9b0ec7bb6e82818a4ac80702a9cd5c45f5d2ffde</Sha>
    </Dependency>
  </ProductDependencies>
  <ToolsetDependencies>
    <Dependency Name="Microsoft.Win32.Registry" Version="4.6.0-preview7.19320.1" CoherentParentDependency="Microsoft.NETCore.App">
      <Uri>https://github.com/dotnet/corefx</Uri>
      <Sha>468355e66daf9eaeb1978703fa6365cd1e37e644</Sha>
    </Dependency>
    <Dependency Name="System.CodeDom" Version="4.6.0-preview7.19320.1" CoherentParentDependency="Microsoft.NETCore.App">
      <Uri>https://github.com/dotnet/corefx</Uri>
      <Sha>468355e66daf9eaeb1978703fa6365cd1e37e644</Sha>
    </Dependency>
    <Dependency Name="System.Configuration.ConfigurationManager" Version="4.6.0-preview7.19320.1" CoherentParentDependency="Microsoft.NETCore.App">
      <Uri>https://github.com/dotnet/corefx</Uri>
      <Sha>468355e66daf9eaeb1978703fa6365cd1e37e644</Sha>
    </Dependency>
    <Dependency Name="System.Diagnostics.EventLog" Version="4.6.0-preview7.19320.1" CoherentParentDependency="Microsoft.NETCore.App">
      <Uri>https://github.com/dotnet/corefx</Uri>
      <Sha>468355e66daf9eaeb1978703fa6365cd1e37e644</Sha>
    </Dependency>
    <Dependency Name="System.DirectoryServices" Version="4.6.0-preview7.19320.1" CoherentParentDependency="Microsoft.NETCore.App">
      <Uri>https://github.com/dotnet/corefx</Uri>
      <Sha>468355e66daf9eaeb1978703fa6365cd1e37e644</Sha>
    </Dependency>
    <Dependency Name="System.Drawing.Common" Version="4.6.0-preview7.19320.1" CoherentParentDependency="Microsoft.NETCore.App">
      <Uri>https://github.com/dotnet/corefx</Uri>
      <Sha>468355e66daf9eaeb1978703fa6365cd1e37e644</Sha>
    </Dependency>
    <Dependency Name="System.Reflection.Emit" Version="4.6.0-preview7.19320.1" CoherentParentDependency="Microsoft.NETCore.App">
      <Uri>https://github.com/dotnet/corefx</Uri>
      <Sha>468355e66daf9eaeb1978703fa6365cd1e37e644</Sha>
    </Dependency>
    <Dependency Name="System.Reflection.MetadataLoadContext" Version="4.6.0-preview7.19320.1" CoherentParentDependency="Microsoft.NETCore.App">
      <Uri>https://github.com/dotnet/corefx</Uri>
      <Sha>468355e66daf9eaeb1978703fa6365cd1e37e644</Sha>
    </Dependency>
    <Dependency Name="System.Security.AccessControl" Version="4.6.0-preview7.19320.1" CoherentParentDependency="Microsoft.NETCore.App">
      <Uri>https://github.com/dotnet/corefx</Uri>
      <Sha>468355e66daf9eaeb1978703fa6365cd1e37e644</Sha>
    </Dependency>
    <Dependency Name="System.Security.Cryptography.Xml" Version="4.6.0-preview7.19320.1" CoherentParentDependency="Microsoft.NETCore.App">
      <Uri>https://github.com/dotnet/corefx</Uri>
      <Sha>468355e66daf9eaeb1978703fa6365cd1e37e644</Sha>
    </Dependency>
    <Dependency Name="System.Security.Permissions" Version="4.6.0-preview7.19320.1" CoherentParentDependency="Microsoft.NETCore.App">
      <Uri>https://github.com/dotnet/corefx</Uri>
      <Sha>468355e66daf9eaeb1978703fa6365cd1e37e644</Sha>
    </Dependency>
    <Dependency Name="System.Security.Principal.Windows" Version="4.6.0-preview7.19320.1" CoherentParentDependency="Microsoft.NETCore.App">
      <Uri>https://github.com/dotnet/corefx</Uri>
      <Sha>468355e66daf9eaeb1978703fa6365cd1e37e644</Sha>
    </Dependency>
    <Dependency Name="System.Windows.Extensions" Version="4.6.0-preview7.19320.1" CoherentParentDependency="Microsoft.NETCore.App">
      <Uri>https://github.com/dotnet/corefx</Uri>
      <Sha>468355e66daf9eaeb1978703fa6365cd1e37e644</Sha>
    </Dependency>
    <Dependency Name="Microsoft.NETCore.App" Version="3.0.0-preview7-27824-03" CoherentParentDependency="Microsoft.Private.Winforms">
      <Uri>https://github.com/dotnet/core-setup</Uri>
      <Sha>e1d780539e85f4d8de263957715f9d08db2ceef4</Sha>
    </Dependency>
    <Dependency Name="Microsoft.DotNet.Arcade.Sdk" Version="1.0.0-beta.19326.2">
      <Uri>https://github.com/dotnet/arcade</Uri>
      <Sha>4b3d46cc75969c4e2de5786ec2b10a430b26dd9f</Sha>
    </Dependency>
    <Dependency Name="Microsoft.DotNet.CodeAnalysis" Version="1.0.0-beta.19326.2">
      <Uri>https://github.com/dotnet/arcade</Uri>
      <Sha>4b3d46cc75969c4e2de5786ec2b10a430b26dd9f</Sha>
    </Dependency>
    <Dependency Name="Microsoft.NETCore.Platforms" Version="3.0.0-preview7.19320.1" CoherentParentDependency="Microsoft.NETCore.App">
      <Uri>https://github.com/dotnet/corefx</Uri>
      <Sha>468355e66daf9eaeb1978703fa6365cd1e37e644</Sha>
    </Dependency>
    <Dependency Name="Microsoft.DotNet.Wpf.DncEng" Version="4.8.0-preview7.19325.4">
      <Uri>https://dev.azure.com/dnceng/internal/_git/dotnet-wpf-int</Uri>
      <Sha>914f5f71a797720a04c0808e4dd3e50b1fb2f4b6</Sha>
    </Dependency>
    <Dependency Name="System.IO.Packaging" Version="4.6.0-preview7.19320.1" CoherentParentDependency="Microsoft.NETCore.App">
      <Uri>https://github.com/dotnet/corefx</Uri>
      <Sha>468355e66daf9eaeb1978703fa6365cd1e37e644</Sha>
    </Dependency>
    <Dependency Name="Microsoft.NETCore.Runtime.CoreCLR" Version="3.0.0-preview7.19323.2" CoherentParentDependency="Microsoft.NETCore.App">
      <Uri>https://github.com/dotnet/coreclr</Uri>
      <Sha>8974a699899bdc2cc5687504e1ada606ac803e9b</Sha>
    </Dependency>
    <Dependency Name="Microsoft.NETCore.ILDAsm" Version="3.0.0-preview7.19323.2" CoherentParentDependency="Microsoft.NETCore.Runtime.CoreCLR">
      <Uri>https://github.com/dotnet/coreclr</Uri>
      <Sha>8974a699899bdc2cc5687504e1ada606ac803e9b</Sha>
    </Dependency>
    <Dependency Name="Microsoft.NETCore.ILAsm" Version="3.0.0-preview7.19323.2" CoherentParentDependency="Microsoft.NETCore.Runtime.CoreCLR">
      <Uri>https://github.com/dotnet/coreclr</Uri>
      <Sha>8974a699899bdc2cc5687504e1ada606ac803e9b</Sha>
    </Dependency>
    <Dependency Name="Microsoft.DotNet.Helix.Sdk" Version="2.0.0-beta.19326.2">
      <Uri>https://github.com/dotnet/arcade</Uri>
      <Sha>4b3d46cc75969c4e2de5786ec2b10a430b26dd9f</Sha>
    </Dependency>
    <Dependency Name="Microsoft.DotNet.ApiCompat" Version="1.0.0-beta.19326.2">
      <Uri>https://github.com/dotnet/arcade</Uri>
      <Sha>4b3d46cc75969c4e2de5786ec2b10a430b26dd9f</Sha>
    </Dependency>
    <Dependency Name="Microsoft.DotNet.GenAPI" Version="1.0.0-beta.19326.2">
      <Uri>https://github.com/dotnet/arcade</Uri>
      <Sha>4b3d46cc75969c4e2de5786ec2b10a430b26dd9f</Sha>
    </Dependency>
  </ToolsetDependencies>
</Dependencies>
>>>>>>> dcc3312f
<|MERGE_RESOLUTION|>--- conflicted
+++ resolved
@@ -1,213 +1,111 @@
-<<<<<<< HEAD
-<?xml version="1.0" encoding="utf-8"?>
-<Dependencies>
-  <ProductDependencies>
-    <Dependency Name="Microsoft.Private.Winforms" Version="4.8.0-preview6.19303.7">
-      <Uri>https://github.com/dotnet/winforms</Uri>
-      <Sha>28c64d3bbe6d65cbb787d46b13f2a437b63d8fe9</Sha>
-    </Dependency>
-  </ProductDependencies>
-  <ToolsetDependencies>
-    <Dependency Name="Microsoft.Win32.Registry" Version="4.6.0-preview6.19303.6" CoherentParentDependency="Microsoft.NETCore.App">
-      <Uri>https://github.com/dotnet/corefx</Uri>
-      <Sha>bf11ae3ab18539d7b070284164d2886276dca0b0</Sha>
-    </Dependency>
-    <Dependency Name="System.CodeDom" Version="4.6.0-preview6.19303.6" CoherentParentDependency="Microsoft.NETCore.App">
-      <Uri>https://github.com/dotnet/corefx</Uri>
-      <Sha>bf11ae3ab18539d7b070284164d2886276dca0b0</Sha>
-    </Dependency>
-    <Dependency Name="System.Configuration.ConfigurationManager" Version="4.6.0-preview6.19303.6" CoherentParentDependency="Microsoft.NETCore.App">
-      <Uri>https://github.com/dotnet/corefx</Uri>
-      <Sha>bf11ae3ab18539d7b070284164d2886276dca0b0</Sha>
-    </Dependency>
-    <Dependency Name="System.Diagnostics.EventLog" Version="4.6.0-preview6.19303.6" CoherentParentDependency="Microsoft.NETCore.App">
-      <Uri>https://github.com/dotnet/corefx</Uri>
-      <Sha>bf11ae3ab18539d7b070284164d2886276dca0b0</Sha>
-    </Dependency>
-    <Dependency Name="System.DirectoryServices" Version="4.6.0-preview6.19303.6" CoherentParentDependency="Microsoft.NETCore.App">
-      <Uri>https://github.com/dotnet/corefx</Uri>
-      <Sha>bf11ae3ab18539d7b070284164d2886276dca0b0</Sha>
-    </Dependency>
-    <Dependency Name="System.Drawing.Common" Version="4.6.0-preview6.19303.6" CoherentParentDependency="Microsoft.NETCore.App">
-      <Uri>https://github.com/dotnet/corefx</Uri>
-      <Sha>bf11ae3ab18539d7b070284164d2886276dca0b0</Sha>
-    </Dependency>
-    <Dependency Name="System.Reflection.Emit" Version="4.6.0-preview6.19303.6" CoherentParentDependency="Microsoft.NETCore.App">
-      <Uri>https://github.com/dotnet/corefx</Uri>
-      <Sha>bf11ae3ab18539d7b070284164d2886276dca0b0</Sha>
-    </Dependency>
-    <Dependency Name="System.Reflection.MetadataLoadContext" Version="4.6.0-preview6.19303.6" CoherentParentDependency="Microsoft.NETCore.App">
-      <Uri>https://github.com/dotnet/corefx</Uri>
-      <Sha>bf11ae3ab18539d7b070284164d2886276dca0b0</Sha>
-    </Dependency>
-    <Dependency Name="System.Security.AccessControl" Version="4.6.0-preview6.19303.6" CoherentParentDependency="Microsoft.NETCore.App">
-      <Uri>https://github.com/dotnet/corefx</Uri>
-      <Sha>bf11ae3ab18539d7b070284164d2886276dca0b0</Sha>
-    </Dependency>
-    <Dependency Name="System.Security.Cryptography.Xml" Version="4.6.0-preview6.19303.6" CoherentParentDependency="Microsoft.NETCore.App">
-      <Uri>https://github.com/dotnet/corefx</Uri>
-      <Sha>bf11ae3ab18539d7b070284164d2886276dca0b0</Sha>
-    </Dependency>
-    <Dependency Name="System.Security.Permissions" Version="4.6.0-preview6.19303.6" CoherentParentDependency="Microsoft.NETCore.App">
-      <Uri>https://github.com/dotnet/corefx</Uri>
-      <Sha>bf11ae3ab18539d7b070284164d2886276dca0b0</Sha>
-    </Dependency>
-    <Dependency Name="System.Security.Principal.Windows" Version="4.6.0-preview6.19303.6" CoherentParentDependency="Microsoft.NETCore.App">
-      <Uri>https://github.com/dotnet/corefx</Uri>
-      <Sha>bf11ae3ab18539d7b070284164d2886276dca0b0</Sha>
-    </Dependency>
-    <Dependency Name="System.Windows.Extensions" Version="4.6.0-preview6.19303.6" CoherentParentDependency="Microsoft.NETCore.App">
-      <Uri>https://github.com/dotnet/corefx</Uri>
-      <Sha>bf11ae3ab18539d7b070284164d2886276dca0b0</Sha>
-    </Dependency>
-    <Dependency Name="Microsoft.NETCore.App" Version="3.0.0-preview6-27803-10">
-      <Uri>https://github.com/dotnet/core-setup</Uri>
-      <Sha>1e3b98aba4deeccb475d3d9bbde85abbf2d60359</Sha>
-    </Dependency>
-    <Dependency Name="Microsoft.DotNet.Arcade.Sdk" Version="1.0.0-beta.19303.9">
-      <Uri>https://github.com/dotnet/arcade</Uri>
-      <Sha>0d9d28bd7538397d9bab954dc3c1cb45f5052b87</Sha>
-    </Dependency>
-    <Dependency Name="Microsoft.DotNet.CodeAnalysis" Version="1.0.0-beta.19303.9">
-      <Uri>https://github.com/dotnet/arcade</Uri>
-      <Sha>0d9d28bd7538397d9bab954dc3c1cb45f5052b87</Sha>
-    </Dependency>
-    <Dependency Name="Microsoft.NETCore.Platforms" Version="3.0.0-preview6.19303.6" CoherentParentDependency="Microsoft.NETCore.App">
-      <Uri>https://github.com/dotnet/corefx</Uri>
-      <Sha>bf11ae3ab18539d7b070284164d2886276dca0b0</Sha>
-    </Dependency>
-    <Dependency Name="Microsoft.DotNet.Wpf.DncEng" Version="4.8.0-preview6.19303.23">
-      <Uri>https://dev.azure.com/dnceng/internal/_git/dotnet-wpf-int</Uri>
-      <Sha>26b1b40d9d52609cfc3d6f0bf7c37a58cb234f0a</Sha>
-    </Dependency>
-    <Dependency Name="System.IO.Packaging" Version="4.6.0-preview6.19303.6" CoherentParentDependency="Microsoft.NETCore.App">
-      <Uri>https://github.com/dotnet/corefx</Uri>
-      <Sha>bf11ae3ab18539d7b070284164d2886276dca0b0</Sha>
-    </Dependency>
-    <Dependency Name="Microsoft.NETCore.Runtime.CoreCLR" Version="3.0.0-preview6.19303.73" CoherentParentDependency="Microsoft.NETCore.App">
-      <Uri>https://github.com/dotnet/coreclr</Uri>
-      <Sha>7ec87b0097fdd4400a8632a2eae56612914579ef</Sha>
-    </Dependency>
-    <Dependency Name="Microsoft.NETCore.ILDAsm" Version="3.0.0-preview6.19303.73" CoherentParentDependency="Microsoft.NETCore.Runtime.CoreCLR">
-      <Uri>https://github.com/dotnet/coreclr</Uri>
-      <Sha>7ec87b0097fdd4400a8632a2eae56612914579ef</Sha>
-    </Dependency>
-    <Dependency Name="Microsoft.NETCore.ILAsm" Version="3.0.0-preview6.19303.73" CoherentParentDependency="Microsoft.NETCore.Runtime.CoreCLR">
-      <Uri>https://github.com/dotnet/coreclr</Uri>
-      <Sha>7ec87b0097fdd4400a8632a2eae56612914579ef</Sha>
-    </Dependency>
-  </ToolsetDependencies>
-</Dependencies>
-=======
-<?xml version="1.0" encoding="utf-8"?>
-<Dependencies>
-  <ProductDependencies>
-    <Dependency Name="Microsoft.Private.Winforms" Version="4.8.0-preview7.19325.3">
-      <Uri>https://github.com/dotnet/winforms</Uri>
-      <Sha>9b0ec7bb6e82818a4ac80702a9cd5c45f5d2ffde</Sha>
-    </Dependency>
-  </ProductDependencies>
-  <ToolsetDependencies>
-    <Dependency Name="Microsoft.Win32.Registry" Version="4.6.0-preview7.19320.1" CoherentParentDependency="Microsoft.NETCore.App">
-      <Uri>https://github.com/dotnet/corefx</Uri>
-      <Sha>468355e66daf9eaeb1978703fa6365cd1e37e644</Sha>
-    </Dependency>
-    <Dependency Name="System.CodeDom" Version="4.6.0-preview7.19320.1" CoherentParentDependency="Microsoft.NETCore.App">
-      <Uri>https://github.com/dotnet/corefx</Uri>
-      <Sha>468355e66daf9eaeb1978703fa6365cd1e37e644</Sha>
-    </Dependency>
-    <Dependency Name="System.Configuration.ConfigurationManager" Version="4.6.0-preview7.19320.1" CoherentParentDependency="Microsoft.NETCore.App">
-      <Uri>https://github.com/dotnet/corefx</Uri>
-      <Sha>468355e66daf9eaeb1978703fa6365cd1e37e644</Sha>
-    </Dependency>
-    <Dependency Name="System.Diagnostics.EventLog" Version="4.6.0-preview7.19320.1" CoherentParentDependency="Microsoft.NETCore.App">
-      <Uri>https://github.com/dotnet/corefx</Uri>
-      <Sha>468355e66daf9eaeb1978703fa6365cd1e37e644</Sha>
-    </Dependency>
-    <Dependency Name="System.DirectoryServices" Version="4.6.0-preview7.19320.1" CoherentParentDependency="Microsoft.NETCore.App">
-      <Uri>https://github.com/dotnet/corefx</Uri>
-      <Sha>468355e66daf9eaeb1978703fa6365cd1e37e644</Sha>
-    </Dependency>
-    <Dependency Name="System.Drawing.Common" Version="4.6.0-preview7.19320.1" CoherentParentDependency="Microsoft.NETCore.App">
-      <Uri>https://github.com/dotnet/corefx</Uri>
-      <Sha>468355e66daf9eaeb1978703fa6365cd1e37e644</Sha>
-    </Dependency>
-    <Dependency Name="System.Reflection.Emit" Version="4.6.0-preview7.19320.1" CoherentParentDependency="Microsoft.NETCore.App">
-      <Uri>https://github.com/dotnet/corefx</Uri>
-      <Sha>468355e66daf9eaeb1978703fa6365cd1e37e644</Sha>
-    </Dependency>
-    <Dependency Name="System.Reflection.MetadataLoadContext" Version="4.6.0-preview7.19320.1" CoherentParentDependency="Microsoft.NETCore.App">
-      <Uri>https://github.com/dotnet/corefx</Uri>
-      <Sha>468355e66daf9eaeb1978703fa6365cd1e37e644</Sha>
-    </Dependency>
-    <Dependency Name="System.Security.AccessControl" Version="4.6.0-preview7.19320.1" CoherentParentDependency="Microsoft.NETCore.App">
-      <Uri>https://github.com/dotnet/corefx</Uri>
-      <Sha>468355e66daf9eaeb1978703fa6365cd1e37e644</Sha>
-    </Dependency>
-    <Dependency Name="System.Security.Cryptography.Xml" Version="4.6.0-preview7.19320.1" CoherentParentDependency="Microsoft.NETCore.App">
-      <Uri>https://github.com/dotnet/corefx</Uri>
-      <Sha>468355e66daf9eaeb1978703fa6365cd1e37e644</Sha>
-    </Dependency>
-    <Dependency Name="System.Security.Permissions" Version="4.6.0-preview7.19320.1" CoherentParentDependency="Microsoft.NETCore.App">
-      <Uri>https://github.com/dotnet/corefx</Uri>
-      <Sha>468355e66daf9eaeb1978703fa6365cd1e37e644</Sha>
-    </Dependency>
-    <Dependency Name="System.Security.Principal.Windows" Version="4.6.0-preview7.19320.1" CoherentParentDependency="Microsoft.NETCore.App">
-      <Uri>https://github.com/dotnet/corefx</Uri>
-      <Sha>468355e66daf9eaeb1978703fa6365cd1e37e644</Sha>
-    </Dependency>
-    <Dependency Name="System.Windows.Extensions" Version="4.6.0-preview7.19320.1" CoherentParentDependency="Microsoft.NETCore.App">
-      <Uri>https://github.com/dotnet/corefx</Uri>
-      <Sha>468355e66daf9eaeb1978703fa6365cd1e37e644</Sha>
-    </Dependency>
-    <Dependency Name="Microsoft.NETCore.App" Version="3.0.0-preview7-27824-03" CoherentParentDependency="Microsoft.Private.Winforms">
-      <Uri>https://github.com/dotnet/core-setup</Uri>
-      <Sha>e1d780539e85f4d8de263957715f9d08db2ceef4</Sha>
-    </Dependency>
-    <Dependency Name="Microsoft.DotNet.Arcade.Sdk" Version="1.0.0-beta.19326.2">
-      <Uri>https://github.com/dotnet/arcade</Uri>
-      <Sha>4b3d46cc75969c4e2de5786ec2b10a430b26dd9f</Sha>
-    </Dependency>
-    <Dependency Name="Microsoft.DotNet.CodeAnalysis" Version="1.0.0-beta.19326.2">
-      <Uri>https://github.com/dotnet/arcade</Uri>
-      <Sha>4b3d46cc75969c4e2de5786ec2b10a430b26dd9f</Sha>
-    </Dependency>
-    <Dependency Name="Microsoft.NETCore.Platforms" Version="3.0.0-preview7.19320.1" CoherentParentDependency="Microsoft.NETCore.App">
-      <Uri>https://github.com/dotnet/corefx</Uri>
-      <Sha>468355e66daf9eaeb1978703fa6365cd1e37e644</Sha>
-    </Dependency>
-    <Dependency Name="Microsoft.DotNet.Wpf.DncEng" Version="4.8.0-preview7.19325.4">
-      <Uri>https://dev.azure.com/dnceng/internal/_git/dotnet-wpf-int</Uri>
-      <Sha>914f5f71a797720a04c0808e4dd3e50b1fb2f4b6</Sha>
-    </Dependency>
-    <Dependency Name="System.IO.Packaging" Version="4.6.0-preview7.19320.1" CoherentParentDependency="Microsoft.NETCore.App">
-      <Uri>https://github.com/dotnet/corefx</Uri>
-      <Sha>468355e66daf9eaeb1978703fa6365cd1e37e644</Sha>
-    </Dependency>
-    <Dependency Name="Microsoft.NETCore.Runtime.CoreCLR" Version="3.0.0-preview7.19323.2" CoherentParentDependency="Microsoft.NETCore.App">
-      <Uri>https://github.com/dotnet/coreclr</Uri>
-      <Sha>8974a699899bdc2cc5687504e1ada606ac803e9b</Sha>
-    </Dependency>
-    <Dependency Name="Microsoft.NETCore.ILDAsm" Version="3.0.0-preview7.19323.2" CoherentParentDependency="Microsoft.NETCore.Runtime.CoreCLR">
-      <Uri>https://github.com/dotnet/coreclr</Uri>
-      <Sha>8974a699899bdc2cc5687504e1ada606ac803e9b</Sha>
-    </Dependency>
-    <Dependency Name="Microsoft.NETCore.ILAsm" Version="3.0.0-preview7.19323.2" CoherentParentDependency="Microsoft.NETCore.Runtime.CoreCLR">
-      <Uri>https://github.com/dotnet/coreclr</Uri>
-      <Sha>8974a699899bdc2cc5687504e1ada606ac803e9b</Sha>
-    </Dependency>
-    <Dependency Name="Microsoft.DotNet.Helix.Sdk" Version="2.0.0-beta.19326.2">
-      <Uri>https://github.com/dotnet/arcade</Uri>
-      <Sha>4b3d46cc75969c4e2de5786ec2b10a430b26dd9f</Sha>
-    </Dependency>
-    <Dependency Name="Microsoft.DotNet.ApiCompat" Version="1.0.0-beta.19326.2">
-      <Uri>https://github.com/dotnet/arcade</Uri>
-      <Sha>4b3d46cc75969c4e2de5786ec2b10a430b26dd9f</Sha>
-    </Dependency>
-    <Dependency Name="Microsoft.DotNet.GenAPI" Version="1.0.0-beta.19326.2">
-      <Uri>https://github.com/dotnet/arcade</Uri>
-      <Sha>4b3d46cc75969c4e2de5786ec2b10a430b26dd9f</Sha>
-    </Dependency>
-  </ToolsetDependencies>
-</Dependencies>
->>>>>>> dcc3312f
+<?xml version="1.0" encoding="utf-8"?>
+<Dependencies>
+  <ProductDependencies>
+    <Dependency Name="Microsoft.Private.Winforms" Version="4.8.0-preview7.19325.3">
+      <Uri>https://github.com/dotnet/winforms</Uri>
+      <Sha>9b0ec7bb6e82818a4ac80702a9cd5c45f5d2ffde</Sha>
+    </Dependency>
+  </ProductDependencies>
+  <ToolsetDependencies>
+    <Dependency Name="Microsoft.Win32.Registry" Version="4.6.0-preview7.19320.1" CoherentParentDependency="Microsoft.NETCore.App">
+      <Uri>https://github.com/dotnet/corefx</Uri>
+      <Sha>468355e66daf9eaeb1978703fa6365cd1e37e644</Sha>
+    </Dependency>
+    <Dependency Name="System.CodeDom" Version="4.6.0-preview7.19320.1" CoherentParentDependency="Microsoft.NETCore.App">
+      <Uri>https://github.com/dotnet/corefx</Uri>
+      <Sha>468355e66daf9eaeb1978703fa6365cd1e37e644</Sha>
+    </Dependency>
+    <Dependency Name="System.Configuration.ConfigurationManager" Version="4.6.0-preview7.19320.1" CoherentParentDependency="Microsoft.NETCore.App">
+      <Uri>https://github.com/dotnet/corefx</Uri>
+      <Sha>468355e66daf9eaeb1978703fa6365cd1e37e644</Sha>
+    </Dependency>
+    <Dependency Name="System.Diagnostics.EventLog" Version="4.6.0-preview7.19320.1" CoherentParentDependency="Microsoft.NETCore.App">
+      <Uri>https://github.com/dotnet/corefx</Uri>
+      <Sha>468355e66daf9eaeb1978703fa6365cd1e37e644</Sha>
+    </Dependency>
+    <Dependency Name="System.DirectoryServices" Version="4.6.0-preview7.19320.1" CoherentParentDependency="Microsoft.NETCore.App">
+      <Uri>https://github.com/dotnet/corefx</Uri>
+      <Sha>468355e66daf9eaeb1978703fa6365cd1e37e644</Sha>
+    </Dependency>
+    <Dependency Name="System.Drawing.Common" Version="4.6.0-preview7.19320.1" CoherentParentDependency="Microsoft.NETCore.App">
+      <Uri>https://github.com/dotnet/corefx</Uri>
+      <Sha>468355e66daf9eaeb1978703fa6365cd1e37e644</Sha>
+    </Dependency>
+    <Dependency Name="System.Reflection.Emit" Version="4.6.0-preview7.19320.1" CoherentParentDependency="Microsoft.NETCore.App">
+      <Uri>https://github.com/dotnet/corefx</Uri>
+      <Sha>468355e66daf9eaeb1978703fa6365cd1e37e644</Sha>
+    </Dependency>
+    <Dependency Name="System.Reflection.MetadataLoadContext" Version="4.6.0-preview7.19320.1" CoherentParentDependency="Microsoft.NETCore.App">
+      <Uri>https://github.com/dotnet/corefx</Uri>
+      <Sha>468355e66daf9eaeb1978703fa6365cd1e37e644</Sha>
+    </Dependency>
+    <Dependency Name="System.Security.AccessControl" Version="4.6.0-preview7.19320.1" CoherentParentDependency="Microsoft.NETCore.App">
+      <Uri>https://github.com/dotnet/corefx</Uri>
+      <Sha>468355e66daf9eaeb1978703fa6365cd1e37e644</Sha>
+    </Dependency>
+    <Dependency Name="System.Security.Cryptography.Xml" Version="4.6.0-preview7.19320.1" CoherentParentDependency="Microsoft.NETCore.App">
+      <Uri>https://github.com/dotnet/corefx</Uri>
+      <Sha>468355e66daf9eaeb1978703fa6365cd1e37e644</Sha>
+    </Dependency>
+    <Dependency Name="System.Security.Permissions" Version="4.6.0-preview7.19320.1" CoherentParentDependency="Microsoft.NETCore.App">
+      <Uri>https://github.com/dotnet/corefx</Uri>
+      <Sha>468355e66daf9eaeb1978703fa6365cd1e37e644</Sha>
+    </Dependency>
+    <Dependency Name="System.Security.Principal.Windows" Version="4.6.0-preview7.19320.1" CoherentParentDependency="Microsoft.NETCore.App">
+      <Uri>https://github.com/dotnet/corefx</Uri>
+      <Sha>468355e66daf9eaeb1978703fa6365cd1e37e644</Sha>
+    </Dependency>
+    <Dependency Name="System.Windows.Extensions" Version="4.6.0-preview7.19320.1" CoherentParentDependency="Microsoft.NETCore.App">
+      <Uri>https://github.com/dotnet/corefx</Uri>
+      <Sha>468355e66daf9eaeb1978703fa6365cd1e37e644</Sha>
+    </Dependency>
+    <Dependency Name="Microsoft.NETCore.App" Version="3.0.0-preview7-27824-03" CoherentParentDependency="Microsoft.Private.Winforms">
+      <Uri>https://github.com/dotnet/core-setup</Uri>
+      <Sha>e1d780539e85f4d8de263957715f9d08db2ceef4</Sha>
+    </Dependency>
+    <Dependency Name="Microsoft.DotNet.Arcade.Sdk" Version="1.0.0-beta.19326.2">
+      <Uri>https://github.com/dotnet/arcade</Uri>
+      <Sha>4b3d46cc75969c4e2de5786ec2b10a430b26dd9f</Sha>
+    </Dependency>
+    <Dependency Name="Microsoft.DotNet.CodeAnalysis" Version="1.0.0-beta.19326.2">
+      <Uri>https://github.com/dotnet/arcade</Uri>
+      <Sha>4b3d46cc75969c4e2de5786ec2b10a430b26dd9f</Sha>
+    </Dependency>
+    <Dependency Name="Microsoft.NETCore.Platforms" Version="3.0.0-preview7.19320.1" CoherentParentDependency="Microsoft.NETCore.App">
+      <Uri>https://github.com/dotnet/corefx</Uri>
+      <Sha>468355e66daf9eaeb1978703fa6365cd1e37e644</Sha>
+    </Dependency>
+    <Dependency Name="Microsoft.DotNet.Wpf.DncEng" Version="4.8.0-preview7.19325.4">
+      <Uri>https://dev.azure.com/dnceng/internal/_git/dotnet-wpf-int</Uri>
+      <Sha>914f5f71a797720a04c0808e4dd3e50b1fb2f4b6</Sha>
+    </Dependency>
+    <Dependency Name="System.IO.Packaging" Version="4.6.0-preview7.19320.1" CoherentParentDependency="Microsoft.NETCore.App">
+      <Uri>https://github.com/dotnet/corefx</Uri>
+      <Sha>468355e66daf9eaeb1978703fa6365cd1e37e644</Sha>
+    </Dependency>
+    <Dependency Name="Microsoft.NETCore.Runtime.CoreCLR" Version="3.0.0-preview7.19323.2" CoherentParentDependency="Microsoft.NETCore.App">
+      <Uri>https://github.com/dotnet/coreclr</Uri>
+      <Sha>8974a699899bdc2cc5687504e1ada606ac803e9b</Sha>
+    </Dependency>
+    <Dependency Name="Microsoft.NETCore.ILDAsm" Version="3.0.0-preview7.19323.2" CoherentParentDependency="Microsoft.NETCore.Runtime.CoreCLR">
+      <Uri>https://github.com/dotnet/coreclr</Uri>
+      <Sha>8974a699899bdc2cc5687504e1ada606ac803e9b</Sha>
+    </Dependency>
+    <Dependency Name="Microsoft.NETCore.ILAsm" Version="3.0.0-preview7.19323.2" CoherentParentDependency="Microsoft.NETCore.Runtime.CoreCLR">
+      <Uri>https://github.com/dotnet/coreclr</Uri>
+      <Sha>8974a699899bdc2cc5687504e1ada606ac803e9b</Sha>
+    </Dependency>
+    <Dependency Name="Microsoft.DotNet.Helix.Sdk" Version="2.0.0-beta.19326.2">
+      <Uri>https://github.com/dotnet/arcade</Uri>
+      <Sha>4b3d46cc75969c4e2de5786ec2b10a430b26dd9f</Sha>
+    </Dependency>
+    <Dependency Name="Microsoft.DotNet.ApiCompat" Version="1.0.0-beta.19326.2">
+      <Uri>https://github.com/dotnet/arcade</Uri>
+      <Sha>4b3d46cc75969c4e2de5786ec2b10a430b26dd9f</Sha>
+    </Dependency>
+    <Dependency Name="Microsoft.DotNet.GenAPI" Version="1.0.0-beta.19326.2">
+      <Uri>https://github.com/dotnet/arcade</Uri>
+      <Sha>4b3d46cc75969c4e2de5786ec2b10a430b26dd9f</Sha>
+    </Dependency>
+  </ToolsetDependencies>
+</Dependencies>