﻿<Project Sdk="Microsoft.NET.Sdk">
  <PropertyGroup>
    <TargetFrameworks>net472;netcoreapp2.1</TargetFrameworks>
    <EnableDefaultItems>false</EnableDefaultItems>
    <EnablePInvokeAnalyzer>true</EnablePInvokeAnalyzer>

    <!--
      Clear AssemblyVersion => it will ensure that the AssemblyVersion is > 4.0.0.0.
      In turn, this will ensure that the net4x PresentationBuildTasks.dll
      is always loaded directly instead of being matched against the GAC copy of the
      PresentationBuildTasks 4.0.0.0 that comes form the .NET Framework.
      -->
    <AssemblyVersion />

    <!--
            Suppressed Compiler Warnings:

                CS1058: A previous catch clause already catches all exceptions. All exceptions
                thrown will be wrapped in a System.Runtime.CompilerServices.RuntimeWrappedException
    -->
    <NoWarn>$(NoWarn);1058</NoWarn>

    <ResolveAssemblyWarnOrErrorOnTargetArchitectureMismatch>None</ResolveAssemblyWarnOrErrorOnTargetArchitectureMismatch>
    <AssemblyName>PresentationBuildTasks</AssemblyName>
    <DefineConstants>$(DefineConstants);PBTCOMPILER;PARSERM8BC;NEWLOADER;IGNORABLESUPPORT;ONLYMARKUPEXTENSIONS</DefineConstants>
    <BinPlaceRuntime>false</BinPlaceRuntime>
    <AutoGenerateBindingRedirects>true</AutoGenerateBindingRedirects>
    <GenerateBindingRedirectsOutputType>true</GenerateBindingRedirectsOutputType>
    <Platforms>AnyCPU;x64</Platforms>
  </PropertyGroup>

  <ItemDefinitionGroup Condition="'$(CopyTransitiveReferences)'=='true'">
    <PackageReference>
      <PrivateAssets>None</PrivateAssets>
    </PackageReference>
  </ItemDefinitionGroup>
  <PropertyGroup>
    <CopyLocalLockFileAssemblies>true</CopyLocalLockFileAssemblies>
  </PropertyGroup>


<<<<<<< HEAD
  <!--
    Incorporate Microsoft.WinFX.targets in nuget packages under
    content\targets\
=======
  <!-- 
    Incorporate Microsoft.WinFX.targets in nuget packages under 
    content\targets\ 
>>>>>>> 734be706
  -->
  <ItemGroup>
    <PackagingContent Include="$(MSBuildThisFileDirectory)Microsoft.WinFX.props" SubFolder="root\targets" />
    <PackagingContent Include="$(MSBuildThisFileDirectory)Microsoft.WinFX.targets" SubFolder="root\targets" />
  </ItemGroup>

  <!--
    Limit the assemblies that are packaged into Microsoft.NET.Sdk.WindowsDesktop
  -->
  <ItemGroup Condition="'$(TargetFramework)'=='net472'">
    <PackagingAssemblyContent Include="PresentationBuildTasks.dll" />
    <PackagingAssemblyContent Include="System.Collections.Immutable.dll" />
    <PackagingAssemblyContent Include="System.Memory.dll" />
    <PackagingAssemblyContent Include="System.Numerics.Vectors.dll" />
    <PackagingAssemblyContent Include="System.Reflection.Metadata.dll" />
    <PackagingAssemblyContent Include="System.Reflection.MetadataLoadContext.dll" />
    <PackagingAssemblyContent Include="System.Runtime.CompilerServices.Unsafe.dll" />
  </ItemGroup>
  <ItemGroup Condition="'$(TargetFramework)'=='netcoreapp2.1'">
    <PackagingAssemblyContent Include="PresentationBuildTasks.dll" />
    <PackagingAssemblyContent Include="System.Reflection.MetadataLoadContext.dll" />
  </ItemGroup>


  <ItemGroup>
      <EmbeddedResource Include="Resources\Strings.resx" />
  </ItemGroup>

  <ItemGroup>
    <Compile Include="$(WpfCommonDir)src\System\LocalAppContext.cs" />
    <Compile Include="$(WpfCommonDir)src\System\AppContextDefaultValues.cs" />
    <Compile Include="System\AppContextDefaultValues.cs" />
    <Compile Include="MS\Internal\BuildTasksAppContextSwitches.cs" />
  </ItemGroup>


  <ItemGroup>
    <Compile Include="SR.cs" />
    <Compile Include="$(WpfCommonDir)src\System\SR.cs" >
      <Link>Common\System\SR.cs</Link>
    </Compile>

    <Compile Include="$(WpfSharedDir)\RefAssemblyAttrs.cs">
      <Link>Shared\RefAssemblyAttrs.cs</Link>
    </Compile>
    <Compile Include="$(WpfSharedDir)\MS\Internal\ResourceIDHelper.cs">
      <Link>Shared\MS\Internal\ResourceIDHelper.cs</Link>
    </Compile>
    <Compile Include="$(WpfSharedDir)\MS\Internal\SecurityHelper.cs">
      <Link>Shared\MS\Internal\SecurityHelper.cs</Link>
    </Compile>
    <Compile Include="$(WpfSharedDir)\MS\Internal\TokenizerHelper.cs">
      <Link>Shared\MS\Internal\TokenizerHelper.cs</Link>
    </Compile>
    <Compile Include="$(WpfSharedDir)\System\Windows\Markup\ReflectionHelper.cs">
      <Link>Shared\System\Windows\Markup\ReflectionHelper.cs</Link>
    </Compile>
    <Compile Include="$(WpfSharedDir)\MS\Internal\Xaml\Parser\SpecialBracketCharacters.cs">
      <Link>Shared\MS\Internal\Xaml\Parser\SpecialBracketCharacters.cs</Link>
    </Compile>
    <Compile Include="$(WpfSharedDir)\MS\Internal\CriticalExceptions.cs">
      <Link>Shared\MS\Internal\CriticalExceptions.cs</Link>
    </Compile>

    <Compile Include="$(WpfSourceDir)\WindowsBase\System\Windows\Markup\DateTimeConverter2.cs">
      <Link>WindowsBase\System\Windows\Markup\DateTimeConverter2.cs</Link>
    </Compile>
    <Compile Include="$(WpfSourceDir)\WindowsBase\System\Windows\Markup\TypeTypeConverter.cs">
      <Link>WindowsBase\System\Windows\Markup\TypeTypeConverter.cs</Link>
    </Compile>
    <Compile Include="$(WpfSharedDir)\System\Windows\Markup\RuntimeIdentifierPropertyAttribute.cs">
      <Link>Shared\System\Windows\Markup\RuntimeIdentifierPropertyAttribute.cs</Link>
    </Compile>
    <Compile Include="$(WpfSharedDir)\System\Windows\Markup\TypeConverterHelper.cs">
      <Link>Shared\System\Windows\Markup\TypeConverterHelper.cs</Link>
    </Compile>
    <Compile Include="$(WpfSharedDir)\System\Windows\Markup\XmlCompatibilityReader.cs">
      <Link>Shared\System\Windows\Markup\XmlCompatibilityReader.cs</Link>
    </Compile>
    <Compile Include="$(WpfSharedDir)\System\Windows\Markup\XmlWrappingReader.cs">
      <Link>Shared\System\Windows\Markup\XmlWrappingReader.cs</Link>
    </Compile>
    <Compile Include="$(WpfSourceDir)\WindowsBase\System\IO\Packaging\Compoundfile\FormatVersion.cs">
      <Link>WindowsBase\System\IO\Packaging\Compoundfile\FormatVersion.cs</Link>
    </Compile>
    <Compile Include="$(WpfSourceDir)\WindowsBase\System\IO\Packaging\Compoundfile\versionPair.cs">
      <Link>WindowsBase\System\IO\Packaging\Compoundfile\versionPair.cs</Link>
    </Compile>
    <Compile Include="$(WpfSourceDir)\WindowsBase\MS\Internal\IO\Packaging\Compoundfile\ContainerUtilities.cs">
      <Link>WindowsBase\MS\Internal\IO\Packaging\Compoundfile\ContainerUtilities.cs</Link>
    </Compile>
    <Compile Include="$(WpfSourceDir)\PresentationCore\MS\internal\Media\XamlSerializationHelper.cs">
      <Link>PresentationCore\MS\internal\Media\XamlSerializationHelper.cs</Link>
    </Compile>
    <Compile Include="$(WpfSourceDir)\PresentationCore\MS\internal\Media\ParserStreamGeometryContext.cs">
      <Link>PresentationCore\MS\internal\Media\ParserStreamGeometryContext.cs</Link>
    </Compile>
    <Compile Include="$(WpfSourceDir)\PresentationCore\System\Windows\Media\StreamGeometryContext.cs">
      <Link>PresentationCore\System\Windows\Media\StreamGeometryContext.cs</Link>
    </Compile>
    <Compile Include="$(WpfSourceDir)\PresentationCore\System\Windows\Media\ParsersCommon.cs">
      <Link>PresentationCore\System\Windows\Media\ParsersCommon.cs</Link>
    </Compile>
    <Compile Include="$(WpfSourceDir)\PresentationCore\System\Windows\LocalizationCategory.cs">
      <Link>PresentationCore\System\Windows\LocalizationCategory.cs</Link>
    </Compile>
    <Compile Include="$(WpfSourceDir)\PresentationCore\System\Windows\Media\Knowncolors.cs">
      <Link>PresentationCore\System\Windows\Media\Knowncolors.cs</Link>
    </Compile>
    <Compile Include="$(WpfSourceDir)\PresentationCore\System\Windows\Modifiability.cs">
      <Link>PresentationCore\System\Windows\Modifiability.cs</Link>
    </Compile>
    <Compile Include="$(WpfSourceDir)\PresentationCore\System\Windows\Readability.cs">
      <Link>PresentationCore\System\Windows\Readability.cs</Link>
    </Compile>
    <Compile Include="$(WpfSourceDir)\PresentationFramework\System\Windows\Markup\AttributeData.cs">
      <Link>PresentationFramework\System\Windows\Markup\AttributeData.cs</Link>
    </Compile>
    <Compile Include="$(WpfSourceDir)\PresentationFramework\System\Windows\Markup\BamlBinaryWriter.cs">
      <Link>PresentationFramework\System\Windows\Markup\BamlBinaryWriter.cs</Link>
    </Compile>
    <Compile Include="$(WpfSourceDir)\PresentationFramework\System\Windows\Markup\BamlMapTable.cs">
      <Link>PresentationFramework\System\Windows\Markup\BamlMapTable.cs</Link>
    </Compile>
    <Compile Include="$(WpfSourceDir)\PresentationFramework\System\Windows\Markup\BamlRecords.cs">
      <Link>PresentationFramework\System\Windows\Markup\BamlRecords.cs</Link>
    </Compile>
    <Compile Include="$(WpfSourceDir)\PresentationFramework\System\Windows\Markup\BamlRecordWriter.cs">
      <Link>PresentationFramework\System\Windows\Markup\BamlRecordWriter.cs</Link>
    </Compile>
    <Compile Include="$(WpfSourceDir)\PresentationFramework\System\Windows\Markup\BamlRecordHelper.cs">
      <Link>PresentationFramework\System\Windows\Markup\BamlRecordHelper.cs</Link>
    </Compile>
    <Compile Include="$(WpfSourceDir)\PresentationFramework\System\Windows\Markup\BamlVersionHeader.cs">
      <Link>PresentationFramework\System\Windows\Markup\BamlVersionHeader.cs</Link>
    </Compile>

    <Compile Include="$(WpfSourceDir)\PresentationFramework\System\Windows\Markup\KnownTypes.cs">
      <Link>PresentationFramework\System\Windows\Markup\KnownTypes.cs</Link>
    </Compile>
    <Compile Include="$(WpfSourceDir)\PresentationFramework\System\Windows\Markup\KnownTypesHelper.cs">
      <Link>PresentationFramework\System\Windows\Markup\KnownTypesHelper.cs</Link>
    </Compile>
    <Compile Include="$(WpfSourceDir)\PresentationFramework\System\Windows\Markup\XamlTypeMapper.cs">
      <Link>PresentationFramework\System\Windows\Markup\XamlTypeMapper.cs</Link>
    </Compile>
    <Compile Include="$(WpfSourceDir)\PresentationFramework\System\Windows\Markup\MarkupExtensionParser.cs">
      <Link>PresentationFramework\System\Windows\Markup\MarkupExtensionParser.cs</Link>
    </Compile>
    <Compile Include="$(WpfSourceDir)\PresentationFramework\System\Windows\Markup\ParserContext.cs">
      <Link>PresentationFramework\System\Windows\Markup\ParserContext.cs</Link>
    </Compile>
    <Compile Include="$(WpfSourceDir)\PresentationFramework\System\Windows\Markup\ParserHooks.cs">
      <Link>PresentationFramework\System\Windows\Markup\ParserHooks.cs</Link>
    </Compile>
    <Compile Include="$(WpfSourceDir)\PresentationFramework\System\Windows\Markup\ParserStack.cs">
      <Link>PresentationFramework\System\Windows\Markup\ParserStack.cs</Link>
    </Compile>
    <Compile Include="$(WpfSourceDir)\PresentationFramework\System\Windows\Markup\StyleModeStack.cs">
      <Link>PresentationFramework\System\Windows\Markup\StyleModeStack.cs</Link>
    </Compile>
    <Compile Include="$(WpfSourceDir)\PresentationFramework\System\Windows\Markup\StyleXamlParser.cs">
      <Link>PresentationFramework\System\Windows\Markup\StyleXamlParser.cs</Link>
    </Compile>
    <Compile Include="$(WpfSourceDir)\PresentationFramework\System\Windows\Markup\TemplateXamlParser.cs">
      <Link>PresentationFramework\System\Windows\Markup\TemplateXamlParser.cs</Link>
    </Compile>
    <Compile Include="$(WpfSourceDir)\PresentationFramework\System\Windows\Markup\TreeBuilder.cs">
      <Link>PresentationFramework\System\Windows\Markup\TreeBuilder.cs</Link>
    </Compile>
    <Compile Include="$(WpfSourceDir)\PresentationFramework\System\Windows\Markup\TypeContext.cs">
      <Link>PresentationFramework\System\Windows\Markup\TypeContext.cs</Link>
    </Compile>
    <Compile Include="$(WpfSourceDir)\PresentationFramework\System\Windows\Markup\XamlBrushSerializer.cs">
      <Link>PresentationFramework\System\Windows\Markup\XamlBrushSerializer.cs</Link>
    </Compile>
    <Compile Include="$(WpfSourceDir)\PresentationFramework\System\Windows\Markup\XamlPoint3DCollectionSerializer.cs">
      <Link>PresentationFramework\System\Windows\Markup\XamlPoint3DCollectionSerializer.cs</Link>
    </Compile>
    <Compile Include="$(WpfSourceDir)\PresentationFramework\System\Windows\Markup\XamlVector3DCollectionSerializer.cs">
      <Link>PresentationFramework\System\Windows\Markup\XamlVector3DCollectionSerializer.cs</Link>
    </Compile>
    <Compile Include="$(WpfSourceDir)\PresentationFramework\System\Windows\Markup\XamlPointCollectionSerializer.cs">
      <Link>PresentationFramework\System\Windows\Markup\XamlPointCollectionSerializer.cs</Link>
    </Compile>
    <Compile Include="$(WpfSourceDir)\PresentationFramework\System\Windows\Markup\XamlInt32CollectionSerializer.cs">
      <Link>PresentationFramework\System\Windows\Markup\XamlInt32CollectionSerializer.cs</Link>
    </Compile>
    <Compile Include="$(WpfSourceDir)\PresentationFramework\System\Windows\Markup\XamlPathDataSerializer.cs">
      <Link>PresentationFramework\System\Windows\Markup\XamlPathDataSerializer.cs</Link>
    </Compile>
    <Compile Include="$(WpfSourceDir)\PresentationFramework\System\Windows\Markup\XamlNodes.cs">
      <Link>PresentationFramework\System\Windows\Markup\XamlNodes.cs</Link>
    </Compile>
    <Compile Include="$(WpfSourceDir)\PresentationFramework\System\Windows\Markup\XAMLParseException.cs">
      <Link>PresentationFramework\System\Windows\Markup\XAMLParseException.cs</Link>
    </Compile>
    <Compile Include="$(WpfSourceDir)\PresentationFramework\System\Windows\Markup\XamlParser.cs">
      <Link>PresentationFramework\System\Windows\Markup\XamlParser.cs</Link>
    </Compile>
    <Compile Include="$(WpfSourceDir)\PresentationFramework\System\Windows\Markup\XamlSerializer.cs">
      <Link>PresentationFramework\System\Windows\Markup\XamlSerializer.cs</Link>
    </Compile>
    <Compile Include="$(WpfSourceDir)\PresentationFramework\System\Windows\Markup\XamlStyleSerializer.cs">
      <Link>PresentationFramework\System\Windows\Markup\XamlStyleSerializer.cs</Link>
    </Compile>
    <Compile Include="$(WpfSourceDir)\PresentationFramework\System\Windows\Markup\XamlTemplateSerializer.cs">
      <Link>PresentationFramework\System\Windows\Markup\XamlTemplateSerializer.cs</Link>
    </Compile>
    <Compile Include="$(WpfSourceDir)\PresentationFramework\System\Windows\Markup\XamlReaderConstants.cs">
      <Link>PresentationFramework\System\Windows\Markup\XamlReaderConstants.cs</Link>
    </Compile>
    <Compile Include="$(WpfSourceDir)\PresentationFramework\System\Windows\Markup\XamlReaderHelper.cs">
      <Link>PresentationFramework\System\Windows\Markup\XamlReaderHelper.cs</Link>
    </Compile>
    <Compile Include="$(WpfSourceDir)\PresentationFramework\System\Windows\Markup\XmlAttributeProperties.cs">
      <Link>PresentationFramework\System\Windows\Markup\XmlAttributeProperties.cs</Link>
    </Compile>
    <Compile Include="$(WpfSourceDir)\PresentationFramework\System\Windows\Markup\XmlnsCache.cs">
      <Link>PresentationFramework\System\Windows\Markup\XmlnsCache.cs</Link>
    </Compile>
    <Compile Include="$(WpfSourceDir)\PresentationFramework\System\Windows\Markup\XmlnsDictionary.cs">
      <Link>PresentationFramework\System\Windows\Markup\XmlnsDictionary.cs</Link>
    </Compile>
    <Compile Include="$(WpfSourceDir)\PresentationFramework\System\Windows\SystemResourceKey.cs">
      <Link>PresentationFramework\System\Windows\SystemResourceKey.cs</Link>
    </Compile>
    <Compile Include="$(WpfSourceDir)\PresentationFramework\MS\Internal\Globalization\LocalizationComments.cs">
      <Link>PresentationFramework\MS\Internal\Globalization\LocalizationComments.cs</Link>
    </Compile>

    <Compile Include="MS\Internal\Localization\LocalizationDirectivesToLocFile.cs" />
    <Compile Include="MS\Internal\Localization\LocalizationParserHooks.cs" />
    <Compile Include="MS\Internal\MarkupCompiler\AssemblyVersionParseException.cs" />
    <Compile Include="MS\Internal\MarkupCompiler\CompilationUnit.cs" />
    <Compile Include="MS\Internal\MarkupCompiler\FileUnit.cs" />
    <Compile Include="MS\Internal\MarkupCompiler\MarkupCompiler.cs" />
    <Compile Include="MS\Internal\MarkupCompiler\ParserExtension.cs" />
    <Compile Include="MS\Internal\MarkupCompiler\VersionHelper.cs" />
    <Compile Include="MS\Internal\Shared\SourceFileInfo.cs" />
    <Compile Include="MS\Internal\Tasks\Shared.cs" />
    <Compile Include="MS\Internal\Tasks\TaskHelper.cs" />
    <Compile Include="MS\Internal\Tasks\CompilerWrapper.cs" />
    <Compile Include="MS\Internal\Tasks\CompilerState.cs" />
    <Compile Include="MS\Internal\Tasks\CompilerLocalReference.cs" />
    <Compile Include="MS\Internal\Tasks\IncrementalCompileAnalyzer.cs" />
    <Compile Include="MS\Internal\Tasks\IPersistFileCheckSum.cs" />
    <Compile Include="MS\Internal\Tasks\IVsMSBuildTaskFileManager.cs" />
    <Compile Include="MS\Internal\Tasks\TaskFileService.cs" />
    <Compile Include="Microsoft\Build\Tasks\Windows\MergeLocalizationDirectives.cs" />
    <Compile Include="Microsoft\Build\Tasks\Windows\MarkupCompilePass1.cs" />
    <Compile Include="Microsoft\Build\Tasks\Windows\MarkupCompilePass2.cs" />
    <Compile Include="Microsoft\Build\Tasks\Windows\FileClassifier.cs" />
    <Compile Include="Microsoft\Build\Tasks\Windows\UidManager.cs" />
    <Compile Include="Microsoft\Build\Tasks\Windows\UpdateManifestForBrowserApplication.cs" />
    <Compile Include="Microsoft\Build\Tasks\Windows\ResourcesGenerator.cs" />
    <Compile Include="Microsoft\Build\Tasks\Windows\GenerateTemporaryTargetAssembly.cs" />
  </ItemGroup>

  <ItemGroup Condition="$(TargetFramework.StartsWith('net4'))">
    <Reference Include="mscorlib" />
    <Reference Include="System" />
    <Reference Include="System.Core" />
    <Reference Include="System.Xml" />
  </ItemGroup>

  <ItemGroup>
    <PackageReference Include="Microsoft.Build.Framework" Version="$(MicrosoftBuildFrameworkPackageVersion)" />
    <PackageReference Include="Microsoft.Build.Utilities.Core" Version="$(MicrosoftBuildUtilitiesCorePackageVersion)" />
    <PackageReference Include="System.Reflection.MetadataLoadContext" Version="$(SystemReflectionMetadataLoadContextVersion)" />

    <!--
      Provide specific/old versions for PresentationBuildTasks which needs to run inside MSBuild
    -->
    <PackageReference Include="System.CodeDom" Version="$(SystemCodeDomPackageVersionForPresentationBuildTasks)" />
  </ItemGroup>

</Project><|MERGE_RESOLUTION|>--- conflicted
+++ resolved
@@ -39,15 +39,9 @@
   </PropertyGroup>
 
 
-<<<<<<< HEAD
   <!--
     Incorporate Microsoft.WinFX.targets in nuget packages under
     content\targets\
-=======
-  <!-- 
-    Incorporate Microsoft.WinFX.targets in nuget packages under 
-    content\targets\ 
->>>>>>> 734be706
   -->
   <ItemGroup>
     <PackagingContent Include="$(MSBuildThisFileDirectory)Microsoft.WinFX.props" SubFolder="root\targets" />
