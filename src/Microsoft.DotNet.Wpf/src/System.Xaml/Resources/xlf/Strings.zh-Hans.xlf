﻿<?xml version="1.0" encoding="utf-8"?>
<<<<<<< HEAD
<xliff xmlns="urn:oasis:names:tc:xliff:document:1.2" xmlns:xsi="http://www.w3.org/2001/XMLSchema-instance" version="1.2" schemaLocation="urn:oasis:names:tc:xliff:document:1.2 xliff-core-1.2-transitional.xsd">
  <file datatype="xml" source-language="en" target-language="zh-Hans" original="../Strings.resx">
=======
<xliff xmlns="urn:oasis:names:tc:xliff:document:1.2" xmlns:xsi="http://www.w3.org/2001/XMLSchema-instance" version="1.2" xsi:schemaLocation="urn:oasis:names:tc:xliff:document:1.2 xliff-core-1.2-transitional.xsd">
  <file datatype="xml" source-language="en" target-language="zh-HANS" original="../Strings.resx">
>>>>>>> 564aebd6
    <body>
      <trans-unit id="APSException">
        <source>Enumerating attached properties on object '{0}' threw an exception.</source>
        <target state="translated">枚举对象“{0}”的附加属性时引发了异常。</target>
        <note />
      </trans-unit>
      <trans-unit id="AddCollection">
        <source>Add value to collection of type '{0}' threw an exception.</source>
        <target state="translated">向类型为“{0}”的集合中添加值引发了异常。</target>
        <note />
      </trans-unit>
      <trans-unit id="AddDictionary">
        <source>Add value to dictionary of type '{0}' threw an exception.</source>
        <target state="translated">向类型为“{0}”的字典中添加值引发了异常。</target>
        <note />
      </trans-unit>
      <trans-unit id="AmbiguousCollectionItemType">
        <source>Cannot determine the item type of collection type '{0}' because it has more than one Add method or ICollection&lt;T&gt; implementation. To make this collection type usable in XAML, add a public Add(object) method, implement System.Collections.IList or a single System.Collections.Generic.ICollection&lt;T&gt;.</source>
        <target state="translated">无法确定集合类型“{0}”的项类型，因为它有多个 Add 方法或 ICollection&lt;T&gt; 实现。若要使此集合类型可在 XAML 中使用，请添加一个公共的 Add(object) 方法，并实现 System.Collections.IList 或单个 System.Collections.Generic.ICollection&lt;T&gt;。</target>
        <note />
      </trans-unit>
      <trans-unit id="AmbiguousDictionaryItemType">
        <source>Cannot determine the item type of dictionary type '{0}' because it has more than one Add method or IDictionary&lt;K,V&gt; implementation. To make this dictionary type usable in XAML, add a public Add(object,object) method, implement System.Collections.IDictionary or a single System.Collections.Generic.IDictionary&lt;K,V&gt;.</source>
        <target state="translated">无法确定字典类型“{0}”的项类型，因为它有多个 Add 方法或 IDictionary&lt;K,V&gt; 实现。若要使此字典类型可在 XAML 中使用，请添加一个公共的 Add(object,object) 方法，并实现 System.Collections.IDictionary 或单个 System.Collections.Generic.IDictionary&lt;K,V&gt;。</target>
        <note />
      </trans-unit>
      <trans-unit id="Animation_ChildMustBeKeyFrame">
        <source>A child of KeyFrameAnimation in XAML must be a KeyFrame of a compatible type.</source>
        <target state="translated">XAML 中的 KeyFrameAnimation 的子级必须为兼容类型的 KeyFrame。</target>
        <note />
      </trans-unit>
      <trans-unit id="Animation_InvalidAnimationUsingKeyFramesDuration">
        <source>'{0}' must have either a TimeSpan for its Duration or a TimeSpan for the KeyTime of its last KeyFrame. This '{0}' has a Duration of '{1}' and a KeyTime of '{2}' for its last KeyFrame, so the KeyTimes cannot be resolved.</source>
        <target state="translated">“{0}”的 Duration 必须有一个 TimeSpan，或者其最后一个 KeyFrame 的 KeyTime 必须有一个 TimeSpan。此“{0}”的 Duration 为“{1}”，其最后一个 KeyFrame 的 KeyTime 为“{2}”，因此无法解析 KeyTime。</target>
        <note />
      </trans-unit>
      <trans-unit id="Animation_InvalidBaseValue">
        <source>'{0}' is not a valid '{1}' value for class '{2}'. This value might have been supplied by the base value of the property being animated or the output value of another animation applied to the same property.</source>
        <target state="translated">“{0}”不是类“{2}”的有效“{1}”值。该值可能已由正在进行动画处理的属性的基值提供，或者已由应用于同一属性的另一个动画的输出值提供。</target>
        <note />
      </trans-unit>
      <trans-unit id="Animation_InvalidResolvedKeyTimes">
        <source>Resolved KeyTime for key frame at index {1} cannot be greater than resolved KeyTime for key frame at index {4}. KeyFrames[{1}]5D; has specified KeyTime '{2}', which resolves to time {3}; KeyFrames[{4}]5D; has specified KeyTime '{5}', which resolves to time {6}. Some KeyTimes are resolved relative to Begin time of '{0}' and others relative to its Duration, so some sets of KeyTimes are not valid for all Durations.</source>
<<<<<<< HEAD
        <target state="needs-review-translation">索引 {1} 处的关键帧的已解析 KeyTime 不能大于索引 {4} 处的关键帧的已解析 KeyTime。KeyFrames[{1}] 具有指定的 KeyTime“{2}”，它解析为时间 {3}；KeyFrames[{4}] 具有指定的 KeyTime“{5}”，它解析为时间 {6}。某些 KeyTime 是相对于“{0}”的 Begin 时间进行解析的，而其他的则是相对于其 Duration 进行解析的，因此某些 KeyTime 集并不是对所有 Duration 都有效。</target>
=======
        <target state="translated">索引 {1} 处的关键帧的已解析 KeyTime 不能大于索引 {4} 处的关键帧的已解析 KeyTime。KeyFrames[{1}]5D; 具有指定的 KeyTime“{2}”，它解析为时间 {3}；KeyFrames[{4}]5D; 具有指定的 KeyTime“{5}”，它解析为时间 {6}。某些 KeyTime 是相对于“{0}”的 Begin 时间进行解析的，而其他的则是相对于其 Duration 进行解析的，因此某些 KeyTime 集并不是对所有 Duration 都有效。</target>
>>>>>>> 564aebd6
        <note />
      </trans-unit>
      <trans-unit id="Animation_InvalidTimeKeyTime">
        <source>'{2}' KeyTime value is not valid for key frame at index {1} of this '{0}' because it is greater than animation's Duration value '{3}'.</source>
        <target state="translated">对于此“{0}”的索引 {1} 处的关键帧，“{2}”KeyTime 值无效，因为它大于动画的 Duration 值“{3}”。</target>
        <note />
      </trans-unit>
      <trans-unit id="Animation_Invalid_DefaultValue">
        <source>'{0}' cannot use default {1} value of '{2}'.</source>
        <target state="translated">“{0}”无法使用“{2}”的默认 {1} 值。</target>
        <note />
      </trans-unit>
      <trans-unit id="Animation_NoTextChildren">
        <source>KeyFrameAnimation objects cannot have text objects as children.</source>
        <target state="translated">KeyFrameAnimation 对象不能有作为子级的文本对象。</target>
        <note />
      </trans-unit>
      <trans-unit id="ArgumentRequired">
        <source>One of the following arguments must be non-null: '{0}'.</source>
        <target state="translated">下列参数中必须有一个不是 null:“{0}”。</target>
        <note />
      </trans-unit>
      <trans-unit id="ArrayAddNotImplemented">
        <source>Array Add method is not implemented.</source>
        <target state="translated">未实现数组的 Add 方法。</target>
        <note />
      </trans-unit>
      <trans-unit id="AssemblyTagMissing">
        <source>Part between semicolon ';' and equals sign '=' is not '{0}' URI '{1}'.</source>
        <target state="translated">分号 ';' 和等号 '=' 之间的部分不是“{0}”URI“{1}”。</target>
        <note />
      </trans-unit>
      <trans-unit id="AttachableEventNotImplemented">
        <source>Attachable events are not implemented.</source>
        <target state="translated">未实现可附加的事件。</target>
        <note />
      </trans-unit>
      <trans-unit id="AttachableMemberNotFound">
        <source>Attachable member '{0}' was not found.</source>
        <target state="translated">未找到可附加的成员“{0}”。</target>
        <note />
      </trans-unit>
      <trans-unit id="AttachedPropOnFwdRefTC">
        <source>Cannot set property '{0}' on object '{1}' because the object is a forward or incompletely initialized reference. The unresolved name(s) are: '{2}'.</source>
        <target state="translated">无法在对象“{1}”上设置属性“{0}”，因为该对象是一个前向引用或未完全初始化的引用。未解析名称是:“{2}”。</target>
        <note />
      </trans-unit>
      <trans-unit id="AttachedPropertyOnDictionaryKey">
        <source>An attachable property named '{1}' is attached on a dictionary key '{0}' that is either a string or can be type-converted to string, which is not supported.</source>
        <target state="translated">一个名为“{1}”的可附加属性被附加到一个属于字符串或者其类型可转换为字符串的字典键“{0}”。不支持这种附加方式。</target>
        <note />
      </trans-unit>
      <trans-unit id="AttachedPropertyOnTypeConvertedOrStringProperty">
        <source>An attachable property named '{2}' is attached to a property named '{1}'.  The property named '{1}' is either a string or can be type-converted to string; attaching on such properties are not supported.  For debugging, the property '{1}' contains an object '{0}'.</source>
        <target state="translated">一个名为“{2}”的可附加属性被附加到一个名为“{1}”的属性。名为“{1}”的属性可以是字符串或者其类型可转换为字符串；不支持附加到此类属性。为了便于调试，属性“{1}”包含对象“{0}”。</target>
        <note />
      </trans-unit>
      <trans-unit id="AttributeUnhandledKind">
        <source>An unhandled scanner attribute was encountered.</source>
        <target state="translated">遇到了未处理的 scanner 特性。</target>
        <note />
      </trans-unit>
      <trans-unit id="BadInternalsVisibleTo1">
        <source>One of the InternalsVisibleToAttribute values in assembly '{0}' is not a valid assembly name. Use the format 'AssemblyShortName' or 'AssemblyShortName, PublicKey=...'.</source>
        <target state="translated">程序集“{0}”中的一个 InternalsVisibleToAttribute 值不是有效的程序集名称。请使用格式“AssemblyShortName”或“AssemblyShortName, PublicKey=...”。</target>
        <note />
      </trans-unit>
      <trans-unit id="BadInternalsVisibleTo2">
        <source>InternalsVisibleToAttribute value '{0}' in assembly '{1}' is not a valid assembly name. Use the format 'AssemblyShortName' or 'AssemblyShortName, PublicKey=...'.</source>
        <target state="translated">程序集“{1}”中的 InternalsVisibleToAttribute 值“{0}”不是有效的程序集名称。请使用格式“AssemblyShortName”或“AssemblyShortName, PublicKey=...”。</target>
        <note />
      </trans-unit>
      <trans-unit id="BadMethod">
        <source>Bad method '{0}' on '{1}'.</source>
        <target state="translated">“{1}”上的方法“{0}”不正确。</target>
        <note />
      </trans-unit>
      <trans-unit id="BadStateObjectWriter">
        <source>Bad state in ObjectWriter. Non directive missing instance.</source>
        <target state="translated">ObjectWriter 中的状态不正确。缺少指令实例。</target>
        <note />
      </trans-unit>
      <trans-unit id="BadXmlnsCompat">
        <source>An XmlnsCompatibleWithAttribute in assembly '{0}' is missing a required property. Set both the NewNamespace and OldNamespace properties, or remove the XmlnsCompatibleWithAttribute.</source>
        <target state="translated">程序集“{0}”中的 XmlnsCompatibleWithAttribute 缺少必需的属性。请同时设置 NewNamespace 和 OldNamespace 属性，或者移除 XmlnsCompatibleWithAttribute。</target>
        <note />
      </trans-unit>
      <trans-unit id="BadXmlnsDefinition">
        <source>An XmlnsDefinitionAttribute in assembly '{0}' is missing a required property. Set both the ClrNamespace and XmlNamespace properties, or remove the XmlnsDefinitionAttribute.</source>
        <target state="translated">程序集“{0}”中的 XmlnsDefinitionAttribute 缺少必需的属性。请同时设置 ClrNamespace 和 XmlNamespace 属性，或者移除 XmlnsDefinitionAttribute。</target>
        <note />
      </trans-unit>
      <trans-unit id="BadXmlnsPrefix">
        <source>An XmlnsPrefixAttribute in assembly '{0}' is missing a required property. Set both the Prefix and XmlNamespace properties, or remove the XmlnsPrefixAttribute.</source>
        <target state="translated">程序集“{0}”中的 XmlnsPrefixAttribute 缺少必需的属性。请同时设置 Prefix 和 XmlNamespace 属性，或者移除 XmlnsPrefixAttribute。</target>
        <note />
      </trans-unit>
      <trans-unit id="BuilderStackNotEmptyOnClose">
        <source>Builder Stack is not empty when end of XamlNode stream was reached.</source>
        <target state="translated">到达 XamlNode 流结尾时生成器堆栈不为空。</target>
        <note />
      </trans-unit>
      <trans-unit id="CanConvertFromFailed">
        <source>Failed to check convertibility from type '{0}' using '{1}'. This generally indicates an incorrectly implemented TypeConverter.</source>
        <target state="translated">无法使用“{1}”检查是否可以从类型“{0}”进行转换。这通常指示未正确实现的 TypeConverter。</target>
        <note />
      </trans-unit>
      <trans-unit id="CanConvertToFailed">
        <source>Failed to check convertibility to type '{0}' using '{1}'. This generally indicates an incorrectly implemented TypeConverter.</source>
        <target state="translated">无法使用“{1}”检查是否可以转换到类型“{0}”。这通常指示未正确实现的 TypeConverter。</target>
        <note />
      </trans-unit>
      <trans-unit id="CannotAddPositionalParameters">
        <source>In markup extensions, all constructor argument values should be atoms.  For the object of type '{0}', one or more argument values are not atomic.</source>
        <target state="translated">在标记扩展中，所有构造函数参数值都应是原子。对于类型为“{0}”的对象，一个或多个参数值不是原子。</target>
        <note />
      </trans-unit>
      <trans-unit id="CannotConvertStringToType">
        <source>Cannot convert string value '{0}' to type '{1}'.</source>
        <target state="translated">无法将字符串值“{0}”转换为类型“{1}”。</target>
        <note />
      </trans-unit>
      <trans-unit id="CannotConvertType">
        <source>Cannot convert type '{0}' to '{1}'.</source>
        <target state="translated">无法将类型“{0}”转换为“{1}”。</target>
        <note />
      </trans-unit>
      <trans-unit id="CannotCreateBadEventDelegate">
        <source>Cannot create an instance of '{0}' because XamlType is not valid.</source>
        <target state="translated">无法创建“{0}”的实例，因为 XamlType 无效。</target>
        <note />
      </trans-unit>
      <trans-unit id="CannotCreateBadType">
        <source>Cannot create an instance of '{0}' because XamlType is not valid.</source>
        <target state="translated">无法创建“{0}”的实例，因为 XamlType 无效。</target>
        <note />
      </trans-unit>
      <trans-unit id="CannotFindAssembly">
        <source>Cannot find Assembly '{0}' in URI '{1}'.</source>
        <target state="translated">在 URI“{1}”中找不到程序集“{0}”。</target>
        <note />
      </trans-unit>
      <trans-unit id="CannotModifyReadOnlyContainer">
        <source>Cannot modify a read-only container.</source>
        <target state="translated">无法修改只读容器。</target>
        <note />
      </trans-unit>
      <trans-unit id="CannotReassignSchemaContext">
        <source>Cannot reassign a previously set SchemaContext.</source>
        <target state="translated">无法重新分配以前设置的 SchemaContext。</target>
        <note />
      </trans-unit>
      <trans-unit id="CannotResolveTypeForFactoryMethod">
        <source>Cannot resolve type '{0}' for method '{1}'.</source>
        <target state="translated">无法解析方法“{1}”的类型“{0}”。</target>
        <note />
      </trans-unit>
      <trans-unit id="CannotRetrievePartsOfWriteOnlyContainer">
        <source>Cannot get part or part information from a write-only container.</source>
        <target state="translated">无法从只写容器获取部件或部件信息。</target>
        <note />
      </trans-unit>
      <trans-unit id="CannotSetBaseUri">
        <source>BaseUri can only be set once at the root node (XamlXmlReader may provide a default at the root node).</source>
        <target state="translated">BaseUri 只能在根节点处设置一次(XamlXmlReader 可能会在根节点处提供一个默认值)。</target>
        <note />
      </trans-unit>
      <trans-unit id="CannotSetSchemaContext">
        <source>Cannot set SchemaContext on ObjectWriter.</source>
        <target state="translated">无法在 ObjectWriter 上设置 SchemaContext。</target>
        <note />
      </trans-unit>
      <trans-unit id="CannotSetSchemaContextNull">
        <source>Cannot set SchemaContext to null.</source>
        <target state="translated">不能将 SchemaContext 设置为 null。</target>
        <note />
      </trans-unit>
      <trans-unit id="CannotWriteClosedWriter">
        <source>Cannot write on a closed XamlWriter.</source>
        <target state="translated">无法在已关闭的 XamlWriter 上写入。</target>
        <note />
      </trans-unit>
      <trans-unit id="CannotWriteXmlSpacePreserveOnMember">
        <source>The value '{1}' contains significant white space(s) but "xml:space = preserve" cannot be written down on the member '{0}'.</source>
        <target state="translated">值“{1}”包含有效空格，但不能对成员“{0}”写入“xml:space = preserve”。</target>
        <note />
      </trans-unit>
      <trans-unit id="CantAssignRootInstance">
        <source>Cannot assign root instance of type '{0}' to type '{1}'.</source>
        <target state="translated">无法将类型“{0}”的根实例分配给类型“{1}”。</target>
        <note />
      </trans-unit>
      <trans-unit id="CantCreateUnknownType">
        <source>Cannot create unknown type '{0}'.</source>
        <target state="translated">无法创建未知类型“{0}”。</target>
        <note />
      </trans-unit>
      <trans-unit id="CantGetWriteonlyProperty">
        <source>Cannot get write-only property '{0}'.</source>
        <target state="translated">无法获取只写属性“{0}”。</target>
        <note />
      </trans-unit>
      <trans-unit id="CantSetReadonlyProperty">
        <source>Cannot set read-only property '{0}'.</source>
        <target state="translated">无法设置只读属性“{0}”。</target>
        <note />
      </trans-unit>
      <trans-unit id="CantSetUnknownProperty">
        <source>Cannot set unknown member '{0}'.</source>
        <target state="translated">无法设置未知成员“{0}”。</target>
        <note />
      </trans-unit>
      <trans-unit id="CloseInsideTemplate">
        <source>Close called while inside a deferred load section.</source>
        <target state="translated">在延迟的加载节内部调用了 Close。</target>
        <note />
      </trans-unit>
      <trans-unit id="CloseXamlWriterBeforeReading">
        <source>Must close XamlWriter before reading from XamlNodeList.</source>
        <target state="translated">从 XamlNodeList 读取之前必须关闭 XamlWriter。</target>
        <note />
      </trans-unit>
      <trans-unit id="CollectionCannotContainNulls">
        <source>Collection '{0}' cannot contain null values.</source>
        <target state="translated">集合“{0}”不能包含 null 值。</target>
        <note />
      </trans-unit>
      <trans-unit id="CollectionNumberOfElementsMustBeLessOrEqualTo">
        <source>The number of elements in this collection must be less than or equal to '{0}'.</source>
        <target state="translated">此集合中元素的数量必须小于或等于“{0}”。</target>
        <note />
      </trans-unit>
      <trans-unit id="Collection_BadType">
        <source>Cannot add instance of type '{1}' to a collection of type '{0}'. Only items of type '{2}' are allowed.</source>
        <target state="translated">无法将类型“{1}”的实例添加到类型“{0}”的集合。仅允许类型“{2}”的项。</target>
        <note />
      </trans-unit>
      <trans-unit id="Collection_CopyTo_ArrayCannotBeMultidimensional">
        <source>Cannot pass multidimensional array to the CopyTo method on a collection.</source>
        <target state="translated">无法将多维数组传递到集合上的 CopyTo 方法。</target>
        <note />
      </trans-unit>
      <trans-unit id="Collection_CopyTo_IndexGreaterThanOrEqualToArrayLength">
        <source>'{0}' parameter value is equal to or greater than the length of the '{1}' parameter value.</source>
        <target state="translated">“{0}”参数值等于或大于“{1}”参数值的长度。</target>
        <note />
      </trans-unit>
      <trans-unit id="Collection_CopyTo_NumberOfElementsExceedsArrayLength">
        <source>The number of elements in this collection is greater than the available space from '{0}' to the end of destination '{1}'.</source>
        <target state="translated">此集合中元素的数量大于从“{0}”到目标“{1}”末尾的可用空间。</target>
        <note />
      </trans-unit>
      <trans-unit id="ConstructImplicitType">
        <source>Failed attempting to create an Implicit Type with a constructor.</source>
        <target state="translated">尝试使用构造函数创建隐式类型时失败。</target>
        <note />
      </trans-unit>
      <trans-unit id="ConstructorInvocation">
        <source>The invocation of the constructor on type '{0}' that matches the specified binding constraints threw an exception.</source>
        <target state="translated">对类型“{0}”的构造函数执行符合指定的绑定约束的调用时引发了异常。</target>
        <note />
      </trans-unit>
      <trans-unit id="ConstructorNotFoundForGivenPositionalParameters">
        <source>Cannot write the given positional parameters because a matching constructor was not found.</source>
        <target state="translated">无法写入给定的位置参数，因为找不到匹配的构造函数。</target>
        <note />
      </trans-unit>
      <trans-unit id="ConvertFromException">
        <source>'{0}' ValueSerializer cannot convert from '{1}'.</source>
        <target state="translated">“{0}”ValueSerializer 无法从“{1}”转换。</target>
        <note />
      </trans-unit>
      <trans-unit id="ConvertToException">
        <source>'{0}' ValueSerializer cannot convert '{1}' to '{2}'.</source>
        <target state="translated">“{0}”ValueSerializer 无法将“{1}”转换为“{2}”。</target>
        <note />
      </trans-unit>
      <trans-unit id="ConverterMustDeriveFromBase">
        <source>Converter type '{0}' doesn't derive from expected base type '{1}'.</source>
        <target state="translated">转换器类型“{0}”不是从预期的基类型“{1}”派生的。</target>
        <note />
      </trans-unit>
      <trans-unit id="DefaultAttachablePropertyStoreCannotAddInstance">
        <source>Failed to add attached properties to item in ConditionalWeakTable.</source>
        <target state="translated">无法将附加属性添加到 ConditionalWeakTable 中的项。</target>
        <note />
      </trans-unit>
      <trans-unit id="DeferredLoad">
        <source>Deferred load threw an exception.</source>
        <target state="translated">延迟加载引发了异常。</target>
        <note />
      </trans-unit>
      <trans-unit id="DeferredPropertyNotCollected">
        <source>Deferred member was not collected in '{0}'.</source>
        <target state="translated">在“{0}”中未收集延迟成员。</target>
        <note />
      </trans-unit>
      <trans-unit id="DeferredSave">
        <source>Save of deferred-load content threw an exception.</source>
        <target state="translated">保存延迟加载的内容时引发了异常。</target>
        <note />
      </trans-unit>
      <trans-unit id="DeferringLoaderInstanceNull">
        <source>Cannot get a XamlDeferringLoader from XamlValueConverter '{0}' because its ConverterInstance property is null.</source>
        <target state="translated">无法从 XamlValueConverter“{0}”获取 XamlDeferringLoader，因为它的 ConverterInstance 属性为 null。</target>
        <note />
      </trans-unit>
      <trans-unit id="DependsOnMissing">
        <source>'{0}'.'{1}' Depends on '{0}'.{1}', which was not set.</source>
        <target state="translated">“{0}.{1}”依赖于“{0}.{1}”，而后者未设置。</target>
        <note />
      </trans-unit>
      <trans-unit id="DictionaryFirstChanceException">
        <source>Dictionary of type '{0}' cannot add key '{1}'. A TypeConverter will convert the key to type '{2}'. To avoid seeing this error, override System.Collections.IDictionary.Add and perform the conversion there.</source>
        <target state="translated">类型为“{0}”的字典无法添加键“{1}”。TypeConverter 会将该键转换为类型“{2}”。为了避免出现此错误，请重写 System.Collections.IDictionary.Add 并在其中执行转换。</target>
        <note />
      </trans-unit>
      <trans-unit id="DirectiveGetter">
        <source>Directive getter is not implemented.</source>
        <target state="translated">未实现指令 getter。</target>
        <note />
      </trans-unit>
      <trans-unit id="DirectiveMustBeString">
        <source>Directive '{0}' must be a value of type string. Remove this directive or change it to a string value.</source>
        <target state="translated">指令“{0}”必须是字符串类型的值。移除此指令或将其更改为字符串值。</target>
        <note />
      </trans-unit>
      <trans-unit id="DirectiveNotAtRoot">
        <source>Directive '{0}' is only allowed on the root object. Remove this directive or move it to the root of the document.</source>
        <target state="translated">只允许对根对象使用指令“{0}”。移除此指令或将其移动到文档的根。</target>
        <note />
      </trans-unit>
      <trans-unit id="DirectiveNotFound">
        <source>Directive '{0}' was not found in TargetNamespace '{1}'.</source>
        <target state="translated">未能在 TargetNamespace“{1}”中找到指令“{0}”。</target>
        <note />
      </trans-unit>
      <trans-unit id="DuplicateMemberSet">
        <source>'{0}' property has already been set on '{1}'.</source>
        <target state="translated">已对“{1}”设置“{0}”属性。</target>
        <note />
      </trans-unit>
      <trans-unit id="DuplicateXmlnsCompat">
        <source>There is more than one XmlnsCompatibleWithAttribute in assembly '{0}' for OldNamespace '{1}'. Remove the extra attribute(s).</source>
        <target state="translated">OldNamespace“{1}”的程序集“{0}”中存在多个 XmlnsCompatibleWithAttribute。移除额外的特性。</target>
        <note />
      </trans-unit>
      <trans-unit id="DuplicateXmlnsCompatAcrossAssemblies">
        <source>There are conflicting XmlnsCompatibleWithAttributes in assemblies '{0}' and '{1}' for OldNamespace '{2}'. Change the attributes to have the same NewNamespace, or pass a non-conflicting set of Reference Assemblies in the XamlSchemaContext constructor.</source>
        <target state="translated">OldNamespace“{2}”的程序集“{0}”和“{1}”中的 XmlnsCompatibleWithAttributes 出现冲突。更改相应特性使其具有相同的 NewNamespace，或者在 XamlSchemaContext 构造函数中传递一组不会发生冲突的引用程序集。</target>
        <note />
      </trans-unit>
      <trans-unit id="Enum_Invalid">
        <source>'{0}' enumeration value is not valid.</source>
        <target state="translated">“{0}”枚举值无效。</target>
        <note />
      </trans-unit>
      <trans-unit id="Enumerator_VerifyContext">
        <source>No current object to return.</source>
        <target state="translated">没有当前对象要返回。</target>
        <note />
      </trans-unit>
      <trans-unit id="EventCannotBeAssigned">
        <source>'{0}' event cannot be assigned a value that is not assignable to '{1}'.</source>
        <target state="translated">不能为“{0}”事件分配一个不可赋给“{1}”的值。</target>
        <note />
      </trans-unit>
      <trans-unit id="ExpandPositionalParametersWithReadOnlyProperties">
        <source>Cannot write positional parameters in the current state.  The writer cannot write the positional parameters in attribute form because the writer has started to write elements, nor can the writer expand the positional parameters since not all properties are writable.  Try moving the positional parameter member earlier in the node stream, to a place where XamlXmlWriter can still write attributes.</source>
        <target state="translated">无法在当前状态下写入位置参数。编写器无法以特性的形式写入位置参数，因为编写器是为写入元素而启动的；编写器也无法展开位置参数，因为并不是所有属性都是可写入的。尝试在节点流中向前移动位置参数成员，将其放置在 XamlXmlWriter 仍可以写入特性的位置。</target>
        <note />
      </trans-unit>
      <trans-unit id="ExpandPositionalParametersWithoutUnderlyingType">
        <source>Cannot write positional parameters in the current state.  The writer cannot write the positional parameters in attribute form because the writer has started to write elements, nor can the writer expand the positional parameters since UnderlyingType on type '{0}' is null.  Try moving the positional parameter member earlier in the node stream, to place where XamlXmlWriter can still write attributes.</source>
        <target state="translated">无法在当前状态下写入位置参数。编写器无法以特性的形式写入位置参数，因为编写器是为写入元素而启动的；编写器也无法展开位置参数，因为类型“{0}”上的 UnderlyingType 为 null。尝试在节点流中向前移动位置参数成员，将其放置在 XamlXmlWriter 仍可以写入特性的位置。</target>
        <note />
      </trans-unit>
      <trans-unit id="ExpandPositionalParametersinTypeWithNoDefaultConstructor">
        <source>Cannot write positional parameters in the current state.  The writer cannot write the positional parameters in attribute form because the writer has started to write elements, nor can the writer expand the positional parameters due to the lack of a default constructor on the markup extension that contains the positional parameters.  Try moving the positional parameter member earlier in the node stream, to a place where XamlXmlWriter can still write attributes.</source>
        <target state="translated">无法在当前状态下写入位置参数。编写器无法以特性的形式写入位置参数，因为编写器是为写入元素而启动的；编写器也无法展开位置参数，原因是包含位置参数的标记扩展中缺少默认构造函数。尝试在节点流中向前移动位置参数成员，将其放置在 XamlXmlWriter 仍可以写入特性的位置。</target>
        <note />
      </trans-unit>
      <trans-unit id="ExpectedLoadPermission">
        <source>Expected permission of type XamlLoadPermission.</source>
        <target state="translated">类型 XamlLoadPermission 的预期权限。</target>
        <note />
      </trans-unit>
      <trans-unit id="ExpectedObjectMarkupInfo">
        <source>Expected value of type ObjectMarkupInfo.</source>
        <target state="translated">类型 ObjectMarkupInfo 的预期值。</target>
        <note />
      </trans-unit>
      <trans-unit id="ExpectedQualifiedAssemblyName">
        <source>Assembly name '{0}' is not fully qualified. The Name, Version, Culture, and PublicKeyToken must all be provided.</source>
        <target state="translated">程序集名称“{0}”不是完全限定名称。Name、Version、Culture 和 PublicKeyToken 必须全部提供。</target>
        <note />
      </trans-unit>
      <trans-unit id="ExpectedQualifiedTypeName">
        <source>Type name '{0}' is not assembly-qualified. You can obtain this value from System.Type.AssemblyQualifiedName.</source>
        <target state="translated">类型名称“{0}”不是程序集限定名称。可以从 System.Type.AssemblyQualifiedName 获取此值。</target>
        <note />
      </trans-unit>
      <trans-unit id="FactoryReturnedNull">
        <source>The factory method '{0}' that matches the specified binding constraints returned null.</source>
        <target state="translated">符合指定绑定约束的工厂方法“{0}”返回了 null。</target>
        <note />
      </trans-unit>
      <trans-unit id="FileFormatException">
        <source>Input file or data stream does not conform to the expected file format specification.</source>
        <target state="translated">输入文件或数据流不符合要求的文件格式规格。</target>
        <note />
      </trans-unit>
      <trans-unit id="FileFormatExceptionWithFileName">
        <source>'{0}' file does not conform to the expected file format specification.</source>
        <target state="translated">“{0}”文件不符合要求的文件格式规格。</target>
        <note />
      </trans-unit>
      <trans-unit id="FileNotFoundExceptionMessage">
        <source>Could not load file or assembly '{0}' or one of its dependencies. The system cannot find the specified file.</source>
        <target state="translated">未能加载文件或程序集“{0}”或其依赖项之一。系统无法找到指定的文件。</target>
        <note />
      </trans-unit>
      <trans-unit id="ForwardRefDirectives">
        <source>Attempt to reference named object(s) '{0}' which have not yet been defined. Forward references, or references to objects that contain forward references, are not supported on directives other than Key.</source>
        <target state="translated">尝试引用尚未定义的命名对象“{0}”。对于指令(Key 除外)，不支持前向引用或对包含前向引用的对象的引用。</target>
        <note />
      </trans-unit>
      <trans-unit id="Freezable_CantBeFrozen">
        <source>Specified value of type '{0}' must have IsFrozen set to false to modify.</source>
        <target state="translated">指定的类型“{0}”值必须将 IsFrozen 设置为 false，以进行修改。</target>
        <note />
      </trans-unit>
      <trans-unit id="FrugalList_CannotPromoteBeyondArray">
        <source>Cannot promote from Array.</source>
        <target state="translated">无法从数组提升。</target>
        <note />
      </trans-unit>
      <trans-unit id="FrugalList_TargetMapCannotHoldAllData">
        <source>Cannot promote from '{0}' to '{1}' because the target map is too small.</source>
        <target state="translated">由于目标映射太小，因此无法从“{0}”提升到“{1}”。</target>
        <note />
      </trans-unit>
      <trans-unit id="GetConverterInstance">
        <source>Getting instance of '{0}' threw an exception.</source>
        <target state="translated">获取“{0}”的实例时引发了异常。</target>
        <note />
      </trans-unit>
      <trans-unit id="GetItemsException">
        <source>Retrieving items in collection or dictionary of type '{0}' threw an exception.</source>
        <target state="translated">在类型为“{0}”的集合或字典中检索项时引发了异常。</target>
        <note />
      </trans-unit>
      <trans-unit id="GetItemsReturnedNull">
        <source>XamlTypeInvoker.GetItems returned null for type '{0}'. This generally indicates an incorrectly implemented collection type.</source>
        <target state="translated">XamlTypeInvoker.GetItems 为类型“{0}”返回了 null。这通常指示未正确实现的集合类型。</target>
        <note />
      </trans-unit>
      <trans-unit id="GetObjectNull">
        <source>Collection property '{0}'.'{1}' is null.</source>
        <target state="translated">集合属性“{0}”.“{1}”为 null。</target>
        <note />
      </trans-unit>
      <trans-unit id="GetTargetTypeOnNonAttachableMember">
        <source>Cannot get TargetType on a non-attachable Member.</source>
        <target state="translated">无法在不可附加的成员上获取 TargetType。</target>
        <note />
      </trans-unit>
      <trans-unit id="GetValue">
        <source>Get property '{0}' threw an exception.</source>
        <target state="translated">Get 属性“{0}”引发了异常。</target>
        <note />
      </trans-unit>
      <trans-unit id="GetterOrSetterRequired">
        <source>Either getter or setter must be non-null.</source>
        <target state="translated">getter 或 setter 必须不是 null。</target>
        <note />
      </trans-unit>
      <trans-unit id="IncorrectGetterParamNum">
        <source>Attached property getter methods must have one parameter and a non-void return type.</source>
        <target state="translated">附加属性 getter 方法必须具有一个参数和一个非 void 的返回类型。</target>
        <note />
      </trans-unit>
      <trans-unit id="IncorrectSetterParamNum">
        <source>Attached property setter and attached event adder methods must have two parameters.</source>
        <target state="translated">附加属性 setter 和附加事件 adder 方法必须具有两个参数。</target>
        <note />
      </trans-unit>
      <trans-unit id="InitializationGuard">
        <source>Initialization of '{0}' threw an exception.</source>
        <target state="translated">初始化“{0}”时引发了异常。</target>
        <note />
      </trans-unit>
      <trans-unit id="InitializationSyntaxWithoutTypeConverter">
        <source>Type '{0}' cannot be initialized from text (XamlLanguage.Initialization).  Add a TypeConverter to this type or change the XAML to use a constructor or factory method.</source>
        <target state="translated">无法从测试(XamlLanguage.Initialization)初始化类型“{0}”。向此类型添加 TypeConverter，或者将 XAML 更改为使用构造函数或工厂方法。</target>
        <note />
      </trans-unit>
      <trans-unit id="InvalidCharInTypeName">
        <source>Character '{0}' was unexpected in string '{1}'.  Invalid XAML type name.</source>
        <target state="translated">字符串“{1}”中不应有字符“{0}”。XAML 类型名称无效。</target>
        <note />
      </trans-unit>
      <trans-unit id="InvalidClosingBracketCharacers">
        <source>Encountered a closing BracketCharacter '{0}' without a corresponding opening BracketCharacter.</source>
        <target state="translated">右 BracketCharacter "{0}" 缺少对应的左 BracketCharacter。</target>
        <note />
      </trans-unit>
      <trans-unit id="InvalidEvent">
        <source>Event argument is invalid.</source>
        <target state="translated">事件参数无效。</target>
        <note />
      </trans-unit>
      <trans-unit id="InvalidExpression">
        <source>Invalid expression: '{0}'</source>
        <target state="translated">无效的表达式:“{0}”</target>
        <note />
      </trans-unit>
      <trans-unit id="InvalidPermissionStateValue">
        <source>PermissionState value '{0}' is not valid for this Permission.</source>
        <target state="translated">PermissionState 值“{0}”对于此 Permission 无效。</target>
        <note />
      </trans-unit>
      <trans-unit id="InvalidPermissionType">
        <source>Permission type is not valid. Expected '{0}'.</source>
        <target state="translated">权限类型无效。应为“{0}”。</target>
        <note />
      </trans-unit>
      <trans-unit id="InvalidTypeArgument">
        <source>Type argument '{0}' is not a valid type.</source>
        <target state="translated">类型参数“{0}”不是有效的类型。</target>
        <note />
      </trans-unit>
      <trans-unit id="InvalidTypeListString">
        <source>The string '{0}' is not a valid XAML type name list. Type name lists are comma-delimited lists of types; such as 'x:String, x:Int32'.</source>
        <target state="translated">字符串“{0}”不是有效的 XAML 类型名称列表。类型名称列表是以逗号分隔的类型列表，例如“x:String, x:Int32”。</target>
        <note />
      </trans-unit>
      <trans-unit id="InvalidTypeString">
        <source>The string '{0}' is not a valid XAML type name. Type names contain an optional prefix, a name, and optional type arguments; such as 'String', 'x:Int32', 'g:Dictionary(x:String,x:Int32)'.</source>
        <target state="translated">字符串“{0}”不是有效的 XAML 类型名称。类型名称包含可选前缀、名称和可选类型参数，例如“String”、“x:Int32”和“g:Dictionary(x:String,x:Int32)”。</target>
        <note />
      </trans-unit>
      <trans-unit id="InvalidXamlMemberName">
        <source>'{0}' is not a valid XAML member name.</source>
<<<<<<< HEAD
        <target state="translated">“{0}”不是有效的 XAML 成员名。</target>
=======
        <target state="translated">“{0}”不是有效的 XAML 成员名称。</target>
>>>>>>> 564aebd6
        <note />
      </trans-unit>
      <trans-unit id="LateConstructionDirective">
        <source>Construction directive '{0}' must be an attribute or the first property element.</source>
        <target state="translated">构造指令“{0}”必须为一个特性或第一个属性元素。</target>
        <note />
      </trans-unit>
      <trans-unit id="LineNumberAndPosition">
        <source>'{0}' Line number '{1}' and line position '{2}'.</source>
        <target state="translated">“{0}”，行号为“{1}”，行位置为“{2}”。</target>
        <note />
      </trans-unit>
      <trans-unit id="LineNumberOnly">
        <source>'{0}' Line number '{1}'.</source>
        <target state="translated">“{0}”(行号为“{1}”)。</target>
        <note />
      </trans-unit>
      <trans-unit id="ListNotIList">
        <source>List collection is not an IList.</source>
        <target state="translated">列表集合不是 IList。</target>
        <note />
      </trans-unit>
      <trans-unit id="MalformedBracketCharacters">
        <source>BracketCharacter '{0}' does not have a corresponding opening/closing BracketCharacter.</source>
        <target state="translated">BracketCharacter“{0}”没有对应的开/闭括号字符。</target>
        <note />
      </trans-unit>
      <trans-unit id="MalformedPropertyName">
        <source>Cannot parse the malformed property name '{0}'.</source>
        <target state="translated">无法分析错误格式的属性名称“{0}”。</target>
        <note />
      </trans-unit>
      <trans-unit id="MarkupExtensionArrayBadType">
        <source>Items in the array must be type '{0}'. One or more items cannot be cast to this type.</source>
        <target state="translated">数组中的项必须为类型“{0}”。无法将一个或多个项转换为此类型。</target>
        <note />
      </trans-unit>
      <trans-unit id="MarkupExtensionArrayType">
        <source>Must set Type before calling ProvideValue on ArrayExtension.</source>
        <target state="translated">对 ArrayExtension 调用 ProvideValue 之前，必须设置 Type。</target>
        <note />
      </trans-unit>
      <trans-unit id="MarkupExtensionBadStatic">
        <source>'{0}' StaticExtension value cannot be resolved to an enumeration, static field, or static property.</source>
        <target state="translated">无法将“{0}”StaticExtension 值解析为枚举、静态字段或静态属性。</target>
        <note />
      </trans-unit>
      <trans-unit id="MarkupExtensionNoContext">
        <source>Markup extension '{0}' requires '{1}' be implemented in the IServiceProvider for ProvideValue.</source>
        <target state="translated">标记扩展“{0}”要求在 ProvideValue 的 IServiceProvider 中实现“{1}”。</target>
        <note />
      </trans-unit>
      <trans-unit id="MarkupExtensionStaticMember">
        <source>StaticExtension must have Member property set before ProvideValue can be called.</source>
        <target state="translated">必须先设置 StaticExtension 的 Member 属性，然后才能调用 ProvideValue。</target>
        <note />
      </trans-unit>
      <trans-unit id="MarkupExtensionTypeName">
        <source>TypeExtension must have TypeName property set before ProvideValue can be called.</source>
        <target state="translated">TypeExtension 必须先设置 TypeName 属性，然后才能调用 ProvideValue。</target>
        <note />
      </trans-unit>
      <trans-unit id="MarkupExtensionTypeNameBad">
        <source>'{0}' string is not valid for type.</source>
        <target state="translated">“{0}”字符串对类型无效。</target>
        <note />
      </trans-unit>
      <trans-unit id="MarkupExtensionWithDuplicateArity">
        <source>Cannot determine the positional parameters for type '{0}' because it has more than one constructor overload with '{1}' parameters. To make this markup extension usable in XAML, remove the duplicate constructor overload(s) or set XamlSchemaContextSettings.SupportMarkupExtensionsWithDuplicateArity to true.</source>
        <target state="translated">无法确定类型“{0}”的位置参数，因为该类型具有多个带有“{1}”参数的构造函数重载。若要使此标记扩展可在 XAML 中使用，请移除重复的构造函数重载，或者将 XamlSchemaContextSettings.SupportMarkupExtensionsWithDuplicateArity 设置为 true。</target>
        <note />
      </trans-unit>
      <trans-unit id="MemberHasInvalidXamlName">
        <source>The name of the member '{0}' contains characters that are invalid in XAML.</source>
        <target state="translated">成员“{0}”的名称包含在 XAML 中无效的字符。</target>
        <note />
      </trans-unit>
      <trans-unit id="MemberIsInternal">
        <source>Member '{0}' on type '{1}' is internal.</source>
        <target state="translated">类型“{1}”的成员“{0}”是内部成员。</target>
        <note />
      </trans-unit>
      <trans-unit id="MethodInvocation">
        <source>The invocation of a method '{0}' that matches the specified binding constraints threw an exception.</source>
        <target state="translated">对方法“{0}”执行符合指定的绑定约束的调用时引发了异常。</target>
        <note />
      </trans-unit>
      <trans-unit id="MissingAssemblyName">
        <source>No local assembly provided to complete URI='{0}'.</source>
        <target state="translated">没有提供本地程序集来完成 URI=“{0}”。</target>
        <note />
      </trans-unit>
      <trans-unit id="MissingCase">
        <source>Missing case '{0}' in DeferringWriter'{1}' method.</source>
        <target state="translated">DeferringWriter“{1}”方法中缺少事例“{0}”。</target>
        <note />
      </trans-unit>
      <trans-unit id="MissingCaseXamlNodes">
        <source>Missing case in Default processing of XamlNodes.</source>
        <target state="translated">XamlNodes 的默认处理中缺少事例。</target>
        <note />
      </trans-unit>
      <trans-unit id="MissingComma1">
        <source>Unexpected equals sign '=' following '{0}'. Check for a missing comma separator.</source>
        <target state="translated">“{0}”后意外地跟有等号“=”。请检查是否缺少逗号分隔符。</target>
        <note />
      </trans-unit>
      <trans-unit id="MissingComma2">
        <source>Unexpected equals sign '=' following '{0}'='{1}'. Check for a missing comma separator.</source>
        <target state="translated">'{0}'='{1}' 后意外的跟有等号“=”。请检查是否缺少逗号分隔符。</target>
        <note />
      </trans-unit>
      <trans-unit id="MissingImplicitProperty">
        <source>Missing implicit property case.</source>
        <target state="translated">缺少隐式属性事例。</target>
        <note />
      </trans-unit>
      <trans-unit id="MissingImplicitPropertyTypeCase">
        <source>Missing case for ImplicitPropertyType.</source>
        <target state="translated">ImplicitPropertyType 缺少事例。</target>
        <note />
      </trans-unit>
      <trans-unit id="MissingKey">
        <source>Missing key value on '{0}' object.</source>
        <target state="translated">“{0}”对象上缺少键值。</target>
        <note />
      </trans-unit>
      <trans-unit id="MissingLookPropertyBit">
        <source>Missing case handler in LookupPropertyBit.</source>
        <target state="translated">LookupPropertyBit 中缺少事例处理程序。</target>
        <note />
      </trans-unit>
      <trans-unit id="MissingNameProvider">
        <source>Service provider is missing the IXamlNameProvider service.</source>
        <target state="translated">服务提供程序缺少 IXamlNameProvider 服务。</target>
        <note />
      </trans-unit>
      <trans-unit id="MissingNameResolver">
        <source>Service provider is missing the INameResolver service.</source>
        <target state="translated">服务提供程序缺少 INameResolver 服务。</target>
        <note />
      </trans-unit>
      <trans-unit id="MissingPropertyCaseClrType">
        <source>Missing case in ClrType 'Member' lookup.</source>
        <target state="translated">ClrType“Member”查找中缺少事例。</target>
        <note />
      </trans-unit>
      <trans-unit id="MissingTagInNamespace">
        <source>Missing '{0}' in URI '{1}'.</source>
        <target state="translated">URI“{1}”中缺少“{0}”。</target>
        <note />
      </trans-unit>
      <trans-unit id="MissingTypeConverter">
        <source>Creating from text without a TypeConverter is not allowed.</source>
        <target state="translated">不允许从不含 TypeConverter 的文本中创建。</target>
        <note />
      </trans-unit>
      <trans-unit id="MustBeOfType">
        <source>'{0}' must be of type '{1}'.</source>
        <target state="translated">“{0}”的类型必须是“{1}”。</target>
        <note />
      </trans-unit>
      <trans-unit id="MustHaveName">
        <source>Reference must have a Name to resolve.</source>
        <target state="translated">引用必须具有要解析的 Name。</target>
        <note />
      </trans-unit>
      <trans-unit id="MustNotCallSetter">
        <source>This setter is not intended to be used directly from your code. Do not call this setter.</source>
        <target state="translated">此 setter 不能在代码中直接使用。请不要调用此 setter。</target>
        <note />
      </trans-unit>
      <trans-unit id="NameNotFound">
        <source>Name resolution failure. '{0}' was not found.</source>
        <target state="translated">名称解析失败。未找到“{0}”。</target>
        <note />
      </trans-unit>
      <trans-unit id="NameScopeDuplicateNamesNotAllowed">
        <source>Cannot register duplicate name '{0}' in this scope.</source>
        <target state="translated">不能在此范围中注册重复的名称“{0}”。</target>
        <note />
      </trans-unit>
      <trans-unit id="NameScopeException">
        <source>Could not register named object. {0}</source>
        <target state="translated">未能注册命名对象。{0}</target>
        <note />
      </trans-unit>
      <trans-unit id="NameScopeInvalidIdentifierName">
        <source>'{0}' name is not valid for identifier.</source>
        <target state="translated">“{0}”名称对标识符无效。</target>
        <note />
      </trans-unit>
      <trans-unit id="NameScopeNameNotEmptyString">
        <source>Name cannot be an empty string.</source>
<<<<<<< HEAD
        <target state="translated">Name 不能为空字符串。</target>
=======
        <target state="translated">名称不能为空字符串。</target>
>>>>>>> 564aebd6
        <note />
      </trans-unit>
      <trans-unit id="NameScopeNameNotFound">
        <source>Name '{0}' was not found.</source>
        <target state="translated">未找到名称“{0}”。</target>
        <note />
      </trans-unit>
      <trans-unit id="NameScopeOnRootInstance">
        <source>Cannot attach NameScope to null root instance.</source>
        <target state="translated">无法将 NameScope 附加到 null 根实例。</target>
        <note />
      </trans-unit>
      <trans-unit id="NamespaceDeclarationCannotBeXml">
        <source>The prefix 'xml' is reserved.</source>
        <target state="translated">前缀“xml”是保留的。</target>
        <note />
      </trans-unit>
      <trans-unit id="NamespaceDeclarationNamespaceCannotBeNull">
        <source>NamespaceDeclaration.Namespace cannot be null.  Provide a value for this property.</source>
        <target state="translated">NamespaceDeclaration.Namespace 不能为 null。请为此属性提供一个值。</target>
        <note />
      </trans-unit>
      <trans-unit id="NamespaceDeclarationPrefixCannotBeNull">
        <source>NamespaceDeclaration.Prefix cannot be null.  Provide a value for this property.</source>
        <target state="translated">NamespaceDeclaration.Prefix 不能为 null。请为此属性提供一个值。</target>
        <note />
      </trans-unit>
      <trans-unit id="NamespaceNotFound">
        <source>Namespace '{0}' was not found in scope.</source>
        <target state="translated">在范围中未找到命名空间“{0}”。</target>
        <note />
      </trans-unit>
      <trans-unit id="NoAddMethodFound">
        <source>No Add methods found on type '{0}' for a value of type '{1}'.</source>
        <target state="translated">未在类型“{0}”上找到用于“{1}”类型的值的 Add 方法。</target>
        <note />
      </trans-unit>
      <trans-unit id="NoAttributeUsage">
        <source>'{0}' is not allowed in attribute usage.</source>
        <target state="translated">在特性用法中不允许使用“{0}”。</target>
        <note />
      </trans-unit>
      <trans-unit id="NoConstructor">
        <source>No matching constructor found on type '{0}'. You can use the Arguments or FactoryMethod directives to construct this type.</source>
        <target state="translated">在类型“{0}”上未找到匹配的构造函数。可以使用 Arguments 或 FactoryMethod 指令来构造此类型。</target>
        <note />
      </trans-unit>
      <trans-unit id="NoConstructorWithNArugments">
        <source>A Constructor for '{0}' with '{1}' arguments was not found.</source>
        <target state="translated">未找到“{0}”的带有“{1}”参数的构造函数。</target>
        <note />
      </trans-unit>
      <trans-unit id="NoDefaultConstructor">
        <source>No default constructor found for type '{0}'. You can use the Arguments or FactoryMethod directives to construct this type.</source>
        <target state="translated">未找到类型“{0}”的默认构造函数。可以使用 Arguments 或 FactoryMethod 指令来构造此类型。</target>
        <note />
      </trans-unit>
      <trans-unit id="NoElementUsage">
        <source>'{0}' is not allowed in element usage.</source>
        <target state="translated">元素用法中不允许使用“{0}”。</target>
        <note />
      </trans-unit>
      <trans-unit id="NoPropertyInCurrentFrame_EM">
        <source>XAML Node Stream: Missing StartMember on Type '{0}' before EndMember.</source>
        <target state="translated">XAML 节点流: EndMember 前面缺少类型“{0}”的 StartMember。</target>
        <note />
      </trans-unit>
      <trans-unit id="NoPropertyInCurrentFrame_EM_noType">
        <source>XAML Node Stream: EndMember must follow StartObject and StartMember.</source>
        <target state="translated">XAML 节点流: EndMember 必须跟在 StartObject 和 StartMember 的后面。</target>
        <note />
      </trans-unit>
      <trans-unit id="NoPropertyInCurrentFrame_GO">
        <source>XAML Node Stream: GetObject requires a StartMember after StartObject '{0}'.</source>
        <target state="translated">XAML 节点流: GetObject 要求在 StartObject“{0}”后面有一个 StartMember。</target>
        <note />
      </trans-unit>
      <trans-unit id="NoPropertyInCurrentFrame_GO_noType">
        <source>XAML Node Stream: GetObject must follow a StartObject and StartMember.</source>
        <target state="translated">XAML 节点流: GetObject 必须跟在 StartObject 和 StartMember 的后面。</target>
        <note />
      </trans-unit>
      <trans-unit id="NoPropertyInCurrentFrame_NS">
        <source>XAML Node Stream: '{0}'='{1}' Namespace Declaration requires a StartMember after StartObject '{2}'.</source>
        <target state="translated">XAML 节点流:“{0}”=“{1}”命名空间声明要求在 StartObject“{2}”后面有一个 StartMember。</target>
        <note />
      </trans-unit>
      <trans-unit id="NoPropertyInCurrentFrame_SO">
        <source>XAML Node Stream: StartObject '{0}' requires a StartMember after StartObject '{1}'.</source>
        <target state="translated">XAML 节点流: StartObject“{0}”要求在 StartObject“{1}”后面有一个 StartMember。</target>
        <note />
      </trans-unit>
      <trans-unit id="NoPropertyInCurrentFrame_V">
        <source>XAML Node Stream: Value of '{0}' requires a StartMember after StartObject '{1}'.</source>
        <target state="translated">XAML 节点流:“{0}”的值要求在 StartObject“{1}”后面有一个 StartMember。</target>
        <note />
      </trans-unit>
      <trans-unit id="NoPropertyInCurrentFrame_V_noType">
        <source>XAML Node Stream: Value of '{0}' must follow a StartObject and StartMember.</source>
        <target state="translated">XAML 节点流:“{0}”的值必须跟在 StartObject 和 StartMember 的后面。</target>
        <note />
      </trans-unit>
      <trans-unit id="NoSuchConstructor">
        <source>No constructor with '{0}' arguments for '{1}'.</source>
        <target state="translated">没有“{1}”的带有“{0}”参数的构造函数。</target>
        <note />
      </trans-unit>
      <trans-unit id="NoTypeInCurrentFrame_EO">
        <source>XAML Node Stream: Missing CurrentObject before EndObject.</source>
        <target state="translated">XAML 节点流: EndObject 前面缺少 CurrentObject。</target>
        <note />
      </trans-unit>
      <trans-unit id="NoTypeInCurrentFrame_SM">
        <source>XAML Node Stream: Missing StartObject before StartMember '{0}'.</source>
        <target state="translated">XAML 节点流: StartMember“{0}”前面缺少 StartObject。</target>
        <note />
      </trans-unit>
      <trans-unit id="NonMEWithPositionalParameters">
        <source>Type with positional parameters is not a markup extension.</source>
        <target state="translated">带有位置参数的类型不是标记扩展。</target>
        <note />
      </trans-unit>
      <trans-unit id="NotAmbientProperty">
        <source>'{0}'.'{1}' is not an ambient property.</source>
        <target state="translated">'{0}'.'{1}' 不是环境属性。</target>
        <note />
      </trans-unit>
      <trans-unit id="NotAmbientType">
        <source>'{0}' is not an ambient type.</source>
        <target state="translated">“{0}”不是环境类型。</target>
        <note />
      </trans-unit>
      <trans-unit id="NotAssignableFrom">
        <source>The type '{0}' is not assignable from the type '{1}'.</source>
        <target state="translated">类型“{0}”不可从类型“{1}”指定。</target>
        <note />
      </trans-unit>
      <trans-unit id="NotDeclaringTypeAttributeProperty">
        <source>['{0}'('{1}')]5D; on '{2}' is not a property declared on this type.</source>
<<<<<<< HEAD
        <target state="needs-review-translation">“{2}”上的 ['{0}'('{1}')] 不是在此类型上声明的属性。</target>
=======
        <target state="translated">“{2}”上的 ['{0}'('{1}')]5D; 不是在此类型上声明的属性。</target>
>>>>>>> 564aebd6
        <note />
      </trans-unit>
      <trans-unit id="NotSupportedOnDirective">
        <source>This operation is not supported on directive members.</source>
        <target state="translated">不支持对指令成员执行此操作。</target>
        <note />
      </trans-unit>
      <trans-unit id="NotSupportedOnUnknownMember">
        <source>This operation is not supported on unknown members.</source>
        <target state="translated">不支持对未知成员执行此操作。</target>
        <note />
      </trans-unit>
      <trans-unit id="NotSupportedOnUnknownType">
        <source>This operation is not supported on unknown types.</source>
        <target state="translated">不支持对未知类型执行此操作。</target>
        <note />
      </trans-unit>
      <trans-unit id="ObjectNotTcOrMe">
        <source>Argument should be a Type Converter, Markup Extension or Null.</source>
        <target state="translated">参数应为类型转换器、标记扩展或 Null。</target>
        <note />
      </trans-unit>
      <trans-unit id="ObjectReaderAttachedPropertyNotFound">
        <source>Unable to find an attachable property named '{0}' on type '{1}'.</source>
        <target state="translated">无法在类型“{1}”上找到名为“{0}”的可附加属性。</target>
        <note />
      </trans-unit>
      <trans-unit id="ObjectReaderDictionaryMethod1NotFound">
        <source>Unable to locate MemberMarkupInfo.DictionaryEntriesFromGeneric method.</source>
        <target state="translated">无法找到 MemberMarkupInfo.DictionaryEntriesFromGeneric 方法。</target>
        <note />
      </trans-unit>
      <trans-unit id="ObjectReaderInstanceDescriptorIncompatibleArgumentTypes">
        <source>InstanceDescriptor provided an argument of type '{0}' where a parameter of type '{1}' was expected.</source>
        <target state="translated">InstanceDescriptor 提供的参数的类型为“{0}”，但参数的类型应为“{1}”。</target>
        <note />
      </trans-unit>
      <trans-unit id="ObjectReaderInstanceDescriptorIncompatibleArguments">
        <source>InstanceDescriptor did not provide the correct number of arguments.</source>
        <target state="translated">InstanceDescriptor 提供的参数数量不正确。</target>
        <note />
      </trans-unit>
      <trans-unit id="ObjectReaderInstanceDescriptorInvalidMethod">
        <source>InstanceDescriptor did not provide a valid constructor or method.</source>
        <target state="translated">InstanceDescriptor 提供的构造函数或方法无效。</target>
        <note />
      </trans-unit>
      <trans-unit id="ObjectReaderMultidimensionalArrayNotSupported">
        <source>Multidimensional arrays not supported.</source>
        <target state="translated">不支持多维数组。</target>
        <note />
      </trans-unit>
      <trans-unit id="ObjectReaderNoDefaultConstructor">
        <source>Unable to serialize type '{0}'.  Verify that the type is public and either has a default constructor or an instance descriptor.</source>
        <target state="translated">无法序列化类型“{0}”。请确认该类型是公共的且具有默认的构造函数或实例说明符。</target>
        <note />
      </trans-unit>
      <trans-unit id="ObjectReaderNoMatchingConstructor">
        <source>Unable to find a suitable constructor for the specified constructor arguments on type '{0}'.</source>
        <target state="translated">无法在类型“{0}”上找到适合于指定构造函数参数的构造函数。</target>
        <note />
      </trans-unit>
      <trans-unit id="ObjectReaderTypeCannotRoundtrip">
        <source>Unable to read objects of the type �{0}� because there are no accessible constructors. To allow this type to be used in XAML, add a default constructor, use ConstructorArgumentAttribute, or provide an InstanceDescriptor.</source>
        <target state="translated">无法读取类型“{0}”的对象，因为没有可以访问的构造函数。若要允许在 XAML 中使用此类型，请添加默认构造函数，使用 ConstructorArgumentAttribute 或提供 InstanceDescriptor。</target>
        <note />
      </trans-unit>
      <trans-unit id="ObjectReaderTypeIsNested">
        <source>Unable to read objects of the type '{0}'.  Nested types are not supported.</source>
        <target state="translated">无法读取类型“{0}”的对象。不支持嵌套类型。</target>
        <note />
      </trans-unit>
      <trans-unit id="ObjectReaderTypeNotAllowed">
        <source>'{0}' blocked the use of type '{1}' in XAML. If you want to serialize this type, change '{0}'.GetXamlType to return a non-null value for this type, or pass a different value in the schemaContext parameter of the XamlObjectReader constructor.</source>
        <target state="translated">“{0}”已阻止在 XAML 中使用类型“{1}”。如果要序列化此类型，请更改 '{0}'.GetXamlType 以便为此类型返回非 null 值，或者在 XamlObjectReader 构造函数的 schemaContext 参数中传递不同的值。</target>
        <note />
      </trans-unit>
      <trans-unit id="ObjectReaderXamlNamePropertyMustBeString">
        <source>The name property '{0}' on type '{1}' must be of type System.String.</source>
        <target state="translated">类型“{1}”上的名称属性“{0}”的类型必须是 System.String。</target>
        <note />
      </trans-unit>
      <trans-unit id="ObjectReaderXamlNameScopeResultsInClonedObject">
        <source>The object graph contains multiple references to an instance of type '{0}' and the serializer cannot find a commonly visible location to write the instance. You should examine your use of name scopes.</source>
        <target state="translated">对象图包含对类型“{0}”的某个实例的多个引用，并且序列化程序找不到通常可见的位置来写入该实例。您应检查使用名称范围的情况。</target>
        <note />
      </trans-unit>
      <trans-unit id="ObjectReaderXamlNamedElementAlreadyRegistered">
        <source>An element with the name '{0}' has already been registered in this scope.</source>
        <target state="translated">已在此范围中注册了名为“{0}”的元素。</target>
        <note />
      </trans-unit>
      <trans-unit id="ObjectReader_TypeNotVisible">
        <source>Type '{0}' not visible. If the type is local, please set the LocalAssembly field in XamlReaderSettings.</source>
        <target state="translated">类型“{0}”不可见。如果该类型是本地的，请设置 XamlReaderSettings 中的 LocalAssembly 字段。</target>
        <note />
      </trans-unit>
      <trans-unit id="ObjectWriterTypeNotAllowed">
        <source>'{0}' blocked the use of type '{1}' in XAML. If you want to load this type, change '{0}'.GetXamlType to return a non-null value for this type, or pass a different value in the schemaContext parameter of the XamlObjectWriter constructor.</source>
        <target state="translated">“{0}”已阻止在 XAML 中使用类型“{1}”。如果要加载此类型，请更改 '{0}'.GetXamlType 以便为此类型返回非 null 值，或者在 XamlObjectWriter 构造函数的 schemaContext 参数中传递不同的值。</target>
        <note />
      </trans-unit>
      <trans-unit id="OnlySupportedOnCollections">
        <source>This operation is only supported on collection types.</source>
        <target state="translated">仅支持对集合类型执行此操作。</target>
        <note />
      </trans-unit>
      <trans-unit id="OnlySupportedOnCollectionsAndDictionaries">
        <source>This operation is only supported on collection and dictionary types.</source>
        <target state="translated">仅支持对集合和字典类型执行此操作。</target>
        <note />
      </trans-unit>
      <trans-unit id="OnlySupportedOnDictionaries">
        <source>This operation is only supported on dictionary types.</source>
        <target state="translated">仅支持对字典类型执行此操作。</target>
        <note />
      </trans-unit>
      <trans-unit id="OpenPropertyInCurrentFrame_EO">
        <source>XAML Node Stream: Missing EndMember for '{0}.{1}' before EndObject.</source>
        <target state="translated">XAML 节点流: EndObject 前面缺少“{0}.{1}”的 EndMember。</target>
        <note />
      </trans-unit>
      <trans-unit id="OpenPropertyInCurrentFrame_SM">
        <source>XAML Node Stream: Missing EndMember for '{0}.{1}' before StartMember '{2}'.</source>
        <target state="translated">XAML 节点流: StartMember“{2}”前面缺少“{0}.{1}”的 EndMember。</target>
        <note />
      </trans-unit>
      <trans-unit id="ParameterCannotBeNegative">
        <source>Parameter must be greater than or equal to zero.</source>
        <target state="translated">参数必须大于或等于零。</target>
        <note />
      </trans-unit>
      <trans-unit id="ParentlessPropertyElement">
        <source>The property element '{0}' is not contained by an object element.</source>
        <target state="translated">对象元素中未包含属性元素“{0}”。</target>
        <note />
      </trans-unit>
      <trans-unit id="ParserAssemblyLoadVersionMismatch">
        <source>Cannot load assembly '{0}' because a different version of that same assembly is loaded '{1}'.</source>
        <target state="translated">无法加载程序集“{0}”，因为加载了同一程序集的其他版本“{1}”。</target>
        <note />
      </trans-unit>
      <trans-unit id="ParserAttributeArgsHigh">
        <source>Too many attributes are specified for '{0}'.</source>
        <target state="translated">为“{0}”指定了太多特性。</target>
        <note />
      </trans-unit>
      <trans-unit id="ParserAttributeArgsLow">
        <source>'{0}' requires more attributes.</source>
        <target state="translated">“{0}”需要更多特性。</target>
        <note />
      </trans-unit>
      <trans-unit id="PositionalParamsWrongLength">
        <source>GetPositionalParameters returned the wrong length vector.</source>
        <target state="translated">GetPositionalParameters 返回的长度向量不正确。</target>
        <note />
      </trans-unit>
      <trans-unit id="PrefixNotFound">
        <source>Prefix '{0}' does not map to a namespace.</source>
        <target state="translated">前缀“{0}”未映射到一个命名空间。</target>
        <note />
      </trans-unit>
      <trans-unit id="PrefixNotInFrames">
        <source>The prefix '{0}' could not be found.</source>
        <target state="translated">未能找到前缀“{0}”。</target>
        <note />
      </trans-unit>
      <trans-unit id="PropertyDoesNotTakeText">
        <source>'{0}' property on '{1}' does not allow you to specify text.</source>
        <target state="translated">“{1}”上的“{0}”属性不允许您指定文本。</target>
        <note />
      </trans-unit>
      <trans-unit id="PropertyNotImplemented">
        <source>'{0}' is not implemented.</source>
        <target state="translated">未实现“{0}”。</target>
        <note />
      </trans-unit>
      <trans-unit id="ProvideValue">
        <source>Provide value on '{0}' threw an exception.</source>
        <target state="translated">在“{0}”上提供值时引发了异常。</target>
        <note />
      </trans-unit>
      <trans-unit id="ProvideValueCycle">
        <source>Cannot call MarkupExtension.ProvideValue because of a cyclical dependency. Properties inside a MarkupExtension cannot reference objects that reference the result of the MarkupExtension. The affected MarkupExtensions are:</source>
        <target state="translated">因存在循环依赖而无法调用 MarkupExtension.ProvideValue。MarkupExtension 内的属性无法对引用 MarkupExtension 的结果的对象进行引用。受影响的 MarkupExtensions 有:</target>
        <note />
      </trans-unit>
      <trans-unit id="QualifiedNameHasWrongFormat">
        <source>'{0}' type name does not have the expected format 'className, assembly'.</source>
        <target state="translated">“{0}”类型名称不具有要求的格式“className, assembly”。</target>
        <note />
      </trans-unit>
      <trans-unit id="QuoteCharactersOutOfPlace">
        <source>Quote characters ' or " are only allowed at the start of values.</source>
        <target state="translated">仅允许在值的开头使用引号字符 ' 或 "。</target>
        <note />
      </trans-unit>
      <trans-unit id="ReferenceIsNull">
        <source>Value cannot be null. Object reference: '{0}'.</source>
        <target state="translated">值不能为 null。对象引用:“{0}”。</target>
        <note />
      </trans-unit>
      <trans-unit id="SavedContextSchemaContextMismatch">
        <source>schemaContext parameter cannot be different from savedContext.SchemaContext</source>
        <target state="translated">schemaContext 参数不能与 savedContext.SchemaContext 不同</target>
        <note />
      </trans-unit>
      <trans-unit id="SavedContextSchemaContextNull">
        <source>savedContext.SchemaContext cannot be null</source>
        <target state="translated">savedContext.SchemaContext 不能为 null</target>
        <note />
      </trans-unit>
      <trans-unit id="SchemaContextNotInitialized">
        <source>SchemaContext on writer must be initialized before accessing the reader.</source>
        <target state="translated">访问读取器之前，必须先初始化编写器上的 SchemaContext。</target>
        <note />
      </trans-unit>
      <trans-unit id="SchemaContextNull">
        <source>SchemaContext cannot be null.</source>
        <target state="translated">SchemaContext 不能为 null。</target>
        <note />
      </trans-unit>
      <trans-unit id="SecurityExceptionForSettingSandboxExternalToTrue">
        <source>Cannot set SandboxExternalContent to true in partial trust.</source>
        <target state="translated">无法在部分信任中将 SandboxExternalContent 设置为 true。</target>
        <note />
      </trans-unit>
      <trans-unit id="SecurityXmlMissingAttribute">
        <source>Invalid security XML. Missing expected attribute '{0}'.</source>
        <target state="translated">安全 XML 无效。缺少要求的特性“{0}”。</target>
        <note />
      </trans-unit>
      <trans-unit id="SecurityXmlUnexpectedTag">
        <source>Invalid security XML. Unexpected tag '{0}', expected '{1}'.</source>
        <target state="translated">安全 XML 无效。意外标记“{0}”，应为“{1}”。</target>
        <note />
      </trans-unit>
      <trans-unit id="SecurityXmlUnexpectedValue">
        <source>Invalid security XML. Unexpected value '{0}' in attribute '{1}', expected '{2}'.</source>
        <target state="translated">安全 XML 无效。特性“{1}”中的意外值“{0}”，应为“{2}”。</target>
        <note />
      </trans-unit>
      <trans-unit id="ServiceTypeAlreadyAdded">
        <source>This serviceType is already registered to another service.</source>
        <target state="translated">此 serviceType 已注册到其他服务。</target>
        <note />
      </trans-unit>
      <trans-unit id="SetConnectionId">
        <source>Set connectionId threw an exception.</source>
        <target state="translated">设置 connectionId 时引发了异常。</target>
        <note />
      </trans-unit>
      <trans-unit id="SetOnlyProperty">
        <source>'{0}'.'{1}' is a property without a getter and is not a valid XAML property.</source>
        <target state="translated">'{0}'.'{1}' 是一个不含 getter 的属性，它不是有效的 XAML 属性。</target>
        <note />
      </trans-unit>
      <trans-unit id="SetTargetTypeOnNonAttachableMember">
        <source>Cannot set TargetType on a non-attachable Member.</source>
        <target state="translated">无法在不可附加的成员上设置 TargetType。</target>
        <note />
      </trans-unit>
      <trans-unit id="SetUriBase">
        <source>Setting xml:base on '{0}' threw an exception.</source>
        <target state="translated">在“{0}”上设置 xml:base 时引发了异常。</target>
        <note />
      </trans-unit>
      <trans-unit id="SetValue">
        <source>Set property '{0}' threw an exception.</source>
        <target state="translated">设置属性“{0}”时引发了异常。</target>
        <note />
      </trans-unit>
      <trans-unit id="SetXmlInstance">
        <source>Setting xml instance on '{0}' threw an exception.</source>
        <target state="translated">在“{0}”上设置 xml 实例时引发了异常。</target>
        <note />
      </trans-unit>
      <trans-unit id="SettingPropertiesIsNotAllowed">
        <source>Setting properties is not allowed on a type converted instance. Property = '{0}'</source>
        <target state="translated">不允许在类型转换的实例上设置属性。Property = '{0}'</target>
        <note />
      </trans-unit>
      <trans-unit id="ShouldOverrideMethod">
        <source>Method '{0}' is not supported by default. It can be implemented in derived classes.</source>
        <target state="translated">默认情况下不支持方法“{0}”。可以在派生类中实现该方法。</target>
        <note />
      </trans-unit>
      <trans-unit id="ShouldSerializeFailed">
        <source>ShouldSerialize check failed for member '{0}'.</source>
        <target state="translated">对成员“{0}”执行 ShouldSerialize 检查失败。</target>
        <note />
      </trans-unit>
      <trans-unit id="SimpleFixupsMustHaveOneName">
        <source>Directly Assignable Fixups must only have one name.</source>
        <target state="translated">可直接指定的链接地址信息只能有一个名称。</target>
        <note />
      </trans-unit>
      <trans-unit id="StringEmpty">
        <source>Parameter cannot be a zero-length string.</source>
        <target state="translated">参数不能为零长度的字符串。</target>
        <note />
      </trans-unit>
      <trans-unit id="StringIsNullOrEmpty">
        <source>The string is null or empty.</source>
        <target state="translated">该字符串为 null 或为空。</target>
        <note />
      </trans-unit>
      <trans-unit id="TemplateNotCollected">
        <source>Deferred load section was not collected in '{0}'.</source>
        <target state="translated">在“{0}”中未收集延迟加载节。</target>
        <note />
      </trans-unit>
      <trans-unit id="ThreadAlreadyStarted">
        <source>Thread is already started.</source>
        <target state="translated">已启动线程。</target>
        <note />
      </trans-unit>
      <trans-unit id="ToStringNull">
        <source>(null)</source>
        <target state="translated">(null)</target>
        <note />
      </trans-unit>
      <trans-unit id="TokenizerHelperEmptyToken">
        <source>Empty token encountered at position {0} while parsing '{1}'.</source>
        <target state="translated">分析“{1}”时在位置 {0} 处遇到空标记。</target>
        <note />
      </trans-unit>
      <trans-unit id="TokenizerHelperExtraDataEncountered">
        <source>Extra data encountered at position {0} while parsing '{1}'.</source>
        <target state="translated">分析“{1}”时在位置 {0} 处遇到额外数据。</target>
        <note />
      </trans-unit>
      <trans-unit id="TokenizerHelperMissingEndQuote">
        <source>Missing end quote encountered while parsing '{0}'.</source>
        <target state="translated">分析“{0}”时遇到缺少右引号的情况。</target>
        <note />
      </trans-unit>
      <trans-unit id="TokenizerHelperPrematureStringTermination">
        <source>Premature string termination encountered while parsing '{0}'.</source>
        <target state="translated">分析“{0}”时遇到字符串过早终止的情况。</target>
        <note />
      </trans-unit>
      <trans-unit id="TooManyAttributes">
        <source>Error with member '{0}'.'{1}'.  It has more than one '{2}'.</source>
        <target state="translated">成员 '{0}'.'{1}' 出错。它具有多个“{2}”。</target>
        <note />
      </trans-unit>
      <trans-unit id="TooManyAttributesOnType">
        <source>Error with type '{0}'.  It has more than one '{1}'.</source>
        <target state="translated">类型“{0}”出错。它具有多个“{1}”。</target>
        <note />
      </trans-unit>
      <trans-unit id="TooManyTypeConverterAttributes">
        <source>Only one TypeConverter attribute is allowed on a type.</source>
        <target state="translated">一个类型上只允许有一个 TypeConverter 特性。</target>
        <note />
      </trans-unit>
      <trans-unit id="TransitiveForwardRefDirectives">
        <source>Object '{0}' assigned to directive '{1}' has properties which are references to named object(s) '{2}' which have not yet been defined. Forward references, or references to objects that contain forward references, are not supported inside object construction directives.</source>
        <target state="translated">分配给指令“{1}”的对象“{0}”的属性引用了尚未定义的命名对象“{2}”。对象构造指令内不支持前向引用或对包含前向引用的对象的引用。</target>
        <note />
      </trans-unit>
      <trans-unit id="TypeConverterFailed">
        <source>Failed to create a '{0}' from the text '{1}'.</source>
        <target state="translated">无法从文本“{1}”创建“{0}”。</target>
        <note />
      </trans-unit>
      <trans-unit id="TypeConverterFailed2">
        <source>Failed to convert '{0}' to type '{1}'.</source>
        <target state="translated">无法将“{0}”转换为类型“{1}”。</target>
        <note />
      </trans-unit>
      <trans-unit id="TypeHasInvalidXamlName">
        <source>The name of the type '{0}' contains characters that are invalid in XAML.</source>
        <target state="translated">类型“{0}”的名称包含在 XAML 中无效的字符。</target>
        <note />
      </trans-unit>
      <trans-unit id="TypeHasNoContentProperty">
        <source>Type '{0}' does not have a content property. Specify the name of the property to set, or add a ContentPropertyAttribute or TypeConverterAttribute on the type.</source>
        <target state="translated">类型“{0}”不具有内容属性。指定要设置的属性的名称，或者在该类型上添加 ContentPropertyAttribute 或 TypeConverterAttribute。</target>
        <note />
      </trans-unit>
      <trans-unit id="TypeMetadataCannotChangeAfterUse">
        <source>Cannot change property metadata after it has been associated with a property.</source>
        <target state="translated">无法在属性元数据与属性关联以后对其进行更改。</target>
        <note />
      </trans-unit>
      <trans-unit id="TypeNameCannotHavePeriod">
        <source>Type name '{0}' cannot have a dot '.'.</source>
        <target state="translated">类型名称“{0}”不能包含点“.”。</target>
        <note />
      </trans-unit>
      <trans-unit id="TypeNotFound">
        <source>Type reference cannot find type named '{0}'.</source>
        <target state="translated">类型引用无法找到名为“{0}”的类型。</target>
        <note />
      </trans-unit>
      <trans-unit id="TypeNotPublic">
        <source>Type '{0}' is not public.</source>
        <target state="translated">类型“{0}”不是公共的。</target>
        <note />
      </trans-unit>
      <trans-unit id="UnclosedQuote">
        <source>Unclosed quoted value.</source>
        <target state="translated">未闭合的带引号值。</target>
        <note />
      </trans-unit>
      <trans-unit id="UnexpectedClose">
        <source>Unexpected close of XAML Node Stream.</source>
        <target state="translated">XAML 节点流意外关闭。</target>
        <note />
      </trans-unit>
      <trans-unit id="UnexpectedConstructorArg">
        <source>Invalid metadata for attribute '{0}' on '{1}'. Expected '{2}' argument(s) of type '{3}'.</source>
        <target state="translated">“{1}”上的特性“{0}”的元数据无效。应有 {2} 个“{3}”类型的参数。</target>
        <note />
      </trans-unit>
      <trans-unit id="UnexpectedNodeType">
        <source>Unexpected '{0}' in parse rule '{1}'.</source>
        <target state="translated">分析规则“{1}”中的意外“{0}”。</target>
        <note />
      </trans-unit>
      <trans-unit id="UnexpectedParameterType">
        <source>Parameter is unexpected type '{0}'. Expected type is '{1}'.</source>
        <target state="translated">参数是意外的类型“{0}”。预期类型为“{1}”。</target>
        <note />
      </trans-unit>
      <trans-unit id="UnexpectedToken">
        <source>Unexpected token '{0}' in rule: '{1}', in '{2}'.</source>
        <target state="translated">规则中的意外标记“{0}”:“{2}”中的“{1}”。</target>
        <note />
      </trans-unit>
      <trans-unit id="UnexpectedTokenAfterME">
        <source>Unexpected token after end of markup extension.</source>
        <target state="translated">标记扩展结尾后的意外标记。</target>
        <note />
      </trans-unit>
      <trans-unit id="UnhandledBoolTypeBit">
        <source>Unhandled BoolTypeBit.</source>
        <target state="translated">未处理的 BoolTypeBit。</target>
        <note />
      </trans-unit>
      <trans-unit id="UnknownAttributeProperty">
        <source>['{0}'('{1}')]5D; on '{2}' is not a known property.</source>
<<<<<<< HEAD
        <target state="needs-review-translation">“{2}”上的 ['{0}'('{1}')] 是未知属性。</target>
=======
        <target state="translated">“{2}”上的 ['{0}'('{1}')]5D; 是未知属性。</target>
>>>>>>> 564aebd6
        <note />
      </trans-unit>
      <trans-unit id="UnknownMember">
        <source>Unknown member '{0}' on '{1}'.</source>
        <target state="translated">“{1}”上的未知成员“{0}”。</target>
        <note />
      </trans-unit>
      <trans-unit id="UnknownMemberOnUnknownType">
        <source>Unknown member '{0}' on unknown type '{1}'.</source>
        <target state="translated">未知类型“{1}”上的未知成员“{0}”。</target>
        <note />
      </trans-unit>
      <trans-unit id="UnknownMemberSimple">
        <source>Unknown member '{0}'.</source>
        <target state="translated">未知成员“{0}”。</target>
        <note />
      </trans-unit>
      <trans-unit id="UnknownType">
        <source>Unknown type '{0}'.</source>
        <target state="translated">未知类型“{0}”。</target>
        <note />
      </trans-unit>
      <trans-unit id="UnresolvedForwardReferences">
        <source>Unresolved reference '{0}'.</source>
        <target state="translated">未解析的引用“{0}”。</target>
        <note />
      </trans-unit>
      <trans-unit id="UnresolvedNamespace">
        <source>XAML namespace '{0}' is not resolved.</source>
        <target state="translated">XAML 命名空间“{0}”未解析。</target>
        <note />
      </trans-unit>
      <trans-unit id="UriNotFound">
        <source>Uri '{0}' was not found.</source>
        <target state="translated">未找到 Uri“{0}”。</target>
        <note />
      </trans-unit>
      <trans-unit id="UsableDuringInitializationOnME">
        <source>Error with type '{0}'. MarkupExtensions cannot use the 'UsableDuringInitialization' attribute.</source>
        <target state="translated">类型“{0}”出错。MarkupExtensions 不能使用“UsableDuringInitialization”特性。</target>
        <note />
      </trans-unit>
      <trans-unit id="ValueInArrayIsNull">
        <source>A value in the '{0}' array is null.</source>
        <target state="translated">“{0}”数组中的某个值为 null。</target>
        <note />
      </trans-unit>
      <trans-unit id="ValueMustBeFollowedByEndMember">
        <source>XAML Node Stream: Value nodes must be followed by EndMember.</source>
        <target state="translated">XAML 节点流: 值节点必须后跟 EndMember。</target>
        <note />
      </trans-unit>
      <trans-unit id="Visual_ArgumentOutOfRange">
        <source>Specified index is out of range or child at index is null. Do not call this method if VisualChildrenCount returns zero, indicating that the Visual has no children.</source>
        <target state="translated">指定的索引超出范围，或索引处的子级为 null。如果 VisualChildrenCount 返回零，表示 Visual 没有子级，请不要调用此方法。</target>
        <note />
      </trans-unit>
      <trans-unit id="WhiteSpaceInCollection">
        <source>XamlXmlWriter cannot write value '{0}' which contains significant white space in collection '{1}'.</source>
        <target state="translated">XamlXmlWriter 无法写入值“{0}”，该值在集合“{1}”中包含有效空格。</target>
        <note />
      </trans-unit>
      <trans-unit id="WhitespaceAfterME">
        <source>White space is not allowed after end of markup extension.</source>
        <target state="translated">在标记扩展结尾后不允许有空白。</target>
        <note />
      </trans-unit>
      <trans-unit id="WriterIsClosed">
        <source>An attempt was made to write to a XamlWriter that has had its Closed method called.</source>
        <target state="translated">尝试写入到已调用其 Closed 方法的 XamlWriter。</target>
        <note />
      </trans-unit>
      <trans-unit id="XCRChoiceAfterFallback">
        <source>Choice cannot follow a Fallback.</source>
        <target state="translated">Choice 不能跟在 Fallback 之后。</target>
        <note />
      </trans-unit>
      <trans-unit id="XCRChoiceNotFound">
        <source>AlternateContent must contain one or more Choice elements.</source>
        <target state="translated">AlternateContent 必须包含一个或多个 Choice 元素。</target>
        <note />
      </trans-unit>
      <trans-unit id="XCRChoiceOnlyInAC">
        <source>Choice is valid only in AlternateContent.</source>
        <target state="translated">Choice 仅在 AlternateContent 中有效。</target>
        <note />
      </trans-unit>
      <trans-unit id="XCRCompatCycle">
        <source>There is a cycle of XML compatibility definitions, such that namespace '{0}' overrides itself. This could be due to inconsistent XmlnsCompatibilityAttributes in different assemblies. Please change the definitions to eliminate this cycle, or pass a non-conflicting set of Reference Assemblies in the XamlSchemaContext constructor.</source>
        <target state="translated">XML 兼容性定义存在循环，导致命名空间“{0}”重写其自身。这可能是由于不同程序集中的 XmlnsCompatibilityAttributes 不一致造成的。请更改定义以消除此循环，或者在 XamlSchemaContext 构造函数中传递一组非冲突的引用程序集。</target>
        <note />
      </trans-unit>
      <trans-unit id="XCRDuplicatePreserve">
        <source>Duplicate Preserve declaration for element '{1}' in namespace '{0}'.</source>
        <target state="translated">命名空间“{0}”中元素“{1}”的重复 Preserve 声明。</target>
        <note />
      </trans-unit>
      <trans-unit id="XCRDuplicateProcessContent">
        <source>Duplicate ProcessContent declaration for element '{1}' in namespace '{0}'.</source>
        <target state="translated">命名空间“{0}”中元素“{1}”的重复 ProcessContent 声明。</target>
        <note />
      </trans-unit>
      <trans-unit id="XCRDuplicateWildcardPreserve">
        <source>Duplicate wildcard Preserve declaration for namespace '{0}'.</source>
        <target state="translated">命名空间“{0}”的重复通配符 Preserve 声明。</target>
        <note />
      </trans-unit>
      <trans-unit id="XCRDuplicateWildcardProcessContent">
        <source>Duplicate wildcard ProcessContent declaration for namespace '{0}'.</source>
        <target state="translated">命名空间“{0}”的重复通配符 ProcessContent 声明。</target>
        <note />
      </trans-unit>
      <trans-unit id="XCRFallbackOnlyInAC">
        <source>Fallback is valid only in AlternateContent.</source>
        <target state="translated">Fallback 仅在 AlternateContent 中有效。</target>
        <note />
      </trans-unit>
      <trans-unit id="XCRInvalidACChild">
        <source>'{0}' element is not a valid child of AlternateContent. Only Choice and Fallback elements are valid children of an AlternateContent element.</source>
        <target state="translated">“{0}”元素不是 AlternateContent 的有效子级。仅 Choice 和 Fallback 元素是 AlternateContent 元素的有效子级。</target>
        <note />
      </trans-unit>
      <trans-unit id="XCRInvalidAttribInElement">
        <source>'{0}' attribute is not valid for '{1}' element.</source>
        <target state="translated">“{0}”特性对于“{1}”元素无效。</target>
        <note />
      </trans-unit>
      <trans-unit id="XCRInvalidFormat">
        <source>'{0}' format is not valid.</source>
        <target state="translated">“{0}”格式无效。</target>
        <note />
      </trans-unit>
      <trans-unit id="XCRInvalidPreserve">
        <source>Cannot have both a specific and a wildcard Preserve declaration for namespace '{0}'.</source>
        <target state="translated">命名空间“{0}”不能同时具有特定的和通配性质的 Preserve 声明。</target>
        <note />
      </trans-unit>
      <trans-unit id="XCRInvalidProcessContent">
        <source>Cannot have both a specific and a wildcard ProcessContent declaration for namespace '{0}'.</source>
        <target state="translated">命名空间“{0}”不能同时具有特定的和通配性质的 ProcessContent 声明。</target>
        <note />
      </trans-unit>
      <trans-unit id="XCRInvalidRequiresAttribute">
        <source>Requires attribute must contain a valid namespace prefix.</source>
        <target state="translated">Requires 特性必须包含有效的命名空间前缀。</target>
        <note />
      </trans-unit>
      <trans-unit id="XCRInvalidXMLName">
        <source>'{0}' attribute value is not a valid XML name.</source>
        <target state="translated">“{0}”特性值不是有效的 XML 名称。</target>
        <note />
      </trans-unit>
      <trans-unit id="XCRMultipleFallbackFound">
        <source>AlternateContent must contain only one Fallback element.</source>
        <target state="translated">AlternateContent 必须仅包含一个 Fallback 元素。</target>
        <note />
      </trans-unit>
      <trans-unit id="XCRMustUnderstandFailed">
        <source>MustUnderstand condition failed on namespace '{0}'.</source>
        <target state="translated">MustUnderstand 条件在命名空间“{0}”上失败。</target>
        <note />
      </trans-unit>
      <trans-unit id="XCRNSPreserveNotIgnorable">
        <source>'{0}' namespace cannot preserve items; it must be declared Ignorable first.</source>
        <target state="translated">“{0}”命名空间无法保留项；必须将其首先声明为 Ignorable。</target>
        <note />
      </trans-unit>
      <trans-unit id="XCRNSProcessContentNotIgnorable">
        <source>'{0}' namespace cannot process content; it must be declared Ignorable first.</source>
        <target state="translated">“{0}”命名空间无法处理内容；必须将其首先声明为 Ignorable。</target>
        <note />
      </trans-unit>
      <trans-unit id="XCRRequiresAttribNotFound">
        <source>Choice must contain a Requires attribute.</source>
        <target state="translated">Choice 必须包含 Requires 特性。</target>
        <note />
      </trans-unit>
      <trans-unit id="XCRUndefinedPrefix">
        <source>'{0}' prefix is not defined.</source>
        <target state="translated">未定义“{0}”前缀。</target>
        <note />
      </trans-unit>
      <trans-unit id="XCRUnknownCompatAttrib">
        <source>Unrecognized compatibility attribute '{0}'.</source>
        <target state="translated">无法识别的兼容性特性“{0}”。</target>
        <note />
      </trans-unit>
      <trans-unit id="XCRUnknownCompatElement">
        <source>Unrecognized Compatibility element '{0}'.</source>
        <target state="translated">无法识别的兼容性元素“{0}”。</target>
        <note />
      </trans-unit>
      <trans-unit id="XClassMustMatchRootInstance">
        <source>Specified class name '{0}' doesn't match actual root instance type '{1}'. Remove the Class directive or provide an instance via XamlObjectWriterSettings.RootObjectInstance.</source>
        <target state="translated">指定的类名称“{0}”与实际的根实例类型“{1}”不匹配。请移除 Class 指令或通过 XamlObjectWriterSettings.RootObjectInstance 提供一个实例。</target>
        <note />
      </trans-unit>
      <trans-unit id="XamlFactoryInvalidXamlNode">
        <source>Unexpected XAML node type '{0}' from XamlReader in XamlFactory.</source>
        <target state="translated">来自 XamlFactory 中的 XamlReader 的意外 XAML 节点类型“{0}”。</target>
        <note />
      </trans-unit>
      <trans-unit id="XamlMarkupExtensionWriterCannotSetSchemaContext">
        <source>Cannot set SchemaContext on XamlMarkupExtensionWriter.</source>
        <target state="translated">无法在 XamlMarkupExtensionWriter 上设置 SchemaContext。</target>
        <note />
      </trans-unit>
      <trans-unit id="XamlMarkupExtensionWriterCannotWriteNonstringValue">
        <source>Cannot write a value that is not a string.</source>
        <target state="translated">无法写入非字符串值。</target>
        <note />
      </trans-unit>
      <trans-unit id="XamlMarkupExtensionWriterDuplicateMember">
        <source>The member '{0}' has already been written.</source>
        <target state="translated">已写入成员“{0}”。</target>
        <note />
      </trans-unit>
      <trans-unit id="XamlMarkupExtensionWriterInputInvalid">
        <source>Errors detected in input.</source>
        <target state="translated">在输入中检测到错误。</target>
        <note />
      </trans-unit>
      <trans-unit id="XamlTypeNameCannotGetPrefix">
        <source>Cannot convert this XamlTypeName instance to a string because the provided INamespacePrefixLookup could not generate a prefix for the namespace '{0}'.</source>
        <target state="translated">无法将此 XamlTypeName 实例转换为字符串，因为提供的 INamespacePrefixLookup 未能生成命名空间“{0}”的前缀。</target>
        <note />
      </trans-unit>
      <trans-unit id="XamlTypeNameNameIsNullOrEmpty">
        <source>Cannot convert this XamlTypeName instance to a string because the Name property is null or empty. Set the Name property before calling XamlTypeName.ToString.</source>
        <target state="translated">无法将此 XamlTypeName 实例转换为字符串，因为 Name 属性为 null 或为空。请在调用 XamlTypeName.ToString 之前设置 Name 属性。</target>
        <note />
      </trans-unit>
      <trans-unit id="XamlTypeNameNamespaceIsNull">
        <source>Cannot convert this XamlTypeName instance to a string because the Namespace property is null. Set the Namespace property before calling XamlTypeName.ToString.</source>
        <target state="translated">无法将此 XamlTypeName 实例转换为字符串，因为 Namespace 属性为 null。请在调用 XamlTypeName.ToString 之前设置 Namespace 属性。</target>
        <note />
      </trans-unit>
      <trans-unit id="XamlXmlWriterCannotWriteNonstringValue">
        <source>Cannot write a value that is not a string.</source>
        <target state="translated">无法写入非字符串值。</target>
        <note />
      </trans-unit>
      <trans-unit id="XamlXmlWriterDuplicateMember">
        <source>The member '{0}' has already been written.</source>
        <target state="translated">已写入成员“{0}”。</target>
        <note />
      </trans-unit>
      <trans-unit id="XamlXmlWriterIsObjectFromMemberSetForArraysOrNonCollections">
        <source>The argument isObjectFromMember can only be set to true when the type is a collection.</source>
        <target state="translated">当该类型为集合时，isObjectFromMember 参数只能设置为 true。</target>
        <note />
      </trans-unit>
      <trans-unit id="XamlXmlWriterNamespaceAlreadyHasPrefixInCurrentScope">
        <source>Namespace '{0}' already has a prefix defined in current scope.</source>
        <target state="translated">命名空间“{0}”已具有一个在当前范围中定义的前缀。</target>
        <note />
      </trans-unit>
      <trans-unit id="XamlXmlWriterPrefixAlreadyDefinedInCurrentScope">
        <source>The prefix '{0}' is already defined in current scope.</source>
        <target state="translated">已在当前范围中定义前缀“{0}”。</target>
        <note />
      </trans-unit>
      <trans-unit id="XamlXmlWriterWriteNotSupportedInCurrentState">
        <source>Unable to call '{0}' in current state.</source>
        <target state="translated">无法在当前状态下调用“{0}”。</target>
        <note />
      </trans-unit>
      <trans-unit id="XamlXmlWriterWriteObjectNotSupportedInCurrentState">
        <source>Unable to call WriteObject with isObjectFromMember set to true in current state.</source>
        <target state="translated">无法在当前状态下调用 isObjectFromMember 设置为 true 的 WriteObject。</target>
        <note />
      </trans-unit>
      <trans-unit id="XaslTypePropertiesNotImplemented">
        <source>Need to implement public/internal sorting.</source>
        <target state="translated">需要实现公共/内部排序。</target>
        <note />
      </trans-unit>
      <trans-unit id="XmlDataNull">
        <source>The value for XmlData property '{0}' is null or not IXmlSerializable.</source>
        <target state="translated">XmlData 属性“{0}”的值为 null 或不是 IXmlSerializable。</target>
        <note />
      </trans-unit>
      <trans-unit id="XmlValueNotReader">
        <source>The value for XmlData property '{0}' is not an XmlReader.</source>
        <target state="translated">XmlData 属性“{0}”的值不是 XmlReader。</target>
        <note />
      </trans-unit>
      <trans-unit id="XmlnsCompatCycle">
        <source>There is a cycle of XmlnsCompatibleWithAttribute definitions in assembly '{0}', such that namespace '{1}' overrides itself. Change the definitions to eliminate this cycle.</source>
        <target state="translated">程序集“{0}”中的 XmlnsCompatibleWithAttribute 定义存在循环，导致命名空间“{1}”重写其自身。请更改定义以消除此循环。</target>
        <note />
      </trans-unit>
    </body>
  </file>
</xliff><|MERGE_RESOLUTION|>--- conflicted
+++ resolved
@@ -1,1692 +1,1667 @@
-﻿<?xml version="1.0" encoding="utf-8"?>
-<<<<<<< HEAD
-<xliff xmlns="urn:oasis:names:tc:xliff:document:1.2" xmlns:xsi="http://www.w3.org/2001/XMLSchema-instance" version="1.2" schemaLocation="urn:oasis:names:tc:xliff:document:1.2 xliff-core-1.2-transitional.xsd">
-  <file datatype="xml" source-language="en" target-language="zh-Hans" original="../Strings.resx">
-=======
-<xliff xmlns="urn:oasis:names:tc:xliff:document:1.2" xmlns:xsi="http://www.w3.org/2001/XMLSchema-instance" version="1.2" xsi:schemaLocation="urn:oasis:names:tc:xliff:document:1.2 xliff-core-1.2-transitional.xsd">
-  <file datatype="xml" source-language="en" target-language="zh-HANS" original="../Strings.resx">
->>>>>>> 564aebd6
-    <body>
-      <trans-unit id="APSException">
-        <source>Enumerating attached properties on object '{0}' threw an exception.</source>
-        <target state="translated">枚举对象“{0}”的附加属性时引发了异常。</target>
-        <note />
-      </trans-unit>
-      <trans-unit id="AddCollection">
-        <source>Add value to collection of type '{0}' threw an exception.</source>
-        <target state="translated">向类型为“{0}”的集合中添加值引发了异常。</target>
-        <note />
-      </trans-unit>
-      <trans-unit id="AddDictionary">
-        <source>Add value to dictionary of type '{0}' threw an exception.</source>
-        <target state="translated">向类型为“{0}”的字典中添加值引发了异常。</target>
-        <note />
-      </trans-unit>
-      <trans-unit id="AmbiguousCollectionItemType">
-        <source>Cannot determine the item type of collection type '{0}' because it has more than one Add method or ICollection&lt;T&gt; implementation. To make this collection type usable in XAML, add a public Add(object) method, implement System.Collections.IList or a single System.Collections.Generic.ICollection&lt;T&gt;.</source>
-        <target state="translated">无法确定集合类型“{0}”的项类型，因为它有多个 Add 方法或 ICollection&lt;T&gt; 实现。若要使此集合类型可在 XAML 中使用，请添加一个公共的 Add(object) 方法，并实现 System.Collections.IList 或单个 System.Collections.Generic.ICollection&lt;T&gt;。</target>
-        <note />
-      </trans-unit>
-      <trans-unit id="AmbiguousDictionaryItemType">
-        <source>Cannot determine the item type of dictionary type '{0}' because it has more than one Add method or IDictionary&lt;K,V&gt; implementation. To make this dictionary type usable in XAML, add a public Add(object,object) method, implement System.Collections.IDictionary or a single System.Collections.Generic.IDictionary&lt;K,V&gt;.</source>
-        <target state="translated">无法确定字典类型“{0}”的项类型，因为它有多个 Add 方法或 IDictionary&lt;K,V&gt; 实现。若要使此字典类型可在 XAML 中使用，请添加一个公共的 Add(object,object) 方法，并实现 System.Collections.IDictionary 或单个 System.Collections.Generic.IDictionary&lt;K,V&gt;。</target>
-        <note />
-      </trans-unit>
-      <trans-unit id="Animation_ChildMustBeKeyFrame">
-        <source>A child of KeyFrameAnimation in XAML must be a KeyFrame of a compatible type.</source>
-        <target state="translated">XAML 中的 KeyFrameAnimation 的子级必须为兼容类型的 KeyFrame。</target>
-        <note />
-      </trans-unit>
-      <trans-unit id="Animation_InvalidAnimationUsingKeyFramesDuration">
-        <source>'{0}' must have either a TimeSpan for its Duration or a TimeSpan for the KeyTime of its last KeyFrame. This '{0}' has a Duration of '{1}' and a KeyTime of '{2}' for its last KeyFrame, so the KeyTimes cannot be resolved.</source>
-        <target state="translated">“{0}”的 Duration 必须有一个 TimeSpan，或者其最后一个 KeyFrame 的 KeyTime 必须有一个 TimeSpan。此“{0}”的 Duration 为“{1}”，其最后一个 KeyFrame 的 KeyTime 为“{2}”，因此无法解析 KeyTime。</target>
-        <note />
-      </trans-unit>
-      <trans-unit id="Animation_InvalidBaseValue">
-        <source>'{0}' is not a valid '{1}' value for class '{2}'. This value might have been supplied by the base value of the property being animated or the output value of another animation applied to the same property.</source>
-        <target state="translated">“{0}”不是类“{2}”的有效“{1}”值。该值可能已由正在进行动画处理的属性的基值提供，或者已由应用于同一属性的另一个动画的输出值提供。</target>
-        <note />
-      </trans-unit>
-      <trans-unit id="Animation_InvalidResolvedKeyTimes">
-        <source>Resolved KeyTime for key frame at index {1} cannot be greater than resolved KeyTime for key frame at index {4}. KeyFrames[{1}]5D; has specified KeyTime '{2}', which resolves to time {3}; KeyFrames[{4}]5D; has specified KeyTime '{5}', which resolves to time {6}. Some KeyTimes are resolved relative to Begin time of '{0}' and others relative to its Duration, so some sets of KeyTimes are not valid for all Durations.</source>
-<<<<<<< HEAD
-        <target state="needs-review-translation">索引 {1} 处的关键帧的已解析 KeyTime 不能大于索引 {4} 处的关键帧的已解析 KeyTime。KeyFrames[{1}] 具有指定的 KeyTime“{2}”，它解析为时间 {3}；KeyFrames[{4}] 具有指定的 KeyTime“{5}”，它解析为时间 {6}。某些 KeyTime 是相对于“{0}”的 Begin 时间进行解析的，而其他的则是相对于其 Duration 进行解析的，因此某些 KeyTime 集并不是对所有 Duration 都有效。</target>
-=======
-        <target state="translated">索引 {1} 处的关键帧的已解析 KeyTime 不能大于索引 {4} 处的关键帧的已解析 KeyTime。KeyFrames[{1}]5D; 具有指定的 KeyTime“{2}”，它解析为时间 {3}；KeyFrames[{4}]5D; 具有指定的 KeyTime“{5}”，它解析为时间 {6}。某些 KeyTime 是相对于“{0}”的 Begin 时间进行解析的，而其他的则是相对于其 Duration 进行解析的，因此某些 KeyTime 集并不是对所有 Duration 都有效。</target>
->>>>>>> 564aebd6
-        <note />
-      </trans-unit>
-      <trans-unit id="Animation_InvalidTimeKeyTime">
-        <source>'{2}' KeyTime value is not valid for key frame at index {1} of this '{0}' because it is greater than animation's Duration value '{3}'.</source>
-        <target state="translated">对于此“{0}”的索引 {1} 处的关键帧，“{2}”KeyTime 值无效，因为它大于动画的 Duration 值“{3}”。</target>
-        <note />
-      </trans-unit>
-      <trans-unit id="Animation_Invalid_DefaultValue">
-        <source>'{0}' cannot use default {1} value of '{2}'.</source>
-        <target state="translated">“{0}”无法使用“{2}”的默认 {1} 值。</target>
-        <note />
-      </trans-unit>
-      <trans-unit id="Animation_NoTextChildren">
-        <source>KeyFrameAnimation objects cannot have text objects as children.</source>
-        <target state="translated">KeyFrameAnimation 对象不能有作为子级的文本对象。</target>
-        <note />
-      </trans-unit>
-      <trans-unit id="ArgumentRequired">
-        <source>One of the following arguments must be non-null: '{0}'.</source>
-        <target state="translated">下列参数中必须有一个不是 null:“{0}”。</target>
-        <note />
-      </trans-unit>
-      <trans-unit id="ArrayAddNotImplemented">
-        <source>Array Add method is not implemented.</source>
-        <target state="translated">未实现数组的 Add 方法。</target>
-        <note />
-      </trans-unit>
-      <trans-unit id="AssemblyTagMissing">
-        <source>Part between semicolon ';' and equals sign '=' is not '{0}' URI '{1}'.</source>
-        <target state="translated">分号 ';' 和等号 '=' 之间的部分不是“{0}”URI“{1}”。</target>
-        <note />
-      </trans-unit>
-      <trans-unit id="AttachableEventNotImplemented">
-        <source>Attachable events are not implemented.</source>
-        <target state="translated">未实现可附加的事件。</target>
-        <note />
-      </trans-unit>
-      <trans-unit id="AttachableMemberNotFound">
-        <source>Attachable member '{0}' was not found.</source>
-        <target state="translated">未找到可附加的成员“{0}”。</target>
-        <note />
-      </trans-unit>
-      <trans-unit id="AttachedPropOnFwdRefTC">
-        <source>Cannot set property '{0}' on object '{1}' because the object is a forward or incompletely initialized reference. The unresolved name(s) are: '{2}'.</source>
-        <target state="translated">无法在对象“{1}”上设置属性“{0}”，因为该对象是一个前向引用或未完全初始化的引用。未解析名称是:“{2}”。</target>
-        <note />
-      </trans-unit>
-      <trans-unit id="AttachedPropertyOnDictionaryKey">
-        <source>An attachable property named '{1}' is attached on a dictionary key '{0}' that is either a string or can be type-converted to string, which is not supported.</source>
-        <target state="translated">一个名为“{1}”的可附加属性被附加到一个属于字符串或者其类型可转换为字符串的字典键“{0}”。不支持这种附加方式。</target>
-        <note />
-      </trans-unit>
-      <trans-unit id="AttachedPropertyOnTypeConvertedOrStringProperty">
-        <source>An attachable property named '{2}' is attached to a property named '{1}'.  The property named '{1}' is either a string or can be type-converted to string; attaching on such properties are not supported.  For debugging, the property '{1}' contains an object '{0}'.</source>
-        <target state="translated">一个名为“{2}”的可附加属性被附加到一个名为“{1}”的属性。名为“{1}”的属性可以是字符串或者其类型可转换为字符串；不支持附加到此类属性。为了便于调试，属性“{1}”包含对象“{0}”。</target>
-        <note />
-      </trans-unit>
-      <trans-unit id="AttributeUnhandledKind">
-        <source>An unhandled scanner attribute was encountered.</source>
-        <target state="translated">遇到了未处理的 scanner 特性。</target>
-        <note />
-      </trans-unit>
-      <trans-unit id="BadInternalsVisibleTo1">
-        <source>One of the InternalsVisibleToAttribute values in assembly '{0}' is not a valid assembly name. Use the format 'AssemblyShortName' or 'AssemblyShortName, PublicKey=...'.</source>
-        <target state="translated">程序集“{0}”中的一个 InternalsVisibleToAttribute 值不是有效的程序集名称。请使用格式“AssemblyShortName”或“AssemblyShortName, PublicKey=...”。</target>
-        <note />
-      </trans-unit>
-      <trans-unit id="BadInternalsVisibleTo2">
-        <source>InternalsVisibleToAttribute value '{0}' in assembly '{1}' is not a valid assembly name. Use the format 'AssemblyShortName' or 'AssemblyShortName, PublicKey=...'.</source>
-        <target state="translated">程序集“{1}”中的 InternalsVisibleToAttribute 值“{0}”不是有效的程序集名称。请使用格式“AssemblyShortName”或“AssemblyShortName, PublicKey=...”。</target>
-        <note />
-      </trans-unit>
-      <trans-unit id="BadMethod">
-        <source>Bad method '{0}' on '{1}'.</source>
-        <target state="translated">“{1}”上的方法“{0}”不正确。</target>
-        <note />
-      </trans-unit>
-      <trans-unit id="BadStateObjectWriter">
-        <source>Bad state in ObjectWriter. Non directive missing instance.</source>
-        <target state="translated">ObjectWriter 中的状态不正确。缺少指令实例。</target>
-        <note />
-      </trans-unit>
-      <trans-unit id="BadXmlnsCompat">
-        <source>An XmlnsCompatibleWithAttribute in assembly '{0}' is missing a required property. Set both the NewNamespace and OldNamespace properties, or remove the XmlnsCompatibleWithAttribute.</source>
-        <target state="translated">程序集“{0}”中的 XmlnsCompatibleWithAttribute 缺少必需的属性。请同时设置 NewNamespace 和 OldNamespace 属性，或者移除 XmlnsCompatibleWithAttribute。</target>
-        <note />
-      </trans-unit>
-      <trans-unit id="BadXmlnsDefinition">
-        <source>An XmlnsDefinitionAttribute in assembly '{0}' is missing a required property. Set both the ClrNamespace and XmlNamespace properties, or remove the XmlnsDefinitionAttribute.</source>
-        <target state="translated">程序集“{0}”中的 XmlnsDefinitionAttribute 缺少必需的属性。请同时设置 ClrNamespace 和 XmlNamespace 属性，或者移除 XmlnsDefinitionAttribute。</target>
-        <note />
-      </trans-unit>
-      <trans-unit id="BadXmlnsPrefix">
-        <source>An XmlnsPrefixAttribute in assembly '{0}' is missing a required property. Set both the Prefix and XmlNamespace properties, or remove the XmlnsPrefixAttribute.</source>
-        <target state="translated">程序集“{0}”中的 XmlnsPrefixAttribute 缺少必需的属性。请同时设置 Prefix 和 XmlNamespace 属性，或者移除 XmlnsPrefixAttribute。</target>
-        <note />
-      </trans-unit>
-      <trans-unit id="BuilderStackNotEmptyOnClose">
-        <source>Builder Stack is not empty when end of XamlNode stream was reached.</source>
-        <target state="translated">到达 XamlNode 流结尾时生成器堆栈不为空。</target>
-        <note />
-      </trans-unit>
-      <trans-unit id="CanConvertFromFailed">
-        <source>Failed to check convertibility from type '{0}' using '{1}'. This generally indicates an incorrectly implemented TypeConverter.</source>
-        <target state="translated">无法使用“{1}”检查是否可以从类型“{0}”进行转换。这通常指示未正确实现的 TypeConverter。</target>
-        <note />
-      </trans-unit>
-      <trans-unit id="CanConvertToFailed">
-        <source>Failed to check convertibility to type '{0}' using '{1}'. This generally indicates an incorrectly implemented TypeConverter.</source>
-        <target state="translated">无法使用“{1}”检查是否可以转换到类型“{0}”。这通常指示未正确实现的 TypeConverter。</target>
-        <note />
-      </trans-unit>
-      <trans-unit id="CannotAddPositionalParameters">
-        <source>In markup extensions, all constructor argument values should be atoms.  For the object of type '{0}', one or more argument values are not atomic.</source>
-        <target state="translated">在标记扩展中，所有构造函数参数值都应是原子。对于类型为“{0}”的对象，一个或多个参数值不是原子。</target>
-        <note />
-      </trans-unit>
-      <trans-unit id="CannotConvertStringToType">
-        <source>Cannot convert string value '{0}' to type '{1}'.</source>
-        <target state="translated">无法将字符串值“{0}”转换为类型“{1}”。</target>
-        <note />
-      </trans-unit>
-      <trans-unit id="CannotConvertType">
-        <source>Cannot convert type '{0}' to '{1}'.</source>
-        <target state="translated">无法将类型“{0}”转换为“{1}”。</target>
-        <note />
-      </trans-unit>
-      <trans-unit id="CannotCreateBadEventDelegate">
-        <source>Cannot create an instance of '{0}' because XamlType is not valid.</source>
-        <target state="translated">无法创建“{0}”的实例，因为 XamlType 无效。</target>
-        <note />
-      </trans-unit>
-      <trans-unit id="CannotCreateBadType">
-        <source>Cannot create an instance of '{0}' because XamlType is not valid.</source>
-        <target state="translated">无法创建“{0}”的实例，因为 XamlType 无效。</target>
-        <note />
-      </trans-unit>
-      <trans-unit id="CannotFindAssembly">
-        <source>Cannot find Assembly '{0}' in URI '{1}'.</source>
-        <target state="translated">在 URI“{1}”中找不到程序集“{0}”。</target>
-        <note />
-      </trans-unit>
-      <trans-unit id="CannotModifyReadOnlyContainer">
-        <source>Cannot modify a read-only container.</source>
-        <target state="translated">无法修改只读容器。</target>
-        <note />
-      </trans-unit>
-      <trans-unit id="CannotReassignSchemaContext">
-        <source>Cannot reassign a previously set SchemaContext.</source>
-        <target state="translated">无法重新分配以前设置的 SchemaContext。</target>
-        <note />
-      </trans-unit>
-      <trans-unit id="CannotResolveTypeForFactoryMethod">
-        <source>Cannot resolve type '{0}' for method '{1}'.</source>
-        <target state="translated">无法解析方法“{1}”的类型“{0}”。</target>
-        <note />
-      </trans-unit>
-      <trans-unit id="CannotRetrievePartsOfWriteOnlyContainer">
-        <source>Cannot get part or part information from a write-only container.</source>
-        <target state="translated">无法从只写容器获取部件或部件信息。</target>
-        <note />
-      </trans-unit>
-      <trans-unit id="CannotSetBaseUri">
-        <source>BaseUri can only be set once at the root node (XamlXmlReader may provide a default at the root node).</source>
-        <target state="translated">BaseUri 只能在根节点处设置一次(XamlXmlReader 可能会在根节点处提供一个默认值)。</target>
-        <note />
-      </trans-unit>
-      <trans-unit id="CannotSetSchemaContext">
-        <source>Cannot set SchemaContext on ObjectWriter.</source>
-        <target state="translated">无法在 ObjectWriter 上设置 SchemaContext。</target>
-        <note />
-      </trans-unit>
-      <trans-unit id="CannotSetSchemaContextNull">
-        <source>Cannot set SchemaContext to null.</source>
-        <target state="translated">不能将 SchemaContext 设置为 null。</target>
-        <note />
-      </trans-unit>
-      <trans-unit id="CannotWriteClosedWriter">
-        <source>Cannot write on a closed XamlWriter.</source>
-        <target state="translated">无法在已关闭的 XamlWriter 上写入。</target>
-        <note />
-      </trans-unit>
-      <trans-unit id="CannotWriteXmlSpacePreserveOnMember">
-        <source>The value '{1}' contains significant white space(s) but "xml:space = preserve" cannot be written down on the member '{0}'.</source>
-        <target state="translated">值“{1}”包含有效空格，但不能对成员“{0}”写入“xml:space = preserve”。</target>
-        <note />
-      </trans-unit>
-      <trans-unit id="CantAssignRootInstance">
-        <source>Cannot assign root instance of type '{0}' to type '{1}'.</source>
-        <target state="translated">无法将类型“{0}”的根实例分配给类型“{1}”。</target>
-        <note />
-      </trans-unit>
-      <trans-unit id="CantCreateUnknownType">
-        <source>Cannot create unknown type '{0}'.</source>
-        <target state="translated">无法创建未知类型“{0}”。</target>
-        <note />
-      </trans-unit>
-      <trans-unit id="CantGetWriteonlyProperty">
-        <source>Cannot get write-only property '{0}'.</source>
-        <target state="translated">无法获取只写属性“{0}”。</target>
-        <note />
-      </trans-unit>
-      <trans-unit id="CantSetReadonlyProperty">
-        <source>Cannot set read-only property '{0}'.</source>
-        <target state="translated">无法设置只读属性“{0}”。</target>
-        <note />
-      </trans-unit>
-      <trans-unit id="CantSetUnknownProperty">
-        <source>Cannot set unknown member '{0}'.</source>
-        <target state="translated">无法设置未知成员“{0}”。</target>
-        <note />
-      </trans-unit>
-      <trans-unit id="CloseInsideTemplate">
-        <source>Close called while inside a deferred load section.</source>
-        <target state="translated">在延迟的加载节内部调用了 Close。</target>
-        <note />
-      </trans-unit>
-      <trans-unit id="CloseXamlWriterBeforeReading">
-        <source>Must close XamlWriter before reading from XamlNodeList.</source>
-        <target state="translated">从 XamlNodeList 读取之前必须关闭 XamlWriter。</target>
-        <note />
-      </trans-unit>
-      <trans-unit id="CollectionCannotContainNulls">
-        <source>Collection '{0}' cannot contain null values.</source>
-        <target state="translated">集合“{0}”不能包含 null 值。</target>
-        <note />
-      </trans-unit>
-      <trans-unit id="CollectionNumberOfElementsMustBeLessOrEqualTo">
-        <source>The number of elements in this collection must be less than or equal to '{0}'.</source>
-        <target state="translated">此集合中元素的数量必须小于或等于“{0}”。</target>
-        <note />
-      </trans-unit>
-      <trans-unit id="Collection_BadType">
-        <source>Cannot add instance of type '{1}' to a collection of type '{0}'. Only items of type '{2}' are allowed.</source>
-        <target state="translated">无法将类型“{1}”的实例添加到类型“{0}”的集合。仅允许类型“{2}”的项。</target>
-        <note />
-      </trans-unit>
-      <trans-unit id="Collection_CopyTo_ArrayCannotBeMultidimensional">
-        <source>Cannot pass multidimensional array to the CopyTo method on a collection.</source>
-        <target state="translated">无法将多维数组传递到集合上的 CopyTo 方法。</target>
-        <note />
-      </trans-unit>
-      <trans-unit id="Collection_CopyTo_IndexGreaterThanOrEqualToArrayLength">
-        <source>'{0}' parameter value is equal to or greater than the length of the '{1}' parameter value.</source>
-        <target state="translated">“{0}”参数值等于或大于“{1}”参数值的长度。</target>
-        <note />
-      </trans-unit>
-      <trans-unit id="Collection_CopyTo_NumberOfElementsExceedsArrayLength">
-        <source>The number of elements in this collection is greater than the available space from '{0}' to the end of destination '{1}'.</source>
-        <target state="translated">此集合中元素的数量大于从“{0}”到目标“{1}”末尾的可用空间。</target>
-        <note />
-      </trans-unit>
-      <trans-unit id="ConstructImplicitType">
-        <source>Failed attempting to create an Implicit Type with a constructor.</source>
-        <target state="translated">尝试使用构造函数创建隐式类型时失败。</target>
-        <note />
-      </trans-unit>
-      <trans-unit id="ConstructorInvocation">
-        <source>The invocation of the constructor on type '{0}' that matches the specified binding constraints threw an exception.</source>
-        <target state="translated">对类型“{0}”的构造函数执行符合指定的绑定约束的调用时引发了异常。</target>
-        <note />
-      </trans-unit>
-      <trans-unit id="ConstructorNotFoundForGivenPositionalParameters">
-        <source>Cannot write the given positional parameters because a matching constructor was not found.</source>
-        <target state="translated">无法写入给定的位置参数，因为找不到匹配的构造函数。</target>
-        <note />
-      </trans-unit>
-      <trans-unit id="ConvertFromException">
-        <source>'{0}' ValueSerializer cannot convert from '{1}'.</source>
-        <target state="translated">“{0}”ValueSerializer 无法从“{1}”转换。</target>
-        <note />
-      </trans-unit>
-      <trans-unit id="ConvertToException">
-        <source>'{0}' ValueSerializer cannot convert '{1}' to '{2}'.</source>
-        <target state="translated">“{0}”ValueSerializer 无法将“{1}”转换为“{2}”。</target>
-        <note />
-      </trans-unit>
-      <trans-unit id="ConverterMustDeriveFromBase">
-        <source>Converter type '{0}' doesn't derive from expected base type '{1}'.</source>
-        <target state="translated">转换器类型“{0}”不是从预期的基类型“{1}”派生的。</target>
-        <note />
-      </trans-unit>
-      <trans-unit id="DefaultAttachablePropertyStoreCannotAddInstance">
-        <source>Failed to add attached properties to item in ConditionalWeakTable.</source>
-        <target state="translated">无法将附加属性添加到 ConditionalWeakTable 中的项。</target>
-        <note />
-      </trans-unit>
-      <trans-unit id="DeferredLoad">
-        <source>Deferred load threw an exception.</source>
-        <target state="translated">延迟加载引发了异常。</target>
-        <note />
-      </trans-unit>
-      <trans-unit id="DeferredPropertyNotCollected">
-        <source>Deferred member was not collected in '{0}'.</source>
-        <target state="translated">在“{0}”中未收集延迟成员。</target>
-        <note />
-      </trans-unit>
-      <trans-unit id="DeferredSave">
-        <source>Save of deferred-load content threw an exception.</source>
-        <target state="translated">保存延迟加载的内容时引发了异常。</target>
-        <note />
-      </trans-unit>
-      <trans-unit id="DeferringLoaderInstanceNull">
-        <source>Cannot get a XamlDeferringLoader from XamlValueConverter '{0}' because its ConverterInstance property is null.</source>
-        <target state="translated">无法从 XamlValueConverter“{0}”获取 XamlDeferringLoader，因为它的 ConverterInstance 属性为 null。</target>
-        <note />
-      </trans-unit>
-      <trans-unit id="DependsOnMissing">
-        <source>'{0}'.'{1}' Depends on '{0}'.{1}', which was not set.</source>
-        <target state="translated">“{0}.{1}”依赖于“{0}.{1}”，而后者未设置。</target>
-        <note />
-      </trans-unit>
-      <trans-unit id="DictionaryFirstChanceException">
-        <source>Dictionary of type '{0}' cannot add key '{1}'. A TypeConverter will convert the key to type '{2}'. To avoid seeing this error, override System.Collections.IDictionary.Add and perform the conversion there.</source>
-        <target state="translated">类型为“{0}”的字典无法添加键“{1}”。TypeConverter 会将该键转换为类型“{2}”。为了避免出现此错误，请重写 System.Collections.IDictionary.Add 并在其中执行转换。</target>
-        <note />
-      </trans-unit>
-      <trans-unit id="DirectiveGetter">
-        <source>Directive getter is not implemented.</source>
-        <target state="translated">未实现指令 getter。</target>
-        <note />
-      </trans-unit>
-      <trans-unit id="DirectiveMustBeString">
-        <source>Directive '{0}' must be a value of type string. Remove this directive or change it to a string value.</source>
-        <target state="translated">指令“{0}”必须是字符串类型的值。移除此指令或将其更改为字符串值。</target>
-        <note />
-      </trans-unit>
-      <trans-unit id="DirectiveNotAtRoot">
-        <source>Directive '{0}' is only allowed on the root object. Remove this directive or move it to the root of the document.</source>
-        <target state="translated">只允许对根对象使用指令“{0}”。移除此指令或将其移动到文档的根。</target>
-        <note />
-      </trans-unit>
-      <trans-unit id="DirectiveNotFound">
-        <source>Directive '{0}' was not found in TargetNamespace '{1}'.</source>
-        <target state="translated">未能在 TargetNamespace“{1}”中找到指令“{0}”。</target>
-        <note />
-      </trans-unit>
-      <trans-unit id="DuplicateMemberSet">
-        <source>'{0}' property has already been set on '{1}'.</source>
-        <target state="translated">已对“{1}”设置“{0}”属性。</target>
-        <note />
-      </trans-unit>
-      <trans-unit id="DuplicateXmlnsCompat">
-        <source>There is more than one XmlnsCompatibleWithAttribute in assembly '{0}' for OldNamespace '{1}'. Remove the extra attribute(s).</source>
-        <target state="translated">OldNamespace“{1}”的程序集“{0}”中存在多个 XmlnsCompatibleWithAttribute。移除额外的特性。</target>
-        <note />
-      </trans-unit>
-      <trans-unit id="DuplicateXmlnsCompatAcrossAssemblies">
-        <source>There are conflicting XmlnsCompatibleWithAttributes in assemblies '{0}' and '{1}' for OldNamespace '{2}'. Change the attributes to have the same NewNamespace, or pass a non-conflicting set of Reference Assemblies in the XamlSchemaContext constructor.</source>
-        <target state="translated">OldNamespace“{2}”的程序集“{0}”和“{1}”中的 XmlnsCompatibleWithAttributes 出现冲突。更改相应特性使其具有相同的 NewNamespace，或者在 XamlSchemaContext 构造函数中传递一组不会发生冲突的引用程序集。</target>
-        <note />
-      </trans-unit>
-      <trans-unit id="Enum_Invalid">
-        <source>'{0}' enumeration value is not valid.</source>
-        <target state="translated">“{0}”枚举值无效。</target>
-        <note />
-      </trans-unit>
-      <trans-unit id="Enumerator_VerifyContext">
-        <source>No current object to return.</source>
-        <target state="translated">没有当前对象要返回。</target>
-        <note />
-      </trans-unit>
-      <trans-unit id="EventCannotBeAssigned">
-        <source>'{0}' event cannot be assigned a value that is not assignable to '{1}'.</source>
-        <target state="translated">不能为“{0}”事件分配一个不可赋给“{1}”的值。</target>
-        <note />
-      </trans-unit>
-      <trans-unit id="ExpandPositionalParametersWithReadOnlyProperties">
-        <source>Cannot write positional parameters in the current state.  The writer cannot write the positional parameters in attribute form because the writer has started to write elements, nor can the writer expand the positional parameters since not all properties are writable.  Try moving the positional parameter member earlier in the node stream, to a place where XamlXmlWriter can still write attributes.</source>
-        <target state="translated">无法在当前状态下写入位置参数。编写器无法以特性的形式写入位置参数，因为编写器是为写入元素而启动的；编写器也无法展开位置参数，因为并不是所有属性都是可写入的。尝试在节点流中向前移动位置参数成员，将其放置在 XamlXmlWriter 仍可以写入特性的位置。</target>
-        <note />
-      </trans-unit>
-      <trans-unit id="ExpandPositionalParametersWithoutUnderlyingType">
-        <source>Cannot write positional parameters in the current state.  The writer cannot write the positional parameters in attribute form because the writer has started to write elements, nor can the writer expand the positional parameters since UnderlyingType on type '{0}' is null.  Try moving the positional parameter member earlier in the node stream, to place where XamlXmlWriter can still write attributes.</source>
-        <target state="translated">无法在当前状态下写入位置参数。编写器无法以特性的形式写入位置参数，因为编写器是为写入元素而启动的；编写器也无法展开位置参数，因为类型“{0}”上的 UnderlyingType 为 null。尝试在节点流中向前移动位置参数成员，将其放置在 XamlXmlWriter 仍可以写入特性的位置。</target>
-        <note />
-      </trans-unit>
-      <trans-unit id="ExpandPositionalParametersinTypeWithNoDefaultConstructor">
-        <source>Cannot write positional parameters in the current state.  The writer cannot write the positional parameters in attribute form because the writer has started to write elements, nor can the writer expand the positional parameters due to the lack of a default constructor on the markup extension that contains the positional parameters.  Try moving the positional parameter member earlier in the node stream, to a place where XamlXmlWriter can still write attributes.</source>
-        <target state="translated">无法在当前状态下写入位置参数。编写器无法以特性的形式写入位置参数，因为编写器是为写入元素而启动的；编写器也无法展开位置参数，原因是包含位置参数的标记扩展中缺少默认构造函数。尝试在节点流中向前移动位置参数成员，将其放置在 XamlXmlWriter 仍可以写入特性的位置。</target>
-        <note />
-      </trans-unit>
-      <trans-unit id="ExpectedLoadPermission">
-        <source>Expected permission of type XamlLoadPermission.</source>
-        <target state="translated">类型 XamlLoadPermission 的预期权限。</target>
-        <note />
-      </trans-unit>
-      <trans-unit id="ExpectedObjectMarkupInfo">
-        <source>Expected value of type ObjectMarkupInfo.</source>
-        <target state="translated">类型 ObjectMarkupInfo 的预期值。</target>
-        <note />
-      </trans-unit>
-      <trans-unit id="ExpectedQualifiedAssemblyName">
-        <source>Assembly name '{0}' is not fully qualified. The Name, Version, Culture, and PublicKeyToken must all be provided.</source>
-        <target state="translated">程序集名称“{0}”不是完全限定名称。Name、Version、Culture 和 PublicKeyToken 必须全部提供。</target>
-        <note />
-      </trans-unit>
-      <trans-unit id="ExpectedQualifiedTypeName">
-        <source>Type name '{0}' is not assembly-qualified. You can obtain this value from System.Type.AssemblyQualifiedName.</source>
-        <target state="translated">类型名称“{0}”不是程序集限定名称。可以从 System.Type.AssemblyQualifiedName 获取此值。</target>
-        <note />
-      </trans-unit>
-      <trans-unit id="FactoryReturnedNull">
-        <source>The factory method '{0}' that matches the specified binding constraints returned null.</source>
-        <target state="translated">符合指定绑定约束的工厂方法“{0}”返回了 null。</target>
-        <note />
-      </trans-unit>
-      <trans-unit id="FileFormatException">
-        <source>Input file or data stream does not conform to the expected file format specification.</source>
-        <target state="translated">输入文件或数据流不符合要求的文件格式规格。</target>
-        <note />
-      </trans-unit>
-      <trans-unit id="FileFormatExceptionWithFileName">
-        <source>'{0}' file does not conform to the expected file format specification.</source>
-        <target state="translated">“{0}”文件不符合要求的文件格式规格。</target>
-        <note />
-      </trans-unit>
-      <trans-unit id="FileNotFoundExceptionMessage">
-        <source>Could not load file or assembly '{0}' or one of its dependencies. The system cannot find the specified file.</source>
-        <target state="translated">未能加载文件或程序集“{0}”或其依赖项之一。系统无法找到指定的文件。</target>
-        <note />
-      </trans-unit>
-      <trans-unit id="ForwardRefDirectives">
-        <source>Attempt to reference named object(s) '{0}' which have not yet been defined. Forward references, or references to objects that contain forward references, are not supported on directives other than Key.</source>
-        <target state="translated">尝试引用尚未定义的命名对象“{0}”。对于指令(Key 除外)，不支持前向引用或对包含前向引用的对象的引用。</target>
-        <note />
-      </trans-unit>
-      <trans-unit id="Freezable_CantBeFrozen">
-        <source>Specified value of type '{0}' must have IsFrozen set to false to modify.</source>
-        <target state="translated">指定的类型“{0}”值必须将 IsFrozen 设置为 false，以进行修改。</target>
-        <note />
-      </trans-unit>
-      <trans-unit id="FrugalList_CannotPromoteBeyondArray">
-        <source>Cannot promote from Array.</source>
-        <target state="translated">无法从数组提升。</target>
-        <note />
-      </trans-unit>
-      <trans-unit id="FrugalList_TargetMapCannotHoldAllData">
-        <source>Cannot promote from '{0}' to '{1}' because the target map is too small.</source>
-        <target state="translated">由于目标映射太小，因此无法从“{0}”提升到“{1}”。</target>
-        <note />
-      </trans-unit>
-      <trans-unit id="GetConverterInstance">
-        <source>Getting instance of '{0}' threw an exception.</source>
-        <target state="translated">获取“{0}”的实例时引发了异常。</target>
-        <note />
-      </trans-unit>
-      <trans-unit id="GetItemsException">
-        <source>Retrieving items in collection or dictionary of type '{0}' threw an exception.</source>
-        <target state="translated">在类型为“{0}”的集合或字典中检索项时引发了异常。</target>
-        <note />
-      </trans-unit>
-      <trans-unit id="GetItemsReturnedNull">
-        <source>XamlTypeInvoker.GetItems returned null for type '{0}'. This generally indicates an incorrectly implemented collection type.</source>
-        <target state="translated">XamlTypeInvoker.GetItems 为类型“{0}”返回了 null。这通常指示未正确实现的集合类型。</target>
-        <note />
-      </trans-unit>
-      <trans-unit id="GetObjectNull">
-        <source>Collection property '{0}'.'{1}' is null.</source>
-        <target state="translated">集合属性“{0}”.“{1}”为 null。</target>
-        <note />
-      </trans-unit>
-      <trans-unit id="GetTargetTypeOnNonAttachableMember">
-        <source>Cannot get TargetType on a non-attachable Member.</source>
-        <target state="translated">无法在不可附加的成员上获取 TargetType。</target>
-        <note />
-      </trans-unit>
-      <trans-unit id="GetValue">
-        <source>Get property '{0}' threw an exception.</source>
-        <target state="translated">Get 属性“{0}”引发了异常。</target>
-        <note />
-      </trans-unit>
-      <trans-unit id="GetterOrSetterRequired">
-        <source>Either getter or setter must be non-null.</source>
-        <target state="translated">getter 或 setter 必须不是 null。</target>
-        <note />
-      </trans-unit>
-      <trans-unit id="IncorrectGetterParamNum">
-        <source>Attached property getter methods must have one parameter and a non-void return type.</source>
-        <target state="translated">附加属性 getter 方法必须具有一个参数和一个非 void 的返回类型。</target>
-        <note />
-      </trans-unit>
-      <trans-unit id="IncorrectSetterParamNum">
-        <source>Attached property setter and attached event adder methods must have two parameters.</source>
-        <target state="translated">附加属性 setter 和附加事件 adder 方法必须具有两个参数。</target>
-        <note />
-      </trans-unit>
-      <trans-unit id="InitializationGuard">
-        <source>Initialization of '{0}' threw an exception.</source>
-        <target state="translated">初始化“{0}”时引发了异常。</target>
-        <note />
-      </trans-unit>
-      <trans-unit id="InitializationSyntaxWithoutTypeConverter">
-        <source>Type '{0}' cannot be initialized from text (XamlLanguage.Initialization).  Add a TypeConverter to this type or change the XAML to use a constructor or factory method.</source>
-        <target state="translated">无法从测试(XamlLanguage.Initialization)初始化类型“{0}”。向此类型添加 TypeConverter，或者将 XAML 更改为使用构造函数或工厂方法。</target>
-        <note />
-      </trans-unit>
-      <trans-unit id="InvalidCharInTypeName">
-        <source>Character '{0}' was unexpected in string '{1}'.  Invalid XAML type name.</source>
-        <target state="translated">字符串“{1}”中不应有字符“{0}”。XAML 类型名称无效。</target>
-        <note />
-      </trans-unit>
-      <trans-unit id="InvalidClosingBracketCharacers">
-        <source>Encountered a closing BracketCharacter '{0}' without a corresponding opening BracketCharacter.</source>
-        <target state="translated">右 BracketCharacter "{0}" 缺少对应的左 BracketCharacter。</target>
-        <note />
-      </trans-unit>
-      <trans-unit id="InvalidEvent">
-        <source>Event argument is invalid.</source>
-        <target state="translated">事件参数无效。</target>
-        <note />
-      </trans-unit>
-      <trans-unit id="InvalidExpression">
-        <source>Invalid expression: '{0}'</source>
-        <target state="translated">无效的表达式:“{0}”</target>
-        <note />
-      </trans-unit>
-      <trans-unit id="InvalidPermissionStateValue">
-        <source>PermissionState value '{0}' is not valid for this Permission.</source>
-        <target state="translated">PermissionState 值“{0}”对于此 Permission 无效。</target>
-        <note />
-      </trans-unit>
-      <trans-unit id="InvalidPermissionType">
-        <source>Permission type is not valid. Expected '{0}'.</source>
-        <target state="translated">权限类型无效。应为“{0}”。</target>
-        <note />
-      </trans-unit>
-      <trans-unit id="InvalidTypeArgument">
-        <source>Type argument '{0}' is not a valid type.</source>
-        <target state="translated">类型参数“{0}”不是有效的类型。</target>
-        <note />
-      </trans-unit>
-      <trans-unit id="InvalidTypeListString">
-        <source>The string '{0}' is not a valid XAML type name list. Type name lists are comma-delimited lists of types; such as 'x:String, x:Int32'.</source>
-        <target state="translated">字符串“{0}”不是有效的 XAML 类型名称列表。类型名称列表是以逗号分隔的类型列表，例如“x:String, x:Int32”。</target>
-        <note />
-      </trans-unit>
-      <trans-unit id="InvalidTypeString">
-        <source>The string '{0}' is not a valid XAML type name. Type names contain an optional prefix, a name, and optional type arguments; such as 'String', 'x:Int32', 'g:Dictionary(x:String,x:Int32)'.</source>
-        <target state="translated">字符串“{0}”不是有效的 XAML 类型名称。类型名称包含可选前缀、名称和可选类型参数，例如“String”、“x:Int32”和“g:Dictionary(x:String,x:Int32)”。</target>
-        <note />
-      </trans-unit>
-      <trans-unit id="InvalidXamlMemberName">
-        <source>'{0}' is not a valid XAML member name.</source>
-<<<<<<< HEAD
-        <target state="translated">“{0}”不是有效的 XAML 成员名。</target>
-=======
-        <target state="translated">“{0}”不是有效的 XAML 成员名称。</target>
->>>>>>> 564aebd6
-        <note />
-      </trans-unit>
-      <trans-unit id="LateConstructionDirective">
-        <source>Construction directive '{0}' must be an attribute or the first property element.</source>
-        <target state="translated">构造指令“{0}”必须为一个特性或第一个属性元素。</target>
-        <note />
-      </trans-unit>
-      <trans-unit id="LineNumberAndPosition">
-        <source>'{0}' Line number '{1}' and line position '{2}'.</source>
-        <target state="translated">“{0}”，行号为“{1}”，行位置为“{2}”。</target>
-        <note />
-      </trans-unit>
-      <trans-unit id="LineNumberOnly">
-        <source>'{0}' Line number '{1}'.</source>
-        <target state="translated">“{0}”(行号为“{1}”)。</target>
-        <note />
-      </trans-unit>
-      <trans-unit id="ListNotIList">
-        <source>List collection is not an IList.</source>
-        <target state="translated">列表集合不是 IList。</target>
-        <note />
-      </trans-unit>
-      <trans-unit id="MalformedBracketCharacters">
-        <source>BracketCharacter '{0}' does not have a corresponding opening/closing BracketCharacter.</source>
-        <target state="translated">BracketCharacter“{0}”没有对应的开/闭括号字符。</target>
-        <note />
-      </trans-unit>
-      <trans-unit id="MalformedPropertyName">
-        <source>Cannot parse the malformed property name '{0}'.</source>
-        <target state="translated">无法分析错误格式的属性名称“{0}”。</target>
-        <note />
-      </trans-unit>
-      <trans-unit id="MarkupExtensionArrayBadType">
-        <source>Items in the array must be type '{0}'. One or more items cannot be cast to this type.</source>
-        <target state="translated">数组中的项必须为类型“{0}”。无法将一个或多个项转换为此类型。</target>
-        <note />
-      </trans-unit>
-      <trans-unit id="MarkupExtensionArrayType">
-        <source>Must set Type before calling ProvideValue on ArrayExtension.</source>
-        <target state="translated">对 ArrayExtension 调用 ProvideValue 之前，必须设置 Type。</target>
-        <note />
-      </trans-unit>
-      <trans-unit id="MarkupExtensionBadStatic">
-        <source>'{0}' StaticExtension value cannot be resolved to an enumeration, static field, or static property.</source>
-        <target state="translated">无法将“{0}”StaticExtension 值解析为枚举、静态字段或静态属性。</target>
-        <note />
-      </trans-unit>
-      <trans-unit id="MarkupExtensionNoContext">
-        <source>Markup extension '{0}' requires '{1}' be implemented in the IServiceProvider for ProvideValue.</source>
-        <target state="translated">标记扩展“{0}”要求在 ProvideValue 的 IServiceProvider 中实现“{1}”。</target>
-        <note />
-      </trans-unit>
-      <trans-unit id="MarkupExtensionStaticMember">
-        <source>StaticExtension must have Member property set before ProvideValue can be called.</source>
-        <target state="translated">必须先设置 StaticExtension 的 Member 属性，然后才能调用 ProvideValue。</target>
-        <note />
-      </trans-unit>
-      <trans-unit id="MarkupExtensionTypeName">
-        <source>TypeExtension must have TypeName property set before ProvideValue can be called.</source>
-        <target state="translated">TypeExtension 必须先设置 TypeName 属性，然后才能调用 ProvideValue。</target>
-        <note />
-      </trans-unit>
-      <trans-unit id="MarkupExtensionTypeNameBad">
-        <source>'{0}' string is not valid for type.</source>
-        <target state="translated">“{0}”字符串对类型无效。</target>
-        <note />
-      </trans-unit>
-      <trans-unit id="MarkupExtensionWithDuplicateArity">
-        <source>Cannot determine the positional parameters for type '{0}' because it has more than one constructor overload with '{1}' parameters. To make this markup extension usable in XAML, remove the duplicate constructor overload(s) or set XamlSchemaContextSettings.SupportMarkupExtensionsWithDuplicateArity to true.</source>
-        <target state="translated">无法确定类型“{0}”的位置参数，因为该类型具有多个带有“{1}”参数的构造函数重载。若要使此标记扩展可在 XAML 中使用，请移除重复的构造函数重载，或者将 XamlSchemaContextSettings.SupportMarkupExtensionsWithDuplicateArity 设置为 true。</target>
-        <note />
-      </trans-unit>
-      <trans-unit id="MemberHasInvalidXamlName">
-        <source>The name of the member '{0}' contains characters that are invalid in XAML.</source>
-        <target state="translated">成员“{0}”的名称包含在 XAML 中无效的字符。</target>
-        <note />
-      </trans-unit>
-      <trans-unit id="MemberIsInternal">
-        <source>Member '{0}' on type '{1}' is internal.</source>
-        <target state="translated">类型“{1}”的成员“{0}”是内部成员。</target>
-        <note />
-      </trans-unit>
-      <trans-unit id="MethodInvocation">
-        <source>The invocation of a method '{0}' that matches the specified binding constraints threw an exception.</source>
-        <target state="translated">对方法“{0}”执行符合指定的绑定约束的调用时引发了异常。</target>
-        <note />
-      </trans-unit>
-      <trans-unit id="MissingAssemblyName">
-        <source>No local assembly provided to complete URI='{0}'.</source>
-        <target state="translated">没有提供本地程序集来完成 URI=“{0}”。</target>
-        <note />
-      </trans-unit>
-      <trans-unit id="MissingCase">
-        <source>Missing case '{0}' in DeferringWriter'{1}' method.</source>
-        <target state="translated">DeferringWriter“{1}”方法中缺少事例“{0}”。</target>
-        <note />
-      </trans-unit>
-      <trans-unit id="MissingCaseXamlNodes">
-        <source>Missing case in Default processing of XamlNodes.</source>
-        <target state="translated">XamlNodes 的默认处理中缺少事例。</target>
-        <note />
-      </trans-unit>
-      <trans-unit id="MissingComma1">
-        <source>Unexpected equals sign '=' following '{0}'. Check for a missing comma separator.</source>
-        <target state="translated">“{0}”后意外地跟有等号“=”。请检查是否缺少逗号分隔符。</target>
-        <note />
-      </trans-unit>
-      <trans-unit id="MissingComma2">
-        <source>Unexpected equals sign '=' following '{0}'='{1}'. Check for a missing comma separator.</source>
-        <target state="translated">'{0}'='{1}' 后意外的跟有等号“=”。请检查是否缺少逗号分隔符。</target>
-        <note />
-      </trans-unit>
-      <trans-unit id="MissingImplicitProperty">
-        <source>Missing implicit property case.</source>
-        <target state="translated">缺少隐式属性事例。</target>
-        <note />
-      </trans-unit>
-      <trans-unit id="MissingImplicitPropertyTypeCase">
-        <source>Missing case for ImplicitPropertyType.</source>
-        <target state="translated">ImplicitPropertyType 缺少事例。</target>
-        <note />
-      </trans-unit>
-      <trans-unit id="MissingKey">
-        <source>Missing key value on '{0}' object.</source>
-        <target state="translated">“{0}”对象上缺少键值。</target>
-        <note />
-      </trans-unit>
-      <trans-unit id="MissingLookPropertyBit">
-        <source>Missing case handler in LookupPropertyBit.</source>
-        <target state="translated">LookupPropertyBit 中缺少事例处理程序。</target>
-        <note />
-      </trans-unit>
-      <trans-unit id="MissingNameProvider">
-        <source>Service provider is missing the IXamlNameProvider service.</source>
-        <target state="translated">服务提供程序缺少 IXamlNameProvider 服务。</target>
-        <note />
-      </trans-unit>
-      <trans-unit id="MissingNameResolver">
-        <source>Service provider is missing the INameResolver service.</source>
-        <target state="translated">服务提供程序缺少 INameResolver 服务。</target>
-        <note />
-      </trans-unit>
-      <trans-unit id="MissingPropertyCaseClrType">
-        <source>Missing case in ClrType 'Member' lookup.</source>
-        <target state="translated">ClrType“Member”查找中缺少事例。</target>
-        <note />
-      </trans-unit>
-      <trans-unit id="MissingTagInNamespace">
-        <source>Missing '{0}' in URI '{1}'.</source>
-        <target state="translated">URI“{1}”中缺少“{0}”。</target>
-        <note />
-      </trans-unit>
-      <trans-unit id="MissingTypeConverter">
-        <source>Creating from text without a TypeConverter is not allowed.</source>
-        <target state="translated">不允许从不含 TypeConverter 的文本中创建。</target>
-        <note />
-      </trans-unit>
-      <trans-unit id="MustBeOfType">
-        <source>'{0}' must be of type '{1}'.</source>
-        <target state="translated">“{0}”的类型必须是“{1}”。</target>
-        <note />
-      </trans-unit>
-      <trans-unit id="MustHaveName">
-        <source>Reference must have a Name to resolve.</source>
-        <target state="translated">引用必须具有要解析的 Name。</target>
-        <note />
-      </trans-unit>
-      <trans-unit id="MustNotCallSetter">
-        <source>This setter is not intended to be used directly from your code. Do not call this setter.</source>
-        <target state="translated">此 setter 不能在代码中直接使用。请不要调用此 setter。</target>
-        <note />
-      </trans-unit>
-      <trans-unit id="NameNotFound">
-        <source>Name resolution failure. '{0}' was not found.</source>
-        <target state="translated">名称解析失败。未找到“{0}”。</target>
-        <note />
-      </trans-unit>
-      <trans-unit id="NameScopeDuplicateNamesNotAllowed">
-        <source>Cannot register duplicate name '{0}' in this scope.</source>
-        <target state="translated">不能在此范围中注册重复的名称“{0}”。</target>
-        <note />
-      </trans-unit>
-      <trans-unit id="NameScopeException">
-        <source>Could not register named object. {0}</source>
-        <target state="translated">未能注册命名对象。{0}</target>
-        <note />
-      </trans-unit>
-      <trans-unit id="NameScopeInvalidIdentifierName">
-        <source>'{0}' name is not valid for identifier.</source>
-        <target state="translated">“{0}”名称对标识符无效。</target>
-        <note />
-      </trans-unit>
-      <trans-unit id="NameScopeNameNotEmptyString">
-        <source>Name cannot be an empty string.</source>
-<<<<<<< HEAD
-        <target state="translated">Name 不能为空字符串。</target>
-=======
-        <target state="translated">名称不能为空字符串。</target>
->>>>>>> 564aebd6
-        <note />
-      </trans-unit>
-      <trans-unit id="NameScopeNameNotFound">
-        <source>Name '{0}' was not found.</source>
-        <target state="translated">未找到名称“{0}”。</target>
-        <note />
-      </trans-unit>
-      <trans-unit id="NameScopeOnRootInstance">
-        <source>Cannot attach NameScope to null root instance.</source>
-        <target state="translated">无法将 NameScope 附加到 null 根实例。</target>
-        <note />
-      </trans-unit>
-      <trans-unit id="NamespaceDeclarationCannotBeXml">
-        <source>The prefix 'xml' is reserved.</source>
-        <target state="translated">前缀“xml”是保留的。</target>
-        <note />
-      </trans-unit>
-      <trans-unit id="NamespaceDeclarationNamespaceCannotBeNull">
-        <source>NamespaceDeclaration.Namespace cannot be null.  Provide a value for this property.</source>
-        <target state="translated">NamespaceDeclaration.Namespace 不能为 null。请为此属性提供一个值。</target>
-        <note />
-      </trans-unit>
-      <trans-unit id="NamespaceDeclarationPrefixCannotBeNull">
-        <source>NamespaceDeclaration.Prefix cannot be null.  Provide a value for this property.</source>
-        <target state="translated">NamespaceDeclaration.Prefix 不能为 null。请为此属性提供一个值。</target>
-        <note />
-      </trans-unit>
-      <trans-unit id="NamespaceNotFound">
-        <source>Namespace '{0}' was not found in scope.</source>
-        <target state="translated">在范围中未找到命名空间“{0}”。</target>
-        <note />
-      </trans-unit>
-      <trans-unit id="NoAddMethodFound">
-        <source>No Add methods found on type '{0}' for a value of type '{1}'.</source>
-        <target state="translated">未在类型“{0}”上找到用于“{1}”类型的值的 Add 方法。</target>
-        <note />
-      </trans-unit>
-      <trans-unit id="NoAttributeUsage">
-        <source>'{0}' is not allowed in attribute usage.</source>
-        <target state="translated">在特性用法中不允许使用“{0}”。</target>
-        <note />
-      </trans-unit>
-      <trans-unit id="NoConstructor">
-        <source>No matching constructor found on type '{0}'. You can use the Arguments or FactoryMethod directives to construct this type.</source>
-        <target state="translated">在类型“{0}”上未找到匹配的构造函数。可以使用 Arguments 或 FactoryMethod 指令来构造此类型。</target>
-        <note />
-      </trans-unit>
-      <trans-unit id="NoConstructorWithNArugments">
-        <source>A Constructor for '{0}' with '{1}' arguments was not found.</source>
-        <target state="translated">未找到“{0}”的带有“{1}”参数的构造函数。</target>
-        <note />
-      </trans-unit>
-      <trans-unit id="NoDefaultConstructor">
-        <source>No default constructor found for type '{0}'. You can use the Arguments or FactoryMethod directives to construct this type.</source>
-        <target state="translated">未找到类型“{0}”的默认构造函数。可以使用 Arguments 或 FactoryMethod 指令来构造此类型。</target>
-        <note />
-      </trans-unit>
-      <trans-unit id="NoElementUsage">
-        <source>'{0}' is not allowed in element usage.</source>
-        <target state="translated">元素用法中不允许使用“{0}”。</target>
-        <note />
-      </trans-unit>
-      <trans-unit id="NoPropertyInCurrentFrame_EM">
-        <source>XAML Node Stream: Missing StartMember on Type '{0}' before EndMember.</source>
-        <target state="translated">XAML 节点流: EndMember 前面缺少类型“{0}”的 StartMember。</target>
-        <note />
-      </trans-unit>
-      <trans-unit id="NoPropertyInCurrentFrame_EM_noType">
-        <source>XAML Node Stream: EndMember must follow StartObject and StartMember.</source>
-        <target state="translated">XAML 节点流: EndMember 必须跟在 StartObject 和 StartMember 的后面。</target>
-        <note />
-      </trans-unit>
-      <trans-unit id="NoPropertyInCurrentFrame_GO">
-        <source>XAML Node Stream: GetObject requires a StartMember after StartObject '{0}'.</source>
-        <target state="translated">XAML 节点流: GetObject 要求在 StartObject“{0}”后面有一个 StartMember。</target>
-        <note />
-      </trans-unit>
-      <trans-unit id="NoPropertyInCurrentFrame_GO_noType">
-        <source>XAML Node Stream: GetObject must follow a StartObject and StartMember.</source>
-        <target state="translated">XAML 节点流: GetObject 必须跟在 StartObject 和 StartMember 的后面。</target>
-        <note />
-      </trans-unit>
-      <trans-unit id="NoPropertyInCurrentFrame_NS">
-        <source>XAML Node Stream: '{0}'='{1}' Namespace Declaration requires a StartMember after StartObject '{2}'.</source>
-        <target state="translated">XAML 节点流:“{0}”=“{1}”命名空间声明要求在 StartObject“{2}”后面有一个 StartMember。</target>
-        <note />
-      </trans-unit>
-      <trans-unit id="NoPropertyInCurrentFrame_SO">
-        <source>XAML Node Stream: StartObject '{0}' requires a StartMember after StartObject '{1}'.</source>
-        <target state="translated">XAML 节点流: StartObject“{0}”要求在 StartObject“{1}”后面有一个 StartMember。</target>
-        <note />
-      </trans-unit>
-      <trans-unit id="NoPropertyInCurrentFrame_V">
-        <source>XAML Node Stream: Value of '{0}' requires a StartMember after StartObject '{1}'.</source>
-        <target state="translated">XAML 节点流:“{0}”的值要求在 StartObject“{1}”后面有一个 StartMember。</target>
-        <note />
-      </trans-unit>
-      <trans-unit id="NoPropertyInCurrentFrame_V_noType">
-        <source>XAML Node Stream: Value of '{0}' must follow a StartObject and StartMember.</source>
-        <target state="translated">XAML 节点流:“{0}”的值必须跟在 StartObject 和 StartMember 的后面。</target>
-        <note />
-      </trans-unit>
-      <trans-unit id="NoSuchConstructor">
-        <source>No constructor with '{0}' arguments for '{1}'.</source>
-        <target state="translated">没有“{1}”的带有“{0}”参数的构造函数。</target>
-        <note />
-      </trans-unit>
-      <trans-unit id="NoTypeInCurrentFrame_EO">
-        <source>XAML Node Stream: Missing CurrentObject before EndObject.</source>
-        <target state="translated">XAML 节点流: EndObject 前面缺少 CurrentObject。</target>
-        <note />
-      </trans-unit>
-      <trans-unit id="NoTypeInCurrentFrame_SM">
-        <source>XAML Node Stream: Missing StartObject before StartMember '{0}'.</source>
-        <target state="translated">XAML 节点流: StartMember“{0}”前面缺少 StartObject。</target>
-        <note />
-      </trans-unit>
-      <trans-unit id="NonMEWithPositionalParameters">
-        <source>Type with positional parameters is not a markup extension.</source>
-        <target state="translated">带有位置参数的类型不是标记扩展。</target>
-        <note />
-      </trans-unit>
-      <trans-unit id="NotAmbientProperty">
-        <source>'{0}'.'{1}' is not an ambient property.</source>
-        <target state="translated">'{0}'.'{1}' 不是环境属性。</target>
-        <note />
-      </trans-unit>
-      <trans-unit id="NotAmbientType">
-        <source>'{0}' is not an ambient type.</source>
-        <target state="translated">“{0}”不是环境类型。</target>
-        <note />
-      </trans-unit>
-      <trans-unit id="NotAssignableFrom">
-        <source>The type '{0}' is not assignable from the type '{1}'.</source>
-        <target state="translated">类型“{0}”不可从类型“{1}”指定。</target>
-        <note />
-      </trans-unit>
-      <trans-unit id="NotDeclaringTypeAttributeProperty">
-        <source>['{0}'('{1}')]5D; on '{2}' is not a property declared on this type.</source>
-<<<<<<< HEAD
-        <target state="needs-review-translation">“{2}”上的 ['{0}'('{1}')] 不是在此类型上声明的属性。</target>
-=======
-        <target state="translated">“{2}”上的 ['{0}'('{1}')]5D; 不是在此类型上声明的属性。</target>
->>>>>>> 564aebd6
-        <note />
-      </trans-unit>
-      <trans-unit id="NotSupportedOnDirective">
-        <source>This operation is not supported on directive members.</source>
-        <target state="translated">不支持对指令成员执行此操作。</target>
-        <note />
-      </trans-unit>
-      <trans-unit id="NotSupportedOnUnknownMember">
-        <source>This operation is not supported on unknown members.</source>
-        <target state="translated">不支持对未知成员执行此操作。</target>
-        <note />
-      </trans-unit>
-      <trans-unit id="NotSupportedOnUnknownType">
-        <source>This operation is not supported on unknown types.</source>
-        <target state="translated">不支持对未知类型执行此操作。</target>
-        <note />
-      </trans-unit>
-      <trans-unit id="ObjectNotTcOrMe">
-        <source>Argument should be a Type Converter, Markup Extension or Null.</source>
-        <target state="translated">参数应为类型转换器、标记扩展或 Null。</target>
-        <note />
-      </trans-unit>
-      <trans-unit id="ObjectReaderAttachedPropertyNotFound">
-        <source>Unable to find an attachable property named '{0}' on type '{1}'.</source>
-        <target state="translated">无法在类型“{1}”上找到名为“{0}”的可附加属性。</target>
-        <note />
-      </trans-unit>
-      <trans-unit id="ObjectReaderDictionaryMethod1NotFound">
-        <source>Unable to locate MemberMarkupInfo.DictionaryEntriesFromGeneric method.</source>
-        <target state="translated">无法找到 MemberMarkupInfo.DictionaryEntriesFromGeneric 方法。</target>
-        <note />
-      </trans-unit>
-      <trans-unit id="ObjectReaderInstanceDescriptorIncompatibleArgumentTypes">
-        <source>InstanceDescriptor provided an argument of type '{0}' where a parameter of type '{1}' was expected.</source>
-        <target state="translated">InstanceDescriptor 提供的参数的类型为“{0}”，但参数的类型应为“{1}”。</target>
-        <note />
-      </trans-unit>
-      <trans-unit id="ObjectReaderInstanceDescriptorIncompatibleArguments">
-        <source>InstanceDescriptor did not provide the correct number of arguments.</source>
-        <target state="translated">InstanceDescriptor 提供的参数数量不正确。</target>
-        <note />
-      </trans-unit>
-      <trans-unit id="ObjectReaderInstanceDescriptorInvalidMethod">
-        <source>InstanceDescriptor did not provide a valid constructor or method.</source>
-        <target state="translated">InstanceDescriptor 提供的构造函数或方法无效。</target>
-        <note />
-      </trans-unit>
-      <trans-unit id="ObjectReaderMultidimensionalArrayNotSupported">
-        <source>Multidimensional arrays not supported.</source>
-        <target state="translated">不支持多维数组。</target>
-        <note />
-      </trans-unit>
-      <trans-unit id="ObjectReaderNoDefaultConstructor">
-        <source>Unable to serialize type '{0}'.  Verify that the type is public and either has a default constructor or an instance descriptor.</source>
-        <target state="translated">无法序列化类型“{0}”。请确认该类型是公共的且具有默认的构造函数或实例说明符。</target>
-        <note />
-      </trans-unit>
-      <trans-unit id="ObjectReaderNoMatchingConstructor">
-        <source>Unable to find a suitable constructor for the specified constructor arguments on type '{0}'.</source>
-        <target state="translated">无法在类型“{0}”上找到适合于指定构造函数参数的构造函数。</target>
-        <note />
-      </trans-unit>
-      <trans-unit id="ObjectReaderTypeCannotRoundtrip">
-        <source>Unable to read objects of the type �{0}� because there are no accessible constructors. To allow this type to be used in XAML, add a default constructor, use ConstructorArgumentAttribute, or provide an InstanceDescriptor.</source>
-        <target state="translated">无法读取类型“{0}”的对象，因为没有可以访问的构造函数。若要允许在 XAML 中使用此类型，请添加默认构造函数，使用 ConstructorArgumentAttribute 或提供 InstanceDescriptor。</target>
-        <note />
-      </trans-unit>
-      <trans-unit id="ObjectReaderTypeIsNested">
-        <source>Unable to read objects of the type '{0}'.  Nested types are not supported.</source>
-        <target state="translated">无法读取类型“{0}”的对象。不支持嵌套类型。</target>
-        <note />
-      </trans-unit>
-      <trans-unit id="ObjectReaderTypeNotAllowed">
-        <source>'{0}' blocked the use of type '{1}' in XAML. If you want to serialize this type, change '{0}'.GetXamlType to return a non-null value for this type, or pass a different value in the schemaContext parameter of the XamlObjectReader constructor.</source>
-        <target state="translated">“{0}”已阻止在 XAML 中使用类型“{1}”。如果要序列化此类型，请更改 '{0}'.GetXamlType 以便为此类型返回非 null 值，或者在 XamlObjectReader 构造函数的 schemaContext 参数中传递不同的值。</target>
-        <note />
-      </trans-unit>
-      <trans-unit id="ObjectReaderXamlNamePropertyMustBeString">
-        <source>The name property '{0}' on type '{1}' must be of type System.String.</source>
-        <target state="translated">类型“{1}”上的名称属性“{0}”的类型必须是 System.String。</target>
-        <note />
-      </trans-unit>
-      <trans-unit id="ObjectReaderXamlNameScopeResultsInClonedObject">
-        <source>The object graph contains multiple references to an instance of type '{0}' and the serializer cannot find a commonly visible location to write the instance. You should examine your use of name scopes.</source>
-        <target state="translated">对象图包含对类型“{0}”的某个实例的多个引用，并且序列化程序找不到通常可见的位置来写入该实例。您应检查使用名称范围的情况。</target>
-        <note />
-      </trans-unit>
-      <trans-unit id="ObjectReaderXamlNamedElementAlreadyRegistered">
-        <source>An element with the name '{0}' has already been registered in this scope.</source>
-        <target state="translated">已在此范围中注册了名为“{0}”的元素。</target>
-        <note />
-      </trans-unit>
-      <trans-unit id="ObjectReader_TypeNotVisible">
-        <source>Type '{0}' not visible. If the type is local, please set the LocalAssembly field in XamlReaderSettings.</source>
-        <target state="translated">类型“{0}”不可见。如果该类型是本地的，请设置 XamlReaderSettings 中的 LocalAssembly 字段。</target>
-        <note />
-      </trans-unit>
-      <trans-unit id="ObjectWriterTypeNotAllowed">
-        <source>'{0}' blocked the use of type '{1}' in XAML. If you want to load this type, change '{0}'.GetXamlType to return a non-null value for this type, or pass a different value in the schemaContext parameter of the XamlObjectWriter constructor.</source>
-        <target state="translated">“{0}”已阻止在 XAML 中使用类型“{1}”。如果要加载此类型，请更改 '{0}'.GetXamlType 以便为此类型返回非 null 值，或者在 XamlObjectWriter 构造函数的 schemaContext 参数中传递不同的值。</target>
-        <note />
-      </trans-unit>
-      <trans-unit id="OnlySupportedOnCollections">
-        <source>This operation is only supported on collection types.</source>
-        <target state="translated">仅支持对集合类型执行此操作。</target>
-        <note />
-      </trans-unit>
-      <trans-unit id="OnlySupportedOnCollectionsAndDictionaries">
-        <source>This operation is only supported on collection and dictionary types.</source>
-        <target state="translated">仅支持对集合和字典类型执行此操作。</target>
-        <note />
-      </trans-unit>
-      <trans-unit id="OnlySupportedOnDictionaries">
-        <source>This operation is only supported on dictionary types.</source>
-        <target state="translated">仅支持对字典类型执行此操作。</target>
-        <note />
-      </trans-unit>
-      <trans-unit id="OpenPropertyInCurrentFrame_EO">
-        <source>XAML Node Stream: Missing EndMember for '{0}.{1}' before EndObject.</source>
-        <target state="translated">XAML 节点流: EndObject 前面缺少“{0}.{1}”的 EndMember。</target>
-        <note />
-      </trans-unit>
-      <trans-unit id="OpenPropertyInCurrentFrame_SM">
-        <source>XAML Node Stream: Missing EndMember for '{0}.{1}' before StartMember '{2}'.</source>
-        <target state="translated">XAML 节点流: StartMember“{2}”前面缺少“{0}.{1}”的 EndMember。</target>
-        <note />
-      </trans-unit>
-      <trans-unit id="ParameterCannotBeNegative">
-        <source>Parameter must be greater than or equal to zero.</source>
-        <target state="translated">参数必须大于或等于零。</target>
-        <note />
-      </trans-unit>
-      <trans-unit id="ParentlessPropertyElement">
-        <source>The property element '{0}' is not contained by an object element.</source>
-        <target state="translated">对象元素中未包含属性元素“{0}”。</target>
-        <note />
-      </trans-unit>
-      <trans-unit id="ParserAssemblyLoadVersionMismatch">
-        <source>Cannot load assembly '{0}' because a different version of that same assembly is loaded '{1}'.</source>
-        <target state="translated">无法加载程序集“{0}”，因为加载了同一程序集的其他版本“{1}”。</target>
-        <note />
-      </trans-unit>
-      <trans-unit id="ParserAttributeArgsHigh">
-        <source>Too many attributes are specified for '{0}'.</source>
-        <target state="translated">为“{0}”指定了太多特性。</target>
-        <note />
-      </trans-unit>
-      <trans-unit id="ParserAttributeArgsLow">
-        <source>'{0}' requires more attributes.</source>
-        <target state="translated">“{0}”需要更多特性。</target>
-        <note />
-      </trans-unit>
-      <trans-unit id="PositionalParamsWrongLength">
-        <source>GetPositionalParameters returned the wrong length vector.</source>
-        <target state="translated">GetPositionalParameters 返回的长度向量不正确。</target>
-        <note />
-      </trans-unit>
-      <trans-unit id="PrefixNotFound">
-        <source>Prefix '{0}' does not map to a namespace.</source>
-        <target state="translated">前缀“{0}”未映射到一个命名空间。</target>
-        <note />
-      </trans-unit>
-      <trans-unit id="PrefixNotInFrames">
-        <source>The prefix '{0}' could not be found.</source>
-        <target state="translated">未能找到前缀“{0}”。</target>
-        <note />
-      </trans-unit>
-      <trans-unit id="PropertyDoesNotTakeText">
-        <source>'{0}' property on '{1}' does not allow you to specify text.</source>
-        <target state="translated">“{1}”上的“{0}”属性不允许您指定文本。</target>
-        <note />
-      </trans-unit>
-      <trans-unit id="PropertyNotImplemented">
-        <source>'{0}' is not implemented.</source>
-        <target state="translated">未实现“{0}”。</target>
-        <note />
-      </trans-unit>
-      <trans-unit id="ProvideValue">
-        <source>Provide value on '{0}' threw an exception.</source>
-        <target state="translated">在“{0}”上提供值时引发了异常。</target>
-        <note />
-      </trans-unit>
-      <trans-unit id="ProvideValueCycle">
-        <source>Cannot call MarkupExtension.ProvideValue because of a cyclical dependency. Properties inside a MarkupExtension cannot reference objects that reference the result of the MarkupExtension. The affected MarkupExtensions are:</source>
-        <target state="translated">因存在循环依赖而无法调用 MarkupExtension.ProvideValue。MarkupExtension 内的属性无法对引用 MarkupExtension 的结果的对象进行引用。受影响的 MarkupExtensions 有:</target>
-        <note />
-      </trans-unit>
-      <trans-unit id="QualifiedNameHasWrongFormat">
-        <source>'{0}' type name does not have the expected format 'className, assembly'.</source>
-        <target state="translated">“{0}”类型名称不具有要求的格式“className, assembly”。</target>
-        <note />
-      </trans-unit>
-      <trans-unit id="QuoteCharactersOutOfPlace">
-        <source>Quote characters ' or " are only allowed at the start of values.</source>
-        <target state="translated">仅允许在值的开头使用引号字符 ' 或 "。</target>
-        <note />
-      </trans-unit>
-      <trans-unit id="ReferenceIsNull">
-        <source>Value cannot be null. Object reference: '{0}'.</source>
-        <target state="translated">值不能为 null。对象引用:“{0}”。</target>
-        <note />
-      </trans-unit>
-      <trans-unit id="SavedContextSchemaContextMismatch">
-        <source>schemaContext parameter cannot be different from savedContext.SchemaContext</source>
-        <target state="translated">schemaContext 参数不能与 savedContext.SchemaContext 不同</target>
-        <note />
-      </trans-unit>
-      <trans-unit id="SavedContextSchemaContextNull">
-        <source>savedContext.SchemaContext cannot be null</source>
-        <target state="translated">savedContext.SchemaContext 不能为 null</target>
-        <note />
-      </trans-unit>
-      <trans-unit id="SchemaContextNotInitialized">
-        <source>SchemaContext on writer must be initialized before accessing the reader.</source>
-        <target state="translated">访问读取器之前，必须先初始化编写器上的 SchemaContext。</target>
-        <note />
-      </trans-unit>
-      <trans-unit id="SchemaContextNull">
-        <source>SchemaContext cannot be null.</source>
-        <target state="translated">SchemaContext 不能为 null。</target>
-        <note />
-      </trans-unit>
-      <trans-unit id="SecurityExceptionForSettingSandboxExternalToTrue">
-        <source>Cannot set SandboxExternalContent to true in partial trust.</source>
-        <target state="translated">无法在部分信任中将 SandboxExternalContent 设置为 true。</target>
-        <note />
-      </trans-unit>
-      <trans-unit id="SecurityXmlMissingAttribute">
-        <source>Invalid security XML. Missing expected attribute '{0}'.</source>
-        <target state="translated">安全 XML 无效。缺少要求的特性“{0}”。</target>
-        <note />
-      </trans-unit>
-      <trans-unit id="SecurityXmlUnexpectedTag">
-        <source>Invalid security XML. Unexpected tag '{0}', expected '{1}'.</source>
-        <target state="translated">安全 XML 无效。意外标记“{0}”，应为“{1}”。</target>
-        <note />
-      </trans-unit>
-      <trans-unit id="SecurityXmlUnexpectedValue">
-        <source>Invalid security XML. Unexpected value '{0}' in attribute '{1}', expected '{2}'.</source>
-        <target state="translated">安全 XML 无效。特性“{1}”中的意外值“{0}”，应为“{2}”。</target>
-        <note />
-      </trans-unit>
-      <trans-unit id="ServiceTypeAlreadyAdded">
-        <source>This serviceType is already registered to another service.</source>
-        <target state="translated">此 serviceType 已注册到其他服务。</target>
-        <note />
-      </trans-unit>
-      <trans-unit id="SetConnectionId">
-        <source>Set connectionId threw an exception.</source>
-        <target state="translated">设置 connectionId 时引发了异常。</target>
-        <note />
-      </trans-unit>
-      <trans-unit id="SetOnlyProperty">
-        <source>'{0}'.'{1}' is a property without a getter and is not a valid XAML property.</source>
-        <target state="translated">'{0}'.'{1}' 是一个不含 getter 的属性，它不是有效的 XAML 属性。</target>
-        <note />
-      </trans-unit>
-      <trans-unit id="SetTargetTypeOnNonAttachableMember">
-        <source>Cannot set TargetType on a non-attachable Member.</source>
-        <target state="translated">无法在不可附加的成员上设置 TargetType。</target>
-        <note />
-      </trans-unit>
-      <trans-unit id="SetUriBase">
-        <source>Setting xml:base on '{0}' threw an exception.</source>
-        <target state="translated">在“{0}”上设置 xml:base 时引发了异常。</target>
-        <note />
-      </trans-unit>
-      <trans-unit id="SetValue">
-        <source>Set property '{0}' threw an exception.</source>
-        <target state="translated">设置属性“{0}”时引发了异常。</target>
-        <note />
-      </trans-unit>
-      <trans-unit id="SetXmlInstance">
-        <source>Setting xml instance on '{0}' threw an exception.</source>
-        <target state="translated">在“{0}”上设置 xml 实例时引发了异常。</target>
-        <note />
-      </trans-unit>
-      <trans-unit id="SettingPropertiesIsNotAllowed">
-        <source>Setting properties is not allowed on a type converted instance. Property = '{0}'</source>
-        <target state="translated">不允许在类型转换的实例上设置属性。Property = '{0}'</target>
-        <note />
-      </trans-unit>
-      <trans-unit id="ShouldOverrideMethod">
-        <source>Method '{0}' is not supported by default. It can be implemented in derived classes.</source>
-        <target state="translated">默认情况下不支持方法“{0}”。可以在派生类中实现该方法。</target>
-        <note />
-      </trans-unit>
-      <trans-unit id="ShouldSerializeFailed">
-        <source>ShouldSerialize check failed for member '{0}'.</source>
-        <target state="translated">对成员“{0}”执行 ShouldSerialize 检查失败。</target>
-        <note />
-      </trans-unit>
-      <trans-unit id="SimpleFixupsMustHaveOneName">
-        <source>Directly Assignable Fixups must only have one name.</source>
-        <target state="translated">可直接指定的链接地址信息只能有一个名称。</target>
-        <note />
-      </trans-unit>
-      <trans-unit id="StringEmpty">
-        <source>Parameter cannot be a zero-length string.</source>
-        <target state="translated">参数不能为零长度的字符串。</target>
-        <note />
-      </trans-unit>
-      <trans-unit id="StringIsNullOrEmpty">
-        <source>The string is null or empty.</source>
-        <target state="translated">该字符串为 null 或为空。</target>
-        <note />
-      </trans-unit>
-      <trans-unit id="TemplateNotCollected">
-        <source>Deferred load section was not collected in '{0}'.</source>
-        <target state="translated">在“{0}”中未收集延迟加载节。</target>
-        <note />
-      </trans-unit>
-      <trans-unit id="ThreadAlreadyStarted">
-        <source>Thread is already started.</source>
-        <target state="translated">已启动线程。</target>
-        <note />
-      </trans-unit>
-      <trans-unit id="ToStringNull">
-        <source>(null)</source>
-        <target state="translated">(null)</target>
-        <note />
-      </trans-unit>
-      <trans-unit id="TokenizerHelperEmptyToken">
-        <source>Empty token encountered at position {0} while parsing '{1}'.</source>
-        <target state="translated">分析“{1}”时在位置 {0} 处遇到空标记。</target>
-        <note />
-      </trans-unit>
-      <trans-unit id="TokenizerHelperExtraDataEncountered">
-        <source>Extra data encountered at position {0} while parsing '{1}'.</source>
-        <target state="translated">分析“{1}”时在位置 {0} 处遇到额外数据。</target>
-        <note />
-      </trans-unit>
-      <trans-unit id="TokenizerHelperMissingEndQuote">
-        <source>Missing end quote encountered while parsing '{0}'.</source>
-        <target state="translated">分析“{0}”时遇到缺少右引号的情况。</target>
-        <note />
-      </trans-unit>
-      <trans-unit id="TokenizerHelperPrematureStringTermination">
-        <source>Premature string termination encountered while parsing '{0}'.</source>
-        <target state="translated">分析“{0}”时遇到字符串过早终止的情况。</target>
-        <note />
-      </trans-unit>
-      <trans-unit id="TooManyAttributes">
-        <source>Error with member '{0}'.'{1}'.  It has more than one '{2}'.</source>
-        <target state="translated">成员 '{0}'.'{1}' 出错。它具有多个“{2}”。</target>
-        <note />
-      </trans-unit>
-      <trans-unit id="TooManyAttributesOnType">
-        <source>Error with type '{0}'.  It has more than one '{1}'.</source>
-        <target state="translated">类型“{0}”出错。它具有多个“{1}”。</target>
-        <note />
-      </trans-unit>
-      <trans-unit id="TooManyTypeConverterAttributes">
-        <source>Only one TypeConverter attribute is allowed on a type.</source>
-        <target state="translated">一个类型上只允许有一个 TypeConverter 特性。</target>
-        <note />
-      </trans-unit>
-      <trans-unit id="TransitiveForwardRefDirectives">
-        <source>Object '{0}' assigned to directive '{1}' has properties which are references to named object(s) '{2}' which have not yet been defined. Forward references, or references to objects that contain forward references, are not supported inside object construction directives.</source>
-        <target state="translated">分配给指令“{1}”的对象“{0}”的属性引用了尚未定义的命名对象“{2}”。对象构造指令内不支持前向引用或对包含前向引用的对象的引用。</target>
-        <note />
-      </trans-unit>
-      <trans-unit id="TypeConverterFailed">
-        <source>Failed to create a '{0}' from the text '{1}'.</source>
-        <target state="translated">无法从文本“{1}”创建“{0}”。</target>
-        <note />
-      </trans-unit>
-      <trans-unit id="TypeConverterFailed2">
-        <source>Failed to convert '{0}' to type '{1}'.</source>
-        <target state="translated">无法将“{0}”转换为类型“{1}”。</target>
-        <note />
-      </trans-unit>
-      <trans-unit id="TypeHasInvalidXamlName">
-        <source>The name of the type '{0}' contains characters that are invalid in XAML.</source>
-        <target state="translated">类型“{0}”的名称包含在 XAML 中无效的字符。</target>
-        <note />
-      </trans-unit>
-      <trans-unit id="TypeHasNoContentProperty">
-        <source>Type '{0}' does not have a content property. Specify the name of the property to set, or add a ContentPropertyAttribute or TypeConverterAttribute on the type.</source>
-        <target state="translated">类型“{0}”不具有内容属性。指定要设置的属性的名称，或者在该类型上添加 ContentPropertyAttribute 或 TypeConverterAttribute。</target>
-        <note />
-      </trans-unit>
-      <trans-unit id="TypeMetadataCannotChangeAfterUse">
-        <source>Cannot change property metadata after it has been associated with a property.</source>
-        <target state="translated">无法在属性元数据与属性关联以后对其进行更改。</target>
-        <note />
-      </trans-unit>
-      <trans-unit id="TypeNameCannotHavePeriod">
-        <source>Type name '{0}' cannot have a dot '.'.</source>
-        <target state="translated">类型名称“{0}”不能包含点“.”。</target>
-        <note />
-      </trans-unit>
-      <trans-unit id="TypeNotFound">
-        <source>Type reference cannot find type named '{0}'.</source>
-        <target state="translated">类型引用无法找到名为“{0}”的类型。</target>
-        <note />
-      </trans-unit>
-      <trans-unit id="TypeNotPublic">
-        <source>Type '{0}' is not public.</source>
-        <target state="translated">类型“{0}”不是公共的。</target>
-        <note />
-      </trans-unit>
-      <trans-unit id="UnclosedQuote">
-        <source>Unclosed quoted value.</source>
-        <target state="translated">未闭合的带引号值。</target>
-        <note />
-      </trans-unit>
-      <trans-unit id="UnexpectedClose">
-        <source>Unexpected close of XAML Node Stream.</source>
-        <target state="translated">XAML 节点流意外关闭。</target>
-        <note />
-      </trans-unit>
-      <trans-unit id="UnexpectedConstructorArg">
-        <source>Invalid metadata for attribute '{0}' on '{1}'. Expected '{2}' argument(s) of type '{3}'.</source>
-        <target state="translated">“{1}”上的特性“{0}”的元数据无效。应有 {2} 个“{3}”类型的参数。</target>
-        <note />
-      </trans-unit>
-      <trans-unit id="UnexpectedNodeType">
-        <source>Unexpected '{0}' in parse rule '{1}'.</source>
-        <target state="translated">分析规则“{1}”中的意外“{0}”。</target>
-        <note />
-      </trans-unit>
-      <trans-unit id="UnexpectedParameterType">
-        <source>Parameter is unexpected type '{0}'. Expected type is '{1}'.</source>
-        <target state="translated">参数是意外的类型“{0}”。预期类型为“{1}”。</target>
-        <note />
-      </trans-unit>
-      <trans-unit id="UnexpectedToken">
-        <source>Unexpected token '{0}' in rule: '{1}', in '{2}'.</source>
-        <target state="translated">规则中的意外标记“{0}”:“{2}”中的“{1}”。</target>
-        <note />
-      </trans-unit>
-      <trans-unit id="UnexpectedTokenAfterME">
-        <source>Unexpected token after end of markup extension.</source>
-        <target state="translated">标记扩展结尾后的意外标记。</target>
-        <note />
-      </trans-unit>
-      <trans-unit id="UnhandledBoolTypeBit">
-        <source>Unhandled BoolTypeBit.</source>
-        <target state="translated">未处理的 BoolTypeBit。</target>
-        <note />
-      </trans-unit>
-      <trans-unit id="UnknownAttributeProperty">
-        <source>['{0}'('{1}')]5D; on '{2}' is not a known property.</source>
-<<<<<<< HEAD
-        <target state="needs-review-translation">“{2}”上的 ['{0}'('{1}')] 是未知属性。</target>
-=======
-        <target state="translated">“{2}”上的 ['{0}'('{1}')]5D; 是未知属性。</target>
->>>>>>> 564aebd6
-        <note />
-      </trans-unit>
-      <trans-unit id="UnknownMember">
-        <source>Unknown member '{0}' on '{1}'.</source>
-        <target state="translated">“{1}”上的未知成员“{0}”。</target>
-        <note />
-      </trans-unit>
-      <trans-unit id="UnknownMemberOnUnknownType">
-        <source>Unknown member '{0}' on unknown type '{1}'.</source>
-        <target state="translated">未知类型“{1}”上的未知成员“{0}”。</target>
-        <note />
-      </trans-unit>
-      <trans-unit id="UnknownMemberSimple">
-        <source>Unknown member '{0}'.</source>
-        <target state="translated">未知成员“{0}”。</target>
-        <note />
-      </trans-unit>
-      <trans-unit id="UnknownType">
-        <source>Unknown type '{0}'.</source>
-        <target state="translated">未知类型“{0}”。</target>
-        <note />
-      </trans-unit>
-      <trans-unit id="UnresolvedForwardReferences">
-        <source>Unresolved reference '{0}'.</source>
-        <target state="translated">未解析的引用“{0}”。</target>
-        <note />
-      </trans-unit>
-      <trans-unit id="UnresolvedNamespace">
-        <source>XAML namespace '{0}' is not resolved.</source>
-        <target state="translated">XAML 命名空间“{0}”未解析。</target>
-        <note />
-      </trans-unit>
-      <trans-unit id="UriNotFound">
-        <source>Uri '{0}' was not found.</source>
-        <target state="translated">未找到 Uri“{0}”。</target>
-        <note />
-      </trans-unit>
-      <trans-unit id="UsableDuringInitializationOnME">
-        <source>Error with type '{0}'. MarkupExtensions cannot use the 'UsableDuringInitialization' attribute.</source>
-        <target state="translated">类型“{0}”出错。MarkupExtensions 不能使用“UsableDuringInitialization”特性。</target>
-        <note />
-      </trans-unit>
-      <trans-unit id="ValueInArrayIsNull">
-        <source>A value in the '{0}' array is null.</source>
-        <target state="translated">“{0}”数组中的某个值为 null。</target>
-        <note />
-      </trans-unit>
-      <trans-unit id="ValueMustBeFollowedByEndMember">
-        <source>XAML Node Stream: Value nodes must be followed by EndMember.</source>
-        <target state="translated">XAML 节点流: 值节点必须后跟 EndMember。</target>
-        <note />
-      </trans-unit>
-      <trans-unit id="Visual_ArgumentOutOfRange">
-        <source>Specified index is out of range or child at index is null. Do not call this method if VisualChildrenCount returns zero, indicating that the Visual has no children.</source>
-        <target state="translated">指定的索引超出范围，或索引处的子级为 null。如果 VisualChildrenCount 返回零，表示 Visual 没有子级，请不要调用此方法。</target>
-        <note />
-      </trans-unit>
-      <trans-unit id="WhiteSpaceInCollection">
-        <source>XamlXmlWriter cannot write value '{0}' which contains significant white space in collection '{1}'.</source>
-        <target state="translated">XamlXmlWriter 无法写入值“{0}”，该值在集合“{1}”中包含有效空格。</target>
-        <note />
-      </trans-unit>
-      <trans-unit id="WhitespaceAfterME">
-        <source>White space is not allowed after end of markup extension.</source>
-        <target state="translated">在标记扩展结尾后不允许有空白。</target>
-        <note />
-      </trans-unit>
-      <trans-unit id="WriterIsClosed">
-        <source>An attempt was made to write to a XamlWriter that has had its Closed method called.</source>
-        <target state="translated">尝试写入到已调用其 Closed 方法的 XamlWriter。</target>
-        <note />
-      </trans-unit>
-      <trans-unit id="XCRChoiceAfterFallback">
-        <source>Choice cannot follow a Fallback.</source>
-        <target state="translated">Choice 不能跟在 Fallback 之后。</target>
-        <note />
-      </trans-unit>
-      <trans-unit id="XCRChoiceNotFound">
-        <source>AlternateContent must contain one or more Choice elements.</source>
-        <target state="translated">AlternateContent 必须包含一个或多个 Choice 元素。</target>
-        <note />
-      </trans-unit>
-      <trans-unit id="XCRChoiceOnlyInAC">
-        <source>Choice is valid only in AlternateContent.</source>
-        <target state="translated">Choice 仅在 AlternateContent 中有效。</target>
-        <note />
-      </trans-unit>
-      <trans-unit id="XCRCompatCycle">
-        <source>There is a cycle of XML compatibility definitions, such that namespace '{0}' overrides itself. This could be due to inconsistent XmlnsCompatibilityAttributes in different assemblies. Please change the definitions to eliminate this cycle, or pass a non-conflicting set of Reference Assemblies in the XamlSchemaContext constructor.</source>
-        <target state="translated">XML 兼容性定义存在循环，导致命名空间“{0}”重写其自身。这可能是由于不同程序集中的 XmlnsCompatibilityAttributes 不一致造成的。请更改定义以消除此循环，或者在 XamlSchemaContext 构造函数中传递一组非冲突的引用程序集。</target>
-        <note />
-      </trans-unit>
-      <trans-unit id="XCRDuplicatePreserve">
-        <source>Duplicate Preserve declaration for element '{1}' in namespace '{0}'.</source>
-        <target state="translated">命名空间“{0}”中元素“{1}”的重复 Preserve 声明。</target>
-        <note />
-      </trans-unit>
-      <trans-unit id="XCRDuplicateProcessContent">
-        <source>Duplicate ProcessContent declaration for element '{1}' in namespace '{0}'.</source>
-        <target state="translated">命名空间“{0}”中元素“{1}”的重复 ProcessContent 声明。</target>
-        <note />
-      </trans-unit>
-      <trans-unit id="XCRDuplicateWildcardPreserve">
-        <source>Duplicate wildcard Preserve declaration for namespace '{0}'.</source>
-        <target state="translated">命名空间“{0}”的重复通配符 Preserve 声明。</target>
-        <note />
-      </trans-unit>
-      <trans-unit id="XCRDuplicateWildcardProcessContent">
-        <source>Duplicate wildcard ProcessContent declaration for namespace '{0}'.</source>
-        <target state="translated">命名空间“{0}”的重复通配符 ProcessContent 声明。</target>
-        <note />
-      </trans-unit>
-      <trans-unit id="XCRFallbackOnlyInAC">
-        <source>Fallback is valid only in AlternateContent.</source>
-        <target state="translated">Fallback 仅在 AlternateContent 中有效。</target>
-        <note />
-      </trans-unit>
-      <trans-unit id="XCRInvalidACChild">
-        <source>'{0}' element is not a valid child of AlternateContent. Only Choice and Fallback elements are valid children of an AlternateContent element.</source>
-        <target state="translated">“{0}”元素不是 AlternateContent 的有效子级。仅 Choice 和 Fallback 元素是 AlternateContent 元素的有效子级。</target>
-        <note />
-      </trans-unit>
-      <trans-unit id="XCRInvalidAttribInElement">
-        <source>'{0}' attribute is not valid for '{1}' element.</source>
-        <target state="translated">“{0}”特性对于“{1}”元素无效。</target>
-        <note />
-      </trans-unit>
-      <trans-unit id="XCRInvalidFormat">
-        <source>'{0}' format is not valid.</source>
-        <target state="translated">“{0}”格式无效。</target>
-        <note />
-      </trans-unit>
-      <trans-unit id="XCRInvalidPreserve">
-        <source>Cannot have both a specific and a wildcard Preserve declaration for namespace '{0}'.</source>
-        <target state="translated">命名空间“{0}”不能同时具有特定的和通配性质的 Preserve 声明。</target>
-        <note />
-      </trans-unit>
-      <trans-unit id="XCRInvalidProcessContent">
-        <source>Cannot have both a specific and a wildcard ProcessContent declaration for namespace '{0}'.</source>
-        <target state="translated">命名空间“{0}”不能同时具有特定的和通配性质的 ProcessContent 声明。</target>
-        <note />
-      </trans-unit>
-      <trans-unit id="XCRInvalidRequiresAttribute">
-        <source>Requires attribute must contain a valid namespace prefix.</source>
-        <target state="translated">Requires 特性必须包含有效的命名空间前缀。</target>
-        <note />
-      </trans-unit>
-      <trans-unit id="XCRInvalidXMLName">
-        <source>'{0}' attribute value is not a valid XML name.</source>
-        <target state="translated">“{0}”特性值不是有效的 XML 名称。</target>
-        <note />
-      </trans-unit>
-      <trans-unit id="XCRMultipleFallbackFound">
-        <source>AlternateContent must contain only one Fallback element.</source>
-        <target state="translated">AlternateContent 必须仅包含一个 Fallback 元素。</target>
-        <note />
-      </trans-unit>
-      <trans-unit id="XCRMustUnderstandFailed">
-        <source>MustUnderstand condition failed on namespace '{0}'.</source>
-        <target state="translated">MustUnderstand 条件在命名空间“{0}”上失败。</target>
-        <note />
-      </trans-unit>
-      <trans-unit id="XCRNSPreserveNotIgnorable">
-        <source>'{0}' namespace cannot preserve items; it must be declared Ignorable first.</source>
-        <target state="translated">“{0}”命名空间无法保留项；必须将其首先声明为 Ignorable。</target>
-        <note />
-      </trans-unit>
-      <trans-unit id="XCRNSProcessContentNotIgnorable">
-        <source>'{0}' namespace cannot process content; it must be declared Ignorable first.</source>
-        <target state="translated">“{0}”命名空间无法处理内容；必须将其首先声明为 Ignorable。</target>
-        <note />
-      </trans-unit>
-      <trans-unit id="XCRRequiresAttribNotFound">
-        <source>Choice must contain a Requires attribute.</source>
-        <target state="translated">Choice 必须包含 Requires 特性。</target>
-        <note />
-      </trans-unit>
-      <trans-unit id="XCRUndefinedPrefix">
-        <source>'{0}' prefix is not defined.</source>
-        <target state="translated">未定义“{0}”前缀。</target>
-        <note />
-      </trans-unit>
-      <trans-unit id="XCRUnknownCompatAttrib">
-        <source>Unrecognized compatibility attribute '{0}'.</source>
-        <target state="translated">无法识别的兼容性特性“{0}”。</target>
-        <note />
-      </trans-unit>
-      <trans-unit id="XCRUnknownCompatElement">
-        <source>Unrecognized Compatibility element '{0}'.</source>
-        <target state="translated">无法识别的兼容性元素“{0}”。</target>
-        <note />
-      </trans-unit>
-      <trans-unit id="XClassMustMatchRootInstance">
-        <source>Specified class name '{0}' doesn't match actual root instance type '{1}'. Remove the Class directive or provide an instance via XamlObjectWriterSettings.RootObjectInstance.</source>
-        <target state="translated">指定的类名称“{0}”与实际的根实例类型“{1}”不匹配。请移除 Class 指令或通过 XamlObjectWriterSettings.RootObjectInstance 提供一个实例。</target>
-        <note />
-      </trans-unit>
-      <trans-unit id="XamlFactoryInvalidXamlNode">
-        <source>Unexpected XAML node type '{0}' from XamlReader in XamlFactory.</source>
-        <target state="translated">来自 XamlFactory 中的 XamlReader 的意外 XAML 节点类型“{0}”。</target>
-        <note />
-      </trans-unit>
-      <trans-unit id="XamlMarkupExtensionWriterCannotSetSchemaContext">
-        <source>Cannot set SchemaContext on XamlMarkupExtensionWriter.</source>
-        <target state="translated">无法在 XamlMarkupExtensionWriter 上设置 SchemaContext。</target>
-        <note />
-      </trans-unit>
-      <trans-unit id="XamlMarkupExtensionWriterCannotWriteNonstringValue">
-        <source>Cannot write a value that is not a string.</source>
-        <target state="translated">无法写入非字符串值。</target>
-        <note />
-      </trans-unit>
-      <trans-unit id="XamlMarkupExtensionWriterDuplicateMember">
-        <source>The member '{0}' has already been written.</source>
-        <target state="translated">已写入成员“{0}”。</target>
-        <note />
-      </trans-unit>
-      <trans-unit id="XamlMarkupExtensionWriterInputInvalid">
-        <source>Errors detected in input.</source>
-        <target state="translated">在输入中检测到错误。</target>
-        <note />
-      </trans-unit>
-      <trans-unit id="XamlTypeNameCannotGetPrefix">
-        <source>Cannot convert this XamlTypeName instance to a string because the provided INamespacePrefixLookup could not generate a prefix for the namespace '{0}'.</source>
-        <target state="translated">无法将此 XamlTypeName 实例转换为字符串，因为提供的 INamespacePrefixLookup 未能生成命名空间“{0}”的前缀。</target>
-        <note />
-      </trans-unit>
-      <trans-unit id="XamlTypeNameNameIsNullOrEmpty">
-        <source>Cannot convert this XamlTypeName instance to a string because the Name property is null or empty. Set the Name property before calling XamlTypeName.ToString.</source>
-        <target state="translated">无法将此 XamlTypeName 实例转换为字符串，因为 Name 属性为 null 或为空。请在调用 XamlTypeName.ToString 之前设置 Name 属性。</target>
-        <note />
-      </trans-unit>
-      <trans-unit id="XamlTypeNameNamespaceIsNull">
-        <source>Cannot convert this XamlTypeName instance to a string because the Namespace property is null. Set the Namespace property before calling XamlTypeName.ToString.</source>
-        <target state="translated">无法将此 XamlTypeName 实例转换为字符串，因为 Namespace 属性为 null。请在调用 XamlTypeName.ToString 之前设置 Namespace 属性。</target>
-        <note />
-      </trans-unit>
-      <trans-unit id="XamlXmlWriterCannotWriteNonstringValue">
-        <source>Cannot write a value that is not a string.</source>
-        <target state="translated">无法写入非字符串值。</target>
-        <note />
-      </trans-unit>
-      <trans-unit id="XamlXmlWriterDuplicateMember">
-        <source>The member '{0}' has already been written.</source>
-        <target state="translated">已写入成员“{0}”。</target>
-        <note />
-      </trans-unit>
-      <trans-unit id="XamlXmlWriterIsObjectFromMemberSetForArraysOrNonCollections">
-        <source>The argument isObjectFromMember can only be set to true when the type is a collection.</source>
-        <target state="translated">当该类型为集合时，isObjectFromMember 参数只能设置为 true。</target>
-        <note />
-      </trans-unit>
-      <trans-unit id="XamlXmlWriterNamespaceAlreadyHasPrefixInCurrentScope">
-        <source>Namespace '{0}' already has a prefix defined in current scope.</source>
-        <target state="translated">命名空间“{0}”已具有一个在当前范围中定义的前缀。</target>
-        <note />
-      </trans-unit>
-      <trans-unit id="XamlXmlWriterPrefixAlreadyDefinedInCurrentScope">
-        <source>The prefix '{0}' is already defined in current scope.</source>
-        <target state="translated">已在当前范围中定义前缀“{0}”。</target>
-        <note />
-      </trans-unit>
-      <trans-unit id="XamlXmlWriterWriteNotSupportedInCurrentState">
-        <source>Unable to call '{0}' in current state.</source>
-        <target state="translated">无法在当前状态下调用“{0}”。</target>
-        <note />
-      </trans-unit>
-      <trans-unit id="XamlXmlWriterWriteObjectNotSupportedInCurrentState">
-        <source>Unable to call WriteObject with isObjectFromMember set to true in current state.</source>
-        <target state="translated">无法在当前状态下调用 isObjectFromMember 设置为 true 的 WriteObject。</target>
-        <note />
-      </trans-unit>
-      <trans-unit id="XaslTypePropertiesNotImplemented">
-        <source>Need to implement public/internal sorting.</source>
-        <target state="translated">需要实现公共/内部排序。</target>
-        <note />
-      </trans-unit>
-      <trans-unit id="XmlDataNull">
-        <source>The value for XmlData property '{0}' is null or not IXmlSerializable.</source>
-        <target state="translated">XmlData 属性“{0}”的值为 null 或不是 IXmlSerializable。</target>
-        <note />
-      </trans-unit>
-      <trans-unit id="XmlValueNotReader">
-        <source>The value for XmlData property '{0}' is not an XmlReader.</source>
-        <target state="translated">XmlData 属性“{0}”的值不是 XmlReader。</target>
-        <note />
-      </trans-unit>
-      <trans-unit id="XmlnsCompatCycle">
-        <source>There is a cycle of XmlnsCompatibleWithAttribute definitions in assembly '{0}', such that namespace '{1}' overrides itself. Change the definitions to eliminate this cycle.</source>
-        <target state="translated">程序集“{0}”中的 XmlnsCompatibleWithAttribute 定义存在循环，导致命名空间“{1}”重写其自身。请更改定义以消除此循环。</target>
-        <note />
-      </trans-unit>
-    </body>
-  </file>
+﻿<?xml version="1.0" encoding="utf-8"?>
+<xliff xmlns="urn:oasis:names:tc:xliff:document:1.2" xmlns:xsi="http://www.w3.org/2001/XMLSchema-instance" version="1.2" xsi:schemaLocation="urn:oasis:names:tc:xliff:document:1.2 xliff-core-1.2-transitional.xsd">
+  <file datatype="xml" source-language="en" target-language="zh-HANS" original="../Strings.resx">
+    <body>
+      <trans-unit id="APSException">
+        <source>Enumerating attached properties on object '{0}' threw an exception.</source>
+        <target state="translated">枚举对象“{0}”的附加属性时引发了异常。</target>
+        <note />
+      </trans-unit>
+      <trans-unit id="AddCollection">
+        <source>Add value to collection of type '{0}' threw an exception.</source>
+        <target state="translated">向类型为“{0}”的集合中添加值引发了异常。</target>
+        <note />
+      </trans-unit>
+      <trans-unit id="AddDictionary">
+        <source>Add value to dictionary of type '{0}' threw an exception.</source>
+        <target state="translated">向类型为“{0}”的字典中添加值引发了异常。</target>
+        <note />
+      </trans-unit>
+      <trans-unit id="AmbiguousCollectionItemType">
+        <source>Cannot determine the item type of collection type '{0}' because it has more than one Add method or ICollection&lt;T&gt; implementation. To make this collection type usable in XAML, add a public Add(object) method, implement System.Collections.IList or a single System.Collections.Generic.ICollection&lt;T&gt;.</source>
+        <target state="translated">无法确定集合类型“{0}”的项类型，因为它有多个 Add 方法或 ICollection&lt;T&gt; 实现。若要使此集合类型可在 XAML 中使用，请添加一个公共的 Add(object) 方法，并实现 System.Collections.IList 或单个 System.Collections.Generic.ICollection&lt;T&gt;。</target>
+        <note />
+      </trans-unit>
+      <trans-unit id="AmbiguousDictionaryItemType">
+        <source>Cannot determine the item type of dictionary type '{0}' because it has more than one Add method or IDictionary&lt;K,V&gt; implementation. To make this dictionary type usable in XAML, add a public Add(object,object) method, implement System.Collections.IDictionary or a single System.Collections.Generic.IDictionary&lt;K,V&gt;.</source>
+        <target state="translated">无法确定字典类型“{0}”的项类型，因为它有多个 Add 方法或 IDictionary&lt;K,V&gt; 实现。若要使此字典类型可在 XAML 中使用，请添加一个公共的 Add(object,object) 方法，并实现 System.Collections.IDictionary 或单个 System.Collections.Generic.IDictionary&lt;K,V&gt;。</target>
+        <note />
+      </trans-unit>
+      <trans-unit id="Animation_ChildMustBeKeyFrame">
+        <source>A child of KeyFrameAnimation in XAML must be a KeyFrame of a compatible type.</source>
+        <target state="translated">XAML 中的 KeyFrameAnimation 的子级必须为兼容类型的 KeyFrame。</target>
+        <note />
+      </trans-unit>
+      <trans-unit id="Animation_InvalidAnimationUsingKeyFramesDuration">
+        <source>'{0}' must have either a TimeSpan for its Duration or a TimeSpan for the KeyTime of its last KeyFrame. This '{0}' has a Duration of '{1}' and a KeyTime of '{2}' for its last KeyFrame, so the KeyTimes cannot be resolved.</source>
+        <target state="translated">“{0}”的 Duration 必须有一个 TimeSpan，或者其最后一个 KeyFrame 的 KeyTime 必须有一个 TimeSpan。此“{0}”的 Duration 为“{1}”，其最后一个 KeyFrame 的 KeyTime 为“{2}”，因此无法解析 KeyTime。</target>
+        <note />
+      </trans-unit>
+      <trans-unit id="Animation_InvalidBaseValue">
+        <source>'{0}' is not a valid '{1}' value for class '{2}'. This value might have been supplied by the base value of the property being animated or the output value of another animation applied to the same property.</source>
+        <target state="translated">“{0}”不是类“{2}”的有效“{1}”值。该值可能已由正在进行动画处理的属性的基值提供，或者已由应用于同一属性的另一个动画的输出值提供。</target>
+        <note />
+      </trans-unit>
+      <trans-unit id="Animation_InvalidResolvedKeyTimes">
+        <source>Resolved KeyTime for key frame at index {1} cannot be greater than resolved KeyTime for key frame at index {4}. KeyFrames[{1}]5D; has specified KeyTime '{2}', which resolves to time {3}; KeyFrames[{4}]5D; has specified KeyTime '{5}', which resolves to time {6}. Some KeyTimes are resolved relative to Begin time of '{0}' and others relative to its Duration, so some sets of KeyTimes are not valid for all Durations.</source>
+        <target state="translated">索引 {1} 处的关键帧的已解析 KeyTime 不能大于索引 {4} 处的关键帧的已解析 KeyTime。KeyFrames[{1}]5D; 具有指定的 KeyTime“{2}”，它解析为时间 {3}；KeyFrames[{4}]5D; 具有指定的 KeyTime“{5}”，它解析为时间 {6}。某些 KeyTime 是相对于“{0}”的 Begin 时间进行解析的，而其他的则是相对于其 Duration 进行解析的，因此某些 KeyTime 集并不是对所有 Duration 都有效。</target>
+        <note />
+      </trans-unit>
+      <trans-unit id="Animation_InvalidTimeKeyTime">
+        <source>'{2}' KeyTime value is not valid for key frame at index {1} of this '{0}' because it is greater than animation's Duration value '{3}'.</source>
+        <target state="translated">对于此“{0}”的索引 {1} 处的关键帧，“{2}”KeyTime 值无效，因为它大于动画的 Duration 值“{3}”。</target>
+        <note />
+      </trans-unit>
+      <trans-unit id="Animation_Invalid_DefaultValue">
+        <source>'{0}' cannot use default {1} value of '{2}'.</source>
+        <target state="translated">“{0}”无法使用“{2}”的默认 {1} 值。</target>
+        <note />
+      </trans-unit>
+      <trans-unit id="Animation_NoTextChildren">
+        <source>KeyFrameAnimation objects cannot have text objects as children.</source>
+        <target state="translated">KeyFrameAnimation 对象不能有作为子级的文本对象。</target>
+        <note />
+      </trans-unit>
+      <trans-unit id="ArgumentRequired">
+        <source>One of the following arguments must be non-null: '{0}'.</source>
+        <target state="translated">下列参数中必须有一个不是 null:“{0}”。</target>
+        <note />
+      </trans-unit>
+      <trans-unit id="ArrayAddNotImplemented">
+        <source>Array Add method is not implemented.</source>
+        <target state="translated">未实现数组的 Add 方法。</target>
+        <note />
+      </trans-unit>
+      <trans-unit id="AssemblyTagMissing">
+        <source>Part between semicolon ';' and equals sign '=' is not '{0}' URI '{1}'.</source>
+        <target state="translated">分号 ';' 和等号 '=' 之间的部分不是“{0}”URI“{1}”。</target>
+        <note />
+      </trans-unit>
+      <trans-unit id="AttachableEventNotImplemented">
+        <source>Attachable events are not implemented.</source>
+        <target state="translated">未实现可附加的事件。</target>
+        <note />
+      </trans-unit>
+      <trans-unit id="AttachableMemberNotFound">
+        <source>Attachable member '{0}' was not found.</source>
+        <target state="translated">未找到可附加的成员“{0}”。</target>
+        <note />
+      </trans-unit>
+      <trans-unit id="AttachedPropOnFwdRefTC">
+        <source>Cannot set property '{0}' on object '{1}' because the object is a forward or incompletely initialized reference. The unresolved name(s) are: '{2}'.</source>
+        <target state="translated">无法在对象“{1}”上设置属性“{0}”，因为该对象是一个前向引用或未完全初始化的引用。未解析名称是:“{2}”。</target>
+        <note />
+      </trans-unit>
+      <trans-unit id="AttachedPropertyOnDictionaryKey">
+        <source>An attachable property named '{1}' is attached on a dictionary key '{0}' that is either a string or can be type-converted to string, which is not supported.</source>
+        <target state="translated">一个名为“{1}”的可附加属性被附加到一个属于字符串或者其类型可转换为字符串的字典键“{0}”。不支持这种附加方式。</target>
+        <note />
+      </trans-unit>
+      <trans-unit id="AttachedPropertyOnTypeConvertedOrStringProperty">
+        <source>An attachable property named '{2}' is attached to a property named '{1}'.  The property named '{1}' is either a string or can be type-converted to string; attaching on such properties are not supported.  For debugging, the property '{1}' contains an object '{0}'.</source>
+        <target state="translated">一个名为“{2}”的可附加属性被附加到一个名为“{1}”的属性。名为“{1}”的属性可以是字符串或者其类型可转换为字符串；不支持附加到此类属性。为了便于调试，属性“{1}”包含对象“{0}”。</target>
+        <note />
+      </trans-unit>
+      <trans-unit id="AttributeUnhandledKind">
+        <source>An unhandled scanner attribute was encountered.</source>
+        <target state="translated">遇到了未处理的 scanner 特性。</target>
+        <note />
+      </trans-unit>
+      <trans-unit id="BadInternalsVisibleTo1">
+        <source>One of the InternalsVisibleToAttribute values in assembly '{0}' is not a valid assembly name. Use the format 'AssemblyShortName' or 'AssemblyShortName, PublicKey=...'.</source>
+        <target state="translated">程序集“{0}”中的一个 InternalsVisibleToAttribute 值不是有效的程序集名称。请使用格式“AssemblyShortName”或“AssemblyShortName, PublicKey=...”。</target>
+        <note />
+      </trans-unit>
+      <trans-unit id="BadInternalsVisibleTo2">
+        <source>InternalsVisibleToAttribute value '{0}' in assembly '{1}' is not a valid assembly name. Use the format 'AssemblyShortName' or 'AssemblyShortName, PublicKey=...'.</source>
+        <target state="translated">程序集“{1}”中的 InternalsVisibleToAttribute 值“{0}”不是有效的程序集名称。请使用格式“AssemblyShortName”或“AssemblyShortName, PublicKey=...”。</target>
+        <note />
+      </trans-unit>
+      <trans-unit id="BadMethod">
+        <source>Bad method '{0}' on '{1}'.</source>
+        <target state="translated">“{1}”上的方法“{0}”不正确。</target>
+        <note />
+      </trans-unit>
+      <trans-unit id="BadStateObjectWriter">
+        <source>Bad state in ObjectWriter. Non directive missing instance.</source>
+        <target state="translated">ObjectWriter 中的状态不正确。缺少指令实例。</target>
+        <note />
+      </trans-unit>
+      <trans-unit id="BadXmlnsCompat">
+        <source>An XmlnsCompatibleWithAttribute in assembly '{0}' is missing a required property. Set both the NewNamespace and OldNamespace properties, or remove the XmlnsCompatibleWithAttribute.</source>
+        <target state="translated">程序集“{0}”中的 XmlnsCompatibleWithAttribute 缺少必需的属性。请同时设置 NewNamespace 和 OldNamespace 属性，或者移除 XmlnsCompatibleWithAttribute。</target>
+        <note />
+      </trans-unit>
+      <trans-unit id="BadXmlnsDefinition">
+        <source>An XmlnsDefinitionAttribute in assembly '{0}' is missing a required property. Set both the ClrNamespace and XmlNamespace properties, or remove the XmlnsDefinitionAttribute.</source>
+        <target state="translated">程序集“{0}”中的 XmlnsDefinitionAttribute 缺少必需的属性。请同时设置 ClrNamespace 和 XmlNamespace 属性，或者移除 XmlnsDefinitionAttribute。</target>
+        <note />
+      </trans-unit>
+      <trans-unit id="BadXmlnsPrefix">
+        <source>An XmlnsPrefixAttribute in assembly '{0}' is missing a required property. Set both the Prefix and XmlNamespace properties, or remove the XmlnsPrefixAttribute.</source>
+        <target state="translated">程序集“{0}”中的 XmlnsPrefixAttribute 缺少必需的属性。请同时设置 Prefix 和 XmlNamespace 属性，或者移除 XmlnsPrefixAttribute。</target>
+        <note />
+      </trans-unit>
+      <trans-unit id="BuilderStackNotEmptyOnClose">
+        <source>Builder Stack is not empty when end of XamlNode stream was reached.</source>
+        <target state="translated">到达 XamlNode 流结尾时生成器堆栈不为空。</target>
+        <note />
+      </trans-unit>
+      <trans-unit id="CanConvertFromFailed">
+        <source>Failed to check convertibility from type '{0}' using '{1}'. This generally indicates an incorrectly implemented TypeConverter.</source>
+        <target state="translated">无法使用“{1}”检查是否可以从类型“{0}”进行转换。这通常指示未正确实现的 TypeConverter。</target>
+        <note />
+      </trans-unit>
+      <trans-unit id="CanConvertToFailed">
+        <source>Failed to check convertibility to type '{0}' using '{1}'. This generally indicates an incorrectly implemented TypeConverter.</source>
+        <target state="translated">无法使用“{1}”检查是否可以转换到类型“{0}”。这通常指示未正确实现的 TypeConverter。</target>
+        <note />
+      </trans-unit>
+      <trans-unit id="CannotAddPositionalParameters">
+        <source>In markup extensions, all constructor argument values should be atoms.  For the object of type '{0}', one or more argument values are not atomic.</source>
+        <target state="translated">在标记扩展中，所有构造函数参数值都应是原子。对于类型为“{0}”的对象，一个或多个参数值不是原子。</target>
+        <note />
+      </trans-unit>
+      <trans-unit id="CannotConvertStringToType">
+        <source>Cannot convert string value '{0}' to type '{1}'.</source>
+        <target state="translated">无法将字符串值“{0}”转换为类型“{1}”。</target>
+        <note />
+      </trans-unit>
+      <trans-unit id="CannotConvertType">
+        <source>Cannot convert type '{0}' to '{1}'.</source>
+        <target state="translated">无法将类型“{0}”转换为“{1}”。</target>
+        <note />
+      </trans-unit>
+      <trans-unit id="CannotCreateBadEventDelegate">
+        <source>Cannot create an instance of '{0}' because XamlType is not valid.</source>
+        <target state="translated">无法创建“{0}”的实例，因为 XamlType 无效。</target>
+        <note />
+      </trans-unit>
+      <trans-unit id="CannotCreateBadType">
+        <source>Cannot create an instance of '{0}' because XamlType is not valid.</source>
+        <target state="translated">无法创建“{0}”的实例，因为 XamlType 无效。</target>
+        <note />
+      </trans-unit>
+      <trans-unit id="CannotFindAssembly">
+        <source>Cannot find Assembly '{0}' in URI '{1}'.</source>
+        <target state="translated">在 URI“{1}”中找不到程序集“{0}”。</target>
+        <note />
+      </trans-unit>
+      <trans-unit id="CannotModifyReadOnlyContainer">
+        <source>Cannot modify a read-only container.</source>
+        <target state="translated">无法修改只读容器。</target>
+        <note />
+      </trans-unit>
+      <trans-unit id="CannotReassignSchemaContext">
+        <source>Cannot reassign a previously set SchemaContext.</source>
+        <target state="translated">无法重新分配以前设置的 SchemaContext。</target>
+        <note />
+      </trans-unit>
+      <trans-unit id="CannotResolveTypeForFactoryMethod">
+        <source>Cannot resolve type '{0}' for method '{1}'.</source>
+        <target state="translated">无法解析方法“{1}”的类型“{0}”。</target>
+        <note />
+      </trans-unit>
+      <trans-unit id="CannotRetrievePartsOfWriteOnlyContainer">
+        <source>Cannot get part or part information from a write-only container.</source>
+        <target state="translated">无法从只写容器获取部件或部件信息。</target>
+        <note />
+      </trans-unit>
+      <trans-unit id="CannotSetBaseUri">
+        <source>BaseUri can only be set once at the root node (XamlXmlReader may provide a default at the root node).</source>
+        <target state="translated">BaseUri 只能在根节点处设置一次(XamlXmlReader 可能会在根节点处提供一个默认值)。</target>
+        <note />
+      </trans-unit>
+      <trans-unit id="CannotSetSchemaContext">
+        <source>Cannot set SchemaContext on ObjectWriter.</source>
+        <target state="translated">无法在 ObjectWriter 上设置 SchemaContext。</target>
+        <note />
+      </trans-unit>
+      <trans-unit id="CannotSetSchemaContextNull">
+        <source>Cannot set SchemaContext to null.</source>
+        <target state="translated">不能将 SchemaContext 设置为 null。</target>
+        <note />
+      </trans-unit>
+      <trans-unit id="CannotWriteClosedWriter">
+        <source>Cannot write on a closed XamlWriter.</source>
+        <target state="translated">无法在已关闭的 XamlWriter 上写入。</target>
+        <note />
+      </trans-unit>
+      <trans-unit id="CannotWriteXmlSpacePreserveOnMember">
+        <source>The value '{1}' contains significant white space(s) but "xml:space = preserve" cannot be written down on the member '{0}'.</source>
+        <target state="translated">值“{1}”包含有效空格，但不能对成员“{0}”写入“xml:space = preserve”。</target>
+        <note />
+      </trans-unit>
+      <trans-unit id="CantAssignRootInstance">
+        <source>Cannot assign root instance of type '{0}' to type '{1}'.</source>
+        <target state="translated">无法将类型“{0}”的根实例分配给类型“{1}”。</target>
+        <note />
+      </trans-unit>
+      <trans-unit id="CantCreateUnknownType">
+        <source>Cannot create unknown type '{0}'.</source>
+        <target state="translated">无法创建未知类型“{0}”。</target>
+        <note />
+      </trans-unit>
+      <trans-unit id="CantGetWriteonlyProperty">
+        <source>Cannot get write-only property '{0}'.</source>
+        <target state="translated">无法获取只写属性“{0}”。</target>
+        <note />
+      </trans-unit>
+      <trans-unit id="CantSetReadonlyProperty">
+        <source>Cannot set read-only property '{0}'.</source>
+        <target state="translated">无法设置只读属性“{0}”。</target>
+        <note />
+      </trans-unit>
+      <trans-unit id="CantSetUnknownProperty">
+        <source>Cannot set unknown member '{0}'.</source>
+        <target state="translated">无法设置未知成员“{0}”。</target>
+        <note />
+      </trans-unit>
+      <trans-unit id="CloseInsideTemplate">
+        <source>Close called while inside a deferred load section.</source>
+        <target state="translated">在延迟的加载节内部调用了 Close。</target>
+        <note />
+      </trans-unit>
+      <trans-unit id="CloseXamlWriterBeforeReading">
+        <source>Must close XamlWriter before reading from XamlNodeList.</source>
+        <target state="translated">从 XamlNodeList 读取之前必须关闭 XamlWriter。</target>
+        <note />
+      </trans-unit>
+      <trans-unit id="CollectionCannotContainNulls">
+        <source>Collection '{0}' cannot contain null values.</source>
+        <target state="translated">集合“{0}”不能包含 null 值。</target>
+        <note />
+      </trans-unit>
+      <trans-unit id="CollectionNumberOfElementsMustBeLessOrEqualTo">
+        <source>The number of elements in this collection must be less than or equal to '{0}'.</source>
+        <target state="translated">此集合中元素的数量必须小于或等于“{0}”。</target>
+        <note />
+      </trans-unit>
+      <trans-unit id="Collection_BadType">
+        <source>Cannot add instance of type '{1}' to a collection of type '{0}'. Only items of type '{2}' are allowed.</source>
+        <target state="translated">无法将类型“{1}”的实例添加到类型“{0}”的集合。仅允许类型“{2}”的项。</target>
+        <note />
+      </trans-unit>
+      <trans-unit id="Collection_CopyTo_ArrayCannotBeMultidimensional">
+        <source>Cannot pass multidimensional array to the CopyTo method on a collection.</source>
+        <target state="translated">无法将多维数组传递到集合上的 CopyTo 方法。</target>
+        <note />
+      </trans-unit>
+      <trans-unit id="Collection_CopyTo_IndexGreaterThanOrEqualToArrayLength">
+        <source>'{0}' parameter value is equal to or greater than the length of the '{1}' parameter value.</source>
+        <target state="translated">“{0}”参数值等于或大于“{1}”参数值的长度。</target>
+        <note />
+      </trans-unit>
+      <trans-unit id="Collection_CopyTo_NumberOfElementsExceedsArrayLength">
+        <source>The number of elements in this collection is greater than the available space from '{0}' to the end of destination '{1}'.</source>
+        <target state="translated">此集合中元素的数量大于从“{0}”到目标“{1}”末尾的可用空间。</target>
+        <note />
+      </trans-unit>
+      <trans-unit id="ConstructImplicitType">
+        <source>Failed attempting to create an Implicit Type with a constructor.</source>
+        <target state="translated">尝试使用构造函数创建隐式类型时失败。</target>
+        <note />
+      </trans-unit>
+      <trans-unit id="ConstructorInvocation">
+        <source>The invocation of the constructor on type '{0}' that matches the specified binding constraints threw an exception.</source>
+        <target state="translated">对类型“{0}”的构造函数执行符合指定的绑定约束的调用时引发了异常。</target>
+        <note />
+      </trans-unit>
+      <trans-unit id="ConstructorNotFoundForGivenPositionalParameters">
+        <source>Cannot write the given positional parameters because a matching constructor was not found.</source>
+        <target state="translated">无法写入给定的位置参数，因为找不到匹配的构造函数。</target>
+        <note />
+      </trans-unit>
+      <trans-unit id="ConvertFromException">
+        <source>'{0}' ValueSerializer cannot convert from '{1}'.</source>
+        <target state="translated">“{0}”ValueSerializer 无法从“{1}”转换。</target>
+        <note />
+      </trans-unit>
+      <trans-unit id="ConvertToException">
+        <source>'{0}' ValueSerializer cannot convert '{1}' to '{2}'.</source>
+        <target state="translated">“{0}”ValueSerializer 无法将“{1}”转换为“{2}”。</target>
+        <note />
+      </trans-unit>
+      <trans-unit id="ConverterMustDeriveFromBase">
+        <source>Converter type '{0}' doesn't derive from expected base type '{1}'.</source>
+        <target state="translated">转换器类型“{0}”不是从预期的基类型“{1}”派生的。</target>
+        <note />
+      </trans-unit>
+      <trans-unit id="DefaultAttachablePropertyStoreCannotAddInstance">
+        <source>Failed to add attached properties to item in ConditionalWeakTable.</source>
+        <target state="translated">无法将附加属性添加到 ConditionalWeakTable 中的项。</target>
+        <note />
+      </trans-unit>
+      <trans-unit id="DeferredLoad">
+        <source>Deferred load threw an exception.</source>
+        <target state="translated">延迟加载引发了异常。</target>
+        <note />
+      </trans-unit>
+      <trans-unit id="DeferredPropertyNotCollected">
+        <source>Deferred member was not collected in '{0}'.</source>
+        <target state="translated">在“{0}”中未收集延迟成员。</target>
+        <note />
+      </trans-unit>
+      <trans-unit id="DeferredSave">
+        <source>Save of deferred-load content threw an exception.</source>
+        <target state="translated">保存延迟加载的内容时引发了异常。</target>
+        <note />
+      </trans-unit>
+      <trans-unit id="DeferringLoaderInstanceNull">
+        <source>Cannot get a XamlDeferringLoader from XamlValueConverter '{0}' because its ConverterInstance property is null.</source>
+        <target state="translated">无法从 XamlValueConverter“{0}”获取 XamlDeferringLoader，因为它的 ConverterInstance 属性为 null。</target>
+        <note />
+      </trans-unit>
+      <trans-unit id="DependsOnMissing">
+        <source>'{0}'.'{1}' Depends on '{0}'.{1}', which was not set.</source>
+        <target state="translated">“{0}.{1}”依赖于“{0}.{1}”，而后者未设置。</target>
+        <note />
+      </trans-unit>
+      <trans-unit id="DictionaryFirstChanceException">
+        <source>Dictionary of type '{0}' cannot add key '{1}'. A TypeConverter will convert the key to type '{2}'. To avoid seeing this error, override System.Collections.IDictionary.Add and perform the conversion there.</source>
+        <target state="translated">类型为“{0}”的字典无法添加键“{1}”。TypeConverter 会将该键转换为类型“{2}”。为了避免出现此错误，请重写 System.Collections.IDictionary.Add 并在其中执行转换。</target>
+        <note />
+      </trans-unit>
+      <trans-unit id="DirectiveGetter">
+        <source>Directive getter is not implemented.</source>
+        <target state="translated">未实现指令 getter。</target>
+        <note />
+      </trans-unit>
+      <trans-unit id="DirectiveMustBeString">
+        <source>Directive '{0}' must be a value of type string. Remove this directive or change it to a string value.</source>
+        <target state="translated">指令“{0}”必须是字符串类型的值。移除此指令或将其更改为字符串值。</target>
+        <note />
+      </trans-unit>
+      <trans-unit id="DirectiveNotAtRoot">
+        <source>Directive '{0}' is only allowed on the root object. Remove this directive or move it to the root of the document.</source>
+        <target state="translated">只允许对根对象使用指令“{0}”。移除此指令或将其移动到文档的根。</target>
+        <note />
+      </trans-unit>
+      <trans-unit id="DirectiveNotFound">
+        <source>Directive '{0}' was not found in TargetNamespace '{1}'.</source>
+        <target state="translated">未能在 TargetNamespace“{1}”中找到指令“{0}”。</target>
+        <note />
+      </trans-unit>
+      <trans-unit id="DuplicateMemberSet">
+        <source>'{0}' property has already been set on '{1}'.</source>
+        <target state="translated">已对“{1}”设置“{0}”属性。</target>
+        <note />
+      </trans-unit>
+      <trans-unit id="DuplicateXmlnsCompat">
+        <source>There is more than one XmlnsCompatibleWithAttribute in assembly '{0}' for OldNamespace '{1}'. Remove the extra attribute(s).</source>
+        <target state="translated">OldNamespace“{1}”的程序集“{0}”中存在多个 XmlnsCompatibleWithAttribute。移除额外的特性。</target>
+        <note />
+      </trans-unit>
+      <trans-unit id="DuplicateXmlnsCompatAcrossAssemblies">
+        <source>There are conflicting XmlnsCompatibleWithAttributes in assemblies '{0}' and '{1}' for OldNamespace '{2}'. Change the attributes to have the same NewNamespace, or pass a non-conflicting set of Reference Assemblies in the XamlSchemaContext constructor.</source>
+        <target state="translated">OldNamespace“{2}”的程序集“{0}”和“{1}”中的 XmlnsCompatibleWithAttributes 出现冲突。更改相应特性使其具有相同的 NewNamespace，或者在 XamlSchemaContext 构造函数中传递一组不会发生冲突的引用程序集。</target>
+        <note />
+      </trans-unit>
+      <trans-unit id="Enum_Invalid">
+        <source>'{0}' enumeration value is not valid.</source>
+        <target state="translated">“{0}”枚举值无效。</target>
+        <note />
+      </trans-unit>
+      <trans-unit id="Enumerator_VerifyContext">
+        <source>No current object to return.</source>
+        <target state="translated">没有当前对象要返回。</target>
+        <note />
+      </trans-unit>
+      <trans-unit id="EventCannotBeAssigned">
+        <source>'{0}' event cannot be assigned a value that is not assignable to '{1}'.</source>
+        <target state="translated">不能为“{0}”事件分配一个不可赋给“{1}”的值。</target>
+        <note />
+      </trans-unit>
+      <trans-unit id="ExpandPositionalParametersWithReadOnlyProperties">
+        <source>Cannot write positional parameters in the current state.  The writer cannot write the positional parameters in attribute form because the writer has started to write elements, nor can the writer expand the positional parameters since not all properties are writable.  Try moving the positional parameter member earlier in the node stream, to a place where XamlXmlWriter can still write attributes.</source>
+        <target state="translated">无法在当前状态下写入位置参数。编写器无法以特性的形式写入位置参数，因为编写器是为写入元素而启动的；编写器也无法展开位置参数，因为并不是所有属性都是可写入的。尝试在节点流中向前移动位置参数成员，将其放置在 XamlXmlWriter 仍可以写入特性的位置。</target>
+        <note />
+      </trans-unit>
+      <trans-unit id="ExpandPositionalParametersWithoutUnderlyingType">
+        <source>Cannot write positional parameters in the current state.  The writer cannot write the positional parameters in attribute form because the writer has started to write elements, nor can the writer expand the positional parameters since UnderlyingType on type '{0}' is null.  Try moving the positional parameter member earlier in the node stream, to place where XamlXmlWriter can still write attributes.</source>
+        <target state="translated">无法在当前状态下写入位置参数。编写器无法以特性的形式写入位置参数，因为编写器是为写入元素而启动的；编写器也无法展开位置参数，因为类型“{0}”上的 UnderlyingType 为 null。尝试在节点流中向前移动位置参数成员，将其放置在 XamlXmlWriter 仍可以写入特性的位置。</target>
+        <note />
+      </trans-unit>
+      <trans-unit id="ExpandPositionalParametersinTypeWithNoDefaultConstructor">
+        <source>Cannot write positional parameters in the current state.  The writer cannot write the positional parameters in attribute form because the writer has started to write elements, nor can the writer expand the positional parameters due to the lack of a default constructor on the markup extension that contains the positional parameters.  Try moving the positional parameter member earlier in the node stream, to a place where XamlXmlWriter can still write attributes.</source>
+        <target state="translated">无法在当前状态下写入位置参数。编写器无法以特性的形式写入位置参数，因为编写器是为写入元素而启动的；编写器也无法展开位置参数，原因是包含位置参数的标记扩展中缺少默认构造函数。尝试在节点流中向前移动位置参数成员，将其放置在 XamlXmlWriter 仍可以写入特性的位置。</target>
+        <note />
+      </trans-unit>
+      <trans-unit id="ExpectedLoadPermission">
+        <source>Expected permission of type XamlLoadPermission.</source>
+        <target state="translated">类型 XamlLoadPermission 的预期权限。</target>
+        <note />
+      </trans-unit>
+      <trans-unit id="ExpectedObjectMarkupInfo">
+        <source>Expected value of type ObjectMarkupInfo.</source>
+        <target state="translated">类型 ObjectMarkupInfo 的预期值。</target>
+        <note />
+      </trans-unit>
+      <trans-unit id="ExpectedQualifiedAssemblyName">
+        <source>Assembly name '{0}' is not fully qualified. The Name, Version, Culture, and PublicKeyToken must all be provided.</source>
+        <target state="translated">程序集名称“{0}”不是完全限定名称。Name、Version、Culture 和 PublicKeyToken 必须全部提供。</target>
+        <note />
+      </trans-unit>
+      <trans-unit id="ExpectedQualifiedTypeName">
+        <source>Type name '{0}' is not assembly-qualified. You can obtain this value from System.Type.AssemblyQualifiedName.</source>
+        <target state="translated">类型名称“{0}”不是程序集限定名称。可以从 System.Type.AssemblyQualifiedName 获取此值。</target>
+        <note />
+      </trans-unit>
+      <trans-unit id="FactoryReturnedNull">
+        <source>The factory method '{0}' that matches the specified binding constraints returned null.</source>
+        <target state="translated">符合指定绑定约束的工厂方法“{0}”返回了 null。</target>
+        <note />
+      </trans-unit>
+      <trans-unit id="FileFormatException">
+        <source>Input file or data stream does not conform to the expected file format specification.</source>
+        <target state="translated">输入文件或数据流不符合要求的文件格式规格。</target>
+        <note />
+      </trans-unit>
+      <trans-unit id="FileFormatExceptionWithFileName">
+        <source>'{0}' file does not conform to the expected file format specification.</source>
+        <target state="translated">“{0}”文件不符合要求的文件格式规格。</target>
+        <note />
+      </trans-unit>
+      <trans-unit id="FileNotFoundExceptionMessage">
+        <source>Could not load file or assembly '{0}' or one of its dependencies. The system cannot find the specified file.</source>
+        <target state="translated">未能加载文件或程序集“{0}”或其依赖项之一。系统无法找到指定的文件。</target>
+        <note />
+      </trans-unit>
+      <trans-unit id="ForwardRefDirectives">
+        <source>Attempt to reference named object(s) '{0}' which have not yet been defined. Forward references, or references to objects that contain forward references, are not supported on directives other than Key.</source>
+        <target state="translated">尝试引用尚未定义的命名对象“{0}”。对于指令(Key 除外)，不支持前向引用或对包含前向引用的对象的引用。</target>
+        <note />
+      </trans-unit>
+      <trans-unit id="Freezable_CantBeFrozen">
+        <source>Specified value of type '{0}' must have IsFrozen set to false to modify.</source>
+        <target state="translated">指定的类型“{0}”值必须将 IsFrozen 设置为 false，以进行修改。</target>
+        <note />
+      </trans-unit>
+      <trans-unit id="FrugalList_CannotPromoteBeyondArray">
+        <source>Cannot promote from Array.</source>
+        <target state="translated">无法从数组提升。</target>
+        <note />
+      </trans-unit>
+      <trans-unit id="FrugalList_TargetMapCannotHoldAllData">
+        <source>Cannot promote from '{0}' to '{1}' because the target map is too small.</source>
+        <target state="translated">由于目标映射太小，因此无法从“{0}”提升到“{1}”。</target>
+        <note />
+      </trans-unit>
+      <trans-unit id="GetConverterInstance">
+        <source>Getting instance of '{0}' threw an exception.</source>
+        <target state="translated">获取“{0}”的实例时引发了异常。</target>
+        <note />
+      </trans-unit>
+      <trans-unit id="GetItemsException">
+        <source>Retrieving items in collection or dictionary of type '{0}' threw an exception.</source>
+        <target state="translated">在类型为“{0}”的集合或字典中检索项时引发了异常。</target>
+        <note />
+      </trans-unit>
+      <trans-unit id="GetItemsReturnedNull">
+        <source>XamlTypeInvoker.GetItems returned null for type '{0}'. This generally indicates an incorrectly implemented collection type.</source>
+        <target state="translated">XamlTypeInvoker.GetItems 为类型“{0}”返回了 null。这通常指示未正确实现的集合类型。</target>
+        <note />
+      </trans-unit>
+      <trans-unit id="GetObjectNull">
+        <source>Collection property '{0}'.'{1}' is null.</source>
+        <target state="translated">集合属性“{0}”.“{1}”为 null。</target>
+        <note />
+      </trans-unit>
+      <trans-unit id="GetTargetTypeOnNonAttachableMember">
+        <source>Cannot get TargetType on a non-attachable Member.</source>
+        <target state="translated">无法在不可附加的成员上获取 TargetType。</target>
+        <note />
+      </trans-unit>
+      <trans-unit id="GetValue">
+        <source>Get property '{0}' threw an exception.</source>
+        <target state="translated">Get 属性“{0}”引发了异常。</target>
+        <note />
+      </trans-unit>
+      <trans-unit id="GetterOrSetterRequired">
+        <source>Either getter or setter must be non-null.</source>
+        <target state="translated">getter 或 setter 必须不是 null。</target>
+        <note />
+      </trans-unit>
+      <trans-unit id="IncorrectGetterParamNum">
+        <source>Attached property getter methods must have one parameter and a non-void return type.</source>
+        <target state="translated">附加属性 getter 方法必须具有一个参数和一个非 void 的返回类型。</target>
+        <note />
+      </trans-unit>
+      <trans-unit id="IncorrectSetterParamNum">
+        <source>Attached property setter and attached event adder methods must have two parameters.</source>
+        <target state="translated">附加属性 setter 和附加事件 adder 方法必须具有两个参数。</target>
+        <note />
+      </trans-unit>
+      <trans-unit id="InitializationGuard">
+        <source>Initialization of '{0}' threw an exception.</source>
+        <target state="translated">初始化“{0}”时引发了异常。</target>
+        <note />
+      </trans-unit>
+      <trans-unit id="InitializationSyntaxWithoutTypeConverter">
+        <source>Type '{0}' cannot be initialized from text (XamlLanguage.Initialization).  Add a TypeConverter to this type or change the XAML to use a constructor or factory method.</source>
+        <target state="translated">无法从测试(XamlLanguage.Initialization)初始化类型“{0}”。向此类型添加 TypeConverter，或者将 XAML 更改为使用构造函数或工厂方法。</target>
+        <note />
+      </trans-unit>
+      <trans-unit id="InvalidCharInTypeName">
+        <source>Character '{0}' was unexpected in string '{1}'.  Invalid XAML type name.</source>
+        <target state="translated">字符串“{1}”中不应有字符“{0}”。XAML 类型名称无效。</target>
+        <note />
+      </trans-unit>
+      <trans-unit id="InvalidClosingBracketCharacers">
+        <source>Encountered a closing BracketCharacter '{0}' without a corresponding opening BracketCharacter.</source>
+        <target state="translated">右 BracketCharacter "{0}" 缺少对应的左 BracketCharacter。</target>
+        <note />
+      </trans-unit>
+      <trans-unit id="InvalidEvent">
+        <source>Event argument is invalid.</source>
+        <target state="translated">事件参数无效。</target>
+        <note />
+      </trans-unit>
+      <trans-unit id="InvalidExpression">
+        <source>Invalid expression: '{0}'</source>
+        <target state="translated">无效的表达式:“{0}”</target>
+        <note />
+      </trans-unit>
+      <trans-unit id="InvalidPermissionStateValue">
+        <source>PermissionState value '{0}' is not valid for this Permission.</source>
+        <target state="translated">PermissionState 值“{0}”对于此 Permission 无效。</target>
+        <note />
+      </trans-unit>
+      <trans-unit id="InvalidPermissionType">
+        <source>Permission type is not valid. Expected '{0}'.</source>
+        <target state="translated">权限类型无效。应为“{0}”。</target>
+        <note />
+      </trans-unit>
+      <trans-unit id="InvalidTypeArgument">
+        <source>Type argument '{0}' is not a valid type.</source>
+        <target state="translated">类型参数“{0}”不是有效的类型。</target>
+        <note />
+      </trans-unit>
+      <trans-unit id="InvalidTypeListString">
+        <source>The string '{0}' is not a valid XAML type name list. Type name lists are comma-delimited lists of types; such as 'x:String, x:Int32'.</source>
+        <target state="translated">字符串“{0}”不是有效的 XAML 类型名称列表。类型名称列表是以逗号分隔的类型列表，例如“x:String, x:Int32”。</target>
+        <note />
+      </trans-unit>
+      <trans-unit id="InvalidTypeString">
+        <source>The string '{0}' is not a valid XAML type name. Type names contain an optional prefix, a name, and optional type arguments; such as 'String', 'x:Int32', 'g:Dictionary(x:String,x:Int32)'.</source>
+        <target state="translated">字符串“{0}”不是有效的 XAML 类型名称。类型名称包含可选前缀、名称和可选类型参数，例如“String”、“x:Int32”和“g:Dictionary(x:String,x:Int32)”。</target>
+        <note />
+      </trans-unit>
+      <trans-unit id="InvalidXamlMemberName">
+        <source>'{0}' is not a valid XAML member name.</source>
+        <target state="translated">“{0}”不是有效的 XAML 成员名称。</target>
+        <note />
+      </trans-unit>
+      <trans-unit id="LateConstructionDirective">
+        <source>Construction directive '{0}' must be an attribute or the first property element.</source>
+        <target state="translated">构造指令“{0}”必须为一个特性或第一个属性元素。</target>
+        <note />
+      </trans-unit>
+      <trans-unit id="LineNumberAndPosition">
+        <source>'{0}' Line number '{1}' and line position '{2}'.</source>
+        <target state="translated">“{0}”，行号为“{1}”，行位置为“{2}”。</target>
+        <note />
+      </trans-unit>
+      <trans-unit id="LineNumberOnly">
+        <source>'{0}' Line number '{1}'.</source>
+        <target state="translated">“{0}”(行号为“{1}”)。</target>
+        <note />
+      </trans-unit>
+      <trans-unit id="ListNotIList">
+        <source>List collection is not an IList.</source>
+        <target state="translated">列表集合不是 IList。</target>
+        <note />
+      </trans-unit>
+      <trans-unit id="MalformedBracketCharacters">
+        <source>BracketCharacter '{0}' does not have a corresponding opening/closing BracketCharacter.</source>
+        <target state="translated">BracketCharacter“{0}”没有对应的开/闭括号字符。</target>
+        <note />
+      </trans-unit>
+      <trans-unit id="MalformedPropertyName">
+        <source>Cannot parse the malformed property name '{0}'.</source>
+        <target state="translated">无法分析错误格式的属性名称“{0}”。</target>
+        <note />
+      </trans-unit>
+      <trans-unit id="MarkupExtensionArrayBadType">
+        <source>Items in the array must be type '{0}'. One or more items cannot be cast to this type.</source>
+        <target state="translated">数组中的项必须为类型“{0}”。无法将一个或多个项转换为此类型。</target>
+        <note />
+      </trans-unit>
+      <trans-unit id="MarkupExtensionArrayType">
+        <source>Must set Type before calling ProvideValue on ArrayExtension.</source>
+        <target state="translated">对 ArrayExtension 调用 ProvideValue 之前，必须设置 Type。</target>
+        <note />
+      </trans-unit>
+      <trans-unit id="MarkupExtensionBadStatic">
+        <source>'{0}' StaticExtension value cannot be resolved to an enumeration, static field, or static property.</source>
+        <target state="translated">无法将“{0}”StaticExtension 值解析为枚举、静态字段或静态属性。</target>
+        <note />
+      </trans-unit>
+      <trans-unit id="MarkupExtensionNoContext">
+        <source>Markup extension '{0}' requires '{1}' be implemented in the IServiceProvider for ProvideValue.</source>
+        <target state="translated">标记扩展“{0}”要求在 ProvideValue 的 IServiceProvider 中实现“{1}”。</target>
+        <note />
+      </trans-unit>
+      <trans-unit id="MarkupExtensionStaticMember">
+        <source>StaticExtension must have Member property set before ProvideValue can be called.</source>
+        <target state="translated">必须先设置 StaticExtension 的 Member 属性，然后才能调用 ProvideValue。</target>
+        <note />
+      </trans-unit>
+      <trans-unit id="MarkupExtensionTypeName">
+        <source>TypeExtension must have TypeName property set before ProvideValue can be called.</source>
+        <target state="translated">TypeExtension 必须先设置 TypeName 属性，然后才能调用 ProvideValue。</target>
+        <note />
+      </trans-unit>
+      <trans-unit id="MarkupExtensionTypeNameBad">
+        <source>'{0}' string is not valid for type.</source>
+        <target state="translated">“{0}”字符串对类型无效。</target>
+        <note />
+      </trans-unit>
+      <trans-unit id="MarkupExtensionWithDuplicateArity">
+        <source>Cannot determine the positional parameters for type '{0}' because it has more than one constructor overload with '{1}' parameters. To make this markup extension usable in XAML, remove the duplicate constructor overload(s) or set XamlSchemaContextSettings.SupportMarkupExtensionsWithDuplicateArity to true.</source>
+        <target state="translated">无法确定类型“{0}”的位置参数，因为该类型具有多个带有“{1}”参数的构造函数重载。若要使此标记扩展可在 XAML 中使用，请移除重复的构造函数重载，或者将 XamlSchemaContextSettings.SupportMarkupExtensionsWithDuplicateArity 设置为 true。</target>
+        <note />
+      </trans-unit>
+      <trans-unit id="MemberHasInvalidXamlName">
+        <source>The name of the member '{0}' contains characters that are invalid in XAML.</source>
+        <target state="translated">成员“{0}”的名称包含在 XAML 中无效的字符。</target>
+        <note />
+      </trans-unit>
+      <trans-unit id="MemberIsInternal">
+        <source>Member '{0}' on type '{1}' is internal.</source>
+        <target state="translated">类型“{1}”的成员“{0}”是内部成员。</target>
+        <note />
+      </trans-unit>
+      <trans-unit id="MethodInvocation">
+        <source>The invocation of a method '{0}' that matches the specified binding constraints threw an exception.</source>
+        <target state="translated">对方法“{0}”执行符合指定的绑定约束的调用时引发了异常。</target>
+        <note />
+      </trans-unit>
+      <trans-unit id="MissingAssemblyName">
+        <source>No local assembly provided to complete URI='{0}'.</source>
+        <target state="translated">没有提供本地程序集来完成 URI=“{0}”。</target>
+        <note />
+      </trans-unit>
+      <trans-unit id="MissingCase">
+        <source>Missing case '{0}' in DeferringWriter'{1}' method.</source>
+        <target state="translated">DeferringWriter“{1}”方法中缺少事例“{0}”。</target>
+        <note />
+      </trans-unit>
+      <trans-unit id="MissingCaseXamlNodes">
+        <source>Missing case in Default processing of XamlNodes.</source>
+        <target state="translated">XamlNodes 的默认处理中缺少事例。</target>
+        <note />
+      </trans-unit>
+      <trans-unit id="MissingComma1">
+        <source>Unexpected equals sign '=' following '{0}'. Check for a missing comma separator.</source>
+        <target state="translated">“{0}”后意外地跟有等号“=”。请检查是否缺少逗号分隔符。</target>
+        <note />
+      </trans-unit>
+      <trans-unit id="MissingComma2">
+        <source>Unexpected equals sign '=' following '{0}'='{1}'. Check for a missing comma separator.</source>
+        <target state="translated">'{0}'='{1}' 后意外的跟有等号“=”。请检查是否缺少逗号分隔符。</target>
+        <note />
+      </trans-unit>
+      <trans-unit id="MissingImplicitProperty">
+        <source>Missing implicit property case.</source>
+        <target state="translated">缺少隐式属性事例。</target>
+        <note />
+      </trans-unit>
+      <trans-unit id="MissingImplicitPropertyTypeCase">
+        <source>Missing case for ImplicitPropertyType.</source>
+        <target state="translated">ImplicitPropertyType 缺少事例。</target>
+        <note />
+      </trans-unit>
+      <trans-unit id="MissingKey">
+        <source>Missing key value on '{0}' object.</source>
+        <target state="translated">“{0}”对象上缺少键值。</target>
+        <note />
+      </trans-unit>
+      <trans-unit id="MissingLookPropertyBit">
+        <source>Missing case handler in LookupPropertyBit.</source>
+        <target state="translated">LookupPropertyBit 中缺少事例处理程序。</target>
+        <note />
+      </trans-unit>
+      <trans-unit id="MissingNameProvider">
+        <source>Service provider is missing the IXamlNameProvider service.</source>
+        <target state="translated">服务提供程序缺少 IXamlNameProvider 服务。</target>
+        <note />
+      </trans-unit>
+      <trans-unit id="MissingNameResolver">
+        <source>Service provider is missing the INameResolver service.</source>
+        <target state="translated">服务提供程序缺少 INameResolver 服务。</target>
+        <note />
+      </trans-unit>
+      <trans-unit id="MissingPropertyCaseClrType">
+        <source>Missing case in ClrType 'Member' lookup.</source>
+        <target state="translated">ClrType“Member”查找中缺少事例。</target>
+        <note />
+      </trans-unit>
+      <trans-unit id="MissingTagInNamespace">
+        <source>Missing '{0}' in URI '{1}'.</source>
+        <target state="translated">URI“{1}”中缺少“{0}”。</target>
+        <note />
+      </trans-unit>
+      <trans-unit id="MissingTypeConverter">
+        <source>Creating from text without a TypeConverter is not allowed.</source>
+        <target state="translated">不允许从不含 TypeConverter 的文本中创建。</target>
+        <note />
+      </trans-unit>
+      <trans-unit id="MustBeOfType">
+        <source>'{0}' must be of type '{1}'.</source>
+        <target state="translated">“{0}”的类型必须是“{1}”。</target>
+        <note />
+      </trans-unit>
+      <trans-unit id="MustHaveName">
+        <source>Reference must have a Name to resolve.</source>
+        <target state="translated">引用必须具有要解析的 Name。</target>
+        <note />
+      </trans-unit>
+      <trans-unit id="MustNotCallSetter">
+        <source>This setter is not intended to be used directly from your code. Do not call this setter.</source>
+        <target state="translated">此 setter 不能在代码中直接使用。请不要调用此 setter。</target>
+        <note />
+      </trans-unit>
+      <trans-unit id="NameNotFound">
+        <source>Name resolution failure. '{0}' was not found.</source>
+        <target state="translated">名称解析失败。未找到“{0}”。</target>
+        <note />
+      </trans-unit>
+      <trans-unit id="NameScopeDuplicateNamesNotAllowed">
+        <source>Cannot register duplicate name '{0}' in this scope.</source>
+        <target state="translated">不能在此范围中注册重复的名称“{0}”。</target>
+        <note />
+      </trans-unit>
+      <trans-unit id="NameScopeException">
+        <source>Could not register named object. {0}</source>
+        <target state="translated">未能注册命名对象。{0}</target>
+        <note />
+      </trans-unit>
+      <trans-unit id="NameScopeInvalidIdentifierName">
+        <source>'{0}' name is not valid for identifier.</source>
+        <target state="translated">“{0}”名称对标识符无效。</target>
+        <note />
+      </trans-unit>
+      <trans-unit id="NameScopeNameNotEmptyString">
+        <source>Name cannot be an empty string.</source>
+        <target state="translated">名称不能为空字符串。</target>
+        <note />
+      </trans-unit>
+      <trans-unit id="NameScopeNameNotFound">
+        <source>Name '{0}' was not found.</source>
+        <target state="translated">未找到名称“{0}”。</target>
+        <note />
+      </trans-unit>
+      <trans-unit id="NameScopeOnRootInstance">
+        <source>Cannot attach NameScope to null root instance.</source>
+        <target state="translated">无法将 NameScope 附加到 null 根实例。</target>
+        <note />
+      </trans-unit>
+      <trans-unit id="NamespaceDeclarationCannotBeXml">
+        <source>The prefix 'xml' is reserved.</source>
+        <target state="translated">前缀“xml”是保留的。</target>
+        <note />
+      </trans-unit>
+      <trans-unit id="NamespaceDeclarationNamespaceCannotBeNull">
+        <source>NamespaceDeclaration.Namespace cannot be null.  Provide a value for this property.</source>
+        <target state="translated">NamespaceDeclaration.Namespace 不能为 null。请为此属性提供一个值。</target>
+        <note />
+      </trans-unit>
+      <trans-unit id="NamespaceDeclarationPrefixCannotBeNull">
+        <source>NamespaceDeclaration.Prefix cannot be null.  Provide a value for this property.</source>
+        <target state="translated">NamespaceDeclaration.Prefix 不能为 null。请为此属性提供一个值。</target>
+        <note />
+      </trans-unit>
+      <trans-unit id="NamespaceNotFound">
+        <source>Namespace '{0}' was not found in scope.</source>
+        <target state="translated">在范围中未找到命名空间“{0}”。</target>
+        <note />
+      </trans-unit>
+      <trans-unit id="NoAddMethodFound">
+        <source>No Add methods found on type '{0}' for a value of type '{1}'.</source>
+        <target state="translated">未在类型“{0}”上找到用于“{1}”类型的值的 Add 方法。</target>
+        <note />
+      </trans-unit>
+      <trans-unit id="NoAttributeUsage">
+        <source>'{0}' is not allowed in attribute usage.</source>
+        <target state="translated">在特性用法中不允许使用“{0}”。</target>
+        <note />
+      </trans-unit>
+      <trans-unit id="NoConstructor">
+        <source>No matching constructor found on type '{0}'. You can use the Arguments or FactoryMethod directives to construct this type.</source>
+        <target state="translated">在类型“{0}”上未找到匹配的构造函数。可以使用 Arguments 或 FactoryMethod 指令来构造此类型。</target>
+        <note />
+      </trans-unit>
+      <trans-unit id="NoConstructorWithNArugments">
+        <source>A Constructor for '{0}' with '{1}' arguments was not found.</source>
+        <target state="translated">未找到“{0}”的带有“{1}”参数的构造函数。</target>
+        <note />
+      </trans-unit>
+      <trans-unit id="NoDefaultConstructor">
+        <source>No default constructor found for type '{0}'. You can use the Arguments or FactoryMethod directives to construct this type.</source>
+        <target state="translated">未找到类型“{0}”的默认构造函数。可以使用 Arguments 或 FactoryMethod 指令来构造此类型。</target>
+        <note />
+      </trans-unit>
+      <trans-unit id="NoElementUsage">
+        <source>'{0}' is not allowed in element usage.</source>
+        <target state="translated">元素用法中不允许使用“{0}”。</target>
+        <note />
+      </trans-unit>
+      <trans-unit id="NoPropertyInCurrentFrame_EM">
+        <source>XAML Node Stream: Missing StartMember on Type '{0}' before EndMember.</source>
+        <target state="translated">XAML 节点流: EndMember 前面缺少类型“{0}”的 StartMember。</target>
+        <note />
+      </trans-unit>
+      <trans-unit id="NoPropertyInCurrentFrame_EM_noType">
+        <source>XAML Node Stream: EndMember must follow StartObject and StartMember.</source>
+        <target state="translated">XAML 节点流: EndMember 必须跟在 StartObject 和 StartMember 的后面。</target>
+        <note />
+      </trans-unit>
+      <trans-unit id="NoPropertyInCurrentFrame_GO">
+        <source>XAML Node Stream: GetObject requires a StartMember after StartObject '{0}'.</source>
+        <target state="translated">XAML 节点流: GetObject 要求在 StartObject“{0}”后面有一个 StartMember。</target>
+        <note />
+      </trans-unit>
+      <trans-unit id="NoPropertyInCurrentFrame_GO_noType">
+        <source>XAML Node Stream: GetObject must follow a StartObject and StartMember.</source>
+        <target state="translated">XAML 节点流: GetObject 必须跟在 StartObject 和 StartMember 的后面。</target>
+        <note />
+      </trans-unit>
+      <trans-unit id="NoPropertyInCurrentFrame_NS">
+        <source>XAML Node Stream: '{0}'='{1}' Namespace Declaration requires a StartMember after StartObject '{2}'.</source>
+        <target state="translated">XAML 节点流:“{0}”=“{1}”命名空间声明要求在 StartObject“{2}”后面有一个 StartMember。</target>
+        <note />
+      </trans-unit>
+      <trans-unit id="NoPropertyInCurrentFrame_SO">
+        <source>XAML Node Stream: StartObject '{0}' requires a StartMember after StartObject '{1}'.</source>
+        <target state="translated">XAML 节点流: StartObject“{0}”要求在 StartObject“{1}”后面有一个 StartMember。</target>
+        <note />
+      </trans-unit>
+      <trans-unit id="NoPropertyInCurrentFrame_V">
+        <source>XAML Node Stream: Value of '{0}' requires a StartMember after StartObject '{1}'.</source>
+        <target state="translated">XAML 节点流:“{0}”的值要求在 StartObject“{1}”后面有一个 StartMember。</target>
+        <note />
+      </trans-unit>
+      <trans-unit id="NoPropertyInCurrentFrame_V_noType">
+        <source>XAML Node Stream: Value of '{0}' must follow a StartObject and StartMember.</source>
+        <target state="translated">XAML 节点流:“{0}”的值必须跟在 StartObject 和 StartMember 的后面。</target>
+        <note />
+      </trans-unit>
+      <trans-unit id="NoSuchConstructor">
+        <source>No constructor with '{0}' arguments for '{1}'.</source>
+        <target state="translated">没有“{1}”的带有“{0}”参数的构造函数。</target>
+        <note />
+      </trans-unit>
+      <trans-unit id="NoTypeInCurrentFrame_EO">
+        <source>XAML Node Stream: Missing CurrentObject before EndObject.</source>
+        <target state="translated">XAML 节点流: EndObject 前面缺少 CurrentObject。</target>
+        <note />
+      </trans-unit>
+      <trans-unit id="NoTypeInCurrentFrame_SM">
+        <source>XAML Node Stream: Missing StartObject before StartMember '{0}'.</source>
+        <target state="translated">XAML 节点流: StartMember“{0}”前面缺少 StartObject。</target>
+        <note />
+      </trans-unit>
+      <trans-unit id="NonMEWithPositionalParameters">
+        <source>Type with positional parameters is not a markup extension.</source>
+        <target state="translated">带有位置参数的类型不是标记扩展。</target>
+        <note />
+      </trans-unit>
+      <trans-unit id="NotAmbientProperty">
+        <source>'{0}'.'{1}' is not an ambient property.</source>
+        <target state="translated">'{0}'.'{1}' 不是环境属性。</target>
+        <note />
+      </trans-unit>
+      <trans-unit id="NotAmbientType">
+        <source>'{0}' is not an ambient type.</source>
+        <target state="translated">“{0}”不是环境类型。</target>
+        <note />
+      </trans-unit>
+      <trans-unit id="NotAssignableFrom">
+        <source>The type '{0}' is not assignable from the type '{1}'.</source>
+        <target state="translated">类型“{0}”不可从类型“{1}”指定。</target>
+        <note />
+      </trans-unit>
+      <trans-unit id="NotDeclaringTypeAttributeProperty">
+        <source>['{0}'('{1}')]5D; on '{2}' is not a property declared on this type.</source>
+        <target state="translated">“{2}”上的 ['{0}'('{1}')]5D; 不是在此类型上声明的属性。</target>
+        <note />
+      </trans-unit>
+      <trans-unit id="NotSupportedOnDirective">
+        <source>This operation is not supported on directive members.</source>
+        <target state="translated">不支持对指令成员执行此操作。</target>
+        <note />
+      </trans-unit>
+      <trans-unit id="NotSupportedOnUnknownMember">
+        <source>This operation is not supported on unknown members.</source>
+        <target state="translated">不支持对未知成员执行此操作。</target>
+        <note />
+      </trans-unit>
+      <trans-unit id="NotSupportedOnUnknownType">
+        <source>This operation is not supported on unknown types.</source>
+        <target state="translated">不支持对未知类型执行此操作。</target>
+        <note />
+      </trans-unit>
+      <trans-unit id="ObjectNotTcOrMe">
+        <source>Argument should be a Type Converter, Markup Extension or Null.</source>
+        <target state="translated">参数应为类型转换器、标记扩展或 Null。</target>
+        <note />
+      </trans-unit>
+      <trans-unit id="ObjectReaderAttachedPropertyNotFound">
+        <source>Unable to find an attachable property named '{0}' on type '{1}'.</source>
+        <target state="translated">无法在类型“{1}”上找到名为“{0}”的可附加属性。</target>
+        <note />
+      </trans-unit>
+      <trans-unit id="ObjectReaderDictionaryMethod1NotFound">
+        <source>Unable to locate MemberMarkupInfo.DictionaryEntriesFromGeneric method.</source>
+        <target state="translated">无法找到 MemberMarkupInfo.DictionaryEntriesFromGeneric 方法。</target>
+        <note />
+      </trans-unit>
+      <trans-unit id="ObjectReaderInstanceDescriptorIncompatibleArgumentTypes">
+        <source>InstanceDescriptor provided an argument of type '{0}' where a parameter of type '{1}' was expected.</source>
+        <target state="translated">InstanceDescriptor 提供的参数的类型为“{0}”，但参数的类型应为“{1}”。</target>
+        <note />
+      </trans-unit>
+      <trans-unit id="ObjectReaderInstanceDescriptorIncompatibleArguments">
+        <source>InstanceDescriptor did not provide the correct number of arguments.</source>
+        <target state="translated">InstanceDescriptor 提供的参数数量不正确。</target>
+        <note />
+      </trans-unit>
+      <trans-unit id="ObjectReaderInstanceDescriptorInvalidMethod">
+        <source>InstanceDescriptor did not provide a valid constructor or method.</source>
+        <target state="translated">InstanceDescriptor 提供的构造函数或方法无效。</target>
+        <note />
+      </trans-unit>
+      <trans-unit id="ObjectReaderMultidimensionalArrayNotSupported">
+        <source>Multidimensional arrays not supported.</source>
+        <target state="translated">不支持多维数组。</target>
+        <note />
+      </trans-unit>
+      <trans-unit id="ObjectReaderNoDefaultConstructor">
+        <source>Unable to serialize type '{0}'.  Verify that the type is public and either has a default constructor or an instance descriptor.</source>
+        <target state="translated">无法序列化类型“{0}”。请确认该类型是公共的且具有默认的构造函数或实例说明符。</target>
+        <note />
+      </trans-unit>
+      <trans-unit id="ObjectReaderNoMatchingConstructor">
+        <source>Unable to find a suitable constructor for the specified constructor arguments on type '{0}'.</source>
+        <target state="translated">无法在类型“{0}”上找到适合于指定构造函数参数的构造函数。</target>
+        <note />
+      </trans-unit>
+      <trans-unit id="ObjectReaderTypeCannotRoundtrip">
+        <source>Unable to read objects of the type �{0}� because there are no accessible constructors. To allow this type to be used in XAML, add a default constructor, use ConstructorArgumentAttribute, or provide an InstanceDescriptor.</source>
+        <target state="translated">无法读取类型“{0}”的对象，因为没有可以访问的构造函数。若要允许在 XAML 中使用此类型，请添加默认构造函数，使用 ConstructorArgumentAttribute 或提供 InstanceDescriptor。</target>
+        <note />
+      </trans-unit>
+      <trans-unit id="ObjectReaderTypeIsNested">
+        <source>Unable to read objects of the type '{0}'.  Nested types are not supported.</source>
+        <target state="translated">无法读取类型“{0}”的对象。不支持嵌套类型。</target>
+        <note />
+      </trans-unit>
+      <trans-unit id="ObjectReaderTypeNotAllowed">
+        <source>'{0}' blocked the use of type '{1}' in XAML. If you want to serialize this type, change '{0}'.GetXamlType to return a non-null value for this type, or pass a different value in the schemaContext parameter of the XamlObjectReader constructor.</source>
+        <target state="translated">“{0}”已阻止在 XAML 中使用类型“{1}”。如果要序列化此类型，请更改 '{0}'.GetXamlType 以便为此类型返回非 null 值，或者在 XamlObjectReader 构造函数的 schemaContext 参数中传递不同的值。</target>
+        <note />
+      </trans-unit>
+      <trans-unit id="ObjectReaderXamlNamePropertyMustBeString">
+        <source>The name property '{0}' on type '{1}' must be of type System.String.</source>
+        <target state="translated">类型“{1}”上的名称属性“{0}”的类型必须是 System.String。</target>
+        <note />
+      </trans-unit>
+      <trans-unit id="ObjectReaderXamlNameScopeResultsInClonedObject">
+        <source>The object graph contains multiple references to an instance of type '{0}' and the serializer cannot find a commonly visible location to write the instance. You should examine your use of name scopes.</source>
+        <target state="translated">对象图包含对类型“{0}”的某个实例的多个引用，并且序列化程序找不到通常可见的位置来写入该实例。您应检查使用名称范围的情况。</target>
+        <note />
+      </trans-unit>
+      <trans-unit id="ObjectReaderXamlNamedElementAlreadyRegistered">
+        <source>An element with the name '{0}' has already been registered in this scope.</source>
+        <target state="translated">已在此范围中注册了名为“{0}”的元素。</target>
+        <note />
+      </trans-unit>
+      <trans-unit id="ObjectReader_TypeNotVisible">
+        <source>Type '{0}' not visible. If the type is local, please set the LocalAssembly field in XamlReaderSettings.</source>
+        <target state="translated">类型“{0}”不可见。如果该类型是本地的，请设置 XamlReaderSettings 中的 LocalAssembly 字段。</target>
+        <note />
+      </trans-unit>
+      <trans-unit id="ObjectWriterTypeNotAllowed">
+        <source>'{0}' blocked the use of type '{1}' in XAML. If you want to load this type, change '{0}'.GetXamlType to return a non-null value for this type, or pass a different value in the schemaContext parameter of the XamlObjectWriter constructor.</source>
+        <target state="translated">“{0}”已阻止在 XAML 中使用类型“{1}”。如果要加载此类型，请更改 '{0}'.GetXamlType 以便为此类型返回非 null 值，或者在 XamlObjectWriter 构造函数的 schemaContext 参数中传递不同的值。</target>
+        <note />
+      </trans-unit>
+      <trans-unit id="OnlySupportedOnCollections">
+        <source>This operation is only supported on collection types.</source>
+        <target state="translated">仅支持对集合类型执行此操作。</target>
+        <note />
+      </trans-unit>
+      <trans-unit id="OnlySupportedOnCollectionsAndDictionaries">
+        <source>This operation is only supported on collection and dictionary types.</source>
+        <target state="translated">仅支持对集合和字典类型执行此操作。</target>
+        <note />
+      </trans-unit>
+      <trans-unit id="OnlySupportedOnDictionaries">
+        <source>This operation is only supported on dictionary types.</source>
+        <target state="translated">仅支持对字典类型执行此操作。</target>
+        <note />
+      </trans-unit>
+      <trans-unit id="OpenPropertyInCurrentFrame_EO">
+        <source>XAML Node Stream: Missing EndMember for '{0}.{1}' before EndObject.</source>
+        <target state="translated">XAML 节点流: EndObject 前面缺少“{0}.{1}”的 EndMember。</target>
+        <note />
+      </trans-unit>
+      <trans-unit id="OpenPropertyInCurrentFrame_SM">
+        <source>XAML Node Stream: Missing EndMember for '{0}.{1}' before StartMember '{2}'.</source>
+        <target state="translated">XAML 节点流: StartMember“{2}”前面缺少“{0}.{1}”的 EndMember。</target>
+        <note />
+      </trans-unit>
+      <trans-unit id="ParameterCannotBeNegative">
+        <source>Parameter must be greater than or equal to zero.</source>
+        <target state="translated">参数必须大于或等于零。</target>
+        <note />
+      </trans-unit>
+      <trans-unit id="ParentlessPropertyElement">
+        <source>The property element '{0}' is not contained by an object element.</source>
+        <target state="translated">对象元素中未包含属性元素“{0}”。</target>
+        <note />
+      </trans-unit>
+      <trans-unit id="ParserAssemblyLoadVersionMismatch">
+        <source>Cannot load assembly '{0}' because a different version of that same assembly is loaded '{1}'.</source>
+        <target state="translated">无法加载程序集“{0}”，因为加载了同一程序集的其他版本“{1}”。</target>
+        <note />
+      </trans-unit>
+      <trans-unit id="ParserAttributeArgsHigh">
+        <source>Too many attributes are specified for '{0}'.</source>
+        <target state="translated">为“{0}”指定了太多特性。</target>
+        <note />
+      </trans-unit>
+      <trans-unit id="ParserAttributeArgsLow">
+        <source>'{0}' requires more attributes.</source>
+        <target state="translated">“{0}”需要更多特性。</target>
+        <note />
+      </trans-unit>
+      <trans-unit id="PositionalParamsWrongLength">
+        <source>GetPositionalParameters returned the wrong length vector.</source>
+        <target state="translated">GetPositionalParameters 返回的长度向量不正确。</target>
+        <note />
+      </trans-unit>
+      <trans-unit id="PrefixNotFound">
+        <source>Prefix '{0}' does not map to a namespace.</source>
+        <target state="translated">前缀“{0}”未映射到一个命名空间。</target>
+        <note />
+      </trans-unit>
+      <trans-unit id="PrefixNotInFrames">
+        <source>The prefix '{0}' could not be found.</source>
+        <target state="translated">未能找到前缀“{0}”。</target>
+        <note />
+      </trans-unit>
+      <trans-unit id="PropertyDoesNotTakeText">
+        <source>'{0}' property on '{1}' does not allow you to specify text.</source>
+        <target state="translated">“{1}”上的“{0}”属性不允许您指定文本。</target>
+        <note />
+      </trans-unit>
+      <trans-unit id="PropertyNotImplemented">
+        <source>'{0}' is not implemented.</source>
+        <target state="translated">未实现“{0}”。</target>
+        <note />
+      </trans-unit>
+      <trans-unit id="ProvideValue">
+        <source>Provide value on '{0}' threw an exception.</source>
+        <target state="translated">在“{0}”上提供值时引发了异常。</target>
+        <note />
+      </trans-unit>
+      <trans-unit id="ProvideValueCycle">
+        <source>Cannot call MarkupExtension.ProvideValue because of a cyclical dependency. Properties inside a MarkupExtension cannot reference objects that reference the result of the MarkupExtension. The affected MarkupExtensions are:</source>
+        <target state="translated">因存在循环依赖而无法调用 MarkupExtension.ProvideValue。MarkupExtension 内的属性无法对引用 MarkupExtension 的结果的对象进行引用。受影响的 MarkupExtensions 有:</target>
+        <note />
+      </trans-unit>
+      <trans-unit id="QualifiedNameHasWrongFormat">
+        <source>'{0}' type name does not have the expected format 'className, assembly'.</source>
+        <target state="translated">“{0}”类型名称不具有要求的格式“className, assembly”。</target>
+        <note />
+      </trans-unit>
+      <trans-unit id="QuoteCharactersOutOfPlace">
+        <source>Quote characters ' or " are only allowed at the start of values.</source>
+        <target state="translated">仅允许在值的开头使用引号字符 ' 或 "。</target>
+        <note />
+      </trans-unit>
+      <trans-unit id="ReferenceIsNull">
+        <source>Value cannot be null. Object reference: '{0}'.</source>
+        <target state="translated">值不能为 null。对象引用:“{0}”。</target>
+        <note />
+      </trans-unit>
+      <trans-unit id="SavedContextSchemaContextMismatch">
+        <source>schemaContext parameter cannot be different from savedContext.SchemaContext</source>
+        <target state="translated">schemaContext 参数不能与 savedContext.SchemaContext 不同</target>
+        <note />
+      </trans-unit>
+      <trans-unit id="SavedContextSchemaContextNull">
+        <source>savedContext.SchemaContext cannot be null</source>
+        <target state="translated">savedContext.SchemaContext 不能为 null</target>
+        <note />
+      </trans-unit>
+      <trans-unit id="SchemaContextNotInitialized">
+        <source>SchemaContext on writer must be initialized before accessing the reader.</source>
+        <target state="translated">访问读取器之前，必须先初始化编写器上的 SchemaContext。</target>
+        <note />
+      </trans-unit>
+      <trans-unit id="SchemaContextNull">
+        <source>SchemaContext cannot be null.</source>
+        <target state="translated">SchemaContext 不能为 null。</target>
+        <note />
+      </trans-unit>
+      <trans-unit id="SecurityExceptionForSettingSandboxExternalToTrue">
+        <source>Cannot set SandboxExternalContent to true in partial trust.</source>
+        <target state="translated">无法在部分信任中将 SandboxExternalContent 设置为 true。</target>
+        <note />
+      </trans-unit>
+      <trans-unit id="SecurityXmlMissingAttribute">
+        <source>Invalid security XML. Missing expected attribute '{0}'.</source>
+        <target state="translated">安全 XML 无效。缺少要求的特性“{0}”。</target>
+        <note />
+      </trans-unit>
+      <trans-unit id="SecurityXmlUnexpectedTag">
+        <source>Invalid security XML. Unexpected tag '{0}', expected '{1}'.</source>
+        <target state="translated">安全 XML 无效。意外标记“{0}”，应为“{1}”。</target>
+        <note />
+      </trans-unit>
+      <trans-unit id="SecurityXmlUnexpectedValue">
+        <source>Invalid security XML. Unexpected value '{0}' in attribute '{1}', expected '{2}'.</source>
+        <target state="translated">安全 XML 无效。特性“{1}”中的意外值“{0}”，应为“{2}”。</target>
+        <note />
+      </trans-unit>
+      <trans-unit id="ServiceTypeAlreadyAdded">
+        <source>This serviceType is already registered to another service.</source>
+        <target state="translated">此 serviceType 已注册到其他服务。</target>
+        <note />
+      </trans-unit>
+      <trans-unit id="SetConnectionId">
+        <source>Set connectionId threw an exception.</source>
+        <target state="translated">设置 connectionId 时引发了异常。</target>
+        <note />
+      </trans-unit>
+      <trans-unit id="SetOnlyProperty">
+        <source>'{0}'.'{1}' is a property without a getter and is not a valid XAML property.</source>
+        <target state="translated">'{0}'.'{1}' 是一个不含 getter 的属性，它不是有效的 XAML 属性。</target>
+        <note />
+      </trans-unit>
+      <trans-unit id="SetTargetTypeOnNonAttachableMember">
+        <source>Cannot set TargetType on a non-attachable Member.</source>
+        <target state="translated">无法在不可附加的成员上设置 TargetType。</target>
+        <note />
+      </trans-unit>
+      <trans-unit id="SetUriBase">
+        <source>Setting xml:base on '{0}' threw an exception.</source>
+        <target state="translated">在“{0}”上设置 xml:base 时引发了异常。</target>
+        <note />
+      </trans-unit>
+      <trans-unit id="SetValue">
+        <source>Set property '{0}' threw an exception.</source>
+        <target state="translated">设置属性“{0}”时引发了异常。</target>
+        <note />
+      </trans-unit>
+      <trans-unit id="SetXmlInstance">
+        <source>Setting xml instance on '{0}' threw an exception.</source>
+        <target state="translated">在“{0}”上设置 xml 实例时引发了异常。</target>
+        <note />
+      </trans-unit>
+      <trans-unit id="SettingPropertiesIsNotAllowed">
+        <source>Setting properties is not allowed on a type converted instance. Property = '{0}'</source>
+        <target state="translated">不允许在类型转换的实例上设置属性。Property = '{0}'</target>
+        <note />
+      </trans-unit>
+      <trans-unit id="ShouldOverrideMethod">
+        <source>Method '{0}' is not supported by default. It can be implemented in derived classes.</source>
+        <target state="translated">默认情况下不支持方法“{0}”。可以在派生类中实现该方法。</target>
+        <note />
+      </trans-unit>
+      <trans-unit id="ShouldSerializeFailed">
+        <source>ShouldSerialize check failed for member '{0}'.</source>
+        <target state="translated">对成员“{0}”执行 ShouldSerialize 检查失败。</target>
+        <note />
+      </trans-unit>
+      <trans-unit id="SimpleFixupsMustHaveOneName">
+        <source>Directly Assignable Fixups must only have one name.</source>
+        <target state="translated">可直接指定的链接地址信息只能有一个名称。</target>
+        <note />
+      </trans-unit>
+      <trans-unit id="StringEmpty">
+        <source>Parameter cannot be a zero-length string.</source>
+        <target state="translated">参数不能为零长度的字符串。</target>
+        <note />
+      </trans-unit>
+      <trans-unit id="StringIsNullOrEmpty">
+        <source>The string is null or empty.</source>
+        <target state="translated">该字符串为 null 或为空。</target>
+        <note />
+      </trans-unit>
+      <trans-unit id="TemplateNotCollected">
+        <source>Deferred load section was not collected in '{0}'.</source>
+        <target state="translated">在“{0}”中未收集延迟加载节。</target>
+        <note />
+      </trans-unit>
+      <trans-unit id="ThreadAlreadyStarted">
+        <source>Thread is already started.</source>
+        <target state="translated">已启动线程。</target>
+        <note />
+      </trans-unit>
+      <trans-unit id="ToStringNull">
+        <source>(null)</source>
+        <target state="translated">(null)</target>
+        <note />
+      </trans-unit>
+      <trans-unit id="TokenizerHelperEmptyToken">
+        <source>Empty token encountered at position {0} while parsing '{1}'.</source>
+        <target state="translated">分析“{1}”时在位置 {0} 处遇到空标记。</target>
+        <note />
+      </trans-unit>
+      <trans-unit id="TokenizerHelperExtraDataEncountered">
+        <source>Extra data encountered at position {0} while parsing '{1}'.</source>
+        <target state="translated">分析“{1}”时在位置 {0} 处遇到额外数据。</target>
+        <note />
+      </trans-unit>
+      <trans-unit id="TokenizerHelperMissingEndQuote">
+        <source>Missing end quote encountered while parsing '{0}'.</source>
+        <target state="translated">分析“{0}”时遇到缺少右引号的情况。</target>
+        <note />
+      </trans-unit>
+      <trans-unit id="TokenizerHelperPrematureStringTermination">
+        <source>Premature string termination encountered while parsing '{0}'.</source>
+        <target state="translated">分析“{0}”时遇到字符串过早终止的情况。</target>
+        <note />
+      </trans-unit>
+      <trans-unit id="TooManyAttributes">
+        <source>Error with member '{0}'.'{1}'.  It has more than one '{2}'.</source>
+        <target state="translated">成员 '{0}'.'{1}' 出错。它具有多个“{2}”。</target>
+        <note />
+      </trans-unit>
+      <trans-unit id="TooManyAttributesOnType">
+        <source>Error with type '{0}'.  It has more than one '{1}'.</source>
+        <target state="translated">类型“{0}”出错。它具有多个“{1}”。</target>
+        <note />
+      </trans-unit>
+      <trans-unit id="TooManyTypeConverterAttributes">
+        <source>Only one TypeConverter attribute is allowed on a type.</source>
+        <target state="translated">一个类型上只允许有一个 TypeConverter 特性。</target>
+        <note />
+      </trans-unit>
+      <trans-unit id="TransitiveForwardRefDirectives">
+        <source>Object '{0}' assigned to directive '{1}' has properties which are references to named object(s) '{2}' which have not yet been defined. Forward references, or references to objects that contain forward references, are not supported inside object construction directives.</source>
+        <target state="translated">分配给指令“{1}”的对象“{0}”的属性引用了尚未定义的命名对象“{2}”。对象构造指令内不支持前向引用或对包含前向引用的对象的引用。</target>
+        <note />
+      </trans-unit>
+      <trans-unit id="TypeConverterFailed">
+        <source>Failed to create a '{0}' from the text '{1}'.</source>
+        <target state="translated">无法从文本“{1}”创建“{0}”。</target>
+        <note />
+      </trans-unit>
+      <trans-unit id="TypeConverterFailed2">
+        <source>Failed to convert '{0}' to type '{1}'.</source>
+        <target state="translated">无法将“{0}”转换为类型“{1}”。</target>
+        <note />
+      </trans-unit>
+      <trans-unit id="TypeHasInvalidXamlName">
+        <source>The name of the type '{0}' contains characters that are invalid in XAML.</source>
+        <target state="translated">类型“{0}”的名称包含在 XAML 中无效的字符。</target>
+        <note />
+      </trans-unit>
+      <trans-unit id="TypeHasNoContentProperty">
+        <source>Type '{0}' does not have a content property. Specify the name of the property to set, or add a ContentPropertyAttribute or TypeConverterAttribute on the type.</source>
+        <target state="translated">类型“{0}”不具有内容属性。指定要设置的属性的名称，或者在该类型上添加 ContentPropertyAttribute 或 TypeConverterAttribute。</target>
+        <note />
+      </trans-unit>
+      <trans-unit id="TypeMetadataCannotChangeAfterUse">
+        <source>Cannot change property metadata after it has been associated with a property.</source>
+        <target state="translated">无法在属性元数据与属性关联以后对其进行更改。</target>
+        <note />
+      </trans-unit>
+      <trans-unit id="TypeNameCannotHavePeriod">
+        <source>Type name '{0}' cannot have a dot '.'.</source>
+        <target state="translated">类型名称“{0}”不能包含点“.”。</target>
+        <note />
+      </trans-unit>
+      <trans-unit id="TypeNotFound">
+        <source>Type reference cannot find type named '{0}'.</source>
+        <target state="translated">类型引用无法找到名为“{0}”的类型。</target>
+        <note />
+      </trans-unit>
+      <trans-unit id="TypeNotPublic">
+        <source>Type '{0}' is not public.</source>
+        <target state="translated">类型“{0}”不是公共的。</target>
+        <note />
+      </trans-unit>
+      <trans-unit id="UnclosedQuote">
+        <source>Unclosed quoted value.</source>
+        <target state="translated">未闭合的带引号值。</target>
+        <note />
+      </trans-unit>
+      <trans-unit id="UnexpectedClose">
+        <source>Unexpected close of XAML Node Stream.</source>
+        <target state="translated">XAML 节点流意外关闭。</target>
+        <note />
+      </trans-unit>
+      <trans-unit id="UnexpectedConstructorArg">
+        <source>Invalid metadata for attribute '{0}' on '{1}'. Expected '{2}' argument(s) of type '{3}'.</source>
+        <target state="translated">“{1}”上的特性“{0}”的元数据无效。应有 {2} 个“{3}”类型的参数。</target>
+        <note />
+      </trans-unit>
+      <trans-unit id="UnexpectedNodeType">
+        <source>Unexpected '{0}' in parse rule '{1}'.</source>
+        <target state="translated">分析规则“{1}”中的意外“{0}”。</target>
+        <note />
+      </trans-unit>
+      <trans-unit id="UnexpectedParameterType">
+        <source>Parameter is unexpected type '{0}'. Expected type is '{1}'.</source>
+        <target state="translated">参数是意外的类型“{0}”。预期类型为“{1}”。</target>
+        <note />
+      </trans-unit>
+      <trans-unit id="UnexpectedToken">
+        <source>Unexpected token '{0}' in rule: '{1}', in '{2}'.</source>
+        <target state="translated">规则中的意外标记“{0}”:“{2}”中的“{1}”。</target>
+        <note />
+      </trans-unit>
+      <trans-unit id="UnexpectedTokenAfterME">
+        <source>Unexpected token after end of markup extension.</source>
+        <target state="translated">标记扩展结尾后的意外标记。</target>
+        <note />
+      </trans-unit>
+      <trans-unit id="UnhandledBoolTypeBit">
+        <source>Unhandled BoolTypeBit.</source>
+        <target state="translated">未处理的 BoolTypeBit。</target>
+        <note />
+      </trans-unit>
+      <trans-unit id="UnknownAttributeProperty">
+        <source>['{0}'('{1}')]5D; on '{2}' is not a known property.</source>
+        <target state="translated">“{2}”上的 ['{0}'('{1}')]5D; 是未知属性。</target>
+        <note />
+      </trans-unit>
+      <trans-unit id="UnknownMember">
+        <source>Unknown member '{0}' on '{1}'.</source>
+        <target state="translated">“{1}”上的未知成员“{0}”。</target>
+        <note />
+      </trans-unit>
+      <trans-unit id="UnknownMemberOnUnknownType">
+        <source>Unknown member '{0}' on unknown type '{1}'.</source>
+        <target state="translated">未知类型“{1}”上的未知成员“{0}”。</target>
+        <note />
+      </trans-unit>
+      <trans-unit id="UnknownMemberSimple">
+        <source>Unknown member '{0}'.</source>
+        <target state="translated">未知成员“{0}”。</target>
+        <note />
+      </trans-unit>
+      <trans-unit id="UnknownType">
+        <source>Unknown type '{0}'.</source>
+        <target state="translated">未知类型“{0}”。</target>
+        <note />
+      </trans-unit>
+      <trans-unit id="UnresolvedForwardReferences">
+        <source>Unresolved reference '{0}'.</source>
+        <target state="translated">未解析的引用“{0}”。</target>
+        <note />
+      </trans-unit>
+      <trans-unit id="UnresolvedNamespace">
+        <source>XAML namespace '{0}' is not resolved.</source>
+        <target state="translated">XAML 命名空间“{0}”未解析。</target>
+        <note />
+      </trans-unit>
+      <trans-unit id="UriNotFound">
+        <source>Uri '{0}' was not found.</source>
+        <target state="translated">未找到 Uri“{0}”。</target>
+        <note />
+      </trans-unit>
+      <trans-unit id="UsableDuringInitializationOnME">
+        <source>Error with type '{0}'. MarkupExtensions cannot use the 'UsableDuringInitialization' attribute.</source>
+        <target state="translated">类型“{0}”出错。MarkupExtensions 不能使用“UsableDuringInitialization”特性。</target>
+        <note />
+      </trans-unit>
+      <trans-unit id="ValueInArrayIsNull">
+        <source>A value in the '{0}' array is null.</source>
+        <target state="translated">“{0}”数组中的某个值为 null。</target>
+        <note />
+      </trans-unit>
+      <trans-unit id="ValueMustBeFollowedByEndMember">
+        <source>XAML Node Stream: Value nodes must be followed by EndMember.</source>
+        <target state="translated">XAML 节点流: 值节点必须后跟 EndMember。</target>
+        <note />
+      </trans-unit>
+      <trans-unit id="Visual_ArgumentOutOfRange">
+        <source>Specified index is out of range or child at index is null. Do not call this method if VisualChildrenCount returns zero, indicating that the Visual has no children.</source>
+        <target state="translated">指定的索引超出范围，或索引处的子级为 null。如果 VisualChildrenCount 返回零，表示 Visual 没有子级，请不要调用此方法。</target>
+        <note />
+      </trans-unit>
+      <trans-unit id="WhiteSpaceInCollection">
+        <source>XamlXmlWriter cannot write value '{0}' which contains significant white space in collection '{1}'.</source>
+        <target state="translated">XamlXmlWriter 无法写入值“{0}”，该值在集合“{1}”中包含有效空格。</target>
+        <note />
+      </trans-unit>
+      <trans-unit id="WhitespaceAfterME">
+        <source>White space is not allowed after end of markup extension.</source>
+        <target state="translated">在标记扩展结尾后不允许有空白。</target>
+        <note />
+      </trans-unit>
+      <trans-unit id="WriterIsClosed">
+        <source>An attempt was made to write to a XamlWriter that has had its Closed method called.</source>
+        <target state="translated">尝试写入到已调用其 Closed 方法的 XamlWriter。</target>
+        <note />
+      </trans-unit>
+      <trans-unit id="XCRChoiceAfterFallback">
+        <source>Choice cannot follow a Fallback.</source>
+        <target state="translated">Choice 不能跟在 Fallback 之后。</target>
+        <note />
+      </trans-unit>
+      <trans-unit id="XCRChoiceNotFound">
+        <source>AlternateContent must contain one or more Choice elements.</source>
+        <target state="translated">AlternateContent 必须包含一个或多个 Choice 元素。</target>
+        <note />
+      </trans-unit>
+      <trans-unit id="XCRChoiceOnlyInAC">
+        <source>Choice is valid only in AlternateContent.</source>
+        <target state="translated">Choice 仅在 AlternateContent 中有效。</target>
+        <note />
+      </trans-unit>
+      <trans-unit id="XCRCompatCycle">
+        <source>There is a cycle of XML compatibility definitions, such that namespace '{0}' overrides itself. This could be due to inconsistent XmlnsCompatibilityAttributes in different assemblies. Please change the definitions to eliminate this cycle, or pass a non-conflicting set of Reference Assemblies in the XamlSchemaContext constructor.</source>
+        <target state="translated">XML 兼容性定义存在循环，导致命名空间“{0}”重写其自身。这可能是由于不同程序集中的 XmlnsCompatibilityAttributes 不一致造成的。请更改定义以消除此循环，或者在 XamlSchemaContext 构造函数中传递一组非冲突的引用程序集。</target>
+        <note />
+      </trans-unit>
+      <trans-unit id="XCRDuplicatePreserve">
+        <source>Duplicate Preserve declaration for element '{1}' in namespace '{0}'.</source>
+        <target state="translated">命名空间“{0}”中元素“{1}”的重复 Preserve 声明。</target>
+        <note />
+      </trans-unit>
+      <trans-unit id="XCRDuplicateProcessContent">
+        <source>Duplicate ProcessContent declaration for element '{1}' in namespace '{0}'.</source>
+        <target state="translated">命名空间“{0}”中元素“{1}”的重复 ProcessContent 声明。</target>
+        <note />
+      </trans-unit>
+      <trans-unit id="XCRDuplicateWildcardPreserve">
+        <source>Duplicate wildcard Preserve declaration for namespace '{0}'.</source>
+        <target state="translated">命名空间“{0}”的重复通配符 Preserve 声明。</target>
+        <note />
+      </trans-unit>
+      <trans-unit id="XCRDuplicateWildcardProcessContent">
+        <source>Duplicate wildcard ProcessContent declaration for namespace '{0}'.</source>
+        <target state="translated">命名空间“{0}”的重复通配符 ProcessContent 声明。</target>
+        <note />
+      </trans-unit>
+      <trans-unit id="XCRFallbackOnlyInAC">
+        <source>Fallback is valid only in AlternateContent.</source>
+        <target state="translated">Fallback 仅在 AlternateContent 中有效。</target>
+        <note />
+      </trans-unit>
+      <trans-unit id="XCRInvalidACChild">
+        <source>'{0}' element is not a valid child of AlternateContent. Only Choice and Fallback elements are valid children of an AlternateContent element.</source>
+        <target state="translated">“{0}”元素不是 AlternateContent 的有效子级。仅 Choice 和 Fallback 元素是 AlternateContent 元素的有效子级。</target>
+        <note />
+      </trans-unit>
+      <trans-unit id="XCRInvalidAttribInElement">
+        <source>'{0}' attribute is not valid for '{1}' element.</source>
+        <target state="translated">“{0}”特性对于“{1}”元素无效。</target>
+        <note />
+      </trans-unit>
+      <trans-unit id="XCRInvalidFormat">
+        <source>'{0}' format is not valid.</source>
+        <target state="translated">“{0}”格式无效。</target>
+        <note />
+      </trans-unit>
+      <trans-unit id="XCRInvalidPreserve">
+        <source>Cannot have both a specific and a wildcard Preserve declaration for namespace '{0}'.</source>
+        <target state="translated">命名空间“{0}”不能同时具有特定的和通配性质的 Preserve 声明。</target>
+        <note />
+      </trans-unit>
+      <trans-unit id="XCRInvalidProcessContent">
+        <source>Cannot have both a specific and a wildcard ProcessContent declaration for namespace '{0}'.</source>
+        <target state="translated">命名空间“{0}”不能同时具有特定的和通配性质的 ProcessContent 声明。</target>
+        <note />
+      </trans-unit>
+      <trans-unit id="XCRInvalidRequiresAttribute">
+        <source>Requires attribute must contain a valid namespace prefix.</source>
+        <target state="translated">Requires 特性必须包含有效的命名空间前缀。</target>
+        <note />
+      </trans-unit>
+      <trans-unit id="XCRInvalidXMLName">
+        <source>'{0}' attribute value is not a valid XML name.</source>
+        <target state="translated">“{0}”特性值不是有效的 XML 名称。</target>
+        <note />
+      </trans-unit>
+      <trans-unit id="XCRMultipleFallbackFound">
+        <source>AlternateContent must contain only one Fallback element.</source>
+        <target state="translated">AlternateContent 必须仅包含一个 Fallback 元素。</target>
+        <note />
+      </trans-unit>
+      <trans-unit id="XCRMustUnderstandFailed">
+        <source>MustUnderstand condition failed on namespace '{0}'.</source>
+        <target state="translated">MustUnderstand 条件在命名空间“{0}”上失败。</target>
+        <note />
+      </trans-unit>
+      <trans-unit id="XCRNSPreserveNotIgnorable">
+        <source>'{0}' namespace cannot preserve items; it must be declared Ignorable first.</source>
+        <target state="translated">“{0}”命名空间无法保留项；必须将其首先声明为 Ignorable。</target>
+        <note />
+      </trans-unit>
+      <trans-unit id="XCRNSProcessContentNotIgnorable">
+        <source>'{0}' namespace cannot process content; it must be declared Ignorable first.</source>
+        <target state="translated">“{0}”命名空间无法处理内容；必须将其首先声明为 Ignorable。</target>
+        <note />
+      </trans-unit>
+      <trans-unit id="XCRRequiresAttribNotFound">
+        <source>Choice must contain a Requires attribute.</source>
+        <target state="translated">Choice 必须包含 Requires 特性。</target>
+        <note />
+      </trans-unit>
+      <trans-unit id="XCRUndefinedPrefix">
+        <source>'{0}' prefix is not defined.</source>
+        <target state="translated">未定义“{0}”前缀。</target>
+        <note />
+      </trans-unit>
+      <trans-unit id="XCRUnknownCompatAttrib">
+        <source>Unrecognized compatibility attribute '{0}'.</source>
+        <target state="translated">无法识别的兼容性特性“{0}”。</target>
+        <note />
+      </trans-unit>
+      <trans-unit id="XCRUnknownCompatElement">
+        <source>Unrecognized Compatibility element '{0}'.</source>
+        <target state="translated">无法识别的兼容性元素“{0}”。</target>
+        <note />
+      </trans-unit>
+      <trans-unit id="XClassMustMatchRootInstance">
+        <source>Specified class name '{0}' doesn't match actual root instance type '{1}'. Remove the Class directive or provide an instance via XamlObjectWriterSettings.RootObjectInstance.</source>
+        <target state="translated">指定的类名称“{0}”与实际的根实例类型“{1}”不匹配。请移除 Class 指令或通过 XamlObjectWriterSettings.RootObjectInstance 提供一个实例。</target>
+        <note />
+      </trans-unit>
+      <trans-unit id="XamlFactoryInvalidXamlNode">
+        <source>Unexpected XAML node type '{0}' from XamlReader in XamlFactory.</source>
+        <target state="translated">来自 XamlFactory 中的 XamlReader 的意外 XAML 节点类型“{0}”。</target>
+        <note />
+      </trans-unit>
+      <trans-unit id="XamlMarkupExtensionWriterCannotSetSchemaContext">
+        <source>Cannot set SchemaContext on XamlMarkupExtensionWriter.</source>
+        <target state="translated">无法在 XamlMarkupExtensionWriter 上设置 SchemaContext。</target>
+        <note />
+      </trans-unit>
+      <trans-unit id="XamlMarkupExtensionWriterCannotWriteNonstringValue">
+        <source>Cannot write a value that is not a string.</source>
+        <target state="translated">无法写入非字符串值。</target>
+        <note />
+      </trans-unit>
+      <trans-unit id="XamlMarkupExtensionWriterDuplicateMember">
+        <source>The member '{0}' has already been written.</source>
+        <target state="translated">已写入成员“{0}”。</target>
+        <note />
+      </trans-unit>
+      <trans-unit id="XamlMarkupExtensionWriterInputInvalid">
+        <source>Errors detected in input.</source>
+        <target state="translated">在输入中检测到错误。</target>
+        <note />
+      </trans-unit>
+      <trans-unit id="XamlTypeNameCannotGetPrefix">
+        <source>Cannot convert this XamlTypeName instance to a string because the provided INamespacePrefixLookup could not generate a prefix for the namespace '{0}'.</source>
+        <target state="translated">无法将此 XamlTypeName 实例转换为字符串，因为提供的 INamespacePrefixLookup 未能生成命名空间“{0}”的前缀。</target>
+        <note />
+      </trans-unit>
+      <trans-unit id="XamlTypeNameNameIsNullOrEmpty">
+        <source>Cannot convert this XamlTypeName instance to a string because the Name property is null or empty. Set the Name property before calling XamlTypeName.ToString.</source>
+        <target state="translated">无法将此 XamlTypeName 实例转换为字符串，因为 Name 属性为 null 或为空。请在调用 XamlTypeName.ToString 之前设置 Name 属性。</target>
+        <note />
+      </trans-unit>
+      <trans-unit id="XamlTypeNameNamespaceIsNull">
+        <source>Cannot convert this XamlTypeName instance to a string because the Namespace property is null. Set the Namespace property before calling XamlTypeName.ToString.</source>
+        <target state="translated">无法将此 XamlTypeName 实例转换为字符串，因为 Namespace 属性为 null。请在调用 XamlTypeName.ToString 之前设置 Namespace 属性。</target>
+        <note />
+      </trans-unit>
+      <trans-unit id="XamlXmlWriterCannotWriteNonstringValue">
+        <source>Cannot write a value that is not a string.</source>
+        <target state="translated">无法写入非字符串值。</target>
+        <note />
+      </trans-unit>
+      <trans-unit id="XamlXmlWriterDuplicateMember">
+        <source>The member '{0}' has already been written.</source>
+        <target state="translated">已写入成员“{0}”。</target>
+        <note />
+      </trans-unit>
+      <trans-unit id="XamlXmlWriterIsObjectFromMemberSetForArraysOrNonCollections">
+        <source>The argument isObjectFromMember can only be set to true when the type is a collection.</source>
+        <target state="translated">当该类型为集合时，isObjectFromMember 参数只能设置为 true。</target>
+        <note />
+      </trans-unit>
+      <trans-unit id="XamlXmlWriterNamespaceAlreadyHasPrefixInCurrentScope">
+        <source>Namespace '{0}' already has a prefix defined in current scope.</source>
+        <target state="translated">命名空间“{0}”已具有一个在当前范围中定义的前缀。</target>
+        <note />
+      </trans-unit>
+      <trans-unit id="XamlXmlWriterPrefixAlreadyDefinedInCurrentScope">
+        <source>The prefix '{0}' is already defined in current scope.</source>
+        <target state="translated">已在当前范围中定义前缀“{0}”。</target>
+        <note />
+      </trans-unit>
+      <trans-unit id="XamlXmlWriterWriteNotSupportedInCurrentState">
+        <source>Unable to call '{0}' in current state.</source>
+        <target state="translated">无法在当前状态下调用“{0}”。</target>
+        <note />
+      </trans-unit>
+      <trans-unit id="XamlXmlWriterWriteObjectNotSupportedInCurrentState">
+        <source>Unable to call WriteObject with isObjectFromMember set to true in current state.</source>
+        <target state="translated">无法在当前状态下调用 isObjectFromMember 设置为 true 的 WriteObject。</target>
+        <note />
+      </trans-unit>
+      <trans-unit id="XaslTypePropertiesNotImplemented">
+        <source>Need to implement public/internal sorting.</source>
+        <target state="translated">需要实现公共/内部排序。</target>
+        <note />
+      </trans-unit>
+      <trans-unit id="XmlDataNull">
+        <source>The value for XmlData property '{0}' is null or not IXmlSerializable.</source>
+        <target state="translated">XmlData 属性“{0}”的值为 null 或不是 IXmlSerializable。</target>
+        <note />
+      </trans-unit>
+      <trans-unit id="XmlValueNotReader">
+        <source>The value for XmlData property '{0}' is not an XmlReader.</source>
+        <target state="translated">XmlData 属性“{0}”的值不是 XmlReader。</target>
+        <note />
+      </trans-unit>
+      <trans-unit id="XmlnsCompatCycle">
+        <source>There is a cycle of XmlnsCompatibleWithAttribute definitions in assembly '{0}', such that namespace '{1}' overrides itself. Change the definitions to eliminate this cycle.</source>
+        <target state="translated">程序集“{0}”中的 XmlnsCompatibleWithAttribute 定义存在循环，导致命名空间“{1}”重写其自身。请更改定义以消除此循环。</target>
+        <note />
+      </trans-unit>
+    </body>
+  </file>
 </xliff>