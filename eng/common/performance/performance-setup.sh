--- conflicted
+++ resolved
@@ -1,435 +1,216 @@
-<<<<<<< HEAD
-#!/usr/bin/env bash
-
-source_directory=$BUILD_SOURCESDIRECTORY
-core_root_directory=
-baseline_core_root_directory=
-architecture=x64
-framework=netcoreapp5.0
-compilation_mode=tiered
-repository=$BUILD_REPOSITORY_NAME
-branch=$BUILD_SOURCEBRANCH
-commit_sha=$BUILD_SOURCEVERSION
-build_number=$BUILD_BUILDNUMBER
-internal=false
-compare=false
-kind="micro"
-run_categories="coreclr corefx"
-csproj="src\benchmarks\micro\MicroBenchmarks.csproj"
-configurations=
-run_from_perf_repo=false
-use_core_run=true
-use_baseline_core_run=true
-
-while (($# > 0)); do
-  lowerI="$(echo $1 | awk '{print tolower($0)}')"
-  case $lowerI in
-    --sourcedirectory)
-      source_directory=$2
-      shift 2
-      ;;
-    --corerootdirectory)
-      core_root_directory=$2
-      shift 2
-      ;;
-    --baselinecorerootdirectory)
-      baseline_core_root_directory=$2
-      shift 2
-      ;;
-    --architecture)
-      architecture=$2
-      shift 2
-      ;;
-    --framework)
-      framework=$2
-      shift 2
-      ;;
-    --compilationmode)
-      compilation_mode=$2
-      shift 2
-      ;;
-    --repository)
-      repository=$2
-      shift 2
-      ;;
-    --branch)
-      branch=$2
-      shift 2
-      ;;
-    --commitsha)
-      commit_sha=$2
-      shift 2
-      ;;
-    --buildnumber)
-      build_number=$2
-      shift 2
-      ;;
-    --kind)
-      kind=$2
-      shift 2
-      ;;
-    --runcategories)
-      run_categories=$2
-      shift 2
-      ;;
-    --csproj)
-      csproj=$2
-      shift 2
-      ;;
-    --internal)
-      internal=true
-      shift 1
-      ;;
-    --compare)
-      compare=true
-      shift 1
-      ;;
-    --configurations)
-      configurations=$2
-      shift 2
-      ;;
-    --help)
-      echo "Common settings:"
-      echo "  --corerootdirectory <value>    Directory where Core_Root exists, if running perf testing with --corerun"
-      echo "  --architecture <value>         Architecture of the testing being run"
-      echo "  --configurations <value>       List of key=value pairs that will be passed to perf testing infrastructure."
-      echo "                                 ex: --configurations \"CompilationMode=Tiered OptimzationLevel=PGO\""
-      echo "  --help                         Print help and exit"
-      echo ""
-      echo "Advanced settings:"
-      echo "  --framework <value>            The framework to run, if not running in master"
-      echo "  --compliationmode <value>      The compilation mode if not passing --configurations"
-      echo "  --sourcedirectory <value>      The directory of the sources. Defaults to env:BUILD_SOURCESDIRECTORY"
-      echo "  --repository <value>           The name of the repository in the <owner>/<repository name> format. Defaults to env:BUILD_REPOSITORY_NAME"
-      echo "  --branch <value>               The name of the branch. Defaults to env:BUILD_SOURCEBRANCH"
-      echo "  --commitsha <value>            The commit sha1 to run against. Defaults to env:BUILD_SOURCEVERSION"
-      echo "  --buildnumber <value>          The build number currently running. Defaults to env:BUILD_BUILDNUMBER"
-      echo "  --csproj                       The relative path to the benchmark csproj whose tests should be run. Defaults to src\benchmarks\micro\MicroBenchmarks.csproj"
-      echo "  --kind <value>                 Related to csproj. The kind of benchmarks that should be run. Defaults to micro"
-      echo "  --runcategories <value>        Related to csproj. Categories of benchmarks to run. Defaults to \"coreclr corefx\""
-      echo "  --internal                     If the benchmarks are running as an official job."
-      echo ""
-      exit 0
-      ;;
-  esac
-done
-
-if [ "$repository" == "dotnet/performance" ] || [ "$repository" == "dotnet-performance" ]; then
-    run_from_perf_repo=true
-fi
-
-if [ -z "$configurations" ]; then
-    configurations="CompliationMode=$compilation_mode"
-fi
-
-if [ -z "$core_root_directory" ]; then
-    use_core_run=false
-fi
-
-if [ -z "$baseline_core_root_directory" ]; then
-    use_baseline_core_run=false
-fi
-
-payload_directory=$source_directory/Payload
-performance_directory=$payload_directory/performance
-workitem_directory=$source_directory/workitem
-extra_benchmark_dotnet_arguments="--iterationCount 1 --warmupCount 0 --invocationCount 1 --unrollFactor 1 --strategy ColdStart --stopOnFirstError true"
-perflab_arguments=
-queue=Ubuntu.1804.Amd64.Open
-creator=$BUILD_DEFINITIONNAME
-helix_source_prefix="pr"
-
-if [[ "$compare" == true ]]; then
-  extra_benchmark_dotnet_arguments=
-  perflab_arguments=
-
-  # No open queues for arm64
-  if [[ "$architecture" = "arm64" ]]; then
-    echo "Compare not available for arm64"
-    exit 1
-  fi
-
-  queue=Ubuntu.1804.Amd64.Tiger.Perf.Open
-fi
-
-if [[ "$internal" == true ]]; then
-    perflab_arguments="--upload-to-perflab-container"
-    helix_source_prefix="official"
-    creator=
-    extra_benchmark_dotnet_arguments=
-    
-    if [[ "$architecture" = "arm64" ]]; then
-        queue=Ubuntu.1804.Arm64.Perf
-    else
-        queue=Ubuntu.1804.Amd64.Tiger.Perf
-    fi
-fi
-
-common_setup_arguments="--frameworks $framework --queue $queue --build-number $build_number --build-configs $configurations"
-setup_arguments="--repository https://github.com/$repository --branch $branch --get-perf-hash --commit-sha $commit_sha $common_setup_arguments"
-
-if [[ "$run_from_perf_repo" = true ]]; then
-    payload_directory=
-    workitem_directory=$source_directory
-    performance_directory=$workitem_directory
-    setup_arguments="--perf-hash $commit_sha $common_setup_arguments"
-else
-    git clone --branch master --depth 1 --quiet https://github.com/dotnet/performance $performance_directory
-    
-    docs_directory=$performance_directory/docs
-    mv $docs_directory $workitem_directory
-fi
-
-if [[ "$use_core_run" = true ]]; then
-    new_core_root=$payload_directory/Core_Root
-    mv $core_root_directory $new_core_root
-fi
-
-if [[ "$use_baseline_core_run" = true ]]; then
-  new_baseline_core_root=$payload_directory/Baseline_Core_Root
-  mv $baseline_core_root_directory $new_baseline_core_root
-fi
-
-ci=true
-
-_script_dir=$(pwd)/eng/common
-. "$_script_dir/pipeline-logging-functions.sh"
-
-# Make sure all of our variables are available for future steps
-Write-PipelineSetVariable -name "UseCoreRun" -value "$use_core_run" -is_multi_job_variable false
-Write-PipelineSetVariable -name "UseBaselineCoreRun" -value "$use_baseline_core_run" -is_multi_job_variable false
-Write-PipelineSetVariable -name "Architecture" -value "$architecture" -is_multi_job_variable false
-Write-PipelineSetVariable -name "PayloadDirectory" -value "$payload_directory" -is_multi_job_variable false
-Write-PipelineSetVariable -name "PerformanceDirectory" -value "$performance_directory" -is_multi_job_variable false
-Write-PipelineSetVariable -name "WorkItemDirectory" -value "$workitem_directory" -is_multi_job_variable false
-Write-PipelineSetVariable -name "Queue" -value "$queue" -is_multi_job_variable false
-Write-PipelineSetVariable -name "SetupArguments" -value "$setup_arguments" -is_multi_job_variable false
-Write-PipelineSetVariable -name "Python" -value "$python3" -is_multi_job_variable false
-Write-PipelineSetVariable -name "PerfLabArguments" -value "$perflab_arguments" -is_multi_job_variable false
-Write-PipelineSetVariable -name "ExtraBenchmarkDotNetArguments" -value "$extra_benchmark_dotnet_arguments" -is_multi_job_variable false
-Write-PipelineSetVariable -name "BDNCategories" -value "$run_categories" -is_multi_job_variable false
-Write-PipelineSetVariable -name "TargetCsproj" -value "$csproj" -is_multi_job_variable false
-Write-PipelineSetVariable -name "RunFromPerfRepo" -value "$run_from_perf_repo" -is_multi_job_variable false
-Write-PipelineSetVariable -name "Creator" -value "$creator" -is_multi_job_variable false
-Write-PipelineSetVariable -name "HelixSourcePrefix" -value "$helix_source_prefix" -is_multi_job_variable false
-Write-PipelineSetVariable -name "Kind" -value "$kind" -is_multi_job_variable false
-Write-PipelineSetVariable -name "_BuildConfig" -value "$architecture.$kind.$framework" -is_multi_job_variable false
-Write-PipelineSetVariable -name "Compare" -value "$compare" -is_multi_job_variable false
-=======
-#!/usr/bin/env bash
-
-source_directory=$BUILD_SOURCESDIRECTORY
-core_root_directory=
-baseline_core_root_directory=
-architecture=x64
-framework=netcoreapp5.0
-compilation_mode=tiered
-repository=$BUILD_REPOSITORY_NAME
-branch=$BUILD_SOURCEBRANCH
-commit_sha=$BUILD_SOURCEVERSION
-build_number=$BUILD_BUILDNUMBER
-internal=false
-compare=false
-kind="micro"
-run_categories="coreclr corefx"
-csproj="src\benchmarks\micro\MicroBenchmarks.csproj"
-configurations=
-run_from_perf_repo=false
-use_core_run=true
-use_baseline_core_run=true
-
-while (($# > 0)); do
-  lowerI="$(echo $1 | awk '{print tolower($0)}')"
-  case $lowerI in
-    --sourcedirectory)
-      source_directory=$2
-      shift 2
-      ;;
-    --corerootdirectory)
-      core_root_directory=$2
-      shift 2
-      ;;
-    --baselinecorerootdirectory)
-      baseline_core_root_directory=$2
-      shift 2
-      ;;
-    --architecture)
-      architecture=$2
-      shift 2
-      ;;
-    --framework)
-      framework=$2
-      shift 2
-      ;;
-    --compilationmode)
-      compilation_mode=$2
-      shift 2
-      ;;
-    --repository)
-      repository=$2
-      shift 2
-      ;;
-    --branch)
-      branch=$2
-      shift 2
-      ;;
-    --commitsha)
-      commit_sha=$2
-      shift 2
-      ;;
-    --buildnumber)
-      build_number=$2
-      shift 2
-      ;;
-    --kind)
-      kind=$2
-      shift 2
-      ;;
-    --runcategories)
-      run_categories=$2
-      shift 2
-      ;;
-    --csproj)
-      csproj=$2
-      shift 2
-      ;;
-    --internal)
-      internal=true
-      shift 1
-      ;;
-    --compare)
-      compare=true
-      shift 1
-      ;;
-    --configurations)
-      configurations=$2
-      shift 2
-      ;;
-    --help)
-      echo "Common settings:"
-      echo "  --corerootdirectory <value>    Directory where Core_Root exists, if running perf testing with --corerun"
-      echo "  --architecture <value>         Architecture of the testing being run"
-      echo "  --configurations <value>       List of key=value pairs that will be passed to perf testing infrastructure."
-      echo "                                 ex: --configurations \"CompilationMode=Tiered OptimzationLevel=PGO\""
-      echo "  --help                         Print help and exit"
-      echo ""
-      echo "Advanced settings:"
-      echo "  --framework <value>            The framework to run, if not running in master"
-      echo "  --compliationmode <value>      The compilation mode if not passing --configurations"
-      echo "  --sourcedirectory <value>      The directory of the sources. Defaults to env:BUILD_SOURCESDIRECTORY"
-      echo "  --repository <value>           The name of the repository in the <owner>/<repository name> format. Defaults to env:BUILD_REPOSITORY_NAME"
-      echo "  --branch <value>               The name of the branch. Defaults to env:BUILD_SOURCEBRANCH"
-      echo "  --commitsha <value>            The commit sha1 to run against. Defaults to env:BUILD_SOURCEVERSION"
-      echo "  --buildnumber <value>          The build number currently running. Defaults to env:BUILD_BUILDNUMBER"
-      echo "  --csproj                       The relative path to the benchmark csproj whose tests should be run. Defaults to src\benchmarks\micro\MicroBenchmarks.csproj"
-      echo "  --kind <value>                 Related to csproj. The kind of benchmarks that should be run. Defaults to micro"
-      echo "  --runcategories <value>        Related to csproj. Categories of benchmarks to run. Defaults to \"coreclr corefx\""
-      echo "  --internal                     If the benchmarks are running as an official job."
-      echo ""
-      exit 0
-      ;;
-  esac
-done
-
-if [ "$repository" == "dotnet/performance" ] || [ "$repository" == "dotnet-performance" ]; then
-    run_from_perf_repo=true
-fi
-
-if [ -z "$configurations" ]; then
-    configurations="CompliationMode=$compilation_mode"
-fi
-
-if [ -z "$core_root_directory" ]; then
-    use_core_run=false
-fi
-
-if [ -z "$baseline_core_root_directory" ]; then
-    use_baseline_core_run=false
-fi
-
-payload_directory=$source_directory/Payload
-performance_directory=$payload_directory/performance
-workitem_directory=$source_directory/workitem
-extra_benchmark_dotnet_arguments="--iterationCount 1 --warmupCount 0 --invocationCount 1 --unrollFactor 1 --strategy ColdStart --stopOnFirstError true"
-perflab_arguments=
-queue=Ubuntu.1804.Amd64.Open
-creator=$BUILD_DEFINITIONNAME
-helix_source_prefix="pr"
-
-if [[ "$compare" == true ]]; then
-  extra_benchmark_dotnet_arguments=
-  perflab_arguments=
-
-  # No open queues for arm64
-  if [[ "$architecture" = "arm64" ]]; then
-    echo "Compare not available for arm64"
-    exit 1
-  fi
-
-  queue=Ubuntu.1804.Amd64.Tiger.Perf.Open
-fi
-
-if [[ "$internal" == true ]]; then
-    perflab_arguments="--upload-to-perflab-container"
-    helix_source_prefix="official"
-    creator=
-    extra_benchmark_dotnet_arguments=
-    
-    if [[ "$architecture" = "arm64" ]]; then
-        queue=Ubuntu.1804.Arm64.Perf
-    else
-        queue=Ubuntu.1804.Amd64.Tiger.Perf
-    fi
-fi
-
-common_setup_arguments="--frameworks $framework --queue $queue --build-number $build_number --build-configs $configurations"
-setup_arguments="--repository https://github.com/$repository --branch $branch --get-perf-hash --commit-sha $commit_sha $common_setup_arguments"
-
-if [[ "$run_from_perf_repo" = true ]]; then
-    payload_directory=
-    workitem_directory=$source_directory
-    performance_directory=$workitem_directory
-    setup_arguments="--perf-hash $commit_sha $common_setup_arguments"
-else
-    git clone --branch master --depth 1 --quiet https://github.com/dotnet/performance $performance_directory
-    
-    docs_directory=$performance_directory/docs
-    mv $docs_directory $workitem_directory
-fi
-
-if [[ "$use_core_run" = true ]]; then
-    new_core_root=$payload_directory/Core_Root
-    mv $core_root_directory $new_core_root
-fi
-
-if [[ "$use_baseline_core_run" = true ]]; then
-  new_baseline_core_root=$payload_directory/Baseline_Core_Root
-  mv $baseline_core_root_directory $new_baseline_core_root
-fi
-
-ci=true
-
-_script_dir=$(pwd)/eng/common
-. "$_script_dir/pipeline-logging-functions.sh"
-
-# Make sure all of our variables are available for future steps
-Write-PipelineSetVariable -name "UseCoreRun" -value "$use_core_run" -is_multi_job_variable false
-Write-PipelineSetVariable -name "UseBaselineCoreRun" -value "$use_baseline_core_run" -is_multi_job_variable false
-Write-PipelineSetVariable -name "Architecture" -value "$architecture" -is_multi_job_variable false
-Write-PipelineSetVariable -name "PayloadDirectory" -value "$payload_directory" -is_multi_job_variable false
-Write-PipelineSetVariable -name "PerformanceDirectory" -value "$performance_directory" -is_multi_job_variable false
-Write-PipelineSetVariable -name "WorkItemDirectory" -value "$workitem_directory" -is_multi_job_variable false
-Write-PipelineSetVariable -name "Queue" -value "$queue" -is_multi_job_variable false
-Write-PipelineSetVariable -name "SetupArguments" -value "$setup_arguments" -is_multi_job_variable false
-Write-PipelineSetVariable -name "Python" -value "$python3" -is_multi_job_variable false
-Write-PipelineSetVariable -name "PerfLabArguments" -value "$perflab_arguments" -is_multi_job_variable false
-Write-PipelineSetVariable -name "ExtraBenchmarkDotNetArguments" -value "$extra_benchmark_dotnet_arguments" -is_multi_job_variable false
-Write-PipelineSetVariable -name "BDNCategories" -value "$run_categories" -is_multi_job_variable false
-Write-PipelineSetVariable -name "TargetCsproj" -value "$csproj" -is_multi_job_variable false
-Write-PipelineSetVariable -name "RunFromPerfRepo" -value "$run_from_perf_repo" -is_multi_job_variable false
-Write-PipelineSetVariable -name "Creator" -value "$creator" -is_multi_job_variable false
-Write-PipelineSetVariable -name "HelixSourcePrefix" -value "$helix_source_prefix" -is_multi_job_variable false
-Write-PipelineSetVariable -name "Kind" -value "$kind" -is_multi_job_variable false
-Write-PipelineSetVariable -name "_BuildConfig" -value "$architecture.$kind.$framework" -is_multi_job_variable false
-Write-PipelineSetVariable -name "Compare" -value "$compare" -is_multi_job_variable false
->>>>>>> 811f9f87
+#!/usr/bin/env bash
+
+source_directory=$BUILD_SOURCESDIRECTORY
+core_root_directory=
+baseline_core_root_directory=
+architecture=x64
+framework=netcoreapp5.0
+compilation_mode=tiered
+repository=$BUILD_REPOSITORY_NAME
+branch=$BUILD_SOURCEBRANCH
+commit_sha=$BUILD_SOURCEVERSION
+build_number=$BUILD_BUILDNUMBER
+internal=false
+compare=false
+kind="micro"
+run_categories="coreclr corefx"
+csproj="src\benchmarks\micro\MicroBenchmarks.csproj"
+configurations=
+run_from_perf_repo=false
+use_core_run=true
+use_baseline_core_run=true
+
+while (($# > 0)); do
+  lowerI="$(echo $1 | awk '{print tolower($0)}')"
+  case $lowerI in
+    --sourcedirectory)
+      source_directory=$2
+      shift 2
+      ;;
+    --corerootdirectory)
+      core_root_directory=$2
+      shift 2
+      ;;
+    --baselinecorerootdirectory)
+      baseline_core_root_directory=$2
+      shift 2
+      ;;
+    --architecture)
+      architecture=$2
+      shift 2
+      ;;
+    --framework)
+      framework=$2
+      shift 2
+      ;;
+    --compilationmode)
+      compilation_mode=$2
+      shift 2
+      ;;
+    --repository)
+      repository=$2
+      shift 2
+      ;;
+    --branch)
+      branch=$2
+      shift 2
+      ;;
+    --commitsha)
+      commit_sha=$2
+      shift 2
+      ;;
+    --buildnumber)
+      build_number=$2
+      shift 2
+      ;;
+    --kind)
+      kind=$2
+      shift 2
+      ;;
+    --runcategories)
+      run_categories=$2
+      shift 2
+      ;;
+    --csproj)
+      csproj=$2
+      shift 2
+      ;;
+    --internal)
+      internal=true
+      shift 1
+      ;;
+    --compare)
+      compare=true
+      shift 1
+      ;;
+    --configurations)
+      configurations=$2
+      shift 2
+      ;;
+    --help)
+      echo "Common settings:"
+      echo "  --corerootdirectory <value>    Directory where Core_Root exists, if running perf testing with --corerun"
+      echo "  --architecture <value>         Architecture of the testing being run"
+      echo "  --configurations <value>       List of key=value pairs that will be passed to perf testing infrastructure."
+      echo "                                 ex: --configurations \"CompilationMode=Tiered OptimzationLevel=PGO\""
+      echo "  --help                         Print help and exit"
+      echo ""
+      echo "Advanced settings:"
+      echo "  --framework <value>            The framework to run, if not running in master"
+      echo "  --compliationmode <value>      The compilation mode if not passing --configurations"
+      echo "  --sourcedirectory <value>      The directory of the sources. Defaults to env:BUILD_SOURCESDIRECTORY"
+      echo "  --repository <value>           The name of the repository in the <owner>/<repository name> format. Defaults to env:BUILD_REPOSITORY_NAME"
+      echo "  --branch <value>               The name of the branch. Defaults to env:BUILD_SOURCEBRANCH"
+      echo "  --commitsha <value>            The commit sha1 to run against. Defaults to env:BUILD_SOURCEVERSION"
+      echo "  --buildnumber <value>          The build number currently running. Defaults to env:BUILD_BUILDNUMBER"
+      echo "  --csproj                       The relative path to the benchmark csproj whose tests should be run. Defaults to src\benchmarks\micro\MicroBenchmarks.csproj"
+      echo "  --kind <value>                 Related to csproj. The kind of benchmarks that should be run. Defaults to micro"
+      echo "  --runcategories <value>        Related to csproj. Categories of benchmarks to run. Defaults to \"coreclr corefx\""
+      echo "  --internal                     If the benchmarks are running as an official job."
+      echo ""
+      exit 0
+      ;;
+  esac
+done
+
+if [ "$repository" == "dotnet/performance" ] || [ "$repository" == "dotnet-performance" ]; then
+    run_from_perf_repo=true
+fi
+
+if [ -z "$configurations" ]; then
+    configurations="CompliationMode=$compilation_mode"
+fi
+
+if [ -z "$core_root_directory" ]; then
+    use_core_run=false
+fi
+
+if [ -z "$baseline_core_root_directory" ]; then
+    use_baseline_core_run=false
+fi
+
+payload_directory=$source_directory/Payload
+performance_directory=$payload_directory/performance
+workitem_directory=$source_directory/workitem
+extra_benchmark_dotnet_arguments="--iterationCount 1 --warmupCount 0 --invocationCount 1 --unrollFactor 1 --strategy ColdStart --stopOnFirstError true"
+perflab_arguments=
+queue=Ubuntu.1804.Amd64.Open
+creator=$BUILD_DEFINITIONNAME
+helix_source_prefix="pr"
+
+if [[ "$compare" == true ]]; then
+  extra_benchmark_dotnet_arguments=
+  perflab_arguments=
+
+  # No open queues for arm64
+  if [[ "$architecture" = "arm64" ]]; then
+    echo "Compare not available for arm64"
+    exit 1
+  fi
+
+  queue=Ubuntu.1804.Amd64.Tiger.Perf.Open
+fi
+
+if [[ "$internal" == true ]]; then
+    perflab_arguments="--upload-to-perflab-container"
+    helix_source_prefix="official"
+    creator=
+    extra_benchmark_dotnet_arguments=
+    
+    if [[ "$architecture" = "arm64" ]]; then
+        queue=Ubuntu.1804.Arm64.Perf
+    else
+        queue=Ubuntu.1804.Amd64.Tiger.Perf
+    fi
+fi
+
+common_setup_arguments="--frameworks $framework --queue $queue --build-number $build_number --build-configs $configurations"
+setup_arguments="--repository https://github.com/$repository --branch $branch --get-perf-hash --commit-sha $commit_sha $common_setup_arguments"
+
+if [[ "$run_from_perf_repo" = true ]]; then
+    payload_directory=
+    workitem_directory=$source_directory
+    performance_directory=$workitem_directory
+    setup_arguments="--perf-hash $commit_sha $common_setup_arguments"
+else
+    git clone --branch master --depth 1 --quiet https://github.com/dotnet/performance $performance_directory
+    
+    docs_directory=$performance_directory/docs
+    mv $docs_directory $workitem_directory
+fi
+
+if [[ "$use_core_run" = true ]]; then
+    new_core_root=$payload_directory/Core_Root
+    mv $core_root_directory $new_core_root
+fi
+
+if [[ "$use_baseline_core_run" = true ]]; then
+  new_baseline_core_root=$payload_directory/Baseline_Core_Root
+  mv $baseline_core_root_directory $new_baseline_core_root
+fi
+
+ci=true
+
+_script_dir=$(pwd)/eng/common
+. "$_script_dir/pipeline-logging-functions.sh"
+
+# Make sure all of our variables are available for future steps
+Write-PipelineSetVariable -name "UseCoreRun" -value "$use_core_run" -is_multi_job_variable false
+Write-PipelineSetVariable -name "UseBaselineCoreRun" -value "$use_baseline_core_run" -is_multi_job_variable false
+Write-PipelineSetVariable -name "Architecture" -value "$architecture" -is_multi_job_variable false
+Write-PipelineSetVariable -name "PayloadDirectory" -value "$payload_directory" -is_multi_job_variable false
+Write-PipelineSetVariable -name "PerformanceDirectory" -value "$performance_directory" -is_multi_job_variable false
+Write-PipelineSetVariable -name "WorkItemDirectory" -value "$workitem_directory" -is_multi_job_variable false
+Write-PipelineSetVariable -name "Queue" -value "$queue" -is_multi_job_variable false
+Write-PipelineSetVariable -name "SetupArguments" -value "$setup_arguments" -is_multi_job_variable false
+Write-PipelineSetVariable -name "Python" -value "$python3" -is_multi_job_variable false
+Write-PipelineSetVariable -name "PerfLabArguments" -value "$perflab_arguments" -is_multi_job_variable false
+Write-PipelineSetVariable -name "ExtraBenchmarkDotNetArguments" -value "$extra_benchmark_dotnet_arguments" -is_multi_job_variable false
+Write-PipelineSetVariable -name "BDNCategories" -value "$run_categories" -is_multi_job_variable false
+Write-PipelineSetVariable -name "TargetCsproj" -value "$csproj" -is_multi_job_variable false
+Write-PipelineSetVariable -name "RunFromPerfRepo" -value "$run_from_perf_repo" -is_multi_job_variable false
+Write-PipelineSetVariable -name "Creator" -value "$creator" -is_multi_job_variable false
+Write-PipelineSetVariable -name "HelixSourcePrefix" -value "$helix_source_prefix" -is_multi_job_variable false
+Write-PipelineSetVariable -name "Kind" -value "$kind" -is_multi_job_variable false
+Write-PipelineSetVariable -name "_BuildConfig" -value "$architecture.$kind.$framework" -is_multi_job_variable false
+Write-PipelineSetVariable -name "Compare" -value "$compare" -is_multi_job_variable false