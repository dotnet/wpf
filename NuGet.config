<?xml version="1.0" encoding="utf-8"?>
<!-- This file should be kept in sync across https://www.github.com/dotnet/wpf and dotnet-wpf-int repos. -->
<configuration>
  <packageSources>
    <clear />
    <!--Begin: Package sources managed by Dependency Flow automation. Do not edit the sources below.-->
    <!--  Begin: Package sources from dotnet-runtime -->
<<<<<<< HEAD
    <!--  End: Package sources from dotnet-runtime -->
    <!--  Begin: Package sources from dotnet-winforms -->
=======
    <add key="darc-int-dotnet-runtime-3875b54" value="https://pkgs.dev.azure.com/dnceng/internal/_packaging/darc-int-dotnet-runtime-3875b54e/nuget/v3/index.json" />
    <!--  End: Package sources from dotnet-runtime -->
    <!--  Begin: Package sources from dotnet-winforms -->
    <add key="darc-int-dotnet-winforms-f0fc61e" value="https://pkgs.dev.azure.com/dnceng/internal/_packaging/darc-int-dotnet-winforms-f0fc61ea/nuget/v3/index.json" />
>>>>>>> 620a2037
    <!--  End: Package sources from dotnet-winforms -->
    <!--End: Package sources managed by Dependency Flow automation. Do not edit the sources above.-->
    <add key="dotnet-eng" value="https://pkgs.dev.azure.com/dnceng/public/_packaging/dotnet-eng/nuget/v3/index.json" />
    <add key="dotnet-tools" value="https://pkgs.dev.azure.com/dnceng/public/_packaging/dotnet-tools/nuget/v3/index.json" />
    <add key="dotnet-public" value="https://pkgs.dev.azure.com/dnceng/public/_packaging/dotnet-public/nuget/v3/index.json" />
    <add key="dotnet7" value="https://pkgs.dev.azure.com/dnceng/public/_packaging/dotnet7/nuget/v3/index.json" />
    <add key="dotnet7-transport" value="https://pkgs.dev.azure.com/dnceng/public/_packaging/dotnet7-transport/nuget/v3/index.json" />
    <add key="dotnet8" value="https://pkgs.dev.azure.com/dnceng/public/_packaging/dotnet8/nuget/v3/index.json" />
    <add key="dotnet8-transport" value="https://pkgs.dev.azure.com/dnceng/public/_packaging/dotnet8-transport/nuget/v3/index.json" />
    <add key="dotnet9" value="https://pkgs.dev.azure.com/dnceng/public/_packaging/dotnet9/nuget/v3/index.json" />
    <add key="dotnet9-transport" value="https://pkgs.dev.azure.com/dnceng/public/_packaging/dotnet9-transport/nuget/v3/index.json" />
  </packageSources>
  <disabledPackageSources>
    <!--Begin: Package sources managed by Dependency Flow automation. Do not edit the sources below.-->
    <!--  Begin: Package sources from dotnet-runtime -->
<<<<<<< HEAD
    <!--  End: Package sources from dotnet-runtime -->
    <!--  Begin: Package sources from dotnet-winforms -->
=======
    <add key="darc-int-dotnet-runtime-3875b54" value="true" />
    <!--  End: Package sources from dotnet-runtime -->
    <!--  Begin: Package sources from dotnet-winforms -->
    <add key="darc-int-dotnet-winforms-f0fc61e" value="true" />
>>>>>>> 620a2037
    <!--  End: Package sources from dotnet-winforms -->
    <!--End: Package sources managed by Dependency Flow automation. Do not edit the sources above.-->
  </disabledPackageSources>
</configuration><|MERGE_RESOLUTION|>--- conflicted
+++ resolved
@@ -5,15 +5,10 @@
     <clear />
     <!--Begin: Package sources managed by Dependency Flow automation. Do not edit the sources below.-->
     <!--  Begin: Package sources from dotnet-runtime -->
-<<<<<<< HEAD
-    <!--  End: Package sources from dotnet-runtime -->
-    <!--  Begin: Package sources from dotnet-winforms -->
-=======
     <add key="darc-int-dotnet-runtime-3875b54" value="https://pkgs.dev.azure.com/dnceng/internal/_packaging/darc-int-dotnet-runtime-3875b54e/nuget/v3/index.json" />
     <!--  End: Package sources from dotnet-runtime -->
     <!--  Begin: Package sources from dotnet-winforms -->
     <add key="darc-int-dotnet-winforms-f0fc61e" value="https://pkgs.dev.azure.com/dnceng/internal/_packaging/darc-int-dotnet-winforms-f0fc61ea/nuget/v3/index.json" />
->>>>>>> 620a2037
     <!--  End: Package sources from dotnet-winforms -->
     <!--End: Package sources managed by Dependency Flow automation. Do not edit the sources above.-->
     <add key="dotnet-eng" value="https://pkgs.dev.azure.com/dnceng/public/_packaging/dotnet-eng/nuget/v3/index.json" />
@@ -29,15 +24,10 @@
   <disabledPackageSources>
     <!--Begin: Package sources managed by Dependency Flow automation. Do not edit the sources below.-->
     <!--  Begin: Package sources from dotnet-runtime -->
-<<<<<<< HEAD
-    <!--  End: Package sources from dotnet-runtime -->
-    <!--  Begin: Package sources from dotnet-winforms -->
-=======
     <add key="darc-int-dotnet-runtime-3875b54" value="true" />
     <!--  End: Package sources from dotnet-runtime -->
     <!--  Begin: Package sources from dotnet-winforms -->
     <add key="darc-int-dotnet-winforms-f0fc61e" value="true" />
->>>>>>> 620a2037
     <!--  End: Package sources from dotnet-winforms -->
     <!--End: Package sources managed by Dependency Flow automation. Do not edit the sources above.-->
   </disabledPackageSources>
