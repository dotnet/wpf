--- conflicted
+++ resolved
@@ -24,14 +24,8 @@
         public Duration(TimeSpan timeSpan)
         {
             if (timeSpan < TimeSpan.Zero)
-<<<<<<< HEAD
-            {
                 throw new ArgumentException(SR.Timing_InvalidArgNonNegative, nameof(timeSpan));
-            }
-=======
-                throw new ArgumentException(SR.Timing_InvalidArgNonNegative, nameof(timeSpan));
-
->>>>>>> e4e191ea
+
             _durationType = DurationType.TimeSpan;
             _timeSpan = timeSpan;
         }
@@ -66,14 +60,8 @@
         public static implicit operator Duration(TimeSpan timeSpan)
         {
             if (timeSpan < TimeSpan.Zero)
-<<<<<<< HEAD
-            {
                 throw new ArgumentException(SR.Timing_InvalidArgNonNegative, nameof(timeSpan));
-            }
-=======
-                throw new ArgumentException(SR.Timing_InvalidArgNonNegative, nameof(timeSpan));
-
->>>>>>> e4e191ea
+
             return new Duration(timeSpan);
         }
 
