<?xml version="1.0" encoding="utf-8"?>
<Dependencies>
  <ProductDependencies>
    <Dependency Name="Microsoft.Win32.Registry" Version="4.6.0-preview4.19164.7">
      <Uri>https://github.com/dotnet/corefx</Uri>
      <Sha>d6a30736858f91b297fdd3ed4e3d1dfde67bdbdb</Sha>
    </Dependency>
    <Dependency Name="System.Configuration.ConfigurationManager" Version="4.6.0-preview4.19164.7">
      <Uri>https://github.com/dotnet/corefx</Uri>
      <Sha>d6a30736858f91b297fdd3ed4e3d1dfde67bdbdb</Sha>
    </Dependency>
    <Dependency Name="System.Diagnostics.EventLog" Version="4.6.0-preview4.19164.7">
      <Uri>https://github.com/dotnet/corefx</Uri>
      <Sha>d6a30736858f91b297fdd3ed4e3d1dfde67bdbdb</Sha>
    </Dependency>
    <Dependency Name="System.Reflection.Emit" Version="4.6.0-preview4.19164.7">
      <Uri>https://github.com/dotnet/corefx</Uri>
      <Sha>d6a30736858f91b297fdd3ed4e3d1dfde67bdbdb</Sha>
    </Dependency>
    <Dependency Name="System.Reflection.TypeExtensions" Version="4.6.0-preview4.19164.7">
      <Uri>https://github.com/dotnet/corefx</Uri>
      <Sha>d6a30736858f91b297fdd3ed4e3d1dfde67bdbdb</Sha>
    </Dependency>
    <Dependency Name="System.Security.AccessControl" Version="4.6.0-preview4.19164.7">
      <Uri>https://github.com/dotnet/corefx</Uri>
      <Sha>d6a30736858f91b297fdd3ed4e3d1dfde67bdbdb</Sha>
    </Dependency>
    <Dependency Name="System.Security.Cryptography.Xml" Version="4.6.0-preview4.19164.7">
      <Uri>https://github.com/dotnet/corefx</Uri>
      <Sha>d6a30736858f91b297fdd3ed4e3d1dfde67bdbdb</Sha>
    </Dependency>
    <Dependency Name="System.Security.Permissions" Version="4.6.0-preview4.19164.7">
      <Uri>https://github.com/dotnet/corefx</Uri>
      <Sha>d6a30736858f91b297fdd3ed4e3d1dfde67bdbdb</Sha>
    </Dependency>
    <Dependency Name="System.Security.Principal.Windows" Version="4.6.0-preview4.19164.7">
      <Uri>https://github.com/dotnet/corefx</Uri>
      <Sha>d6a30736858f91b297fdd3ed4e3d1dfde67bdbdb</Sha>
    </Dependency>
    <Dependency Name="System.Windows.Extensions" Version="4.6.0-preview4.19164.7">
      <Uri>https://github.com/dotnet/corefx</Uri>
      <Sha>d6a30736858f91b297fdd3ed4e3d1dfde67bdbdb</Sha>
    </Dependency>
    <Dependency Name="System.CodeDom" Version="4.6.0-preview4.19164.7">
      <Uri>https://github.com/dotnet/corefx</Uri>
      <Sha>d6a30736858f91b297fdd3ed4e3d1dfde67bdbdb</Sha>
    </Dependency>
  </ProductDependencies>
  <ToolsetDependencies>
<<<<<<< HEAD
    <Dependency Name="Microsoft.DotNet.Arcade.Sdk" Version="1.0.0-beta.19121.5">
      <Uri>https://github.com/dotnet/arcade</Uri>
      <Sha>660f6cd006b276edb3764f4d7d726cedf6c29d8e</Sha>
    </Dependency>
    <Dependency Name="Microsoft.DotNet.Arcade.Wpf.Sdk" Version="4.8.0-prerelease.19121.7">
      <Uri>https://dnceng.visualstudio.com/internal/_git/dotnet-wpf-int</Uri>
      <Sha>355e79da935226c4d80d1ca687b00568fcd99208</Sha>
=======
    <Dependency Name="Microsoft.DotNet.Arcade.Sdk" Version="1.0.0-beta.19161.14">
      <Uri>https://github.com/dotnet/arcade</Uri>
      <Sha>2ca74c76adc84f0459b4a0352034db463d0b910f</Sha>
>>>>>>> 234c6837
    </Dependency>
  </ToolsetDependencies>
</Dependencies><|MERGE_RESOLUTION|>--- conflicted
+++ resolved
@@ -47,7 +47,6 @@
     </Dependency>
   </ProductDependencies>
   <ToolsetDependencies>
-<<<<<<< HEAD
     <Dependency Name="Microsoft.DotNet.Arcade.Sdk" Version="1.0.0-beta.19121.5">
       <Uri>https://github.com/dotnet/arcade</Uri>
       <Sha>660f6cd006b276edb3764f4d7d726cedf6c29d8e</Sha>
@@ -55,11 +54,6 @@
     <Dependency Name="Microsoft.DotNet.Arcade.Wpf.Sdk" Version="4.8.0-prerelease.19121.7">
       <Uri>https://dnceng.visualstudio.com/internal/_git/dotnet-wpf-int</Uri>
       <Sha>355e79da935226c4d80d1ca687b00568fcd99208</Sha>
-=======
-    <Dependency Name="Microsoft.DotNet.Arcade.Sdk" Version="1.0.0-beta.19161.14">
-      <Uri>https://github.com/dotnet/arcade</Uri>
-      <Sha>2ca74c76adc84f0459b4a0352034db463d0b910f</Sha>
->>>>>>> 234c6837
     </Dependency>
   </ToolsetDependencies>
 </Dependencies>