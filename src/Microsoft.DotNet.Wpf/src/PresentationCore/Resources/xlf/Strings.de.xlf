﻿<?xml version="1.0" encoding="utf-8"?>
<xliff xmlns="urn:oasis:names:tc:xliff:document:1.2" xmlns:xsi="http://www.w3.org/2001/XMLSchema-instance" version="1.2" xsi:schemaLocation="urn:oasis:names:tc:xliff:document:1.2 xliff-core-1.2-transitional.xsd">
  <file datatype="xml" source-language="en" target-language="de" original="../Strings.resx">
    <body>
      <trans-unit id="AccessKeyManager_NotAUnicodeCharacter">
        <source>'{0}' is not a single Unicode character.</source>
        <target state="translated">"{0}" ist kein einzelnes Unicode-Zeichen.</target>
        <note />
      </trans-unit>
      <trans-unit id="AcquireBreakRecordFailure">
        <source>Text formatting engine cannot acquire break record due to error: '{0}'.</source>
        <target state="translated">Vom Textformatierungsmodul kann aufgrund des folgenden Fehlers kein Umbruchdatensatz abgerufen werden: "{0}".</target>
        <note />
      </trans-unit>
      <trans-unit id="AcquirePenaltyModuleFailure">
        <source>Text formatting engine cannot acquire text penalty module due to error: '{0}'.</source>
        <target state="translated">Das Textformatierungsmodul kann aufgrund eines Fehlers keine Verbindung mit dem Textabzugmodul herstellen: "{0}".</target>
        <note />
      </trans-unit>
      <trans-unit id="AddText_Invalid">
        <source>Cannot add text to '{0}'.</source>
        <target state="translated">Der Text kann "{0}" nicht hinzugefügt werden.</target>
        <note />
      </trans-unit>
      <trans-unit id="AllGesturesMustExistAlone">
        <source>If AllGestures is specified, it must be the only ApplicationGesture in the ApplicationGesture array.</source>
        <target state="translated">Wenn "AllGestures" angegeben wird, muss es sich dabei um die einzige "ApplicationGesture" im ApplicationGesture-Array handeln.</target>
        <note />
      </trans-unit>
      <trans-unit id="AnimEffect_AlreadyAttached">
        <source>This AnimationEffect is already attached to a UIElement.</source>
        <target state="translated">"AnimationEffect" ist bereits an "UIElement" angefügt.</target>
        <note />
      </trans-unit>
      <trans-unit id="AnimEffect_CollectionInUse">
        <source>This AnimationEffectCollection is already being used by another UIElement.</source>
        <target state="translated">"AnimationEffectCollection" wird bereits von einem anderen "UIElement" verwendet.</target>
        <note />
      </trans-unit>
      <trans-unit id="AnimEffect_NoVisual">
        <source>This AnimationEffect is not attached to a Visual.</source>
        <target state="translated">"AnimationEffect" ist nicht an ein Visual-Objekt angefügt.</target>
        <note />
      </trans-unit>
      <trans-unit id="Animation_AnimationTimelineTypeMismatch">
        <source>AnimationTimeline of type '{0}' cannot be used to animate the '{1}' property of type '{2}'.</source>
        <target state="translated">AnimationTimeline vom Typ "{0}" kann nicht zum Animieren der {1}-Eigenschaft vom Typ "{2}" verwendet werden.</target>
        <note />
      </trans-unit>
      <trans-unit id="Animation_CalculatedValueIsInvalidForProperty">
        <source>The animation(s) applied to the '{0}' property calculate a current value of '{1}', which is not a valid value for the property.</source>
        <target state="translated">Von der/den auf die {0}-Eigenschaft angewendeten Animation(en) wird aktuell der Wert "{1}" berechnet, bei dem es sich um keinen gültigen Wert für die Eigenschaft handelt.</target>
        <note />
      </trans-unit>
      <trans-unit id="Animation_ChildMustBeKeyFrame">
        <source>A child of KeyFrameAnimation in XAML must be a KeyFrame of a compatible type.</source>
        <target state="translated">Bei untergeordneten Elementen von "KeyFrameAnimation" in XAML muss es sich um einen "KeyFrame" eines kompatiblen Typs handeln.</target>
        <note />
      </trans-unit>
      <trans-unit id="Animation_ChildTypeMismatch">
        <source>One of the animations in the timeline is a '{0}' and cannot be used to animate a property of type '{1}'.</source>
        <target state="translated">Bei einer der Animationen auf der Zeitskala handelt es sich um ein {0}-Objekt, das nicht zum Animieren einer Eigenschaft vom Typ "{1}" verwendet werden kann.</target>
        <note />
      </trans-unit>
      <trans-unit id="Animation_DependencyPropertyIsNotAnimatable">
        <source>'{0}' property is not animatable on '{1}' class because the IsAnimationProhibited flag has been set on the UIPropertyMetadata used to associate the property with the class.</source>
        <target state="translated">Die {0}-Eigenschaft ist für die {1}-Klasse nicht animierbar, weil das IsAnimationProhibited-Flag für die UIPropertyMetadata festgelegt wurde, die zum Verknüpfen der Eigenschaft mit der Klasse verwendet werden.</target>
        <note />
      </trans-unit>
      <trans-unit id="Animation_Exception">
        <source>Cannot animate the '{0}' property on a '{1}' using a '{2}'. For details see the inner exception.</source>
        <target state="translated">Die Eigenschaft "{0}" auf "{1}" kann nicht mithilfe von "{2}" animiert werden. Detaillierte Informationen finden Sie bei der inneren Ausnahme.</target>
        <note />
      </trans-unit>
      <trans-unit id="Animation_InvalidBaseValue">
        <source>'{0}' is not a valid '{1}' value for class '{2}'. This value might have been supplied by the base value of the property being animated or the output value of another animation applied to the same property.</source>
        <target state="translated">"{0}" ist ein ungültiger {1}-Wert für die Klasse "{2}". Dieser Wert wurde möglicherweise vom Basiswert der animierten Eigenschaft oder dem Ausgabewert einer anderen Animation bereitgestellt, die auf die gleiche Eigenschaft angewendet wird.</target>
        <note />
      </trans-unit>
      <trans-unit id="Animation_InvalidResolvedKeyTimes">
        <source>Resolved KeyTime for key frame at index {1} cannot be greater than resolved KeyTime for key frame at index {4}. KeyFrames[{1}] has specified KeyTime '{2}', which resolves to time {3}Animation_InvalidAnimationUsingKeyFramesDuration</source>
        <target state="translated">Die aufgelöste KeyTime für den Key Frame bei Index "{1}" kann nicht größer sein als die aufgelöste KeyTime für den Keyframe bei Index "{4}". Durch KeyFrames[{1}] wurde die KeyTime "{2}" angegeben, die in die Zeit "{3}Animation_InvalidAnimationUsingKeyFramesDuration" aufgelöst wird.</target>
        <note>'{0}' must have either a TimeSpan for its Duration or a TimeSpan for the KeyTime of its last KeyFrame. This '{0}' has a Duration of '{1}' and a KeyTime of '{2}' for its last KeyFrame, so the KeyTimes cannot be resolved.</note>
      </trans-unit>
      <trans-unit id="Animation_InvalidTimeKeyTime">
        <source>'{2}' KeyTime value is not valid for key frame at index {1} of this '{0}' because it is greater than animation's Duration value '{3}'.</source>
        <target state="translated">Der KeyTime-Wert "{2}" ist nicht gültig für den KeyFrame-Wert bei Index "{1}" dieses {0}-Objekts, weil er größer als der Duration-Wert "{3}" der Animation ist.</target>
        <note />
      </trans-unit>
      <trans-unit id="Animation_Invalid_DefaultValue">
        <source>'{0}' cannot use default {1} value of '{2}'.</source>
        <target state="translated">Von "{0}" kann der standardmäßige {1}-Wert "{2}" nicht verwendet werden.</target>
        <note />
      </trans-unit>
      <trans-unit id="Animation_KeySpline_InvalidValue">
        <source>Cannot set '{0}' to '{1}'. KeySpline values must be between 0.0 and 1.0.</source>
        <target state="translated">"{0}" kann nicht auf "{1}" festgelegt werden. KeySpline-Werte müssen zwischen 0,0 und 1,0 liegen.</target>
        <note />
      </trans-unit>
      <trans-unit id="Animation_KeyTime_InvalidPercentValue">
        <source>'{0}' is not a valid Percent value for a KeyTime. The Percent value must be a number from 0.0 to 1.0.</source>
        <target state="translated">"{0}" ist kein gültiger Percent-Wert für "KeyTime". Der Percent-Wert muss eine Zahl zwischen 0,0 und 1,0 sein.</target>
        <note />
      </trans-unit>
      <trans-unit id="Animation_KeyTime_LessThanZero">
        <source>Cannot create a KeyTime with the value '{0}' because it is less than zero.</source>
        <target state="translated">"KeyTime" kann nicht mit dem Wert "{0}" erstellt werden, da dieser Wert kleiner Null ist.</target>
        <note />
      </trans-unit>
      <trans-unit id="Animation_NoAnimationsSpecified">
        <source>'{0}' value is not valid because it contains no animations.</source>
        <target state="translated">Der Wert "{0}" ist ungültig, da er keine Animationen enthält.</target>
        <note />
      </trans-unit>
      <trans-unit id="Animation_NoTextChildren">
        <source>KeyFrameAnimation objects cannot have text objects as children.</source>
        <target state="translated">KeyFrameAnimation-Objekte können keine Textobjekte als untergeordnete Elemente besitzen.</target>
        <note />
      </trans-unit>
      <trans-unit id="Animation_ReturnedUnsetValueInstance">
        <source>A '{0}' on the '{1}' property of a '{2}' returned a current value of UnsetValue.Instance, which is not valid.</source>
        <target state="translated">Von einem {0}-Objekt für die {1}-Eigenschaft eines {2}-Objekts wurde ein aktueller Wert von "UnsetValue.Instance" zurückgegeben, der nicht gültig ist.</target>
        <note />
      </trans-unit>
      <trans-unit id="Animation_UnrecognizedHandoffBehavior">
        <source>The HandoffBehavior value is not valid.</source>
        <target state="translated">Der HandoffBehavior-Wert ist ungültig.</target>
        <note />
      </trans-unit>
      <trans-unit id="ApplicationGestureArrayLengthIsZero">
        <source>The ApplicationGesture array must contain at least one member.</source>
        <target state="translated">Das ApplicationGesture-Array muss mindestens ein Mitglied enthalten.</target>
        <note />
      </trans-unit>
      <trans-unit id="ApplicationGestureIsInvalid">
        <source>The specified ApplicationGesture is not valid.</source>
        <target state="translated">Das angegebene ApplicationGesture-Array ist ungültig.</target>
        <note />
      </trans-unit>
      <trans-unit id="AutomationDispatcherShutdown">
        <source>Automation client cannot access UI because application is shutting down.</source>
        <target state="translated">Der Automatisierungsclient kann nicht auf die Benutzeroberfläche zugreifen, da die Anwendung heruntergefahren wird.</target>
        <note />
      </trans-unit>
      <trans-unit id="AutomationTimeout">
        <source>Timeout occurred while attempting to access UI. The application might be busy or unresponsive.</source>
        <target state="translated">Während des Zugreifens auf die Benutzeroberfläche ist eine Zeitüberschreitung aufgetreten. Die Anwendung ist möglicherweise ausgelastet oder reagiert nicht.</target>
        <note />
      </trans-unit>
      <trans-unit id="Automation_InvalidConnectedPeer">
        <source>'{0}' is not a valid System.Windows.Automation.AutomationPeer. It is expected to be associated with a Window known to Automation.</source>
        <target state="translated">"{0}" ist ungültig für "System.Windows.Automation.AutomationPeer". Es wird erwartet, dass er mit einem Fenster verknüpft ist, dass der Automatisierung bekannt ist.</target>
        <note />
      </trans-unit>
      <trans-unit id="Automation_InvalidEventId">
        <source>'{0}' is not a valid System.Windows.Automation.AutomationEvent.</source>
        <target state="translated">"{0}" ist ungültig für "System.Windows.Automation.AutomationEvent".</target>
        <note />
      </trans-unit>
      <trans-unit id="Automation_InvalidSynchronizedInputType">
        <source>'{0}' is not a valid System.Windows.Automation.SynchronizedInputType.</source>
        <target state="translated">'{0}' ist kein gültiger System.Windows.Automation.SynchronizedInputType.</target>
        <note />
      </trans-unit>
      <trans-unit id="Automation_RecursivePublicCall">
        <source>Recursive call to Automation Peer API is not valid.</source>
        <target state="translated">Der rekursive Aufruf an die Automatisierungspeer-API ist nicht gültig.</target>
        <note />
      </trans-unit>
      <trans-unit id="Automation_UnsupportedUIAutomationEventAssociation">
        <source>Unsupported UI Automation event association.</source>
        <target state="translated">Nicht unterstützte Ereignisverknüpfung für Benutzeroberflächenautomatisierung.</target>
        <note />
      </trans-unit>
      <trans-unit id="BitmapCacheBrush_OpacityChanged">
        <source>BitmapCacheBrush does not support Opacity.</source>
        <target state="translated">BitmapCacheBrush unterstützt Opacity nicht.</target>
        <note />
      </trans-unit>
      <trans-unit id="BitmapCacheBrush_RelativeTransformChanged">
        <source>BitmapCacheBrush does not support RelativeTransform.</source>
        <target state="translated">BitmapCacheBrush unterstützt RelativeTransform nicht.</target>
        <note />
      </trans-unit>
      <trans-unit id="BitmapCacheBrush_TransformChanged">
        <source>BitmapCacheBrush does not support Transform.</source>
        <target state="translated">BitmapCacheBrush unterstützt Transform nicht.</target>
        <note />
      </trans-unit>
      <trans-unit id="BrowseBackKeyDisplayString">
        <source>Alt+Left;Backspace</source>
        <target state="translated">Alt+Left;Rücktaste</target>
        <note />
      </trans-unit>
      <trans-unit id="BrowseBackText">
        <source>Back</source>
        <target state="translated">Zurück</target>
        <note />
      </trans-unit>
      <trans-unit id="BrowseForwardKeyDisplayString">
        <source>Alt+Right;Shift+Backspace</source>
        <target state="translated">Alt+Right;Umschalt+Rücktaste</target>
        <note />
      </trans-unit>
      <trans-unit id="BrowseForwardText">
        <source>Forward</source>
        <target state="translated">Weiterleiten</target>
        <note />
      </trans-unit>
      <trans-unit id="BrowseHomeKeyDisplayString">
        <source>Alt+Home;BrowserHome</source>
        <target state="translated">Alt+Home;BrowserStartseite</target>
        <note />
      </trans-unit>
      <trans-unit id="BrowseHomeText">
        <source>Home</source>
        <target state="translated">Startseite</target>
        <note />
      </trans-unit>
      <trans-unit id="BrowseStopKeyDisplayString">
        <source>Alt+Esc;BrowserStop</source>
        <target state="translated">Alt+Esc;BrowserAbbrechen</target>
        <note />
      </trans-unit>
      <trans-unit id="BrowseStopText">
        <source>Stop</source>
        <target state="translated">Beenden</target>
        <note />
      </trans-unit>
      <trans-unit id="BrushUnknownBamlType">
        <source>Unrecognized brush type in BAML file.</source>
        <target state="translated">Unbekannter Pinseltyp in BAML-Datei.</target>
        <note />
      </trans-unit>
      <trans-unit id="ByteRangeDownloaderDisposed">
        <source>Cannot access a disposed HTTP byte range downloader.</source>
        <target state="translated">Auf verworfenes HTTP-Bytebereichs-Downloadprogramm kann nicht zugegriffen werden.</target>
        <note />
      </trans-unit>
      <trans-unit id="ByteRangeDownloaderErroredOut">
        <source>Byte range request failed.</source>
        <target state="translated">Fehler bei der Bytebereichsanfrage.</target>
        <note />
      </trans-unit>
      <trans-unit id="ByteRangeRequestIsNotSupported">
        <source>Server does not support byte range request.</source>
        <target state="translated">Vom Server werden keine Bytebereichsanfragen unterstützt.</target>
        <note />
      </trans-unit>
      <trans-unit id="CancelPrintText">
        <source>Cancel Print</source>
        <target state="translated">Drucken abbrechen</target>
        <note />
      </trans-unit>
      <trans-unit id="CannotAttachVisualTwice">
        <source>Cannot attach a Visual that is already attached.</source>
        <target state="translated">Ein bereits angefügtes Visual-Objekt kann nicht erneut angefügt werden.</target>
        <note />
      </trans-unit>
      <trans-unit id="CannotBothBeNull">
        <source>'{0}' and '{1}' cannot both be null.</source>
        <target state="translated">"{0}" und "{1}" dürfen nicht beide den Wert NULL besitzen.</target>
        <note />
      </trans-unit>
      <trans-unit id="CannotConvertStringToType">
        <source>Cannot convert string value '{0}' to type '{1}'.</source>
        <target state="translated">Der Zeichenfolgenwert "{0}" kann nicht in den Typ "{1}" konvertiert werden.</target>
        <note />
      </trans-unit>
      <trans-unit id="CannotConvertType">
        <source>Cannot convert type '{0}' to '{1}'.</source>
        <target state="translated">Der Typ "{0}" kann nicht in "{1}" konvertiert werden.</target>
        <note />
      </trans-unit>
      <trans-unit id="CannotModifyReadOnlyContainer">
        <source>Cannot modify a read-only container.</source>
        <target state="translated">Schreibgeschützte Container können nicht geändert werden.</target>
        <note />
      </trans-unit>
      <trans-unit id="CannotModifyVisualChildrenDuringTreeWalk">
        <source>Cannot modify the Visual children for this node because a tree walk is in progress.</source>
        <target state="translated">Die untergeordneten Visual-Elemente des Knotens können nicht geändert werden, da gerade ein Tree Walk durchgeführt wird.</target>
        <note />
      </trans-unit>
      <trans-unit id="CannotNavigateToApplicationResourcesInWebBrowser">
        <source>Cannot navigate to application resource '{0}' by using a WebBrowser control. For URI navigation, the resource must be at the application's site of origin. Use the pack://siteoforigin:,,,/ prefix to avoid hard-coding the URI.</source>
        <target state="translated">Zur Anwendungsressource "{0}" kann nicht mit einem WebBrowser-Steuerelement navigiert werden. Für die URI-Navigation muss sich die Ressource auf der ursprünglichen Website der Anwendung befinden. Verwenden Sie das Präfix "pack://siteoforigin:,,,/", damit Sie den URI nicht fest programmieren müssen.</target>
        <note />
      </trans-unit>
      <trans-unit id="CannotRetrievePartsOfWriteOnlyContainer">
        <source>Cannot get part or part information from a write-only container.</source>
        <target state="translated">Ein Teil oder Teilinformationen können aus einem lesegeschützten Container nicht abgerufen werden.</target>
        <note />
      </trans-unit>
      <trans-unit id="Channel_InvalidCommandBufferPointer">
        <source>Cannot read from the specified command buffer pointer.</source>
        <target state="translated">Vom angegebenen Befehlspufferzeiger kann nicht gelesen werden.</target>
        <note />
      </trans-unit>
      <trans-unit id="CharacterMetrics_MissingRequiredField">
        <source>The Metrics property of CharacterMetrics is missing a required field.</source>
        <target state="translated">In der Metrics-Eigenschaft von "CharacterMetrics" ist ein Pflichtfeld nicht vorhanden.</target>
        <note />
      </trans-unit>
      <trans-unit id="CharacterMetrics_NegativeHorizontalAdvance">
        <source>CharacterMetrics is not valid. The horizontal advance (defined as the sum of BlackBoxWidth, LeftSideBearing, and RightSideBearing) cannot be negative.</source>
        <target state="translated">"CharacterMetrics" ist ungültig. Der horizontale Vorschub (definiert als die Summe aus "BlackBoxWidth", "LeftSideBearing" und "RightSideBearing") darf nicht negativ sein.</target>
        <note />
      </trans-unit>
      <trans-unit id="CharacterMetrics_NegativeVerticalAdvance">
        <source>CharacterMetrics is not valid. The vertical advance (defined as the sum of BlackBoxHeight, TopSideBearing, and BottomSideBearing) cannot be negative.</source>
        <target state="translated">"CharacterMetrics" ist ungültig. Der vertikale Vorschub (definiert als die Summe aus "BlackBoxHeight", "TopSideBearing" und "BottomSideBearing") darf nicht negativ sein.</target>
        <note />
      </trans-unit>
      <trans-unit id="CharacterMetrics_TooManyFields">
        <source>The Metrics property of CharacterMetrics has too many fields.</source>
        <target state="translated">In der Metrics-Eigenschaft von "CharacterMetrics" sind zu viele Felder enthalten.</target>
        <note />
      </trans-unit>
      <trans-unit id="ClassTypeIllegal">
        <source>Class handlers can be registered only for UIElement or ContentElement and their subtypes.</source>
        <target state="translated">Klassenhandler können nur für "UIElement" oder "ContentElement" und deren Untertypen registriert werden.</target>
        <note />
      </trans-unit>
      <trans-unit id="CloneBreakRecordFailure">
        <source>Text formatting engine cannot clone break record due to error: '{0}'.</source>
        <target state="translated">Vom Textformatierungsmodul kann aufgrund des folgenden Fehlers kein Umbruchdatensatz geklont werden: "{0}".</target>
        <note />
      </trans-unit>
      <trans-unit id="CloseText">
        <source>Close</source>
        <target state="translated">Schließen</target>
        <note />
      </trans-unit>
      <trans-unit id="ClusterMapEntriesShouldNotDecrease">
        <source>A cluster map entry must be greater than or equal to a previous entry.</source>
        <target state="translated">Clusterzuordnungseinträge müssen größer oder gleich vorherigen Einträgen sein.</target>
        <note />
      </trans-unit>
      <trans-unit id="ClusterMapEntryShouldPointWithinGlyphIndices">
        <source>A cluster map entry must point to a valid glyph indices element.</source>
        <target state="translated">Clusterzuordnungseinträge müssen auf ein gültiges Symbolindexelement verweisen.</target>
        <note />
      </trans-unit>
      <trans-unit id="ClusterMapFirstEntryMustBeZero">
        <source>The first element in the cluster map must equal zero.</source>
        <target state="translated">Das erste Element in der Clusterzuweisung muss den Wert Null besitzen.</target>
        <note />
      </trans-unit>
      <trans-unit id="CodePointOutOfRange">
        <source>'{0}' character is outside the Unicode code point range.</source>
        <target state="translated">Das Zeichen "{0}" befindet sich außerhalb des Unicode-Codepunktbereichs.</target>
        <note />
      </trans-unit>
      <trans-unit id="CollectionDuplicateKey">
        <source>'{0}' key already exists in the collection.</source>
        <target state="translated">Der Schlüssel "{0}" ist in der Sammlung bereits vorhanden.</target>
        <note />
      </trans-unit>
      <trans-unit id="CollectionEnumerationError">
        <source>Collection was modified during enumeration.</source>
        <target state="translated">Die Sammlung wurde während des Auflistens geändert.</target>
        <note />
      </trans-unit>
      <trans-unit id="CollectionIsFixedSize">
        <source>This collection is fixed size.</source>
        <target state="translated">Diese Sammlung besitzt eine feste Größe.</target>
        <note />
      </trans-unit>
      <trans-unit id="CollectionNumberOfElementsMustBeGreaterThanZero">
        <source>The number of elements in this collection must be greater than zero.</source>
        <target state="translated">Die Anzahl von Elementen in dieser Sammlung muss größer Null sein.</target>
        <note />
      </trans-unit>
      <trans-unit id="CollectionNumberOfElementsMustBeLessOrEqualTo">
        <source>The number of elements in this collection must be less than or equal to '{0}'.</source>
        <target state="translated">Die Elementanzahl in der Sammlung muss kleiner oder gleich "{0}" sein.</target>
        <note />
      </trans-unit>
      <trans-unit id="CollectionNumberOfElementsShouldBeEqualTo">
        <source>The number of elements in this collection should equal '{0}'.</source>
        <target state="translated">Die Anzahl von Elementen in dieser Sammlung sollte "{0}" entsprechen.</target>
        <note />
      </trans-unit>
      <trans-unit id="CollectionOnlyAcceptsCommandBindings">
        <source>Collection accepts only objects of type CommandBinding.</source>
        <target state="translated">Von der Sammlung werden nur Objekte vom Typ "CommandBinding" angenommen.</target>
        <note />
      </trans-unit>
      <trans-unit id="CollectionOnlyAcceptsInputBindings">
        <source>Collection accepts only objects of type InputBinding.</source>
        <target state="translated">Von der Sammlung werden nur Objekte vom Typ "InputBinding" angenommen.</target>
        <note />
      </trans-unit>
      <trans-unit id="CollectionOnlyAcceptsInputGestures">
        <source>Collection accepts only objects of type InputGesture.</source>
        <target state="translated">Von der Sammlung werden nur Objekte vom Typ "InputGesture" angenommen.</target>
        <note />
      </trans-unit>
      <trans-unit id="Collection_BadDestArray">
        <source>Destination array is not compatible with objects within '{0}'.</source>
        <target state="translated">Das Zielarray ist nicht mit den Objekten in "{0}" kompatibel.</target>
        <note />
      </trans-unit>
      <trans-unit id="Collection_BadRank">
        <source>Input array is not a valid rank.</source>
        <target state="translated">Das Eingabearray ist kein gültiger Rang.</target>
        <note />
      </trans-unit>
      <trans-unit id="Collection_BadType">
        <source>Cannot add instance of type '{1}' to a collection of type '{0}'. Only items of type '{2}' are allowed.</source>
        <target state="translated">Die Instanz vom Typ "{1}" kann keiner Sammlung vom Typ "{0}" hinzugefügt werden. Es sind nur Elemente vom Typ "{2}" zulässig.</target>
        <note />
      </trans-unit>
      <trans-unit id="Collection_CopyTo_ArrayCannotBeMultidimensional">
        <source>Cannot pass multidimensional array to the CopyTo method on a collection.</source>
        <target state="translated">Mehrdimensionales Array kann nicht an die CopyTo-Methode in einer Sammlung übergebenen werden.</target>
        <note />
      </trans-unit>
      <trans-unit id="Collection_CopyTo_IndexGreaterThanOrEqualToArrayLength">
        <source>'{0}' parameter value is equal to or greater than the length of the '{1}' parameter value.</source>
        <target state="translated">Der {0}-Parameterwert ist größer oder gleich der Länge des {1}-Parameterwerts.</target>
        <note />
      </trans-unit>
      <trans-unit id="Collection_CopyTo_NumberOfElementsExceedsArrayLength">
        <source>The number of elements in this collection is greater than the available space from '{0}' to the end of destination '{1}'.</source>
        <target state="translated">Die Elementanzahl in der Sammlung übersteigt den verfügbaren Platz zwischen "{0}" und dem Ende des Ziels "{1}".</target>
        <note />
      </trans-unit>
      <trans-unit id="Collection_NoNull">
        <source>Cannot add null to the collection.</source>
        <target state="translated">Der Wert NULL kann der Sammlung nicht hinzugefügt werden.</target>
        <note />
      </trans-unit>
      <trans-unit id="ColorContext_FileTooLarge">
        <source>File is too large to be a valid ColorContext.</source>
        <target state="translated">Die Datei ist zu groß, um für "ColorContext" gültig zu sein.</target>
        <note />
      </trans-unit>
      <trans-unit id="Color_ColorContextNotsRGB_or_scRGB">
        <source>Color context must be sRGB or scRGB for this operation.</source>
        <target state="translated">Der Farbkontext für diesen Vorgang muss "sRGB" oder "scRGB" sein.</target>
        <note />
      </trans-unit>
      <trans-unit id="Color_ColorContextTypeMismatch">
        <source>Color context types mismatch.</source>
        <target state="translated">Die Typen für den Farbkontext stimmen nicht überein.</target>
        <note />
      </trans-unit>
      <trans-unit id="Color_DimensionMismatch">
        <source>Color context dimensions mismatch.</source>
        <target state="translated">Die Abmessungen für den Farbkontext stimmen nicht überein.</target>
        <note />
      </trans-unit>
      <trans-unit id="Color_NullColorContext">
        <source>Color context is null.</source>
        <target state="translated">Der Farbkontext ist NULL.</target>
        <note />
      </trans-unit>
      <trans-unit id="CompatibilityPreferencesSealed">
        <source>The property '{0}' cannot be changed. The '{1}' class has been sealed.</source>
        <target state="translated">Die Eigenschaft "{0}" kann nicht geändert werden. Die {1}-Klasse wurde versiegelt.</target>
        <note />
      </trans-unit>
      <trans-unit id="CompileFeatureSet_InvalidTypographyProperties">
        <source>Typography properties are not valid.</source>
        <target state="translated">Ungültige Typography-Eigenschaften.</target>
        <note />
      </trans-unit>
      <trans-unit id="CompositeFontAttributeValue1">
        <source>Invalid value for {0} attribute.</source>
        <target state="translated">Ungültiger Wert für das {0}-Attribut.</target>
        <note />
      </trans-unit>
      <trans-unit id="CompositeFontAttributeValue2">
        <source>Invalid value for {0} attribute: {1}</source>
        <target state="translated">Ungültiger Wert für das {0}-Attribut: {1}</target>
        <note />
      </trans-unit>
      <trans-unit id="CompositeFontInvalidUnicodeRange">
        <source>Unicode range is not valid.</source>
        <target state="translated">Ungültiger Unicodebereich.</target>
        <note />
      </trans-unit>
      <trans-unit id="CompositeFontMissingAttribute">
        <source>Missing required attribute '{0}'.</source>
        <target state="translated">Das erforderliche Attribut "{0}" ist nicht vorhanden.</target>
        <note />
      </trans-unit>
      <trans-unit id="CompositeFontMissingElement">
        <source>Missing required element '{0}'.</source>
        <target state="translated">Das erforderliche Element "{0}" ist nicht vorhanden.</target>
        <note />
      </trans-unit>
      <trans-unit id="CompositeFontSignificantWhitespace">
        <source>The composite font contains significant whitespace where none is expected.</source>
        <target state="translated">Die zusammengesetzte Schriftart enthält wichtige Leerzeichen, wo keine erwartet werden.</target>
        <note />
      </trans-unit>
      <trans-unit id="CompositeFontUnknownAttribute">
        <source>'{0}' attribute in XML namespace '{1}' not recognized. Note that attribute names are case sensitive.</source>
        <target state="translated">Das Attribut "{0}" im XML-Namespace "{1}" wurde nicht erkannt. Beachten Sie, dass bei Attributnamen die Groß- und Kleinschreibung berücksichtigt wird.</target>
        <note />
      </trans-unit>
      <trans-unit id="CompositeFontUnknownElement">
        <source>'{0}' element in XML namespace '{1}' not recognized. Note that element names are case sensitive.</source>
        <target state="translated">Das Element "{0}" im XML-Namespace "{1}" wurde nicht erkannt. Beachten Sie, dass bei Attributnamen die Groß- und Kleinschreibung berücksichtigt wird.</target>
        <note />
      </trans-unit>
      <trans-unit id="CompositeFont_DuplicateTypeface">
        <source>A FontFamily cannot have more than one FamilyTypeface with the same Style, Weight, and Stretch.</source>
        <target state="translated">"FontFamily" kann nicht mehr als ein "FamilyTypeface" mit demselben "Style", "Weight" und "Stretch" besitzen.</target>
        <note />
      </trans-unit>
      <trans-unit id="CompositeFont_TooManyFamilyMaps">
        <source>The FontFamily cannot hold any more FamilyMaps.</source>
        <target state="translated">"FontFamily" kann keine weiteren "FamilyMaps" mehr enthalten.</target>
        <note />
      </trans-unit>
      <trans-unit id="CompositionTarget_RootVisual_HasParent">
        <source>The root Visual of a VisualTarget cannot have a parent.</source>
        <target state="translated">Der Stamm Visual eines VisualTarget kann kein übergeordnetes Element besitzen.</target>
        <note />
      </trans-unit>
      <trans-unit id="ConstructorRecursion">
        <source>Possible constructor recursion detected.</source>
        <target state="translated">Es wurde eine mögliche Konstruktorrekursion entdeckt.</target>
        <note />
      </trans-unit>
      <trans-unit id="ContextMenuKeyDisplayString">
        <source>Shift+F10;Apps</source>
        <target state="translated">Umschalt+F10;Apps</target>
        <note />
      </trans-unit>
      <trans-unit id="ContextMenuText">
        <source>Context Menu</source>
        <target state="translated">Kontextmenü</target>
        <note />
      </trans-unit>
      <trans-unit id="Converter_ConvertFromNotSupported">
        <source>Cannot convert from type.</source>
        <target state="translated">Aus dem Typ kann nicht konvertiert werden.</target>
        <note />
      </trans-unit>
      <trans-unit id="Converter_ConvertToNotSupported">
        <source>Cannot convert to type.</source>
        <target state="translated">In den Typ kann nicht konvertiert werden.</target>
        <note />
      </trans-unit>
      <trans-unit id="CopyKeyDisplayString">
        <source>Ctrl+C;Ctrl+Insert</source>
        <target state="translated">Strg+C;Strg+Einfg</target>
        <note />
      </trans-unit>
      <trans-unit id="CopyText">
        <source>Copy</source>
        <target state="translated">Kopieren</target>
        <note />
      </trans-unit>
      <trans-unit id="CorrectionListText">
        <source>Correction List</source>
        <target state="translated">Korrekturliste</target>
        <note />
      </trans-unit>
      <trans-unit id="CountOfBitsGreatThanRemainingBits">
        <source>Count must be less than or equal to remaining number of bits in stream.</source>
        <target state="translated">Die Anzahl muss kleiner oder gleich der Anzahl der im Datenstrom verbleibenden Bits sein.</target>
        <note />
      </trans-unit>
      <trans-unit id="CountOfBitsOutOfRange">
        <source>Count must be less than or equal to bits per byte and greater than zero.</source>
        <target state="translated">Die Anzahl muss kleiner oder gleich der Bits pro Byte sowie größer Null sein.</target>
        <note />
      </trans-unit>
      <trans-unit id="CreateBreaksFailure">
        <source>Text formatting engine cannot format breakpoints due to error: '{0}'.</source>
        <target state="translated">Vom Textformatierungsmodul können aufgrund des folgenden Fehlers keine Haltepunkte formatiert werden: "{0}".</target>
        <note />
      </trans-unit>
      <trans-unit id="CreateContextFailure">
        <source>Text formatting engine cannot create text formatting context due to error: '{0}'.</source>
        <target state="translated">Vom Textformatierungsmodul kann aufgrund des folgenden Fehlers kein Textformatierungskontext erstellt werden: "{0}".</target>
        <note />
      </trans-unit>
      <trans-unit id="CreateLineFailure">
        <source>Text formatting engine cannot format a line of text due to error: '{0}'.</source>
        <target state="translated">Vom Textformatierungsmodul kann aufgrund des folgenden Fehlers keine Textzeile formatiert werden: "{0}".</target>
        <note />
      </trans-unit>
      <trans-unit id="CreateParaBreakingSessionFailure">
        <source>Text formatting engine cannot format a paragraph cache due to error: '{0}'.</source>
        <target state="translated">Vom Textformatierungsmodul kann aufgrund des folgenden Fehlers kein Absatzcache formatiert werden: "{0}".</target>
        <note />
      </trans-unit>
      <trans-unit id="CurrentDispatcherNotFound">
        <source>Current dispatcher cannot be found.</source>
        <target state="translated">Der aktuelle Verteiler kann nicht gefunden werden.</target>
        <note />
      </trans-unit>
      <trans-unit id="Cursor_InvalidStream">
        <source>Failed to load cursor from the stream.</source>
        <target state="translated">Der Cursor konnte nicht aus dem Datenstrom geladen werden.</target>
        <note />
      </trans-unit>
      <trans-unit id="Cursor_LoadImageFailure">
        <source>Failed to load cursor file '{0}'.</source>
        <target state="translated">Fehler beim Laden der Cursordatei "{0}".</target>
        <note />
      </trans-unit>
      <trans-unit id="Cursor_UnsupportedFormat">
        <source>'{0}' has unsupported extension for cursor.</source>
        <target state="translated">"{0}" besitzt eine nicht unterstützte Erweiterung für den Cursor.</target>
        <note />
      </trans-unit>
      <trans-unit id="CutKeyDisplayString">
        <source>Ctrl+X;Shift+Delete</source>
        <target state="translated">Strg+X;Umschalt+Entf</target>
        <note />
      </trans-unit>
      <trans-unit id="CutText">
        <source>Cut</source>
        <target state="translated">Ausschneiden</target>
        <note />
      </trans-unit>
      <trans-unit id="D3DImage_AARequires9Ex">
        <source>An antialiased back buffer requires a IDirect3DDevice9Ex device.</source>
        <target state="translated">Für einen Hintergrundpuffer mit Antialiasing ist ein IDirect3DDevice9Ex-Gerät erforderlich.</target>
        <note />
      </trans-unit>
      <trans-unit id="D3DImage_InvalidDevice">
        <source>Back buffer's device is not valid.</source>
        <target state="translated">Das Gerät des Hintergrundpuffers ist ungültig.</target>
        <note />
      </trans-unit>
      <trans-unit id="D3DImage_InvalidPool">
        <source>Back buffer's pool does not meet the requirements for the resource type.</source>
        <target state="translated">Der Pool des Hintergrundpuffers entspricht nicht den Anforderungen an den Ressourcentyp.</target>
        <note />
      </trans-unit>
      <trans-unit id="D3DImage_InvalidUsage">
        <source>Back buffer's usage does not meet the requirements for the resource type.</source>
        <target state="translated">Die Verwendung des Hintergrundpuffers entspricht nicht den Anforderungen an den Ressourcentyp.</target>
        <note />
      </trans-unit>
      <trans-unit id="D3DImage_MustHaveBackBuffer">
        <source>Cannot call this method without a back buffer.</source>
        <target state="translated">Diese Methode kann nicht aufgerufen werden, wenn kein Hintergrundpuffer vorhanden ist.</target>
        <note />
      </trans-unit>
      <trans-unit id="D3DImage_SurfaceTooBig">
        <source>Back buffer's size is too large.</source>
        <target state="translated">Der Hintergrundpuffer ist zu groß.</target>
        <note />
      </trans-unit>
      <trans-unit id="DataObject_CannotSetDataOnAFozenOLEDataDbject">
        <source>Cannot SetData on a frozen OLE data object.</source>
        <target state="translated">"SetData" ist für fixierte OLE-Datenobjekte nicht möglich.</target>
        <note />
      </trans-unit>
      <trans-unit id="DataObject_DataFormatNotPresentOnDataObject">
        <source>'{0}' data format is not present on DataObject.</source>
        <target state="translated">Das Datenformat "{0}" ist in "DataObject" nicht vorhanden.</target>
        <note />
      </trans-unit>
      <trans-unit id="DataObject_DataObjectMustHaveAtLeastOneFormat">
        <source>Data object must have at least one format.</source>
        <target state="translated">Das Datenobjekt muss über mindestens ein Format verfügen.</target>
        <note />
      </trans-unit>
      <trans-unit id="DataObject_EmptyFormatNotAllowed">
        <source>Empty string is not a valid value for parameter 'format'.</source>
        <target state="translated">Leere Zeichenfolge ist kein gültiger Wert für Parameter "format".</target>
        <note />
      </trans-unit>
      <trans-unit id="DataObject_FileDropListHasInvalidFileDropPath">
        <source>'{0}' file drop path is not valid.</source>
        <target state="translated">Der Dateiablagepfad "{0}" ist ungültig.</target>
        <note />
      </trans-unit>
      <trans-unit id="DataObject_FileDropListIsEmpty">
        <source>'{0}' must contain at least one file drop path.</source>
        <target state="translated">"{0}" muss mindestens einen Ablagepfad besitzen.</target>
        <note />
      </trans-unit>
      <trans-unit id="DataObject_NotImplementedEnumFormatEtc">
        <source>'{0}' dwDirection parameter value is not supported.</source>
        <target state="translated">Der Wert für den dwDirection-Parameter "{0}" wird nicht unterstützt.</target>
        <note />
      </trans-unit>
      <trans-unit id="DecompressPacketDataFailed">
        <source>Decompression of packet data failed.</source>
        <target state="translated">Fehler beim Dekomprimieren der Paketdaten.</target>
        <note />
      </trans-unit>
      <trans-unit id="DecompressPropertyFailed">
        <source>Decompression of property data failed.</source>
        <target state="translated">Decompression-Fehler der Eigenschaftsdaten.</target>
        <note />
      </trans-unit>
      <trans-unit id="DecreaseZoomText">
        <source>Decrease Zoom</source>
        <target state="translated">Zoom verkleinern</target>
        <note />
      </trans-unit>
      <trans-unit id="DeleteKeyDisplayString">
        <source>Del</source>
        <target state="translated">ENTF</target>
        <note />
      </trans-unit>
      <trans-unit id="DeleteText">
        <source>Delete</source>
        <target state="translated">Löschen</target>
        <note />
      </trans-unit>
      <trans-unit id="DirectoryNotFoundExceptionWithFileName">
        <source>Cannot find a part of the path '{0}'.</source>
        <target state="translated">Ein Teil des Pfades "{0}" kann nicht gefunden werden.</target>
        <note />
      </trans-unit>
      <trans-unit id="DragDrop_DragActionInvalid">
        <source>'{0}' DragAction is not valid.</source>
        <target state="translated">{0}-DragAction ist ungültig.</target>
        <note />
      </trans-unit>
      <trans-unit id="DragDrop_DragDropEffectsInvalid">
        <source>'{0}' DragDropEffects is not valid.</source>
        <target state="translated">{0}-DragDropEffects ist ungültig.</target>
        <note />
      </trans-unit>
      <trans-unit id="DrawingContext_TooManyPops">
        <source>This Pop operation has no corresponding Push to remove from the stack because the stack depth of the DrawingContext is zero.</source>
        <target state="translated">Bei diesem Pop-Vorgang ist kein entsprechendes Push zum Entfernen aus dem Stapel vorhanden, da die Stapeltiefe von "DrawingContext" Null ist.</target>
        <note />
      </trans-unit>
      <trans-unit id="DrawingGroup_AlreadyOpen">
        <source>This object has an outstanding DrawingContext. The DrawingContext must be Closed or Disposed before making Open or Append calls.</source>
        <target state="translated">Bei diesem Objekt ist "DrawingContext" ausstehend. "DrawingContext" muss geschlossen oder verworfen sein, bevor Aufrufe vom Typ "Open" oder "Append" ausgeführt werden können.</target>
        <note />
      </trans-unit>
      <trans-unit id="DrawingGroup_CannotAppendToFrozenCollection">
        <source>Cannot append to a frozen DrawingGroup.Children collection.</source>
        <target state="translated">Anfügen kann für eine fixierte DrawingGroup.Children-Sammlung nicht durchgeführt werden.</target>
        <note />
      </trans-unit>
      <trans-unit id="DrawingGroup_CannotAppendToNullCollection">
        <source>Cannot append to a null DrawingGroup.Children collection.</source>
        <target state="translated">Anfügen kann für eine DrawingGroup.Children-Sammlung mit dem Wert NULL nicht durchgeführt werden.</target>
        <note />
      </trans-unit>
      <trans-unit id="DuplicateApplicationGestureFound">
        <source>Duplicate ApplicationGesture values are not allowed.</source>
        <target state="translated">Doppelte ApplicationGesture-Werte sind nicht zulässig.</target>
        <note />
      </trans-unit>
      <trans-unit id="DuplicateEventName">
        <source>RoutedEvent Name '{0}' for OwnerType '{1}' already used.</source>
        <target state="translated">Der RoutedEvent-Name "{0}" für OwnerType "{1}" wird bereits verwendet.</target>
        <note />
      </trans-unit>
      <trans-unit id="DuplicateStrokeAdded">
        <source>Duplicate Stroke in StrokeCollectionChangedEventArgs.Added.</source>
        <target state="translated">Doppelter Stroke in "StrokeCollectionChangedEventArgs.Added".</target>
        <note />
      </trans-unit>
      <trans-unit id="EPExists">
        <source>ExtendedProperty is already part of the ExtendedPropertyCollection.</source>
        <target state="translated">"ExtendedProperty" ist bereits Teil von "ExtendedPropertyCollection".</target>
        <note />
      </trans-unit>
      <trans-unit id="EPGuidNotFound">
        <source>The GUID is not part of the ExtendedPropertyCollection.</source>
        <target state="translated">Der GUID ist kein Teil von "ExtendedPropertyCollection".</target>
        <note />
      </trans-unit>
      <trans-unit id="EPNotFound">
        <source>Property not set.</source>
        <target state="translated">Die Eigenschaft wurde nicht festgelegt.</target>
        <note />
      </trans-unit>
      <trans-unit id="Effect_20ShaderUsing30Registers">
        <source>A pixel shader using Pixel Shader Model 2.0 cannot be set because registers only available in Pixel Shader Model 3.0 are being used.</source>
        <target state="translated">Ein Pixelshader mit Pixel Shader Model 2.0 kann nicht festgelegt werden, da nur in Pixel Shader Model 3.0 verfügbare Register verwendet werden.</target>
        <note />
      </trans-unit>
      <trans-unit id="Effect_CombinedLegacyAndNew">
        <source>BitmapEffect and Effect cannot be combined on a Visual.</source>
        <target state="translated">BitmapEffect und Effect können nicht auf einem Visual-Element kombiniert werden.</target>
        <note />
      </trans-unit>
      <trans-unit id="Effect_No_ContextInputSource">
        <source>Cannot call BitmapEffect.GetOutput directly with a ContextInputSource. Provide a valid BitmapSource.</source>
        <target state="translated">"BitmapEffect.GetOutput" kann nicht direkt mit "ContextInputSource" aufgerufen werden. "BitmapSource" muss gültig angegeben werden.</target>
        <note />
      </trans-unit>
      <trans-unit id="Effect_No_InputSource">
        <source>There is no input set.</source>
        <target state="translated">Es wurde keine Eingabe festgelegt.</target>
        <note />
      </trans-unit>
      <trans-unit id="Effect_PixelFormat">
        <source>'{0}' PixelFormat is not supported for this operation.</source>
        <target state="translated">"PixelFormat '{0}'" wird für diesen Vorgang nicht unterstützt.</target>
        <note />
      </trans-unit>
      <trans-unit id="Effect_RenderThreadError">
        <source>An error occurred on the render thread with a user-supplied shader.</source>
        <target state="translated">Fehler im Renderthread mit einem vom Benutzer bereitgestellten Shader.</target>
        <note />
      </trans-unit>
      <trans-unit id="Effect_Shader20ConstantRegisterLimit">
        <source>Pixel Shader Model 2.0 requires floating point constants to be in registers [0-31].</source>
        <target state="translated">Für Pixel Shader Model 2.0 müssen sich Gleitkommakonstanten in Registern [0-31] befinden.</target>
        <note />
      </trans-unit>
      <trans-unit id="Effect_Shader20SamplerRegisterLimit">
        <source>Pixel Shader Model 2.0 requires sampler constants to be in registers [0-3].</source>
        <target state="translated">Für Pixel Shader Model 2.0 müssen sich Samplerkonstanten in Registern [0-31] befinden.</target>
        <note />
      </trans-unit>
      <trans-unit id="Effect_Shader30BoolConstantRegisterLimit">
        <source>Pixel Shader Model 3.0 requires boolean constants to be in registers [0-15].</source>
        <target state="translated">Für Pixel Shader Model 3.0 müssen sich boolesche Konstanten in Registern [0-15] befinden.</target>
        <note />
      </trans-unit>
      <trans-unit id="Effect_Shader30FloatConstantRegisterLimit">
        <source>Pixel Shader Model 3.0 requires floating point constants to be in registers [0-223].</source>
        <target state="translated">Für Pixel Shader Model 3.0 müssen sich Gleitkommakonstanten in Registern [0-223] befinden.</target>
        <note />
      </trans-unit>
      <trans-unit id="Effect_Shader30IntConstantRegisterLimit">
        <source>Pixel Shader Model 3.0 requires integer constants to be in registers [0-15].</source>
        <target state="translated">Für Pixel Shader Model 3.0 müssen sich Integerkonstanten in Registern [0-15] befinden.</target>
        <note />
      </trans-unit>
      <trans-unit id="Effect_Shader30SamplerRegisterLimit">
        <source>Pixel Shader Model 3.0 requires sampler constants to be in registers [0-7].</source>
        <target state="translated">Für Pixel Shader Model 3.0 müssen sich Samplerkonstanten in Registern [0-7] befinden.</target>
        <note />
      </trans-unit>
      <trans-unit id="Effect_ShaderBytecodeSize">
        <source>Shader bytecode must be an integral number of 4-byte words.</source>
        <target state="translated">Der Shader-Bytecode muss eine aus einer ganzzahligen Anzahl von 4-Byte-Begriffen bestehen.</target>
        <note />
      </trans-unit>
      <trans-unit id="Effect_ShaderBytecodeSource">
        <source>No shader bytecode present.  Must either set UriSource or call SetStreamSource.</source>
        <target state="translated">Es ist kein Shader-Bytecode vorhanden. Legen Sie entweder UriSource fest, oder rufen Sie SetStreamSource auf.</target>
        <note />
      </trans-unit>
      <trans-unit id="Effect_ShaderConstantType">
        <source>Shader constant of type '{0}' is not allowed.</source>
        <target state="translated">Shaderkonstanten vom Typ "{0}" sind nicht zulässig.</target>
        <note />
      </trans-unit>
      <trans-unit id="Effect_ShaderEffectPadding">
        <source>Padding must be non-negative.</source>
        <target state="translated">Der Abstand darf nicht negativ sein.</target>
        <note />
      </trans-unit>
      <trans-unit id="Effect_ShaderPixelShaderSet">
        <source>PixelShader must be set on ShaderEffect.</source>
        <target state="translated">Für ShaderEffect muss PixelShader festgelegt sein.</target>
        <note />
      </trans-unit>
      <trans-unit id="Effect_ShaderSamplerType">
        <source>Pixel shader sampler must be Effect.ImplicitInput, or an instance of BitmapCacheBrush, VisualBrush, or ImageBrush.</source>
        <target state="translated">Der Pixelshader-Sampler muss Effect.ImplicitInput oder eine Instanz von BitmapCacheBrush, VisualBrush oder ImageBrush sein.</target>
        <note />
      </trans-unit>
      <trans-unit id="Effect_ShaderSeekableStream">
        <source>PixelShader only accepts seekable streams.</source>
        <target state="translated">PixelShader akzeptiert nur durchsuchbare Datenströme.</target>
        <note />
      </trans-unit>
      <trans-unit id="Effect_SourceUriMustBeFileOrPack">
        <source>Uri must be a file or pack Uri.</source>
        <target state="translated">Der Uri muss ein Datei- oder Paket-Uri sein. </target>
        <note />
      </trans-unit>
      <trans-unit id="EmptyArray">
        <source>Empty arrays are not a valid argument value.</source>
        <target state="translated">Leere Arrays sind keine gültigen Argumentwerte.</target>
        <note />
      </trans-unit>
      <trans-unit id="EmptyArrayNotAllowedAsArgument">
        <source>The array cannot be empty.</source>
        <target state="translated">Das Array darf nicht leer sein.</target>
        <note />
      </trans-unit>
      <trans-unit id="EmptyDataToLoad">
        <source>No data to load.</source>
        <target state="translated">Es sind keine Daten zum Laden vorhanden.</target>
        <note />
      </trans-unit>
      <trans-unit id="EmptyScToReplace">
        <source>Collection cannot be empty.</source>
        <target state="translated">Die Sammlung darf nicht leer sein.</target>
        <note />
      </trans-unit>
      <trans-unit id="EmptyScToReplaceWith">
        <source>The replacement StrokeCollection cannot be empty.</source>
        <target state="translated">"StrokeCollection" für das Ersetzen darf nicht leer sein.</target>
        <note />
      </trans-unit>
      <trans-unit id="EndHitTestingCalled">
        <source>EndHitTesting has already been called on the IncrementalHitTester.</source>
        <target state="translated">"EndHitTesting" wurde bereits für "IncrementalHitTester" aufgerufen.</target>
        <note />
      </trans-unit>
      <trans-unit id="EndOfStreamReached">
        <source>End of stream reached.</source>
        <target state="translated">Das Ende des Datenstroms wurde erreicht.</target>
        <note />
      </trans-unit>
      <trans-unit id="EnumLineFailure">
        <source>Text formatting engine cannot enumerate contents in a line due to error: '{0}'.</source>
        <target state="translated">Vom Textformatierungsmodul kann aufgrund des folgenden Fehlers der Inhalt einer Zeile nicht aufgelistet werden: "{0}".</target>
        <note />
      </trans-unit>
      <trans-unit id="Enum_Invalid">
        <source>'{0}' enumeration value is not valid.</source>
        <target state="translated">Der Aufzählungswert "{0}" ist ungültig.</target>
        <note />
      </trans-unit>
      <trans-unit id="Enumerator_CollectionChanged">
        <source>The enumerator is not valid because the collection changed.</source>
        <target state="translated">Der Enumerator ist ungültig, da sich die Sammlung geändert hat.</target>
        <note />
      </trans-unit>
      <trans-unit id="Enumerator_NotStarted">
        <source>The enumerator has not been started.</source>
        <target state="translated">Der Enumerator wurde nicht gestartet.</target>
        <note />
      </trans-unit>
      <trans-unit id="Enumerator_ReachedEnd">
        <source>The enumerator has reached the end of the collection.</source>
        <target state="translated">Der Enumerator hat das Ende der Sammlung erreicht.</target>
        <note />
      </trans-unit>
      <trans-unit id="Enumerator_VerifyContext">
        <source>No current object to return.</source>
        <target state="translated">Es ist kein aktuelles Objekt zum Zurückgeben vorhanden.</target>
        <note />
      </trans-unit>
      <trans-unit id="EventArgIsNull">
        <source>Event arguments must be non-null.</source>
        <target state="translated">Ereignisargumente dürfen nicht den Wert NULL besitzen.</target>
        <note />
      </trans-unit>
      <trans-unit id="ExtendSelectionDownKeyDisplayString">
        <source>Shift+Down</source>
        <target state="translated">Umschalt+Nach-Unten</target>
        <note />
      </trans-unit>
      <trans-unit id="ExtendSelectionDownText">
        <source>Extend Selection Down</source>
        <target state="translated">Auswahl nach unten erweitern</target>
        <note />
      </trans-unit>
      <trans-unit id="ExtendSelectionLeftKeyDisplayString">
        <source>Shift+Left</source>
        <target state="translated">Umschalt+Nach-Links</target>
        <note />
      </trans-unit>
      <trans-unit id="ExtendSelectionLeftText">
        <source>Extend Selection Left</source>
        <target state="translated">Auswahl nach links erweitern</target>
        <note />
      </trans-unit>
      <trans-unit id="ExtendSelectionRightKeyDisplayString">
        <source>Shift+Right</source>
        <target state="translated">Umschalt+Nach-Rechts</target>
        <note />
      </trans-unit>
      <trans-unit id="ExtendSelectionRightText">
        <source>Extend Selection Right</source>
        <target state="translated">Auswahl nach rechts erweitern</target>
        <note />
      </trans-unit>
      <trans-unit id="ExtendSelectionUpKeyDisplayString">
        <source>Shift+Up</source>
        <target state="translated">Umschalt+Nach-Oben</target>
        <note />
      </trans-unit>
      <trans-unit id="ExtendSelectionUpText">
        <source>Extend Selection Up</source>
        <target state="translated">Auswahl nach oben erweitern</target>
        <note />
      </trans-unit>
      <trans-unit id="FaceIndexMustBePositiveOrZero">
        <source>Font face index must be greater than or equal to zero.</source>
        <target state="translated">Der Indexwert für Schriftarten muss größer oder gleich Null sein.</target>
        <note />
      </trans-unit>
      <trans-unit id="FaceIndexValidOnlyForTTC">
        <source>Nonzero font face index values are valid only for TrueType collections (.ttc).</source>
        <target state="translated">Indexwerte für Schriftarten, die nicht Null sind, sind nur gültig für TrueType-Sammlungen (*.ttc).</target>
        <note />
      </trans-unit>
      <trans-unit id="FamilyCollection_CannotFindCompositeFontsLocation">
        <source>Cannot load system composite fonts. Location not found.</source>
        <target state="translated">Zusammengesetzte Systemschriftarten können nicht geladen werden. Der Speicherort wurde nicht gefunden.</target>
        <note />
      </trans-unit>
      <trans-unit id="FamilyMap_TargetNotSet">
        <source>Cannot add FamilyMap because Target property is not set.</source>
        <target state="translated">"FamilyMap" kann nicht hinzugefügt werden, da die Target-Eigenschaft nicht festgelegt ist.</target>
        <note />
      </trans-unit>
      <trans-unit id="FavoritesKeyDisplayString">
        <source>Ctrl+I</source>
        <target state="translated">Strg+I</target>
        <note />
      </trans-unit>
      <trans-unit id="FavoritesText">
        <source>Favorites</source>
        <target state="translated">Favoriten</target>
        <note />
      </trans-unit>
      <trans-unit id="FileFormatException">
        <source>Input file or data stream does not conform to the expected file format specification.</source>
        <target state="translated">Die Eingabedatei oder der Datenstrom entspricht nicht der erwarteten Dateiformatspezifikation.</target>
        <note />
      </trans-unit>
      <trans-unit id="FileFormatExceptionWithFileName">
        <source>'{0}' file does not conform to the expected file format specification.</source>
        <target state="translated">Die Datei "{0}" entspricht nicht der erwarteten Dateiformatspezifikation.</target>
        <note />
      </trans-unit>
      <trans-unit id="FileNotFoundExceptionWithFileName">
        <source>Cannot find file '{0}'.</source>
        <target state="translated">Die Datei "{0}" kann nicht gefunden werden.</target>
        <note />
      </trans-unit>
      <trans-unit id="FindKeyDisplayString">
        <source>Ctrl+F</source>
        <target state="translated">Strg+F</target>
        <note />
      </trans-unit>
      <trans-unit id="FindText">
        <source>Find</source>
        <target state="translated">Suchen</target>
        <note />
      </trans-unit>
      <trans-unit id="FirstPageText">
        <source>First Page</source>
        <target state="translated">Erste Seite</target>
        <note />
      </trans-unit>
      <trans-unit id="FloatUnknownBamlType">
        <source>Unrecognized float type in BAML file.</source>
        <target state="translated">Unbekannter Float-Typ in BAML-Datei.</target>
        <note />
      </trans-unit>
      <trans-unit id="FlushNotSupported">
        <source>Stream does not support Flush.</source>
        <target state="translated">"Flush" wird vom Datenstrom nicht unterstützt.</target>
        <note />
      </trans-unit>
      <trans-unit id="FontFamily_ReadOnly">
        <source>A named FontFamily object cannot be modified.</source>
        <target state="translated">Benannte FontFamily-Objekte können nicht geändert werden.</target>
        <note />
      </trans-unit>
      <trans-unit id="Freezable_CantBeFrozen">
        <source>Specified value of type '{0}' must have IsFrozen set to false to modify.</source>
        <target state="translated">Zum Ändern des angegebenen Werts vom Typ "{0}" muss "IsFrozen" auf "false" festgelegt sein.</target>
        <note />
      </trans-unit>
      <trans-unit id="Freezable_CloneInvalidType">
        <source>Clone of an instance of type '{0}' is null or not an instance of '{0}'.</source>
        <target state="translated">Klon einer Instanz vom Typ "{0}" ist NULL oder keine Instanz von "{0}".</target>
        <note />
      </trans-unit>
      <trans-unit id="Freezable_Reentrant">
        <source>Cannot change FreezableCollection during a CollectionChanged event.</source>
        <target state="translated">FreezableCollection kann während eines CollectionChanged-Ereignisses nicht geändert werden.</target>
        <note />
      </trans-unit>
      <trans-unit id="Freezable_UnexpectedChange">
        <source>Unknown/unexpected change event</source>
        <target state="translated">Unbekanntes/unerwartetes Änderungsereignis</target>
        <note />
      </trans-unit>
      <trans-unit id="GeneralTransform_TransformFailed">
        <source>The transform is not defined for the point.</source>
        <target state="translated">Die Transformation wurde für den Punkt nicht definiert.</target>
        <note />
      </trans-unit>
      <trans-unit id="General_BadType">
        <source>The object passed to '{0}' is not a valid type.</source>
        <target state="translated">Das an "{0}" weitergegebene Objekt ist kein gültiger Typ.</target>
        <note />
      </trans-unit>
      <trans-unit id="General_Expected_Type">
        <source>Expected object of type '{0}'.</source>
        <target state="translated">Es wurde ein Objekt vom Typ "{0}" erwartet.</target>
        <note />
      </trans-unit>
      <trans-unit id="General_ObjectIsReadOnly">
        <source>The object is marked 'Read Only'.</source>
        <target state="translated">Das Objekt ist als Read Only markiert.</target>
        <note />
      </trans-unit>
      <trans-unit id="Geometry_BadNumber">
        <source>Arithmetic error found while trying to perform this operation.</source>
        <target state="translated">Beim Versuch, diesen Vorgang auszuführen, wurde ein arithmetischer Fehler gefunden.</target>
        <note />
      </trans-unit>
      <trans-unit id="GestureRecognizerNotAvailable">
        <source>No gesture recognizer is available on the system.</source>
        <target state="translated">Im System ist keine Stiftbewegungserkennung verfügbar.</target>
        <note />
      </trans-unit>
      <trans-unit id="GetPenaltyModuleHandleFailure">
        <source>Text formatting engine cannot retrieve penalty module handle due to error: '{0}'.</source>
        <target state="translated">Textformatierungsmodul kann das Handle eines Abzugmoduls aufgrund eines Fehlers nicht abrufen: "{0}".</target>
        <note />
      </trans-unit>
      <trans-unit id="GetResponseFailed">
        <source>Cannot get response for web request to '{0}'.</source>
        <target state="translated">Antwort auf Webanforderung an "{0}" kann nicht abgerufen werden.</target>
        <note />
      </trans-unit>
      <trans-unit id="GlyphAreaTooBig">
        <source>Values for advanceWidths and glyphOffsets constitute too large of a GlyphRun. The area of its bounding box, measured in renderingEmSize squares, is '{0}' but it cannot exceed '{1}'.</source>
        <target state="translated">Die Werte "advanceWidths" und "glyphOffsets " sind zu hoch für "GlyphRun". Der Bereich des umgebenden Feldes, gemessen in renderingEmSize-Quadraten, beträgt "{0}", darf jedoch "{1}" nicht überschreiten.</target>
        <note />
      </trans-unit>
      <trans-unit id="GlyphCoordinateTooBig">
        <source> advanceWidths and glyphOffsets constitute coordinate too large for glyph at index '{0}'. For renderingEmSize '{1}' the values cannot exceed '{2}'.</source>
        <target state="translated">advanceWidths und glyphOffsets stellen für das Symbol bei Index "{0}" zu große Koordinaten dar. Die Werte dürfen für renderingEmSize "{1}" den Wert "{2}" nicht überschreiten.</target>
        <note />
      </trans-unit>
      <trans-unit id="GlyphIndexOutOfRange">
        <source>'{0}' glyph index is not valid for the specified font.</source>
        <target state="translated">Der Symbolindex "{0}" ist ungültig für die angegebene Schriftart.</target>
        <note />
      </trans-unit>
      <trans-unit id="GlyphTypefaceNotRecorded">
        <source>Glyph typeface URI does not point to a previously recorded glyph typeface.</source>
        <target state="translated">Vom Symbolschriftart-URI wird nicht auf eine bereits eingetragene Symbolschriftart verwiesen.</target>
        <note />
      </trans-unit>
      <trans-unit id="GoToPageText">
        <source>Go To Page</source>
        <target state="translated">Gehe zu Seite</target>
        <note />
      </trans-unit>
      <trans-unit id="HandlerTypeIllegal">
        <source>Handler type is mismatched.</source>
        <target state="translated">Beim Handlertyp ist keine Übereinstimmung vorhanden.</target>
        <note />
      </trans-unit>
      <trans-unit id="HelpKeyDisplayString">
        <source>F1</source>
        <target state="translated">F1</target>
        <note />
      </trans-unit>
      <trans-unit id="HelpText">
        <source>Help</source>
        <target state="translated">Hilfe</target>
        <note />
      </trans-unit>
      <trans-unit id="HitTest_Invalid">
        <source>'{0}' HitTestParameters are not supported on '{1}'.</source>
        <target state="translated">HitTestParameters "{0}" werden für "{1}" nicht unterstützt.</target>
        <note />
      </trans-unit>
      <trans-unit id="HitTest_Singular">
        <source>Hit testing with a singular MatrixCamera is not supported.</source>
        <target state="translated">Treffertests werden für einzelne "MatrixCamera" nicht unterstützt.</target>
        <note />
      </trans-unit>
      <trans-unit id="HwndSourceDisposed">
        <source>Cannot access a disposed HwndSource.</source>
        <target state="translated">Der Zugriff auf die verworfene "HwndSource" ist nicht möglich.</target>
        <note />
      </trans-unit>
      <trans-unit id="HwndTarget_HardwareNotSupportDueToProtocolMismatch">
        <source>Due to protocol mismatch hardware support is not available.</source>
        <target state="translated">Aufgrund eines Protokollkonflikts steht kein Hardwaresupport zur Verfügung.</target>
        <note />
      </trans-unit>
      <trans-unit id="HwndTarget_InvalidWindowHandle">
        <source>The specified handle is not a valid window handle.</source>
        <target state="translated">Bei dem angegebenen Handle handelt es sich nicht um ein gültiges Fensterhandle.</target>
        <note />
      </trans-unit>
      <trans-unit id="HwndTarget_InvalidWindowProcess">
        <source>The specified window does not belong to the current process.</source>
        <target state="translated">Das angegebene Fenster gehört nicht zum aktuellen Vorgang.</target>
        <note />
      </trans-unit>
      <trans-unit id="HwndTarget_InvalidWindowThread">
        <source>The specified window does not belong to the current thread.</source>
        <target state="translated">Das angegebene Fenster gehört nicht zum aktuellen Thread.</target>
        <note />
      </trans-unit>
      <trans-unit id="HwndTarget_WindowAlreadyHasContent">
        <source>Another HwndTarget is associated with this window.</source>
        <target state="translated">Ein anderes "HwndTarget" ist mit diesem Fenster verknüpft.</target>
        <note />
      </trans-unit>
      <trans-unit id="IAnimatable_CantAnimateSealedDO">
        <source>Cannot animate the '{0}' property on '{1}' because the object is sealed or frozen.</source>
        <target state="translated">Die Eigenschaft "{0}" auf "{1}" kann nicht animiert werden, weil das Objekt versiegelt oder fixiert ist.</target>
        <note />
      </trans-unit>
      <trans-unit id="IOBufferOverflow">
        <source>A read or write operation references a location outside the bounds of the buffer provided.</source>
        <target state="translated">Von einem Lese- oder Schreibvorgang wird auf einen Speicherort verwiesen, der sich außerhalb des gültigen Bereichs des bereitgestellten Puffers befindet.</target>
        <note />
      </trans-unit>
      <trans-unit id="IOExceptionWithFileName">
        <source>I/O error when opening file '{0}'.</source>
        <target state="translated">E/A-Fehler beim Öffnen der Datei "{0}".</target>
        <note />
      </trans-unit>
      <trans-unit id="Image_AlphaThresholdOutOfRange">
        <source>Alpha threshold must be from 0 through 100.</source>
        <target state="translated">Der Alpha-Schwellenwert muss zwischen 0 und 100 liegen.</target>
        <note />
      </trans-unit>
      <trans-unit id="Image_BadDimensions">
        <source>The bitmap specified does not have the correct dimensions.</source>
        <target state="translated">Das angegebene Bitmap besitzt nicht die korrekten Abmessungen.</target>
        <note />
      </trans-unit>
      <trans-unit id="Image_BadMetadataHeader">
        <source>The image has corrupted metadata header.</source>
        <target state="translated">Bei dem Bild sind beschädigte Metadatenheader vorhanden.</target>
        <note />
      </trans-unit>
      <trans-unit id="Image_BadPixelFormat">
        <source>'{0}' not a valid pixel format.</source>
        <target state="translated">"{0}" ist kein gültiges Pixelformat.</target>
        <note />
      </trans-unit>
      <trans-unit id="Image_BadStreamData">
        <source>The stream is corrupted.</source>
        <target state="translated">Der Datenstrom ist beschädigt.</target>
        <note />
      </trans-unit>
      <trans-unit id="Image_BadVersion">
        <source>DLL version not correct.</source>
        <target state="translated">Die DLL-Version ist nicht korrekt.</target>
        <note />
      </trans-unit>
      <trans-unit id="Image_CannotCreateTempFile">
        <source>Unable to create temporary file for download.</source>
        <target state="translated">Die temporäre Datei für den Download kann nicht erstellt werden.</target>
        <note />
      </trans-unit>
      <trans-unit id="Image_CantBeFrozen">
        <source>The Image passed to the ImageVisualManager cannot be frozen.</source>
        <target state="translated">Das an "ImageVisualManager" weitergegebene Image kann nicht fixiert werden.</target>
        <note />
      </trans-unit>
      <trans-unit id="Image_CantDealWithStream">
        <source>The codec cannot use the type of stream provided.</source>
        <target state="translated">Vom Codec kann der bereitgestellte Datenstromtyp nicht verwendet werden.</target>
        <note />
      </trans-unit>
      <trans-unit id="Image_CantDealWithUri">
        <source>The codec cannot use the type of URI provided.</source>
        <target state="translated">Vom Codec kann der bereitgestellte URI nicht verwendet werden.</target>
        <note />
      </trans-unit>
      <trans-unit id="Image_CodecPresent">
        <source>Codec added more than once.</source>
        <target state="translated">Der Codec wurde mehrmals hinzugefügt.</target>
        <note />
      </trans-unit>
      <trans-unit id="Image_ColorContextInvalid">
        <source>Color context is not valid.</source>
        <target state="translated">Der Farbkontext ist ungültig.</target>
        <note />
      </trans-unit>
      <trans-unit id="Image_ColorTransformInvalid">
        <source>Color transform is not valid.</source>
        <target state="translated">Die Farbtransformation ist ungültig.</target>
        <note />
      </trans-unit>
      <trans-unit id="Image_ComponentNotFound">
        <source>No imaging component suitable to complete this operation was found.</source>
        <target state="translated">Es wurde keine passende Imagingkomponente zum Abschließen dieses Vorgangs gefunden.</target>
        <note />
      </trans-unit>
      <trans-unit id="Image_ContentTypeDoesNotMatchDecoder">
        <source>The mime type registered with the system does not match the mime type of the file.</source>
        <target state="translated">Der im System registrierte Mime-Typ stimmt nicht mit dem Mime-Typ der Datei überein.</target>
        <note />
      </trans-unit>
      <trans-unit id="Image_DecoderError">
        <source>The image decoder cannot decode the image. The image might be corrupted.</source>
        <target state="translated">Das Bild kann vom Bilddecoder nicht dekodiert werden. Das Bild ist möglicherweise beschädigt.</target>
        <note />
      </trans-unit>
      <trans-unit id="Image_DisplayStateInvalid">
        <source>The system display state is not valid.</source>
        <target state="translated">Der Status der Systemanzeige ist ungültig.</target>
        <note />
      </trans-unit>
      <trans-unit id="Image_DuplicateMetadataPresent">
        <source>Duplicate copies of metadata present.</source>
        <target state="translated">Es sind Metadatenduplikate vorhanden.</target>
        <note />
      </trans-unit>
      <trans-unit id="Image_EncoderNoColorContext">
        <source>The designated BitmapEncoder does not support ColorContexts.</source>
        <target state="translated">Vom vorgesehenen "BitmapEncoder" wird "ColorContexts" nicht unterstützt.</target>
        <note />
      </trans-unit>
      <trans-unit id="Image_EncoderNoGlobalMetadata">
        <source>The designated BitmapEncoder does not support global metadata.</source>
        <target state="translated">Vom vorgesehenen "BitmapEncoder" werden keine globalen Metadaten unterstützt.</target>
        <note />
      </trans-unit>
      <trans-unit id="Image_EncoderNoGlobalThumbnail">
        <source>The designated BitmapEncoder does not support global thumbnails.</source>
        <target state="translated">Vom vorgesehenen "BitmapEncoder" werden keine globalen Miniaturansichten unterstützt.</target>
        <note />
      </trans-unit>
      <trans-unit id="Image_EncoderNoPreview">
        <source>The designated BitmapEncoder does not support previews.</source>
        <target state="translated">Vom vorgesehenen "BitmapEncoder" wird keine Vorschau unterstützt.</target>
        <note />
      </trans-unit>
      <trans-unit id="Image_EndInitWithoutBeginInit">
        <source>Cannot call EndInit without a matching BeginInit call.</source>
        <target state="translated">"EndInit" kann nicht ohne passenden BeginInit-Aufruf aufgerufen werden.</target>
        <note />
      </trans-unit>
      <trans-unit id="Image_FrameMissing">
        <source>The image is missing a frame.</source>
        <target state="translated">Im Bild fehlt ein Rahmen.</target>
        <note />
      </trans-unit>
      <trans-unit id="Image_FreezableCloneNotAllowed">
        <source>This class does not support cloning.</source>
        <target state="translated">Von dieser Klasse wird das Klonen nicht unterstützt.</target>
        <note />
      </trans-unit>
      <trans-unit id="Image_GuidEmpty">
        <source>Empty GUID is not valid for '{0}'.</source>
        <target state="translated">Der leere GUID ist ungültig für "{0}".</target>
        <note />
      </trans-unit>
      <trans-unit id="Image_HeaderError">
        <source>The image cannot be decoded. The image header might be corrupted.</source>
        <target state="translated">Das Bild kann nicht dekodiert werden. Der Imageheader ist möglicherweise beschädigt.</target>
        <note />
      </trans-unit>
      <trans-unit id="Image_InInitialize">
        <source>Already in an initializing state.</source>
        <target state="translated">Der Initialisierungsstatus wurde bereits erreicht.</target>
        <note />
      </trans-unit>
      <trans-unit id="Image_IndexedPixelFormatRequiresPalette">
        <source>Must specify a palette when using an indexed pixel format.</source>
        <target state="translated">Beim Verwenden eines indizierten Pixelformats muss eine Palette angegeben werden.</target>
        <note />
      </trans-unit>
      <trans-unit id="Image_InitializationIncomplete">
        <source>BitmapImage initialization is not complete. Call the EndInit method to complete the initialization.</source>
        <target state="translated">Die BitmapImage-Initialisierung ist unvollständig. Rufen Sie die EndInit-Methode auf, um die Initialisierung abzuschließen.</target>
        <note />
      </trans-unit>
      <trans-unit id="Image_InplaceMetadataNoCopy">
        <source>InPlaceBitmapMetadataWriter cannot be copied.</source>
        <target state="translated">"InPlaceBitmapMetadataWriter" kann nicht kopiert werden.</target>
        <note />
      </trans-unit>
      <trans-unit id="Image_InsufficientBuffer">
        <source>Buffer size is not sufficient.</source>
        <target state="translated">Die Puffergröße ist nicht ausreichend.</target>
        <note />
      </trans-unit>
      <trans-unit id="Image_InsufficientBufferSize">
        <source>Buffer not large enough to copy memory.</source>
        <target state="translated">Der Puffer ist zu klein, um den Speicher zu kopieren.</target>
        <note />
      </trans-unit>
      <trans-unit id="Image_InternalError">
        <source>An error occurred.</source>
        <target state="translated">Fehler</target>
        <note />
      </trans-unit>
      <trans-unit id="Image_InvalidArrayForPixel">
        <source>Cannot match the type of this array to a pixel format.</source>
        <target state="translated">Der Typ dieses Arrays kann keinem Pixelformat zugeordnet werden.</target>
        <note />
      </trans-unit>
      <trans-unit id="Image_InvalidColorContext">
        <source>Bitmap color context is not valid.</source>
        <target state="translated">Der Bitmap-Farbkontext ist ungültig.</target>
        <note />
      </trans-unit>
      <trans-unit id="Image_InvalidQueryCharacter">
        <source>Character is not valid in metadata query request.</source>
        <target state="translated">Das Zeichen ist in der Anforderung der Metadatenabfrage ungültig.</target>
        <note />
      </trans-unit>
      <trans-unit id="Image_InvalidQueryRequest">
        <source>Metadata query request is not valid.</source>
        <target state="translated">Die Anforderung der Metadatenabfrage ist ungültig.</target>
        <note />
      </trans-unit>
      <trans-unit id="Image_LockCountLimit">
        <source>The lock count cannot exceed UInt32.MaxValue.</source>
        <target state="translated">Die Anzahl der Sperren darf UInt32.MaxValue nicht überschreiten.</target>
        <note />
      </trans-unit>
      <trans-unit id="Image_MetadataInitializationIncomplete">
        <source>BitmapMetadata initialization incomplete.</source>
        <target state="translated">Die BitmapMetadata-Initialisierung ist unvollständig.</target>
        <note />
      </trans-unit>
      <trans-unit id="Image_MetadataNotCompatible">
        <source>The bitmap metadata is not compatible with this container format.</source>
        <target state="translated">Die Bitmapmetadaten sind mit diesem Containerformat nicht kompatibel.</target>
        <note />
      </trans-unit>
      <trans-unit id="Image_MetadataNotSupported">
        <source>BitmapMetadata is not available on BitmapImage.</source>
        <target state="translated">"BitmapMetadata" ist für "BitmapImage" nicht verfügbar.</target>
        <note />
      </trans-unit>
      <trans-unit id="Image_MetadataReadOnly">
        <source>Bitmap metadata cannot be changed.</source>
        <target state="translated">Die Bitmapmetadaten können nicht geändert werden.</target>
        <note />
      </trans-unit>
      <trans-unit id="Image_MetadataSizeFixed">
        <source>Cannot add any more top-level metadata blocks.</source>
        <target state="translated">Es können nicht mehr Metadatenblöcke auf oberster Ebene hinzugefügt werden.</target>
        <note />
      </trans-unit>
      <trans-unit id="Image_MustBeLocked">
        <source>Cannot call this method while the image is unlocked.</source>
        <target state="translated">Diese Methode kann nicht aufgerufen werden, wenn das Bild nicht gesperrt ist.</target>
        <note />
      </trans-unit>
      <trans-unit id="Image_NeitherArgument">
        <source>Property '{0}' or property '{1}' must be set.</source>
        <target state="translated">Eine der Eigenschaften "{0}" oder "{1}" muss festgelegt werden.</target>
        <note />
      </trans-unit>
      <trans-unit id="Image_NoArgument">
        <source>'{0}' property is not set.</source>
        <target state="translated">Die {0}-Eigenschaft wurde nicht festgelegt.</target>
        <note />
      </trans-unit>
      <trans-unit id="Image_NoCodecsFound">
        <source>No codec found that can decode the specified file.</source>
        <target state="translated">Es wurde kein Codec zum Dekodieren der angegebenen Datei gefunden.</target>
        <note />
      </trans-unit>
      <trans-unit id="Image_NoDecodeFrames">
        <source>Image does not contain any frames.</source>
        <target state="translated">Das Bild enthält keinerlei Rahmen.</target>
        <note />
      </trans-unit>
      <trans-unit id="Image_NoFrames">
        <source>Cannot save an image with no frames.</source>
        <target state="translated">Bilder ohne Rahmen können nicht gespeichert werden.</target>
        <note />
      </trans-unit>
      <trans-unit id="Image_NoPalette">
        <source>The specified image does not contain a palette.</source>
        <target state="translated">Das angegebene Bild enthält keine Palette.</target>
        <note />
      </trans-unit>
      <trans-unit id="Image_NoPixelFormatFound">
        <source>No information was found about this pixel format.</source>
        <target state="translated">Es wurden keine Informationen zu diesem Pixelformat gefunden.</target>
        <note />
      </trans-unit>
      <trans-unit id="Image_NoThumbnail">
        <source>Bitmap does not contain thumbnail.</source>
        <target state="translated">Die Bitmap enthält keine Miniaturansicht.</target>
        <note />
      </trans-unit>
      <trans-unit id="Image_NotInitialized">
        <source>BitmapImage has not been initialized.  Call the BeginInit method, set the appropriate properties, and then call the EndInit method.</source>
        <target state="translated">BitmapImage wurde nicht initialisiert. Rufen Sie die BeginInit-Methode auf, legen Sie die entsprechenden Eigenschaften fest, und rufen Sie dann die EndInit-Methode auf.</target>
        <note />
      </trans-unit>
      <trans-unit id="Image_OnlyOneInit">
        <source>Cannot set the initializing state more than once.</source>
        <target state="translated">Der Initialisierungstatus kann nicht mehrmals festgelegt werden.</target>
        <note />
      </trans-unit>
      <trans-unit id="Image_OnlyOneSave">
        <source>Cannot call Save on an Encoder more than once.</source>
        <target state="translated">"Save" kann für einen Encoder nicht mehrmals aufgerufen werden.</target>
        <note />
      </trans-unit>
      <trans-unit id="Image_OnlyOrthogonal">
        <source>Transform must be a combination of scales, flips, and 90 degree rotations.</source>
        <target state="translated">Die Transformation muss sich aus einer Kombination aus Skalierungen, Spiegelungen und 90-Grad-Drehungen zusammensetzen.</target>
        <note />
      </trans-unit>
      <trans-unit id="Image_OriginalStreamReadOnly">
        <source>In place editing of bitmap metadata is not allowed because the original source is not writable.</source>
        <target state="translated">Das direkte Bearbeiten von Bitmapmetadaten ist nicht zulässig, da die ursprüngliche Quelle schreibgeschützt ist.</target>
        <note />
      </trans-unit>
      <trans-unit id="Image_Overflow">
        <source>The image data generated an overflow during processing.</source>
        <target state="translated">Von den Bilddaten wurde bei der Verarbeitung ein Überlauf generiert.</target>
        <note />
      </trans-unit>
      <trans-unit id="Image_PaletteColorsDoNotMatchFormat">
        <source>The number of colors in the palette is larger than the maximum allowed by the supplied pixel format.</source>
        <target state="translated">Die Anzahl von Farben in der Palette ist größer als die für das unterstützte Pixelformat zulässige Anzahl.</target>
        <note />
      </trans-unit>
      <trans-unit id="Image_PaletteFixedType">
        <source>Must use a fixed palette type. '{0}' not supported here.</source>
        <target state="translated">Es muss ein fester Palettentyp verwendet werden. "{0}" wird hier nicht unterstützt.</target>
        <note />
      </trans-unit>
      <trans-unit id="Image_PaletteZeroColors">
        <source>Cannot create a palette with less than 1 color or more than 256 colors.</source>
        <target state="translated">Es können keine Paletten mit weniger als einer oder mit mehr als 256 Farben erstellt werden.</target>
        <note />
      </trans-unit>
      <trans-unit id="Image_PropertyNotFound">
        <source>Property cannot be found.</source>
        <target state="translated">Die Eigenschaft wurde nicht gefunden.</target>
        <note />
      </trans-unit>
      <trans-unit id="Image_PropertyNotSupported">
        <source>This codec does not support the specified property.</source>
        <target state="translated">Von diesem Codec wird die angegebene Eigenschaft nicht unterstützt.</target>
        <note />
      </trans-unit>
      <trans-unit id="Image_PropertySize">
        <source>Property is corrupted.</source>
        <target state="translated">Die Eigenschaft ist beschädigt.</target>
        <note />
      </trans-unit>
      <trans-unit id="Image_PropertyUnexpectedType">
        <source>Unexpected property type or value.</source>
        <target state="translated">Unerwarteter Eigenschaftstyp oder Wert.</target>
        <note />
      </trans-unit>
      <trans-unit id="Image_RequestOnlyValidAtMetadataRoot">
        <source>The metadata query is valid only at the root of the metadata hierarchy.</source>
        <target state="translated">Die Metadatenabfrage ist nur am Stamm der Metadatenhierarchie gültig.</target>
        <note />
      </trans-unit>
      <trans-unit id="Image_SetPropertyOutsideBeginEndInit">
        <source>Cannot set this property outside a BeginInit/EndInit block.</source>
        <target state="translated">Diese Eigenschaft kann nicht außerhalb eines BeginInit/EndInit-Blocks festgelegt werden.</target>
        <note />
      </trans-unit>
      <trans-unit id="Image_SingularMatrix">
        <source>Cannot invert singular matrix.</source>
        <target state="translated">Einzelmatrix kann nicht invertiert werden.</target>
        <note />
      </trans-unit>
      <trans-unit id="Image_SizeOptionsAngle">
        <source>Bad Rotation parameter. Only Rotate0, Rotate90, Rotate180, and Rotate270 are supported.</source>
        <target state="translated">Ungültiger Rotationsparameter. Unterstützt werden nur "Rotate0", "Rotate90", "Rotate180" und "Rotate270".</target>
        <note />
      </trans-unit>
      <trans-unit id="Image_SizeOutOfRange">
        <source>The image dimensions are out of the range supported by this codec.</source>
        <target state="translated">Die Bildabmessungen befinden sich außerhalb des vom Codec unterstützten Bereichs.</target>
        <note />
      </trans-unit>
      <trans-unit id="Image_StreamNotAvailable">
        <source>Metadata stream is not available for this operation.</source>
        <target state="translated">Der Datenstrom für Metadaten ist für diesen Vorgang nicht verfügbar.</target>
        <note />
      </trans-unit>
      <trans-unit id="Image_StreamRead">
        <source>Cannot read from the stream.</source>
        <target state="translated">Aus dem Datenstrom kann nicht gelesen werden.</target>
        <note />
      </trans-unit>
      <trans-unit id="Image_StreamWrite">
        <source>Cannot write to the stream.</source>
        <target state="translated">In den Datenstrom kann nicht geschrieben werden.</target>
        <note />
      </trans-unit>
      <trans-unit id="Image_TooManyScanlines">
        <source>The bitmap has too many scanlines for the specified encoder.</source>
        <target state="translated">Die Bitmap enthält zu viele Scanzeilen für den angegebenen Encoder.</target>
        <note />
      </trans-unit>
      <trans-unit id="Image_TooMuchMetadata">
        <source>Commit unsuccessful because too much metadata changed.</source>
        <target state="translated">"Commit" war nicht erfolgreich, da sich zu viele Metadaten geändert haben.</target>
        <note />
      </trans-unit>
      <trans-unit id="Image_UnexpectedMetadataType">
        <source>Unexpected type of metadata.</source>
        <target state="translated">Unerwarteter Metadatentyp.</target>
        <note />
      </trans-unit>
      <trans-unit id="Image_UnknownFormat">
        <source>The image format is unrecognized.</source>
        <target state="translated">Das Bildformat ist unbekannt.</target>
        <note />
      </trans-unit>
      <trans-unit id="Image_UnsupportedOperation">
        <source>Operation not supported.</source>
        <target state="translated">Vorgang wird nicht unterstützt.</target>
        <note />
      </trans-unit>
      <trans-unit id="Image_UnsupportedPixelFormat">
        <source>Pixel format not supported.</source>
        <target state="translated">Das Pixelformat wird nicht unterstützt.</target>
        <note />
      </trans-unit>
      <trans-unit id="Image_WrongState">
        <source>Operation caused an invalid state.</source>
        <target state="translated">Vorgang hat einen ungültigen Status verursacht.</target>
        <note />
      </trans-unit>
      <trans-unit id="InInitialization">
        <source>The object is already being initialized.</source>
        <target state="translated">Das Objekt wird bereits initialisiert.</target>
        <note />
      </trans-unit>
      <trans-unit id="IncompatibleStylusPointDescriptions">
        <source>The StylusPointDescriptions are incompatible. Use the StylusPointDescription.GetCommonDescription method to find a common StylusPointDescription and then call StylusPointCollection.Reformat to return a compatible StylusPointCollection.</source>
        <target state="translated">"StylusPointDescriptions" nicht kompatibel. Verwenden Sie die StylusPointDescription.GetCommonDescription-Methode, um eine allgemeine "StylusPointDescription" zu finden, und rufen Sie anschließend "StylusPointCollection.Reformat" auf, um eine kompatible Version von "StylusPointCollection" zurückzugeben.</target>
        <note />
      </trans-unit>
      <trans-unit id="IncreaseZoomText">
        <source>Increase Zoom</source>
        <target state="translated">Zoom vergrößern</target>
        <note />
      </trans-unit>
      <trans-unit id="InitializationIncomplete">
        <source>The operation fails because the object is not fully initialized.</source>
        <target state="translated">Der Vorgang schlägt fehl, da das Objekt noch nicht vollständig initialisiert wurde.</target>
        <note />
      </trans-unit>
      <trans-unit id="InitializingCompressorFailed">
        <source>Cannot initialize compressor.</source>
        <target state="translated">Das Komprimierungsprogramm kann nicht initialisiert werden.</target>
        <note />
      </trans-unit>
      <trans-unit id="InnerRequestNotAllowed">
        <source>InnerRequest not available for preloaded packages.</source>
        <target state="translated">"InnerRequest" ist für zuvor geladene Pakete nicht verfügbar.</target>
        <note />
      </trans-unit>
      <trans-unit id="InputBinding_ExpectedInputGesture">
        <source>Gesture accepts only objects of type '{0}'.</source>
        <target state="translated">Von "Gesture" werden nur Objekte vom Typ "{0}" angenommen.</target>
        <note />
      </trans-unit>
      <trans-unit id="InputLanguageManager_NotReadyToChangeCurrentLanguage">
        <source>InputLanguageManager is not ready to change the current input languages.</source>
        <target state="translated">"InputLanguageManager" ist zum Ändern der aktuellen Eingabesprachen nicht bereit.</target>
        <note />
      </trans-unit>
      <trans-unit id="InputMethod_InvalidConversionMode">
        <source>'{0}' is not a valid ImeConversionMode.</source>
        <target state="translated">"{0}" ist ungültig für "ImeConversionMode".</target>
        <note />
      </trans-unit>
      <trans-unit id="InputMethod_InvalidSentenceMode">
        <source>'{0}' is not a valid ImeSentenceMode.</source>
        <target state="translated">"{0}" ist ungültig für "ImeSentenceMode".</target>
        <note />
      </trans-unit>
      <trans-unit id="InputProviderSiteDisposed">
        <source>The InputProviderSite has already been disposed.</source>
        <target state="translated">"InputProviderSite" wurde bereits verworfen.</target>
        <note />
      </trans-unit>
      <trans-unit id="InputScope_InvalidInputScopeName">
        <source>'{0}' is not a valid InputScopeName.</source>
        <target state="translated">"{0}" ist ungültig für "InputScopeName".</target>
        <note />
      </trans-unit>
      <trans-unit id="IntegerCollectionLengthLessThanZero">
        <source>Integer collection size cannot be negative.</source>
        <target state="translated">Die Größe der Ganzzahlsammlung kann nicht negativ sein.</target>
        <note />
      </trans-unit>
      <trans-unit id="InvalidAbsoluteUriInFontFamilyName">
        <source>An absolute URI in a font family name must have file:// scheme.</source>
        <target state="translated">Der absolute URI in einer Schriftfamilie muss das Schema "file://" aufweisen.</target>
        <note />
      </trans-unit>
      <trans-unit id="InvalidAdditionalDataForStylusPoint">
        <source>The additional data passed in does not match what is expected based on the StylusPointDescription.</source>
        <target state="translated">Die zusätzlich weitergegebenen Daten stimmen nicht mit dem überein, was basierend auf "StylusPointDescription" erwartet wurde.</target>
        <note />
      </trans-unit>
      <trans-unit id="InvalidBufferLength">
        <source>Maximum buffer length must be within actual buffer length.</source>
        <target state="translated">Die maximale Pufferlänge muss sich innerhalb der tatsächlichen Pufferlänge befinden.</target>
        <note />
      </trans-unit>
      <trans-unit id="InvalidByteRanges">
        <source>Byte ranges are not valid in '{0}'.</source>
        <target state="translated">Die Bytebereiche in "{0}" sind ungültig.</target>
        <note />
      </trans-unit>
      <trans-unit id="InvalidCursorType">
        <source>'{0}' cursor type is not valid.</source>
        <target state="translated">Der Cursortyp "{0}" ist ungültig.</target>
        <note />
      </trans-unit>
      <trans-unit id="InvalidDataInISF">
        <source>The specified data is invalid, see inner exception for details.</source>
        <target state="translated">Die angegebenen Daten sind ungültig. Details siehe interne Ausnahme.</target>
        <note />
      </trans-unit>
      <trans-unit id="InvalidDataTypeForExtendedProperty">
        <source>Property data must be a non-reference variant compatible type.</source>
        <target state="translated">Der Typ der Eigenschaftendaten muss mit Varianten ohne Verweis kompatibel sein.</target>
        <note />
      </trans-unit>
      <trans-unit id="InvalidDiameter">
        <source>The value is out of range.</source>
        <target state="translated">Der Wert liegt außerhalb des gültigen Bereichs.</target>
        <note />
      </trans-unit>
      <trans-unit id="InvalidDrawingAttributesHeight">
        <source>Height must be greater than or equal to DrawingAttributes.MinHeight and less than or equal to DrawingAttribute.MaxHeight.</source>
        <target state="translated">Die Höhe muss größer oder gleich "DrawingAttributes.MinHeight" und kleiner oder gleich "DrawingAttribute.MaxHeight" sein.</target>
        <note />
      </trans-unit>
      <trans-unit id="InvalidDrawingAttributesWidth">
        <source>Width must be greater than or equal to DrawingAttributes.MinWidth and less than or equal to DrawingAttribute.MaxWidth.</source>
        <target state="translated">Die Breite muss größer oder gleich "DrawingAttributes.MinWidth" und kleiner oder gleich "DrawingAttribute.MaxWidth" sein.</target>
        <note />
      </trans-unit>
      <trans-unit id="InvalidEpInIsf">
        <source>Extended property data type is not valid.</source>
        <target state="translated">Der Datentyp der erweiterten Eigenschaft ist ungültig.</target>
        <note />
      </trans-unit>
      <trans-unit id="InvalidEventHandle">
        <source>The event handle is not usable.</source>
        <target state="translated">Das Ereignishandle ist unbrauchbar.</target>
        <note />
      </trans-unit>
      <trans-unit id="InvalidGuid">
        <source>GUID cannot be empty.</source>
        <target state="translated">Der GUID darf nicht leer sein.</target>
        <note />
      </trans-unit>
      <trans-unit id="InvalidIsButtonForId">
        <source>The specified GUID represents a button, so isButton must be true.</source>
        <target state="translated">Der angegebene GUID stellt eine Schaltfläche dar, weshalb "isButton" auf "true" festgelegt sein muss.</target>
        <note />
      </trans-unit>
      <trans-unit id="InvalidIsButtonForId2">
        <source>The specified GUID does not represent a button, so isButton must be false.</source>
        <target state="translated">Der angegebene GUID stellt keine Schaltfläche dar, weshalb "isButton" auf "false" festgelegt sein muss.</target>
        <note />
      </trans-unit>
      <trans-unit id="InvalidMatrixContainsInfinity">
        <source>Infinity member value is not valid in Matrix.</source>
        <target state="translated">Der Infinity-Mitgliedswert ist in "Matrix" nicht gültig.</target>
        <note />
      </trans-unit>
      <trans-unit id="InvalidMatrixContainsNaN">
        <source>NaN is not a valid value for Matrix member.</source>
        <target state="translated">"NaN" ist kein gültiger Wert für das Matrix-Mitglied.</target>
        <note />
      </trans-unit>
      <trans-unit id="InvalidMinMaxForButton">
        <source>StylusPointPropertyInfos that are buttons must have a minimum of 0 and a maximum of 1.</source>
        <target state="translated">Wenn "StylusPointPropertyInfos" Schaltflächen darstellt, muss ein Mindestwert von "0" und ein Maximalwert von "1" vorhanden sein.</target>
        <note />
      </trans-unit>
      <trans-unit id="InvalidPartName">
        <source>The part name does not correspond to its content type.</source>
        <target state="translated">Der Teilname entspricht nicht dessen Inhaltstyp.</target>
        <note />
      </trans-unit>
      <trans-unit id="InvalidPermissionStateValue">
        <source>PermissionState value '{0}' is not valid for this Permission.</source>
        <target state="translated">Der PermissionState-Wert "{0}" ist für diese Berechtigung nicht gültig.</target>
        <note />
      </trans-unit>
      <trans-unit id="InvalidPermissionType">
        <source>Permission type is not valid. Expected '{0}'.</source>
        <target state="translated">Ungültiger Berechtigungstyp. Erwartet wurde "{0}".</target>
        <note />
      </trans-unit>
      <trans-unit id="InvalidPressureValue">
        <source>Pressure must be a value between 0 and 1.</source>
        <target state="translated">Der Druck muss einen Wert zwischen 0 und 1 besitzen.</target>
        <note />
      </trans-unit>
      <trans-unit id="InvalidRemovedStroke">
        <source>The stroke being removed does not exist in the current collection.</source>
        <target state="translated">Der zu entfernende Strich ist in der aktuellen Sammlung nicht vorhanden.</target>
        <note />
      </trans-unit>
      <trans-unit id="InvalidReplacedStroke">
        <source>The stroke being replaced does not exist in the current collection.</source>
        <target state="translated">Der zu ersetzende Strich ist in der aktuellen Sammlung nicht vorhanden.</target>
        <note />
      </trans-unit>
      <trans-unit id="InvalidScheme">
        <source>HTTP byte range downloader can support only HTTP or HTTPS schemes.</source>
        <target state="translated">Vom HTTP-Bytebereichs-Downloadprogramm können nur HTTP- oder HTTPS-Schemas unterstützt werden.</target>
        <note />
      </trans-unit>
      <trans-unit id="InvalidSiteOfOriginUri">
        <source>'{0}' must be a relative URI for site of origin.</source>
        <target state="translated">Bei "{0}" muss es sich um einen relativen URI für die Ursprungssite handeln.</target>
        <note />
      </trans-unit>
      <trans-unit id="InvalidSizeSpecified">
        <source>The specified size is less than the information decoded in the ISF stream.</source>
        <target state="translated">Die angegebene Größe ist geringer als der im ISF-Datenstrom dekodierte Informationsumfang.</target>
        <note />
      </trans-unit>
      <trans-unit id="InvalidStream">
        <source>Stream is not valid.</source>
        <target state="translated">Ungültiger Datenstrom.</target>
        <note />
      </trans-unit>
      <trans-unit id="InvalidSttValue">
        <source>Translation is not valid.</source>
        <target state="translated">Die Übersetzung ist ungültig.</target>
        <note />
      </trans-unit>
      <trans-unit id="InvalidStylusPointCollectionZeroCount">
        <source>StylusPointCollection cannot be empty when attached to a Stroke.</source>
        <target state="translated">"StylusPointCollection" darf beim Anfügen an einen Stroke nicht leer sein.</target>
        <note />
      </trans-unit>
      <trans-unit id="InvalidStylusPointConstructionZeroLengthCollection">
        <source>The specified collection cannot be empty.</source>
        <target state="translated">Die angegebene Sammlung darf nicht leer sein.</target>
        <note />
      </trans-unit>
      <trans-unit id="InvalidStylusPointDescription">
        <source>StylusPointDescription must contain at least X, Y and NormalPressure in that order.</source>
        <target state="translated">"StylusPointDescription" muss mindestens "X", "Y" und "NormalPressure" (in dieser Reihenfolge) enthalten.</target>
        <note />
      </trans-unit>
      <trans-unit id="InvalidStylusPointDescriptionButtonsMustBeLast">
        <source>When constructing a StylusPointDescription, any StylusPointPropertyInfos that represent buttons must be placed at the end of the collection.</source>
        <target state="translated">Beim Erstellen von "StylusPointDescription" müssen alle "StylusPointPropertyInfos", die Schaltflächen darstellen, am Ende der Sammlung platziert werden.</target>
        <note />
      </trans-unit>
      <trans-unit id="InvalidStylusPointDescriptionDuplicatesFound">
        <source>StylusPointDescription cannot contain duplicate StylusPointPropertyInfos.</source>
        <target state="translated">"StylusPointDescription" kann keine doppelten "StylusPointPropertyInfos" enthalten.</target>
        <note />
      </trans-unit>
      <trans-unit id="InvalidStylusPointDescriptionSubset">
        <source>The specified StylusPointDescription must be a subset.</source>
        <target state="translated">Bei der angegebenen "StylusPointDescription" muss es sich um eine Untergruppe handeln.</target>
        <note />
      </trans-unit>
      <trans-unit id="InvalidStylusPointDescriptionTooManyButtons">
        <source>StylusPointDescription supports no more than 31 buttons.</source>
        <target state="translated">Von "StylusPointDescription" werden höchstens 31 Schaltflächen unterstützt.</target>
        <note />
      </trans-unit>
      <trans-unit id="InvalidStylusPointProperty">
        <source>The StylusPoint does not support the specified StylusPointProperty.</source>
        <target state="translated">Von "StylusPoint" wird die angegebene "StylusPointProperty" nicht unterstützt.</target>
        <note />
      </trans-unit>
      <trans-unit id="InvalidStylusPointPropertyInfoResolution">
        <source>Resolution must be at least 0.0f.</source>
        <target state="translated">Die Auflösung muss mindestens 0,0f betragen.</target>
        <note />
      </trans-unit>
      <trans-unit id="InvalidStylusPointXYNaN">
        <source>Value cannot be Double.NaN.</source>
        <target state="translated">Der Wert darf nicht "Double.NaN" sein.</target>
        <note />
      </trans-unit>
      <trans-unit id="InvalidTempFileName">
        <source>Cannot have empty name of a temporary file.</source>
        <target state="translated">Der Name einer temporären Datei darf nicht leer sein.</target>
        <note />
      </trans-unit>
      <trans-unit id="InvalidTextDecorationCollectionString">
        <source>The requested TextDecorationCollection string is not valid: '{0}'.</source>
        <target state="translated">Die angeforderte TextDecorationCollection-Zeichenfolge ist ungültig: "{0}".</target>
        <note />
      </trans-unit>
      <trans-unit id="InvalidValueOfType">
        <source>Invalid value '{0}' for type '{1}'.</source>
        <target state="translated">Der Wert "{0}" für den Typ "{1}" ist ungültig.</target>
        <note />
      </trans-unit>
      <trans-unit id="InvalidValueType">
        <source>Value must be of type '{0}'.</source>
        <target state="translated">Der Wert muss vom Typ "{0}" sein.</target>
        <note />
      </trans-unit>
      <trans-unit id="InvalidValueType1">
        <source>Value must be of type '{0}' or '{1}'.</source>
        <target state="translated">Der Wert muss vom Typ "{0}" oder "{1}" sein.</target>
        <note />
      </trans-unit>
      <trans-unit id="Invalid_IInputElement">
        <source>'{0}' is not a valid type for IInputElement. UIElement, ContentElement or UIElement3D expected.</source>
<<<<<<< HEAD
        <target state="needs-review-translation">"{0}" ist ein ungültiger Typ für "IInputElement". Erwartet wird "UIElement" oder "ContentElement".</target>
=======
        <target state="translated">'{0}' ist kein gültiger Typ für IInputElement. UIElement, ContentElement oder UIElement3D erwartet.</target>
>>>>>>> 49abd15c
        <note />
      </trans-unit>
      <trans-unit id="Invalid_URI">
        <source>The URI specified is invalid.</source>
        <target state="translated">Der angegebene URI ist ungültig.</target>
        <note />
      </trans-unit>
      <trans-unit id="Invalid_isfData_Length">
        <source>The length of the ISF data must be greater than zero.</source>
        <target state="translated">Die Länge der ISF-Daten muss größer Null sein.</target>
        <note />
      </trans-unit>
      <trans-unit id="IsfOperationFailed">
        <source>InkSerializedFormat operation failed.</source>
        <target state="translated">Fehler beim InkSerializedFormat-Vorgang.</target>
        <note />
      </trans-unit>
      <trans-unit id="KeyGesture_Invalid">
        <source>'{0}+{1}' key and modifier combination is not supported for KeyGesture.</source>
        <target state="translated">Die Kombination aus Taste und Modifizierer "{0}+{1}" wird für KeyGesture nicht unterstützt.</target>
        <note />
      </trans-unit>
      <trans-unit id="KeyboardSinkAlreadyOwned">
        <source>The specified keyboard sink is already owned by a site.</source>
        <target state="translated">Die angegebene Tastatursenke befindet sich bereits im Besitz einer Site.</target>
        <note />
      </trans-unit>
      <trans-unit id="KeyboardSinkMustBeAnElement">
        <source>The specified keyboard sink must be a UIElement.</source>
        <target state="translated">Bei der angegebenen Tastatursenke muss es sich um "UIElement" handeln.</target>
        <note />
      </trans-unit>
      <trans-unit id="KeyboardSinkNotAChild">
        <source>The specified keyboard sink is not a child of this source.</source>
        <target state="translated">Die angegebene Tastatursenke ist kein untergeordnetes Element der Quelle.</target>
        <note />
      </trans-unit>
      <trans-unit id="LastPageText">
        <source>Last Page</source>
        <target state="translated">Letzte Seite</target>
        <note />
      </trans-unit>
      <trans-unit id="LayoutManager_DeepRecursion">
        <source>Layout recursion reached allowed limit to avoid stack overflow: '{0}'. Either the tree contains a loop or is too deep.</source>
        <target state="translated">Von der Layoutrekursion wurde die zulässige Grenze zum Vermeiden eines Überlaufs erreicht: "{0}". Entweder ist in der Struktur eine Schleife enthalten oder die Struktur ist zu tief.</target>
        <note />
      </trans-unit>
      <trans-unit id="Manipulation_InvalidManipulationMode">
        <source>An unrecognized ManipulationMode flag was encountered.</source>
        <target state="translated">Ein unbekanntes ManipulationMode-Flag wurde gefunden.</target>
        <note />
      </trans-unit>
      <trans-unit id="Manipulation_ManipulationNotActive">
        <source>Manipulation is not active on the specified element.</source>
        <target state="translated">"Manipulation" ist für das angegebene Element nicht aktiv.</target>
        <note />
      </trans-unit>
      <trans-unit id="Manipulation_ManipulationNotEnabled">
        <source>IsManipulationEnabled is not set to true on the specified element.</source>
        <target state="translated">"IsManipulationEnabled" ist für das angegebene Element nicht auf "true" gesetzt.</target>
        <note />
      </trans-unit>
      <trans-unit id="Matrix3D_NotInvertible">
        <source>Cannot invert the matrix, because the matrix is not invertible.</source>
        <target state="translated">Die Matrix kann nicht invertiert werden, da die Matrix nicht invertierbar ist.</target>
        <note />
      </trans-unit>
      <trans-unit id="MatrixNotInvertible">
        <source>The specified Matrix must be invertible.</source>
        <target state="translated">Die angegebene Matrix muss invertierbar sein.</target>
        <note />
      </trans-unit>
      <trans-unit id="MediaBoostBassText">
        <source>Boost Bass</source>
        <target state="translated">Bass verstärken</target>
        <note />
      </trans-unit>
      <trans-unit id="MediaChannelDownText">
        <source>Channel Down</source>
        <target state="translated">Channel nach unten</target>
        <note />
      </trans-unit>
      <trans-unit id="MediaChannelUpText">
        <source>Channel Up</source>
        <target state="translated">Channel nach oben</target>
        <note />
      </trans-unit>
      <trans-unit id="MediaContext_APINotAllowed">
        <source>Cannot call this API during the OnRender callback. During OnRender, only drawing operations that draw the content of the Visual can be performed.</source>
        <target state="translated">Der API-Aufruf ist während des OnRender-Rückrufs nicht möglich. Während "OnRender" können nur Zeichenvorgänge durchgeführt werden, von denen der Inhalt der Visualisierung gezeichnet wird.</target>
        <note />
      </trans-unit>
      <trans-unit id="MediaContext_InfiniteLayoutLoop">
        <source>An infinite loop appears to have resulted from cross-dependent views.</source>
        <target state="translated">Durch Ansichten mit gegenseitiger Abhängigkeit wurde möglicherweise eine Endlosschleife ausgelöst.</target>
        <note />
      </trans-unit>
      <trans-unit id="MediaContext_InfiniteTickLoop">
        <source>An infinite loop appears to have resulted from repeatedly invalidating the TimeManager during the Layout/Render process.</source>
        <target state="translated">Durch wiederholtes Kennzeichnen von "TimeManager" als ungültig während des Layout/Render-Vorgangs wurde möglicherweise eine Endlosschleife ausgelöst.</target>
        <note />
      </trans-unit>
      <trans-unit id="MediaContext_NoBadShaderHandler">
        <source>Invalid user-specified pixel shader.  Register a PixelShader.InvalidPixelShaderEncountered event handler to avoid this exception being raised.</source>
        <target state="translated">Der vom Benutzer angegebene Pixel-Shader ist ungültig. Registrieren Sie einen PixelShader.InvalidPixelShaderEncountered-Ereignishandler, damit diese Ausnahme nicht mehr ausgelöst wird.</target>
        <note />
      </trans-unit>
      <trans-unit id="MediaContext_OutOfVideoMemory">
        <source>Out of video memory.</source>
        <target state="translated">Unzureichender Videospeicher.</target>
        <note />
      </trans-unit>
      <trans-unit id="MediaContext_RenderThreadError">
        <source>An unspecified error occurred on the render thread.</source>
        <target state="translated">Ein nicht angegebener Fehler ist im Renderthread aufgetreten.</target>
        <note />
      </trans-unit>
      <trans-unit id="MediaDecreaseBassText">
        <source>Decrease Bass</source>
        <target state="translated">Bass verringern</target>
        <note />
      </trans-unit>
      <trans-unit id="MediaDecreaseMicrophoneVolumeText">
        <source>Decrease Microphone Volume</source>
        <target state="translated">Mikrofonlautstärke verringern</target>
        <note />
      </trans-unit>
      <trans-unit id="MediaDecreaseTrebleText">
        <source>Decrease Treble</source>
        <target state="translated">Höhen verringern</target>
        <note />
      </trans-unit>
      <trans-unit id="MediaDecreaseVolumeText">
        <source>Decrease Volume</source>
        <target state="translated">Lautstärke verringern</target>
        <note />
      </trans-unit>
      <trans-unit id="MediaFastForwardText">
        <source>Fast Forward</source>
        <target state="translated">Schneller Vorlauf</target>
        <note />
      </trans-unit>
      <trans-unit id="MediaIncreaseBassText">
        <source>Increase Bass</source>
        <target state="translated">Bass erhöhen</target>
        <note />
      </trans-unit>
      <trans-unit id="MediaIncreaseMicrophoneVolumeText">
        <source>Increase Microphone Volume</source>
        <target state="translated">Mikrofonlautstärke erhöhen</target>
        <note />
      </trans-unit>
      <trans-unit id="MediaIncreaseTrebleText">
        <source>Increase Treble</source>
        <target state="translated">Höhen erhöhen</target>
        <note />
      </trans-unit>
      <trans-unit id="MediaIncreaseVolumeText">
        <source>Increase Volume</source>
        <target state="translated">Lautstärke erhöhen</target>
        <note />
      </trans-unit>
      <trans-unit id="MediaMuteMicrophoneVolumeText">
        <source>Mute Microphone Volume</source>
        <target state="translated">Mikrofonlautstärke stumm schalten</target>
        <note />
      </trans-unit>
      <trans-unit id="MediaMuteVolumeText">
        <source>Mute Volume</source>
        <target state="translated">Lautstärke stumm schalten</target>
        <note />
      </trans-unit>
      <trans-unit id="MediaNextTrackText">
        <source>Next Track</source>
        <target state="translated">Nächster Titel</target>
        <note />
      </trans-unit>
      <trans-unit id="MediaPauseText">
        <source>Pause</source>
        <target state="translated">Anhalten</target>
        <note />
      </trans-unit>
      <trans-unit id="MediaPlayText">
        <source>Play</source>
        <target state="translated">Spielen</target>
        <note />
      </trans-unit>
      <trans-unit id="MediaPreviousTrackText">
        <source>Previous Track</source>
        <target state="translated">Vorheriger Titel</target>
        <note />
      </trans-unit>
      <trans-unit id="MediaRecordText">
        <source>Record</source>
        <target state="translated">Aufnehmen</target>
        <note />
      </trans-unit>
      <trans-unit id="MediaRewindText">
        <source>Rewind</source>
        <target state="translated">Zurückspulen</target>
        <note />
      </trans-unit>
      <trans-unit id="MediaSelectText">
        <source>Select</source>
        <target state="translated">Auswählen</target>
        <note />
      </trans-unit>
      <trans-unit id="MediaStopText">
        <source>Stop</source>
        <target state="translated">Beenden</target>
        <note />
      </trans-unit>
      <trans-unit id="MediaSystem_ApiInvalidContext">
        <source>This API was accessed with arguments from the wrong context.</source>
        <target state="translated">Auf die API wurde mit Argumenten aus dem falschen Kontext zugegriffen.</target>
        <note />
      </trans-unit>
      <trans-unit id="MediaSystem_OutOfOrderConnectOrDisconnect">
        <source>Received an out of order connect or disconnect message.</source>
        <target state="translated">Es wurde eine ungültige Nachricht zur Verbindung oder zur Trennung einer Verbindung empfangen.</target>
        <note />
      </trans-unit>
      <trans-unit id="MediaToggleMicrophoneOnOffText">
        <source>Toggle Microphone OnOff</source>
        <target state="translated">Mikrofon ein-/ausschalten</target>
        <note />
      </trans-unit>
      <trans-unit id="MediaTogglePlayPauseText">
        <source>Toggle Play Pause</source>
        <target state="translated">Zwischen Wiedergabe und Pause umschalten</target>
        <note />
      </trans-unit>
      <trans-unit id="Media_DownloadFailed">
        <source>Media file download failed.</source>
        <target state="translated">Fehler beim Herunterladen der Mediendatei.</target>
        <note />
      </trans-unit>
      <trans-unit id="Media_FileFormatNotSupported">
        <source>Installed codecs do not support the media file format.</source>
        <target state="translated">Das Mediendateiformat wird von den installierten Codecs nicht unterstützt.</target>
        <note />
      </trans-unit>
      <trans-unit id="Media_FileNotFound">
        <source>Cannot find the media file.</source>
        <target state="translated">Die Mediendatei wurde nicht gefunden.</target>
        <note />
      </trans-unit>
      <trans-unit id="Media_HardwareVideoAccelerationNotAvailable">
        <source>Display driver must support video acceleration for video or audio playback.</source>
        <target state="translated">Für die Wiedergabe von Video oder Audio muss vom Anzeigetreiber die Grafikbeschleunigung unterstützt werden.</target>
        <note />
      </trans-unit>
      <trans-unit id="Media_InsufficientVideoResources">
        <source>There are insufficient video resources available for video or audio playback.</source>
        <target state="translated">Für die Video- oder Audiowiedergabe sind nicht ausreichend Videoressourcen verfügbar.</target>
        <note />
      </trans-unit>
      <trans-unit id="Media_InvalidArgument">
        <source>Value does not fall within the expected range.</source>
        <target state="translated">Der Wert liegt außerhalb des erwarteten Bereichs.</target>
        <note />
      </trans-unit>
      <trans-unit id="Media_InvalidWmpVersion">
        <source>Windows Media Player version 10 or later is required.</source>
        <target state="translated">Windows Media Player ab Version 10 ist erforderlich.</target>
        <note />
      </trans-unit>
      <trans-unit id="Media_LogonFailure">
        <source>Access was denied on the media file.</source>
        <target state="translated">Der Zugriff auf die Mediendatei wurde verweigert.</target>
        <note />
      </trans-unit>
      <trans-unit id="Media_NotAllowedWhileTimingEngineInControl">
        <source>Cannot perform this operation while a clock is assigned to the media player.</source>
        <target state="translated">Der Vorgang kann nicht durchgeführt werden, wenn dem Media Player eine Uhr zugewiesen ist.</target>
        <note />
      </trans-unit>
      <trans-unit id="Media_PackURIsAreNotSupported">
        <source>Only site-of-origin pack URIs are supported for media.</source>
        <target state="translated">Nur URIs im Format "pack://siteoforigin" werden unterstützt.</target>
        <note />
      </trans-unit>
      <trans-unit id="Media_PlayerIsClosed">
        <source>No operations are valid on a closed media player except open and close.</source>
        <target state="translated">Für den geschlossenen Media Player sind nur die Vorgänge zum Öffnen und Schließen gültig.</target>
        <note />
      </trans-unit>
      <trans-unit id="Media_PlaylistFormatNotSupported">
        <source>Unrecognized playlist file format.</source>
        <target state="translated">Unbekanntes Dateiformat für die Wiedergabeliste.</target>
        <note />
      </trans-unit>
      <trans-unit id="Media_StreamClosed">
        <source>Cannot access the stream after it is closed.</source>
        <target state="translated">Auf den Datenstrom kann nicht zugegriffen werden, nachdem er geschlossen wurde.</target>
        <note />
      </trans-unit>
      <trans-unit id="Media_UninitializedResource">
        <source>Accessed an uninitialized media resource.</source>
        <target state="translated">Es wurde auf eine nicht initialisierte Medienressource zugegriffen.</target>
        <note />
      </trans-unit>
      <trans-unit id="Media_UnknownChannelType">
        <source>Channel type is not recognized.</source>
        <target state="translated">Unbekannter Channeltyp.</target>
        <note />
      </trans-unit>
      <trans-unit id="Media_UnknownMediaExecption">
        <source>An unknown media error occurred.</source>
        <target state="translated">Ein unbekannter Medienfehler ist aufgetreten.</target>
        <note />
      </trans-unit>
      <trans-unit id="Media_UriNotSpecified">
        <source>Must specify URI.</source>
        <target state="translated">URI muss angegeben werden.</target>
        <note />
      </trans-unit>
      <trans-unit id="MethodCallNotAllowed">
        <source>The '{0}' method cannot be called at this time.</source>
        <target state="translated">Die Methode "{0}" kann derzeit nicht aufgerufen werden.</target>
        <note />
      </trans-unit>
      <trans-unit id="MilErr_UnsupportedVersion">
        <source>Mismatched versions of PresentationCore.dll, Milcore.dll, WindowsCodecs.dll, or D3d9.dll. Check that these DLLs come from the same source.</source>
        <target state="translated">Die Versionen von "PresentationCore.dll", "Milcore.dll", "WindowsCodecs.dll" oder "D3d9.dll" stimmen nicht überein. Prüfen Sie, ob diese DLLs von der gleichen Quelle stammen.</target>
        <note />
      </trans-unit>
      <trans-unit id="Mismatched_RoutedEvent">
        <source>RoutedEvent in RoutedEventArgs and EventRoute are mismatched.</source>
        <target state="translated">"RoutedEvent" in "RoutedEventArgs" und "EventRoute" stimmen nicht überein.</target>
        <note />
      </trans-unit>
      <trans-unit id="MoveDownKeyDisplayString">
        <source>Down</source>
        <target state="translated">Nach-Unten</target>
        <note />
      </trans-unit>
      <trans-unit id="MoveDownText">
        <source>Move Down</source>
        <target state="translated">Nach unten verschieben</target>
        <note />
      </trans-unit>
      <trans-unit id="MoveFocusBackKeyDisplayString">
        <source>Ctrl+Left</source>
        <target state="translated">Strg+Nach-Links</target>
        <note />
      </trans-unit>
      <trans-unit id="MoveFocusBackText">
        <source>Move Focus Back</source>
        <target state="translated">Fokus nach hinten verschieben</target>
        <note />
      </trans-unit>
      <trans-unit id="MoveFocusDownKeyDisplayString">
        <source>Ctrl+Down</source>
        <target state="translated">Strg+Nach-Unten</target>
        <note />
      </trans-unit>
      <trans-unit id="MoveFocusDownText">
        <source>Move Focus Down</source>
        <target state="translated">Fokus nach unten verschieben</target>
        <note />
      </trans-unit>
      <trans-unit id="MoveFocusForwardKeyDisplayString">
        <source>Ctrl+Right</source>
        <target state="translated">Strg+Nach-Rechts</target>
        <note />
      </trans-unit>
      <trans-unit id="MoveFocusForwardText">
        <source>Move Focus Forward</source>
        <target state="translated">Fokus nach vorne verschieben</target>
        <note />
      </trans-unit>
      <trans-unit id="MoveFocusPageDownKeyDisplayString">
        <source>Ctrl+PageDown</source>
        <target state="translated">Strg+BildAb</target>
        <note />
      </trans-unit>
      <trans-unit id="MoveFocusPageDownText">
        <source>Move Focus Page Down</source>
        <target state="translated">Fokus eine Seite nach unten verschieben</target>
        <note />
      </trans-unit>
      <trans-unit id="MoveFocusPageUpKeyDisplayString">
        <source>Ctrl+PageUp</source>
        <target state="translated">Strg+BildAuf</target>
        <note />
      </trans-unit>
      <trans-unit id="MoveFocusPageUpText">
        <source>Move Focus Page Up</source>
        <target state="translated">Fokus eine Seite nach oben verschieben</target>
        <note />
      </trans-unit>
      <trans-unit id="MoveFocusUpKeyDisplayString">
        <source>Ctrl+Up</source>
        <target state="translated">Strg+Nach-Oben</target>
        <note />
      </trans-unit>
      <trans-unit id="MoveFocusUpText">
        <source>Move Focus Up</source>
        <target state="translated">Fokus nach oben verschieben</target>
        <note />
      </trans-unit>
      <trans-unit id="MoveLeftKeyDisplayString">
        <source>Left</source>
        <target state="translated">Nach-Links</target>
        <note />
      </trans-unit>
      <trans-unit id="MoveLeftText">
        <source>Move Left</source>
        <target state="translated">Nach links verschieben</target>
        <note />
      </trans-unit>
      <trans-unit id="MoveRightKeyDisplayString">
        <source>Right</source>
        <target state="translated">Nach-Rechts</target>
        <note />
      </trans-unit>
      <trans-unit id="MoveRightText">
        <source>Move Right</source>
        <target state="translated">Nach rechts verschieben</target>
        <note />
      </trans-unit>
      <trans-unit id="MoveToEndKeyDisplayString">
        <source>End</source>
        <target state="translated">ENDE</target>
        <note />
      </trans-unit>
      <trans-unit id="MoveToEndText">
        <source>Move To End</source>
        <target state="translated">Zum Ende verschieben</target>
        <note />
      </trans-unit>
      <trans-unit id="MoveToHomeKeyDisplayString">
        <source>Home</source>
        <target state="translated">Startseite</target>
        <note />
      </trans-unit>
      <trans-unit id="MoveToHomeText">
        <source>Move To Home</source>
        <target state="translated">Zu Home verschieben</target>
        <note />
      </trans-unit>
      <trans-unit id="MoveToPageDownKeyDisplayString">
        <source>PageDown</source>
        <target state="translated">BildAb</target>
        <note />
      </trans-unit>
      <trans-unit id="MoveToPageDownText">
        <source>Move To Page Down</source>
        <target state="translated">Eine Seite nach unten verschieben</target>
        <note />
      </trans-unit>
      <trans-unit id="MoveToPageUpKeyDisplayString">
        <source>PageUp</source>
        <target state="translated">BildAuf</target>
        <note />
      </trans-unit>
      <trans-unit id="MoveToPageUpText">
        <source>Move To Page Up</source>
        <target state="translated">Eine Seite nach oben verschieben</target>
        <note />
      </trans-unit>
      <trans-unit id="MoveUpKeyDisplayString">
        <source>Up</source>
        <target state="translated">Nach-Oben</target>
        <note />
      </trans-unit>
      <trans-unit id="MoveUpText">
        <source>Move Up</source>
        <target state="translated">Nach oben verschieben</target>
        <note />
      </trans-unit>
      <trans-unit id="MultiSingleton">
        <source>Cannot have more than one '{0}' instance in the same AppDomain.</source>
        <target state="translated">Es darf nicht mehr als eine {0}-Instanz im selben "AppDomain" vorhanden sein.</target>
        <note />
      </trans-unit>
      <trans-unit id="NavigateJournalText">
        <source>Navigate Journal</source>
        <target state="translated">Im Journal navigieren</target>
        <note />
      </trans-unit>
      <trans-unit id="NewKeyDisplayString">
        <source>Ctrl+N</source>
        <target state="translated">Strg+N</target>
        <note />
      </trans-unit>
      <trans-unit id="NewText">
        <source>New</source>
        <target state="translated">Neu</target>
        <note />
      </trans-unit>
      <trans-unit id="NextPageText">
        <source>Next Page</source>
        <target state="translated">Nächste Seite</target>
        <note />
      </trans-unit>
      <trans-unit id="NonCLSException">
        <source>Text formatting engine encountered a non-CLS exception.</source>
        <target state="translated">Vom Textformatierungsmodul wurde eine Nicht-CLS-Ausnahme entdeckt.</target>
        <note />
      </trans-unit>
      <trans-unit id="NonPackAppAbsoluteUriNotAllowed">
        <source>Unsupported Uri syntax. Method expects a relative Uri or a pack://application:,,,/ form of absolute Uri.</source>
        <target state="translated">Nicht unterstützte URI-Syntax. Von der Methode wird ein relativer URI oder die folgende Form eines absoluten URI erwartet: "pack://application:,,,/".</target>
        <note />
      </trans-unit>
      <trans-unit id="NonWhiteSpaceInAddText">
        <source>Text content is not allowed on this element. Cannot add the text '{0}'.</source>
        <target state="translated">Der Textinhalt ist für dieses Element nicht zulässig. Der Text "{0}" kann nicht hinzugefügt werden.</target>
        <note />
      </trans-unit>
      <trans-unit id="NotACommandText">
        <source>Not a Command</source>
        <target state="translated">Kein Befehl</target>
        <note />
      </trans-unit>
      <trans-unit id="NotAllowedPackageUri">
        <source>The package URI is not allowed in the package store.</source>
        <target state="translated">Der Paket-URI ist im Paketspeicher nicht zulässig.</target>
        <note />
      </trans-unit>
      <trans-unit id="NotAllowedToAccessStagingArea">
        <source>Only PreProcessInput and PostProcessInput events can access InputManager staging area.</source>
        <target state="translated">Auf den InputManager-Stagingbereich kann nur von PreProcessInput- und PostProcessInput-Ereignissen zugegriffen werden.</target>
        <note />
      </trans-unit>
      <trans-unit id="NotInInitialization">
        <source>The object is not being initialized.</source>
        <target state="translated">Das Objekt wird nicht initialisiert.</target>
        <note />
      </trans-unit>
      <trans-unit id="NullBaseUriParam">
        <source>'{0}' parameter cannot be null unless '{1}' is an absolute URI.</source>
        <target state="translated">Der {0}-Parameter darf nicht NULL sein, es sei denn, "{1}" ist ein absoluter URI.</target>
        <note />
      </trans-unit>
      <trans-unit id="NullHwnd">
        <source>Hwnd of zero is not valid.</source>
        <target state="translated">"Hwnd" mit dem Wert Null ist ungültig.</target>
        <note />
      </trans-unit>
      <trans-unit id="OffsetNegative">
        <source>Offset must be non-negative.</source>
        <target state="translated">Das Offset darf nicht negativ sein.</target>
        <note />
      </trans-unit>
      <trans-unit id="OleRegisterDragDropFailure">
        <source>OleRegisterDragDrop failed with return code '{0}' and window handle '{1}'.</source>
        <target state="translated">Fehler bei OleRegisterDragDrop mit Rückgabecode "{0}" und Fensterhandle "{1}".</target>
        <note />
      </trans-unit>
      <trans-unit id="OleRevokeDragDropFailure">
        <source>OleRevokeDragDrop failed with return code '{0}' and window handle '{1}'.</source>
        <target state="translated">Fehler bei OleRevokeDragDrop mit Rückgabecode "{0}" und Fensterhandle "{1}".</target>
        <note />
      </trans-unit>
      <trans-unit id="OleServicesContext_ThreadMustBeSTA">
        <source>Current thread must be set to single thread apartment (STA) mode before OLE calls can be made.</source>
        <target state="translated">Der aktuelle Thread muss in den STA-Modus (Singlethreadapartment) gesetzt werden, bevor OLE-Aufrufe durchgeführt werden können.</target>
        <note />
      </trans-unit>
      <trans-unit id="OleServicesContext_oleInitializeFailure">
        <source>OleInitialize failed for '{0}'.</source>
        <target state="translated">Fehler bei "OleInitialize" für "{0}".</target>
        <note />
      </trans-unit>
      <trans-unit id="OnlyAcceptsKeyMessages">
        <source>Keyboard processing can only process keyboard messages.</source>
        <target state="translated">Von der Tastaturverarbeitung können nur Tastaturmeldungen verarbeitet werden.</target>
        <note />
      </trans-unit>
      <trans-unit id="OnlyOneInitialization">
        <source>The object is already initialized and cannot be initialized again.</source>
        <target state="translated">Das Objekt ist bereits initialisiert und kann nicht erneut initialisiert werden.</target>
        <note />
      </trans-unit>
      <trans-unit id="OpenKeyDisplayString">
        <source>Ctrl+O</source>
        <target state="translated">Strg+O</target>
        <note />
      </trans-unit>
      <trans-unit id="OpenText">
        <source>Open</source>
        <target state="translated">Öffnen</target>
        <note />
      </trans-unit>
      <trans-unit id="OptimalParagraphMustWrap">
        <source>Paragraph must be allowed to wrap in total-fit formatting.</source>
        <target state="translated">Für den Absatz muss das Anpassen an die Gesamtformatierung ermöglicht werden.</target>
        <note />
      </trans-unit>
      <trans-unit id="PackWebRequestCachePolicyIllegal">
        <source>Cache policy is not valid.</source>
        <target state="translated">Ungültige Cacherichtlinie.</target>
        <note />
      </trans-unit>
      <trans-unit id="PackageAlreadyExists">
        <source>A package with the same URI is already in the package store.</source>
        <target state="translated">Im Paketspeicher ist bereits ein Paket mit demselben URI vorhanden.</target>
        <note />
      </trans-unit>
      <trans-unit id="PaginatorMissingContentPosition">
        <source>Specified ContentPosition is not valid for this element.</source>
        <target state="translated">Der angegebene ContentPosition-Wert ist für das Element nicht gültig.</target>
        <note />
      </trans-unit>
      <trans-unit id="PaginatorNegativePageNumber">
        <source>Page number cannot be negative.</source>
        <target state="translated">Die Seitenzahl kann nicht negativ sein.</target>
        <note />
      </trans-unit>
      <trans-unit id="ParameterCannotBeGreaterThan">
        <source>The parameter value cannot be greater than '{0}'.</source>
        <target state="translated">Der Parameterwert darf nicht größer sein als "{0}".</target>
        <note />
      </trans-unit>
      <trans-unit id="ParameterCannotBeLessThan">
        <source>The parameter value cannot be less than '{0}'.</source>
        <target state="translated">Der Parameterwert darf nicht kleiner sein als "{0}".</target>
        <note />
      </trans-unit>
      <trans-unit id="ParameterCannotBeNegative">
        <source>Parameter must be greater than or equal to zero.</source>
        <target state="translated">Der Parameter muss größer oder gleich null sein.</target>
        <note />
      </trans-unit>
      <trans-unit id="ParameterMustBeBetween">
        <source>The parameter value must be between '{0}' and '{1}'.</source>
        <target state="translated">Der Parameterwert muss zwischen "{0}" und "{1}" liegen.</target>
        <note />
      </trans-unit>
      <trans-unit id="ParameterMustBeGreaterThanZero">
        <source>The parameter value must be greater than zero.</source>
        <target state="translated">Der Parameterwert muss größer Null sein.</target>
        <note />
      </trans-unit>
      <trans-unit id="ParameterValueCannotBeInfinity">
        <source>The parameter value must be finite.</source>
        <target state="translated">Der Parameterwert muss endlich sein.</target>
        <note />
      </trans-unit>
      <trans-unit id="ParameterValueCannotBeNaN">
        <source>The parameter value must be a number.</source>
        <target state="translated">Der Parameterwert muss eine Zahl sein.</target>
        <note />
      </trans-unit>
      <trans-unit id="ParameterValueCannotBeNegative">
        <source>'{0}' parameter value cannot be negative.</source>
        <target state="translated">Der Parameterwert "{0}" darf nicht negativ sein.</target>
        <note />
      </trans-unit>
      <trans-unit id="ParameterValueMustBeGreaterThanZero">
        <source>'{0}' parameter value must be greater than zero.</source>
        <target state="translated">Der Parameterwert "{0}" muss größer Null sein.</target>
        <note />
      </trans-unit>
      <trans-unit id="Parser_BadForm">
        <source>Incorrect form '{0}' found parsing '{1}' string.</source>
        <target state="translated">Beim Analysieren der Zeichenfolge "{1}" wurde die ungültige Form "{0}" gefunden.</target>
        <note />
      </trans-unit>
      <trans-unit id="Parser_Empty">
        <source>Empty string not allowed.</source>
        <target state="translated">Die leere Zeichenfolge ist nicht zulässig.</target>
        <note />
      </trans-unit>
      <trans-unit id="Parser_UnexpectedToken">
        <source>Unexpected token '{0}' encountered at position '{1}'.</source>
        <target state="translated">Das unerwartete Token "{0}" wurde an Position "{1}" gefunden.</target>
        <note />
      </trans-unit>
      <trans-unit id="Parsers_IllegalToken">
        <source>Token is not valid.</source>
        <target state="translated">Ungültiges Token.</target>
        <note />
      </trans-unit>
      <trans-unit id="Parsers_IllegalToken_250_Chars">
        <source>Token is not valid because it is more than 250 characters.</source>
        <target state="translated">Das Token ist nicht gültig, da es länger als 250 Zeichen ist.</target>
        <note />
      </trans-unit>
      <trans-unit id="PasteKeyDisplayString">
        <source>Ctrl+V;Shift+Insert</source>
        <target state="translated">Strg+V;Umschalt+Einfg</target>
        <note />
      </trans-unit>
      <trans-unit id="PasteText">
        <source>Paste</source>
        <target state="translated">Einfügen</target>
        <note />
      </trans-unit>
      <trans-unit id="PathGeometry_InternalReadBackError">
        <source>Internal error in newly produced path figures.</source>
        <target state="translated">Interner Fehler in neu hergestellten Pfadzahlen.</target>
        <note />
      </trans-unit>
      <trans-unit id="PathTooLongExceptionWithFileName">
        <source>'{0}' file name is longer than the system-defined maximum length.</source>
        <target state="translated">Der Dateiname "{0}" übersteigt die vom System definierte Maximallänge.</target>
        <note />
      </trans-unit>
      <trans-unit id="PenImcDllVerificationFailed">
        <source>{0} failed to load from static constructor.</source>
        <target state="translated">"{0}" konnte aus dem statischen Konstruktor nicht geladen werden.</target>
        <note />
      </trans-unit>
      <trans-unit id="PenImcSxSRegistrationFailed">
        <source>SxS COM registration of {0} failed.</source>
        <target state="translated">Fehler bei der SxS COM-Registrierung von "{0}".</target>
        <note />
      </trans-unit>
      <trans-unit id="PenService_InvalidPacketData">
        <source>Unexpected size of packet from pen service.</source>
        <target state="translated">Unerwartete Größe für Paket von Stiftdienst.</target>
        <note />
      </trans-unit>
      <trans-unit id="PenService_WindowAlreadyRegistered">
        <source>The window is already registered for stylus input.</source>
        <target state="translated">Das Fenster ist bereits für die Stifteingabe registriert.</target>
        <note />
      </trans-unit>
      <trans-unit id="PenService_WindowNotRegistered">
        <source>The window is not registered for stylus input.</source>
        <target state="translated">Das Fenster ist nicht für die Stifteingabe registriert.</target>
        <note />
      </trans-unit>
      <trans-unit id="Penservice_Disposed">
        <source>Cannot access a disposed pen service.</source>
        <target state="translated">Auf den verworfenen Stiftdienst kann nicht zugegriffen werden.</target>
        <note />
      </trans-unit>
      <trans-unit id="PreviousPageText">
        <source>Previous Page</source>
        <target state="translated">Vorherige Seite</target>
        <note />
      </trans-unit>
      <trans-unit id="PrintKeyDisplayString">
        <source>Ctrl+P</source>
        <target state="translated">Strg+P</target>
        <note />
      </trans-unit>
      <trans-unit id="PrintPreviewKeyDisplayString">
        <source>Ctrl+F2</source>
        <target state="translated">Strg+F2</target>
        <note />
      </trans-unit>
      <trans-unit id="PrintPreviewText">
        <source>Print Preview</source>
        <target state="translated">Seitenansicht</target>
        <note />
      </trans-unit>
      <trans-unit id="PrintText">
        <source>Print</source>
        <target state="translated">Drucken</target>
        <note />
      </trans-unit>
      <trans-unit id="PropertiesKeyDisplayString">
        <source>F4</source>
        <target state="translated">F4</target>
        <note />
      </trans-unit>
      <trans-unit id="PropertiesText">
        <source>Properties</source>
        <target state="translated">Eigenschaften</target>
        <note />
      </trans-unit>
      <trans-unit id="PropertyCannotBeNegative">
        <source>'{0}' property value must be greater than or equal to zero.</source>
        <target state="translated">Der Eigenschaftswert "{0}" muss größer oder gleich Null sein.</target>
        <note />
      </trans-unit>
      <trans-unit id="PropertyMustBeGreaterThanZero">
        <source>'{0}' property value must be greater than zero.</source>
        <target state="translated">Der Eigenschaftswert "{0}" muss größer Null sein.</target>
        <note />
      </trans-unit>
      <trans-unit id="PropertyOfClassCannotBeGreaterThan">
        <source>'{0}' property of the '{1}' class must be less than or equal to '{2}'.</source>
        <target state="translated">Die {0}-Eigenschaft der {1}-Klasse muss kleiner oder gleich {2} sein.</target>
        <note />
      </trans-unit>
      <trans-unit id="PropertyOfClassCannotBeNull">
        <source>'{0}' property of the '{1}' class cannot be null.</source>
        <target state="translated">Die {0}-Eigenschaft der {1}-Klasse darf nicht NULL sein.</target>
        <note />
      </trans-unit>
      <trans-unit id="PropertyOfClassMustBeGreaterThanZero">
        <source>'{0}' property of the '{1}' class must be greater than zero.</source>
        <target state="translated">Die {0}-Eigenschaft der {1}-Klasse muss größer als null sein.</target>
        <note />
      </trans-unit>
      <trans-unit id="PropertyValueCannotBeNaN">
        <source>'{0}' property value cannot be NaN.</source>
        <target state="translated">Der Eigenschaftswert "{0}" darf nicht "NaN" sein.</target>
        <note />
      </trans-unit>
      <trans-unit id="Quaternion_ZeroAxisSpecified">
        <source>Zero axis of rotation specified.</source>
        <target state="translated">Die Nullachse für die Drehung wurde angegeben.</target>
        <note />
      </trans-unit>
      <trans-unit id="QueryLineFailure">
        <source>Text formatting engine cannot query text information due to error: '{0}'.</source>
        <target state="translated">Vom Textformatierungsmodul können aufgrund des folgenden Fehlers keine Textinformationen abgefragt werden: "{0}".</target>
        <note />
      </trans-unit>
      <trans-unit id="ReadCountNegative">
        <source>Count of bytes to read cannot be negative.</source>
        <target state="translated">Die Anzahl der zu lesenden Bytes kann nicht negativ sein.</target>
        <note />
      </trans-unit>
      <trans-unit id="ReadOnlyInputGesturesCollection">
        <source>Operation not supported on a read-only InputGestureCollection.</source>
        <target state="translated">Der Vorgang wird für schreibgeschützte "InputGestureCollection" nicht unterstützt.</target>
        <note />
      </trans-unit>
      <trans-unit id="Rect3D_CannotCallMethod">
        <source>Cannot call the method.</source>
        <target state="translated">Die Methode kann nicht aufgerufen werden.</target>
        <note />
      </trans-unit>
      <trans-unit id="Rect3D_CannotModifyEmptyRect">
        <source>Cannot modify this property on the Empty Rect3D.</source>
        <target state="translated">Die Eigenschaft kann für Empty "Rect3D" nicht geändert werden.</target>
        <note />
      </trans-unit>
      <trans-unit id="Rect_Empty">
        <source>Rectangle cannot be empty.</source>
        <target state="translated">Das Rechteck darf nicht leer sein.</target>
        <note />
      </trans-unit>
      <trans-unit id="RedoKeyDisplayString">
        <source>Ctrl+Y</source>
        <target state="translated">Strg+Y</target>
        <note />
      </trans-unit>
      <trans-unit id="RedoText">
        <source>Redo</source>
        <target state="translated">Wiederholen</target>
        <note />
      </trans-unit>
      <trans-unit id="ReentrantVisualTreeChangeError">
        <source>The visual tree has been changed during a '{0}' event.</source>
        <target state="translated">Die visuelle Struktur wurde während eines "{0}"-Ereignisses geändert.</target>
        <note />
      </trans-unit>
      <trans-unit id="ReentrantVisualTreeChangeWarning">
        <source>WARNING. The visual tree has been changed during a '{0}' event.  This is not supported in a production application.  Be sure to correct this before shipping the application.</source>
        <target state="translated">WARNUNG. Die visuelle Struktur wurde während eines "{0}"-Ereignisses geändert. Dies wird in einer Produktionsanwendung nicht unterstützt. Korrigieren Sie dies vor dem Veröffentlichen der Anwendung.</target>
        <note />
      </trans-unit>
      <trans-unit id="RefreshKeyDisplayString">
        <source>F5</source>
        <target state="translated">F5</target>
        <note />
      </trans-unit>
      <trans-unit id="RefreshText">
        <source>Refresh</source>
        <target state="translated">Aktualisieren</target>
        <note />
      </trans-unit>
      <trans-unit id="RelievePenaltyResourceFailure">
        <source>Text formatting engine cannot release penalty resource due to error: '{0}'.</source>
        <target state="translated">Vom Textformatierungsmodul kann aufgrund des folgenden Fehlers keine Einbußenressource freigegeben werden: "{0}".</target>
        <note />
      </trans-unit>
      <trans-unit id="ReplaceKeyDisplayString">
        <source>Ctrl+H</source>
        <target state="translated">Strg+H</target>
        <note />
      </trans-unit>
      <trans-unit id="ReplaceText">
        <source>Replace</source>
        <target state="translated">Ersetzen</target>
        <note />
      </trans-unit>
      <trans-unit id="RequestAlreadyStarted">
        <source>The operation is not allowed after the first request is made.</source>
        <target state="translated">Der Vorgang ist nach dem Durchführen der ersten Anforderung nicht zulässig.</target>
        <note />
      </trans-unit>
      <trans-unit id="RequiresSTA">
        <source>The calling thread must be STA, because many UI components require this.</source>
        <target state="translated">Beim aufrufenden Thread muss es sich um einen STA-Thread handeln, da dies für viele Komponenten der Benutzeroberfläche erforderlich ist.</target>
        <note />
      </trans-unit>
      <trans-unit id="ResourceNotFoundUnderCacheOnlyPolicy">
        <source>Current CachePolicy is CacheOnly but the requested resource does not exist in the cache.</source>
        <target state="translated">Die aktuelle "CachePolicy" ist auf "CacheOnly" festgelegt, aber die angeforderte Ressource ist nicht im Cache vorhanden.</target>
        <note />
      </trans-unit>
      <trans-unit id="RoutedEventArgsMustHaveRoutedEvent">
        <source>Every RoutedEventArgs must have a non-null RoutedEvent associated with it.</source>
        <target state="translated">Allen "RoutedEventArgs" muss ein Nicht-Null-"RoutedEvent" zugeordnet werden.</target>
        <note />
      </trans-unit>
      <trans-unit id="RoutedEventCannotChangeWhileRouting">
        <source>Cannot change the RoutedEvent property while the RoutedEvent is being routed.</source>
        <target state="translated">Die RoutedEvent-Eigenschaft kann nicht geändert werden, während "RoutedEvent" gerouted wird.</target>
        <note />
      </trans-unit>
      <trans-unit id="SCDataChanged">
        <source>The Strokes have changed.</source>
        <target state="translated">"Strokes" wurden geändert.</target>
        <note />
      </trans-unit>
      <trans-unit id="SCErasePath">
        <source>Path of erasing stroke cannot be null.</source>
        <target state="translated">Der Pfad des Strichs zum Löschen darf nicht NULL sein.</target>
        <note />
      </trans-unit>
      <trans-unit id="SCEraseShape">
        <source>Erasing Shape cannot be null.</source>
        <target state="translated">"Shape" zum Löschen darf nicht NULL sein.</target>
        <note />
      </trans-unit>
      <trans-unit id="SaveAsText">
        <source>Save As</source>
        <target state="translated">Speichern unter</target>
        <note />
      </trans-unit>
      <trans-unit id="SaveKeyDisplayString">
        <source>Ctrl+S</source>
        <target state="translated">Strg+S</target>
        <note />
      </trans-unit>
      <trans-unit id="SaveText">
        <source>Save</source>
        <target state="translated">Speichern</target>
        <note />
      </trans-unit>
      <trans-unit id="SchemaInvalidForTransport">
        <source>Cannot resolve current inner request URI schema. Bypass cache only for resolvable schema types such as http, ftp, or file.</source>
        <target state="translated">Das derzeitige URI-Schema für interne Anforderungen kann nicht aufgelöst werden. Der Cache wird nur für auflösbare Schematypen wie "http", "ftp" oder "file" umgangen.</target>
        <note />
      </trans-unit>
      <trans-unit id="ScopeMustBeUIElementOrContent">
        <source>The scope must be a UIElement or ContentElement.</source>
        <target state="translated">Bei dem Bereich muss es sich um "UIElement" oder "ContentElement" handeln.</target>
        <note />
      </trans-unit>
      <trans-unit id="ScrollByLineText">
        <source>Scroll By Line</source>
        <target state="translated">Bildlauf pro Zeile</target>
        <note />
      </trans-unit>
      <trans-unit id="ScrollPageDownKeyDisplayString">
        <source>PageDown</source>
        <target state="translated">BildAb</target>
        <note />
      </trans-unit>
      <trans-unit id="ScrollPageDownText">
        <source>Scroll Page Down</source>
        <target state="translated">Bildlauf eine Seite nach unten durchführen</target>
        <note />
      </trans-unit>
      <trans-unit id="ScrollPageLeftText">
        <source>Scroll Page Left</source>
        <target state="translated">Bildlauf eine Seite nach links durchführen</target>
        <note />
      </trans-unit>
      <trans-unit id="ScrollPageRightText">
        <source>Scroll Page Right</source>
        <target state="translated">Bildlauf eine Seite nach rechts durchführen</target>
        <note />
      </trans-unit>
      <trans-unit id="ScrollPageUpKeyDisplayString">
        <source>PageUp</source>
        <target state="translated">BildAuf</target>
        <note />
      </trans-unit>
      <trans-unit id="ScrollPageUpText">
        <source>Scroll Page Up</source>
        <target state="translated">Bildlauf eine Seite nach oben durchführen</target>
        <note />
      </trans-unit>
      <trans-unit id="SearchKey">
        <source>F3</source>
        <target state="translated">F3</target>
        <note />
      </trans-unit>
      <trans-unit id="SearchKeyDisplayString">
        <source>F3</source>
        <target state="translated">F3</target>
        <note />
      </trans-unit>
      <trans-unit id="SearchText">
        <source>Search</source>
        <target state="translated">Suche</target>
        <note />
      </trans-unit>
      <trans-unit id="SecurityExceptionForSettingSandboxExternalToTrue">
        <source>Cannot set SandboxExternalContent to true in partial trust.</source>
        <target state="translated">SandboxExternalContent kann bei Verwendung mit teilweiser Vertrauenswürdigkeit nicht auf "true" festgelegt werden.</target>
        <note />
      </trans-unit>
      <trans-unit id="SeekNegative">
        <source>Cannot set seek pointer to a negative position.</source>
        <target state="translated">Der Suchzeiger kann nicht auf eine negative Position festgelegt werden.</target>
        <note />
      </trans-unit>
      <trans-unit id="SeekOriginInvalid">
        <source>SeekOrigin value is not valid.</source>
        <target state="translated">Ungültiger SeekOrigin-Wert.</target>
        <note />
      </trans-unit>
      <trans-unit id="SelectAllKeyDisplayString">
        <source>Ctrl+A</source>
        <target state="translated">Strg+A</target>
        <note />
      </trans-unit>
      <trans-unit id="SelectAllText">
        <source>Select All</source>
        <target state="translated">Alle auswählen</target>
        <note />
      </trans-unit>
      <trans-unit id="SelectToEndKeyDisplayString">
        <source>Shift+End</source>
        <target state="translated">Umschalt+Ende</target>
        <note />
      </trans-unit>
      <trans-unit id="SelectToEndText">
        <source>Select To End</source>
        <target state="translated">Markieren bis Ende</target>
        <note />
      </trans-unit>
      <trans-unit id="SelectToHomeKeyDisplayString">
        <source>Shift+Home</source>
        <target state="translated">Umschalt+Pos1</target>
        <note />
      </trans-unit>
      <trans-unit id="SelectToHomeText">
        <source>Select To Home</source>
        <target state="translated">Markieren bis Home</target>
        <note />
      </trans-unit>
      <trans-unit id="SelectToPageDownKeyDisplayString">
        <source>Shift+PageDown</source>
        <target state="translated">Umschalt+BildAb</target>
        <note />
      </trans-unit>
      <trans-unit id="SelectToPageDownText">
        <source>Select To PageDown</source>
        <target state="translated">Markieren bis Seite unten</target>
        <note />
      </trans-unit>
      <trans-unit id="SelectToPageUpKeyDisplayString">
        <source>Shift+PageUp</source>
        <target state="translated">Umschalt+BildAuf</target>
        <note />
      </trans-unit>
      <trans-unit id="SelectToPageUpText">
        <source>Select To PageUp</source>
        <target state="translated">Markieren bis Seite oben</target>
        <note />
      </trans-unit>
      <trans-unit id="SetBreakingFailure">
        <source>Text formatting engine cannot set breaking conditions due to error: '{0}'.</source>
        <target state="translated">Vom Textformatierungsmodul können aufgrund des folgenden Fehlers keine Umbruchbedingungen festgelegt werden: "{0}".</target>
        <note />
      </trans-unit>
      <trans-unit id="SetDocFailure">
        <source>Text formatting engine cannot set document context due to error: '{0}'.</source>
        <target state="translated">Vom Textformatierungsmodul kann aufgrund des folgenden Fehlers kein Dokumentkontext festgelegt werden: "{0}".</target>
        <note />
      </trans-unit>
      <trans-unit id="SetFocusFailed">
        <source>The target element cannot receive focus.</source>
        <target state="translated">Das Zielelement kann keinen Fokus erhalten.</target>
        <note />
      </trans-unit>
      <trans-unit id="SetLengthNotSupported">
        <source>Stream does not support SetLength.</source>
        <target state="translated">"SetLength" wird von Stream nicht unterstützt.</target>
        <note />
      </trans-unit>
      <trans-unit id="SetTabsFailure">
        <source>Text formatting engine cannot set tab stop due to error: '{0}'.</source>
        <target state="translated">Vom Textformatierungsmodul kann aufgrund des folgenden Fehlers kein Tabstopp festgelegt werden: "{0}".</target>
        <note />
      </trans-unit>
      <trans-unit id="SidewaysRTLTextIsNotSupported">
        <source>Sideways right to left text is not supported.</source>
        <target state="translated">Text von rechts nach links wird nicht unterstützt.</target>
        <note />
      </trans-unit>
      <trans-unit id="Size3D_CannotModifyEmptySize">
        <source>Cannot modify this property on the Empty Size3D.</source>
        <target state="translated">Die Eigenschaft kann für Empty "Size3D" nicht geändert werden.</target>
        <note />
      </trans-unit>
      <trans-unit id="Size3D_DimensionCannotBeNegative">
        <source>Cannot set a negative dimension.</source>
        <target state="translated">Es kann keine negative Abmessung festgelegt werden.</target>
        <note />
      </trans-unit>
      <trans-unit id="SourceNotSet">
        <source>Must set Source in RoutedEventArgs before building event route or invoking handlers.</source>
        <target state="translated">"Source" muss für "RoutedEventArgs" festgelegt werden, bevor Ereignisroutes erstellt oder Handler aufgerufen werden.</target>
        <note />
      </trans-unit>
      <trans-unit id="SpecificNumberCultureRequired">
        <source>The CultureInfo object used for number substitution must be a specific culture, not a neutral culture or InvariantCulture.</source>
        <target state="translated">Das zum Ersetzen von Zahlen verwendete CultureInfo-Objekt muss eine bestimmte Kultur sein, und darf keine neutrale Kultur oder "InvariantCulture" sein.</target>
        <note />
      </trans-unit>
      <trans-unit id="StopKeyDisplayString">
        <source>Esc</source>
        <target state="translated">ESC</target>
        <note />
      </trans-unit>
      <trans-unit id="StopText">
        <source>Stop</source>
        <target state="translated">Beenden</target>
        <note />
      </trans-unit>
      <trans-unit id="StreamGeometry_NeedBeginFigure">
        <source>BeginFigure must be called before this API.</source>
        <target state="translated">"BeginFigure" muss vor der API aufgerufen werden.</target>
        <note />
      </trans-unit>
      <trans-unit id="StringEmpty">
        <source>Parameter cannot be a zero-length string.</source>
        <target state="translated">Der Parameter darf keine Zeichenfolge mit der Länge Null sein.</target>
        <note />
      </trans-unit>
      <trans-unit id="StrokeCollectionCountTooBig">
        <source>Maximum number of strokes is two.</source>
        <target state="translated">Die maximale Strichanzahl ist Zwei.</target>
        <note />
      </trans-unit>
      <trans-unit id="StrokeCollectionIsReadOnly">
        <source>The specified StrokeCollection is read-only.</source>
        <target state="translated">Die angegebene "StrokeCollection" ist schreibgeschützt.</target>
        <note />
      </trans-unit>
      <trans-unit id="StrokeIsDuplicated">
        <source>A duplicate stroke cannot be added to StrokeCollection.</source>
        <target state="translated">Doppelte Striche können "StrokeCollection" nicht hinzugefügt werden.</target>
        <note />
      </trans-unit>
      <trans-unit id="StrokesNotContiguously">
        <source>The strokes being replaced must exist contiguously in the current StrokeCollection.</source>
        <target state="translated">Die zu ersetzenden Striche müssen in der aktuellen "StrokeCollection" angrenzend sein.</target>
        <note />
      </trans-unit>
      <trans-unit id="Stylus_CanOnlyCallForDownMoveOrUp">
        <source>NotifyWhenProcessed can be called only during OnStylusDown, OnStylusMove, or OnStylusUp.</source>
        <target state="translated">"NotifyWhenProcessed" kann nur bei "OnStylusDown", "OnStylusMove" oder "OnStylusUp" aufgerufen werden.</target>
        <note />
      </trans-unit>
      <trans-unit id="Stylus_EnumeratorFailure">
        <source>No current object to return.</source>
        <target state="translated">Es ist kein aktuelles Objekt zum Zurückgeben vorhanden.</target>
        <note />
      </trans-unit>
      <trans-unit id="Stylus_IndexOutOfRange">
        <source>'{0}' is not a valid index in the collection.</source>
        <target state="translated">"{0}" ist kein gültiger Index in der Sammlung.</target>
        <note />
      </trans-unit>
      <trans-unit id="Stylus_InvalidMax">
        <source>'{0}' must be greater than or equal to '{1}'.</source>
        <target state="translated">"{0}" muss größer oder gleich {1} sein.</target>
        <note />
      </trans-unit>
      <trans-unit id="Stylus_MatrixNotInvertable">
        <source>Matrix is not invertible.</source>
        <target state="translated">Die Matrix ist nicht invertierbar.</target>
        <note />
      </trans-unit>
      <trans-unit id="Stylus_MustBeDownToCallReset">
        <source>Stylus or Mouse must be in the down state when calling Reset.</source>
        <target state="translated">"Stylus" oder "Mouse" müssen gedrückt sein, wenn "Reset" aufgerufen wird.</target>
        <note />
      </trans-unit>
      <trans-unit id="Stylus_PenContextFailure">
        <source>Stylus input encountered an error.</source>
        <target state="translated">Bei der Stifteingabe wurde ein Fehler festgestellt.</target>
        <note />
      </trans-unit>
      <trans-unit id="Stylus_PlugInIsDuplicated">
        <source>'{0}' already exists in the collection.</source>
        <target state="translated">"{0}" ist in der Sammlung bereits vorhanden.</target>
        <note />
      </trans-unit>
      <trans-unit id="Stylus_PlugInIsNull">
        <source>'{0}' must be non-null.</source>
        <target state="translated">"{0}" darf nicht NULL sein.</target>
        <note />
      </trans-unit>
      <trans-unit id="Stylus_PlugInNotExist">
        <source>'{0}' does not exist in the collection.</source>
        <target state="translated">"{0}" ist in der Sammlung nicht vorhanden.</target>
        <note />
      </trans-unit>
      <trans-unit id="Stylus_StylusPointsCantBeEmpty">
        <source>Count of points must be greater than zero.</source>
        <target state="translated">Die Anzahl von Punkten muss größer als Null sein.</target>
        <note />
      </trans-unit>
      <trans-unit id="TextBreakpointHasBeenDisposed">
        <source>Text breakpoint was previously disposed.</source>
        <target state="translated">Texthaltepunkt wurde zuvor verworfen.</target>
        <note />
      </trans-unit>
      <trans-unit id="TextCompositionManager_NoInputManager">
        <source>'{0}' does not have a valid InputManager.</source>
        <target state="translated">"{0}" besitzt keinen gültigen "InputManager".</target>
        <note />
      </trans-unit>
      <trans-unit id="TextCompositionManager_TextCompositionHasDone">
        <source>'{0}' has already finished.</source>
        <target state="translated">"{0}" wurde bereits abgeschlossen.</target>
        <note />
      </trans-unit>
      <trans-unit id="TextCompositionManager_TextCompositionHasStarted">
        <source>'{0}' has already started.</source>
        <target state="translated">"{0}" wurde bereits gestartet.</target>
        <note />
      </trans-unit>
      <trans-unit id="TextCompositionManager_TextCompositionNotStarted">
        <source>'{0}' has not yet started.</source>
        <target state="translated">"{0}" wurde noch nicht gestartet.</target>
        <note />
      </trans-unit>
      <trans-unit id="TextComposition_NullResultText">
        <source>Result text cannot be null.</source>
        <target state="translated">Der Ergebnistext kann nicht NULL sein.</target>
        <note />
      </trans-unit>
      <trans-unit id="TextFormatterReentranceProhibited">
        <source>Cannot reenter Text formatting engine during optimal paragraph formatting.</source>
        <target state="translated">In das Textformatierungsmodul kann während des Vorgangs zur optimalen Absatzformatierung nicht wieder eingetreten werden.</target>
        <note />
      </trans-unit>
      <trans-unit id="TextLineHasBeenDisposed">
        <source>Text line was previously disposed.</source>
        <target state="translated">Die Textzeile wurde zuvor verworfen.</target>
        <note />
      </trans-unit>
      <trans-unit id="TextObjectMetrics_WidthOutOfRange">
        <source>The return value of TextEmbeddedObject.Format contains an out-of-range value for the Width property.</source>
        <target state="translated">Der Rückgabewert von "TextEmbeddedObject.Format" enthält einen Wert für die Width-Eigenschaft, der außerhalb des zulässigen Bereichs liegt.</target>
        <note />
      </trans-unit>
      <trans-unit id="TextPenaltyModuleHasBeenDisposed">
        <source>Text penalty module was previously disposed.</source>
        <target state="translated">Das Textabzugmodul wurde zuvor entfernt.</target>
        <note />
      </trans-unit>
      <trans-unit id="TextProvider_InvalidChild">
        <source>'{0}' parameter value is not a valid child element of the text provider.</source>
        <target state="translated">Der Parameterwert "{0}" ist kein gültiges untergeordnetes Element des Textanbieters.</target>
        <note />
      </trans-unit>
      <trans-unit id="TextRangeProvider_InvalidRangeProvider">
        <source>'{0}' parameter value is not a valid ITextRangeProvider.</source>
        <target state="translated">Der Parameterwert "{0}" ist kein gültiger "ITextRangeProvider".</target>
        <note />
      </trans-unit>
      <trans-unit id="TextRunPropertiesCannotBeNull">
        <source>The Properties member of this text run cannot be null.</source>
        <target state="translated">Das Properties-Mitglied der Textausführung darf nicht NULL sein.</target>
        <note />
      </trans-unit>
      <trans-unit id="Timing_AccelAndDecelGreaterThanOne">
        <source>The sum of AccelerationRatio and DecelerationRatio must be less than or equal to one.</source>
        <target state="translated">Die Summe aus "AccelerationRatio" und "DecelerationRatio" muss kleiner oder gleich Eins sein.</target>
        <note />
      </trans-unit>
      <trans-unit id="Timing_CanSlipOnlyOnSimpleTimelines">
        <source>CanSlip is supported only on timelines without AutoReverse, AccelerationRatio, or DecelerationRatio.</source>
        <target state="translated">"CanSlip" wird nur für Zeitskalas ohne "AutoReverse", "AccelerationRatio" oder "DecelerationRatio" unterstützt.</target>
        <note />
      </trans-unit>
      <trans-unit id="Timing_ChildMustBeTimeline">
        <source>A child of a Timeline in "XAML" must also be a Timeline or a class that derives from Timeline.</source>
        <target state="translated">Ein untergeordnetes Element von "Timeline" in XAML muss auch eine "Timeline" oder eine Klasse sein, die sich von "Timeline" ableitet.</target>
        <note />
      </trans-unit>
      <trans-unit id="Timing_CreateClockMustReturnNewClock">
        <source>The {0}.CreateClock method returned a pre-existing object, rather than a new object inheriting from TimelineClock.</source>
        <target state="translated">Von der {0}.CreateClock-Methode wurde statt eines neuen, von "TimelineClock" geerbten Objekts ein bereits vorhandenes Objekt zurückgegeben.</target>
        <note />
      </trans-unit>
      <trans-unit id="Timing_DifferentThreads">
        <source>The specified timeline belongs to a different thread than this timeline.</source>
        <target state="translated">Die angegebene Zeitskala ist im Besitz eines anderen Threads als diese Zeitskala.</target>
        <note />
      </trans-unit>
      <trans-unit id="Timing_EnumeratorInvalidated">
        <source>The enumeration is no longer valid because the collection it enumerates has changed.</source>
        <target state="translated">Die Aufzählung ist nicht mehr gültig, da sich die aufgelistete Sammlung geändert hat.</target>
        <note />
      </trans-unit>
      <trans-unit id="Timing_EnumeratorOutOfRange">
        <source>The enumerator is out of range.</source>
        <target state="translated">Der Enumerator liegt außerhalb des gültigen Bereichs.</target>
        <note />
      </trans-unit>
      <trans-unit id="Timing_InvalidArgAccelAndDecel">
        <source>Property value must be between 0.0 and 1.0.</source>
        <target state="translated">Der Eigenschaftswert muss zwischen 0,0 und 1,0 liegen.</target>
        <note />
      </trans-unit>
      <trans-unit id="Timing_InvalidArgFiniteNonNegative">
        <source>Property value must be finite and greater than or equal to zero.</source>
        <target state="translated">Der Eigenschaftswert muss endlich und größer oder gleich Null sein.</target>
        <note />
      </trans-unit>
      <trans-unit id="Timing_InvalidArgFinitePositive">
        <source>Property value must be finite and greater than zero.</source>
        <target state="translated">Der Eigenschaftswert muss endlich und größer Null sein.</target>
        <note />
      </trans-unit>
      <trans-unit id="Timing_InvalidArgNonNegative">
        <source>Property value must be greater than or equal to zero or indefinite.</source>
        <target state="translated">Der Eigenschaftswert muss größer oder gleich Null oder unendlich sein.</target>
        <note />
      </trans-unit>
      <trans-unit id="Timing_InvalidArgPositive">
        <source>Property value must be greater than zero or indefinite.</source>
        <target state="translated">Der Eigenschaftswert muss größer Null oder unendlich sein.</target>
        <note />
      </trans-unit>
      <trans-unit id="Timing_NoTextChildren">
        <source>Timeline objects cannot have text objects as children.</source>
        <target state="translated">Timeline-Objekte können keine Textobjekte als untergeordnete Elemente besitzen.</target>
        <note />
      </trans-unit>
      <trans-unit id="Timing_NotTimeSpan">
        <source>Unable to return a TimeSpan property value for a Duration value of '{0}'. Check the HasTimeSpan property before requesting the TimeSpan property value from a Duration.</source>
        <target state="translated">Es kann kein TimeSpan-Eigenschaftswert für den Duration-Wert "{0}" zurückgegeben werden. Prüfen Sie vor dem Anfordern des TimeSpan-Eigenschaftswerts von "Duration" die HasTimeSpan-Eigenschaft.</target>
        <note />
      </trans-unit>
      <trans-unit id="Timing_OperationEnqueuedOutOfOrder">
        <source>A timing operation has been not been queued in the appropriate order.</source>
        <target state="translated">Ein Zeitsteuerungsvorgang besitzt in der Warteschlange nicht die korrekten Reihenfolge .</target>
        <note />
      </trans-unit>
      <trans-unit id="Timing_RepeatBehaviorInvalidIterationCount">
        <source>'{0}' is not a valid IterationCount value for a RepeatBehavior structure. An IterationCount value must represent a number that is greater than or equal to zero but not infinite.</source>
        <target state="translated">"{0}" ist kein gültiger IterationCount-Wert für eine RepeatBehavior-Struktur. IterationCount-Werte müssen eine Zahl darstellen, die größer oder gleich Null, aber nicht unendlich ist.</target>
        <note />
      </trans-unit>
      <trans-unit id="Timing_RepeatBehaviorInvalidRepeatDuration">
        <source>'{0}' is not a valid RepeatDuration value for a RepeatBehavior structure. A RepeatDuration value must be a TimeSpan value greater than or equal to zero ticks.</source>
        <target state="translated">"{0}" ist kein gültiger RepeatDuration-Wert für eine RepeatBehavior-Struktur. Bei RepeatDuration-Werten muss es sich um TimeSpan-Werte handeln, die größer oder gleich null Ticks sind.</target>
        <note />
      </trans-unit>
      <trans-unit id="Timing_RepeatBehaviorNotIterationCount">
        <source>'{0}' RepeatBehavior does not represent an iteration count and does not have an IterationCount value.</source>
        <target state="translated">"RepeatBehavior '{0}'" stellt keine Iterationszählung dar und besitzt keinen IterationCount-Wert.</target>
        <note />
      </trans-unit>
      <trans-unit id="Timing_RepeatBehaviorNotRepeatDuration">
        <source>'{0}' RepeatBehavior does not represent a repeat duration and does not have a RepeatDuration value.</source>
        <target state="translated">"RepeatBehavior '{0}'" stellt keine Wiederholdauer dar und besitzt keinen RepeatDuration-Wert.</target>
        <note />
      </trans-unit>
      <trans-unit id="Timing_SeekDestinationAmbiguousDueToSlip">
        <source>The ClockController.Seek method was called with arguments that describe a seek destination that seeks a child with Slip but no defined duration. It is unclear if we are seeking the child or seeking past the child's duration.</source>
        <target state="translated">Die ClockController.Seek-Methode wurde mit Argumenten aufgerufen, die ein Suchziel beschreiben, von dem ein untergeordnetes Elemente mit "Slip", aber keine definierte Dauer gesucht wird. Es ist nicht klar, ob nach dem untergeordneten Element oder über die Dauer des untergeordneten Elements hinaus gesucht wird.</target>
        <note />
      </trans-unit>
      <trans-unit id="Timing_SeekDestinationIndefinite">
        <source>The ClockController.Seek method was called using TimeSeekOrigin.Duration as the seekOrigin parameter for a Clock that has a duration of Forever. Clocks that have duration of Forever must use TimeSeekOrigin.BeginTime.</source>
        <target state="translated">Die ClockController.Seek-Methode wurde unter Verwendung von "TimeSeekOrigin.Duration" als seekOrigin-Parameter für eine "Clock" aufgerufen, die die Dauer "Forever" besitzt. Von "Clocks" mit der Dauer "Forever" muss "TimeSeekOrigin.BeginTime" verwendet werden.</target>
        <note />
      </trans-unit>
      <trans-unit id="Timing_SeekDestinationNegative">
        <source>The ClockController.Seek method was called with arguments that describe a seek destination with a negative value. The seek destination must be a time greater than or equal to zero.</source>
        <target state="translated">Die ClockController.Seek-Methode wurde mit Argumenten aufgerufen, die ein Suchziel mit negativem Wert beschreiben. Bei dem Suchziel muss es sich um eine Zeit handeln, die größer oder gleich Null ist.</target>
        <note />
      </trans-unit>
      <trans-unit id="Timing_SkipToFillDestinationIndefinite">
        <source>Cannot call the ClockController.SkipToFill method for a Clock that has a Duration or RepeatDuration of Forever, because this Clock will never reach its fill period.</source>
        <target state="translated">Die ClockController.SkipToFill-Methode kann nicht für eine "Clock" aufgerufen werden, deren "Duration" oder "RepeatDuration" den Wert "Forever" besitzt, da diese "Clock" niemals den Füllzeitraum erreicht.</target>
        <note />
      </trans-unit>
      <trans-unit id="Timing_SlipBehavior_SlipOnlyOnSimpleTimelines">
        <source>SlipBehavior.Slip is supported only on root ParallelTimelines that do not reverse, accelerate, decelerate, or have a RepeatBehavior specified as a Duration.</source>
        <target state="translated">"SlipBehavior.Slip" wird nur auf einem Stamm-ParallelTimeline ohne "Reverse", "Accelerate" oder "Decelerate" und ohne die Angabe "RepeatBehavior" als "Duration" unterstützt.</target>
        <note />
      </trans-unit>
      <trans-unit id="Timing_SlipBehavior_SyncOnlyWithSimpleParents">
        <source>Clocks with CanSlip cannot have parents or ancestors with AutoReverse, AccelerationRatio, or DecelerationRatio.</source>
        <target state="translated">Zeitgeber mit "CanSlip" dürfen nicht über übergeordnete Elemente oder Objekte mit "AutoReverse", "AccelerationRatio" oder "DecelerationRatio" verfügen.</target>
        <note />
      </trans-unit>
      <trans-unit id="TokenizerHelperEmptyToken">
        <source>Empty token encountered at position {0} while parsing '{1}'.</source>
        <target state="translated">Beim Analysieren von "{1}" wurde ein leeres Token an Position {0} gefunden.</target>
        <note />
      </trans-unit>
      <trans-unit id="TokenizerHelperExtraDataEncountered">
        <source>Extra data encountered at position {0} while parsing '{1}'.</source>
        <target state="translated">Beim Analysieren von "{1}" wurden zusätzliche Daten an Position {0} gefunden.</target>
        <note />
      </trans-unit>
      <trans-unit id="TokenizerHelperMissingEndQuote">
        <source>Missing end quote encountered while parsing '{0}'.</source>
        <target state="translated">Beim Analysieren von "{0}" wurde erkannt, dass ein abschließendes Anführungszeichen fehlt.</target>
        <note />
      </trans-unit>
      <trans-unit id="TokenizerHelperPrematureStringTermination">
        <source>Premature string termination encountered while parsing '{0}'.</source>
        <target state="translated">Beim Analysieren von "{0}" wurde ein vorzeitiger Zeichenfolgenabschluss erkannt.</target>
        <note />
      </trans-unit>
      <trans-unit id="TooManyGlyphRuns">
        <source>Too many glyph runs in the scene to render.</source>
        <target state="translated">In der zu rendernden Szene sind zu viele Symbolausführungen vorhanden.</target>
        <note />
      </trans-unit>
      <trans-unit id="TooManyRoutedEvents">
        <source>RoutedEvent/EventPrivateKey limit exceeded. Routed events or EventPrivateKey for CLR events are typically static class members registered with field initializers or static constructors. In this case, routed events or EventPrivateKeys might be getting initialized in instance constructors, causing the limit to be exceeded.</source>
        <target state="translated">Die RoutedEvent/EventPrivateKey-Grenze wurde überschritten. Bei Routingereignissen oder "EventPrivateKey" für CLR-Ereignisse handelt es sich in der Regel um Mitglieder statischer Klassen, die mit einem Feldinitialisierer oder statischen Konstruktoren registriert sind. In diesem Fall wird "EventPrivateKeys" möglicherweise in Instanzkonstruktoren initialisiert, was das Überschreiten der Grenze zur Folge hat.</target>
        <note />
      </trans-unit>
      <trans-unit id="Touch_Category">
        <source>Touch</source>
        <target state="translated">Fingereingabe</target>
        <note />
      </trans-unit>
      <trans-unit id="Touch_DeviceAlreadyActivated">
        <source>The TouchDevice is already activated.</source>
        <target state="translated">Das TouchDevice ist bereits aktiviert.</target>
        <note />
      </trans-unit>
      <trans-unit id="Touch_DeviceNotActivated">
        <source>The TouchDevice is not activated.</source>
        <target state="translated">Das TouchDevice ist nicht aktiviert.</target>
        <note />
      </trans-unit>
      <trans-unit id="TreeLoop">
        <source>Potential cycle in tree found while building the event route.</source>
        <target state="translated">Beim Erstellen der Ereignisroute wurde in der Struktur ein möglicher Zyklus gefunden.</target>
        <note />
      </trans-unit>
      <trans-unit id="TypeMetadataCannotChangeAfterUse">
        <source>Cannot change property metadata after it has been associated with a property.</source>
        <target state="translated">Eigenschaftsmetadaten können nach der Zuordnung zu einer Eigenschaft nicht geändert werden.</target>
        <note />
      </trans-unit>
      <trans-unit id="UIElement_Layout_InfinityArrange">
        <source>Cannot call Arrange on a UIElement with infinite size or NaN. Parent of type '{0}' invokes the UIElement. Arrange called on element of type '{1}'.</source>
        <target state="translated">Arrange kann für ein UIElement mit unendlicher Größe oder NaN nicht aufgerufen werden. Das UIElement wird vom übergeordneten Element vom Typ "{0}" aufgerufen. Arrange wurde für das Element vom Typ "{1}" aufgerufen.</target>
        <note />
      </trans-unit>
      <trans-unit id="UIElement_Layout_NaNMeasure">
        <source>UIElement.Measure(availableSize) cannot be called with NaN size.</source>
        <target state="translated">"UIElement.Measure(availableSize)" kann nicht mit NaN-Größe aufgerufen werden.</target>
        <note />
      </trans-unit>
      <trans-unit id="UIElement_Layout_NaNReturned">
        <source>Layout measurement override of element '{0}' should not return NaN values as its DesiredSize.</source>
        <target state="translated">Beim Überschreiben der Layoutmessung des Elements "{0}" sollten als "DesiredSize" keine NaN-Werte zurückgegeben werden.</target>
        <note />
      </trans-unit>
      <trans-unit id="UIElement_Layout_PositiveInfinityReturned">
        <source>Layout measurement override of element '{0}' should not return PositiveInfinity as its DesiredSize, even if Infinity is passed in as available size.</source>
        <target state="translated">Beim Überschreiben der Layoutmessung des Elements "{0}" sollte als "DesiredSize" nicht "PositiveInfinity" zurückgegeben werden, auch wenn "Infinity" als verfügbare Größe übergeben wird.</target>
        <note />
      </trans-unit>
      <trans-unit id="UnauthorizedAccessExceptionWithFileName">
        <source>Access denied to the path '{0}'.</source>
        <target state="translated">Der Zugriff auf den Pfad "{0}" wurde verweigert.</target>
        <note />
      </trans-unit>
      <trans-unit id="UndoKeyDisplayString">
        <source>Ctrl+Z</source>
        <target state="translated">Strg+Z</target>
        <note />
      </trans-unit>
      <trans-unit id="UndoText">
        <source>Undo</source>
        <target state="translated">Rückgängig</target>
        <note />
      </trans-unit>
      <trans-unit id="UnexpectedParameterType">
        <source>Parameter is unexpected type '{0}'. Expected type is '{1}'.</source>
        <target state="translated">Der Parameter weist den nicht erwarteten Typ "{0}" auf. Erwartet wurde der Typ "{1}".</target>
        <note />
      </trans-unit>
      <trans-unit id="UnexpectedStroke">
        <source>Unexpected Stroke in PropertyDataChangedEventArgs.Owner.</source>
        <target state="translated">Unerwarteter "Stroke" in "PropertyDataChangedEventArgs.Owner".</target>
        <note />
      </trans-unit>
      <trans-unit id="UnknownPathOperationType">
        <source>Unknown path operation attempted.</source>
        <target state="translated">Unbekannter Pfadvorgang.</target>
        <note />
      </trans-unit>
      <trans-unit id="UnknownStroke">
        <source>Unrecognized Stroke in PropertyDataChangedEventArgs.Owner.</source>
        <target state="translated">Unbekannter "Stroke" in "PropertyDataChangedEventArgs.Owner".</target>
        <note />
      </trans-unit>
      <trans-unit id="UnknownStroke1">
        <source>Unrecognized Stroke in Stroke.Invalidated event arguments.</source>
        <target state="translated">Unbekannter "Stroke" in Argumenten des Stroke.Invalidated-Ereignissees.</target>
        <note />
      </trans-unit>
      <trans-unit id="UnknownStroke3">
        <source>Unrecognized Stroke in StrokeCollectionChangedEventArgs.Removed.</source>
        <target state="translated">Unbekannter "Stroke" in "StrokeCollectionChangedEventArgs.Removed".</target>
        <note />
      </trans-unit>
      <trans-unit id="UnspecifiedGestureConstructionException">
        <source>Failed to initialize GestureRecognizer.</source>
        <target state="translated">"GestureRecognizer" konnte nicht initialisiert werden.</target>
        <note />
      </trans-unit>
      <trans-unit id="UnspecifiedGestureException">
        <source>Gesture recognition failed.</source>
        <target state="translated">Die Bewegung wurde nicht erkannt.</target>
        <note />
      </trans-unit>
      <trans-unit id="UnspecifiedSetEnabledGesturesException">
        <source>Failed to set enabled gestures.</source>
        <target state="translated">Die aktivierten Bewegungen konnten nicht festgelegt werden.</target>
        <note />
      </trans-unit>
      <trans-unit id="Unsupported_MouseAction">
        <source>Unsupported MouseAction '{0}'.</source>
        <target state="translated">Nicht unterstützte "MouseAction '{0}'".</target>
        <note />
      </trans-unit>
      <trans-unit id="UriMustBeAbsolute">
        <source>URI must be absolute. Relative URIs are not supported.</source>
        <target state="translated">Der URI muss absolut sein. Relative URIs werden nicht unterstützt.</target>
        <note />
      </trans-unit>
      <trans-unit id="UriMustBeFileOrPack">
        <source>Font family Uri should have either file:// or pack://application: scheme.</source>
        <target state="translated">Der Schriftfamilien-URI sollte entweder das Schema "file://" oder das Schema "pack://application:" besitzen.</target>
        <note />
      </trans-unit>
      <trans-unit id="UriNotAbsolute">
        <source>URI must be absolute.</source>
        <target state="translated">Der URI muss absolut sein.</target>
        <note />
      </trans-unit>
      <trans-unit id="UriSchemeMismatch">
        <source>This factory supports only URIs with the '{0}' scheme.</source>
        <target state="translated">Von der Factory werden ausschließlich URIs mit dem Schema "{0}" unterstützt.</target>
        <note />
      </trans-unit>
      <trans-unit id="UsesPerPixelOpacityIsObsolete">
        <source>UsesPerPixelOpacity is obsolete and should not be set when using UsesPerPixelTransparency</source>
        <target state="translated">UsesPerPixelOpacity ist veraltet und sollte nicht festgelegt werden, wenn UsesPerPixelTransparency verwendet wird</target>
        <note />
      </trans-unit>
      <trans-unit id="ValueNotValidForGuid">
        <source>Value is not valid for the specified GUID.</source>
        <target state="translated">Der Wert ist für den angegebenen GUID ungültig.</target>
        <note />
      </trans-unit>
      <trans-unit id="Viewport2DVisual3D_MaterialGroupIsInteractiveMaterial">
        <source>MaterialGroup cannot be an interactive Material (IsVisualHostMaterial is true).</source>
        <target state="translated">"MaterialGroup" kann kein interaktives "Material" sein ("IsVisualHostMaterial" ist "true").</target>
        <note />
      </trans-unit>
      <trans-unit id="Viewport2DVisual3D_MultipleInteractiveMaterials">
        <source>Viewport2DVisual3D supports only one interactive Material.</source>
        <target state="translated">"Viewport2DVisual3D" unterstützt nur ein interaktives "Material".</target>
        <note />
      </trans-unit>
      <trans-unit id="VisualCannotBeDetached">
        <source>Specified Visual cannot be detached.</source>
        <target state="translated">Das angegebene Visual-Objekt kann nicht getrennt werden.</target>
        <note />
      </trans-unit>
      <trans-unit id="VisualCollection_EntryInUse">
        <source>Specified index is already in use. Disconnect the Visual child at the specified index first.</source>
        <target state="translated">Der angegebene Index wird bereits verwendet. Trennen Sie zuerst das untergeordnete "Visual" am angegebenen Index.</target>
        <note />
      </trans-unit>
      <trans-unit id="VisualCollection_NotEnoughCapacity">
        <source>Number of entries exceeds specified capacity of the VisualCollection.</source>
        <target state="translated">Die Anzahl der Einträge übersteigt die angegebene Kapazität von "VisualCollection".</target>
        <note />
      </trans-unit>
      <trans-unit id="VisualCollection_ReadOnly">
        <source>This VisualCollection is read only and cannot be modified.</source>
        <target state="translated">"VisualCollection" ist schreibgeschützt und kann nicht geändert werden.</target>
        <note />
      </trans-unit>
      <trans-unit id="VisualCollection_VisualHasParent">
        <source>Specified Visual is already a child of another Visual or the root of a CompositionTarget.</source>
        <target state="translated">Das angegebene Visual-Objekt ist bereits ein untergeordnetes Element eines anderen Visual-Objekts oder der Stamm von "CompositionTarget".</target>
        <note />
      </trans-unit>
      <trans-unit id="VisualTarget_AnotherTargetAlreadyConnected">
        <source>Another target is already connected to this HostVisual.</source>
        <target state="translated">Ein anderes Ziel ist bereits mit diesem HostVisual-Objekt verbunden.</target>
        <note />
      </trans-unit>
      <trans-unit id="Visual_ArgumentOutOfRange">
        <source>Specified index is out of range or child at index is null. Do not call this method if VisualChildrenCount returns zero, indicating that the Visual has no children.</source>
        <target state="translated">Der angegebene Index befindet sich außerhalb des gültigen Bereichs, oder das untergeordnete Element beim Index ist NULL. Rufen Sie diese Methode nicht auf, wenn "VisualChildrenCount " den Wert "0" zurückgibt. Dies weist darauf hin, dass das Visual-Objekt keine untergeordneten Elemente besitzt.</target>
        <note />
      </trans-unit>
      <trans-unit id="Visual_CannotTransformPoint">
        <source>This Visual cannot transform the given point.</source>
        <target state="translated">Dieses Visual-Objekt kann den gegebenen Punkt nicht transformieren.</target>
        <note />
      </trans-unit>
      <trans-unit id="Visual_HasParent">
        <source>Must disconnect specified child from current parent Visual before attaching to new parent Visual.</source>
        <target state="translated">Das angegebene untergeordnete Element muss vom aktuellen übergeordneten Visual-Objekt getrennt werden, bevor es an ein neues übergeordnetes Visual-Objekt angefügt wird.</target>
        <note />
      </trans-unit>
      <trans-unit id="Visual_NoCommonAncestor">
        <source>The specified Visual and this Visual do not share a common ancestor, so there is no valid transformation between the two Visuals.</source>
        <target state="translated">Das angegebene Visual-Objekt und dieses Visual-Objekt besitzen kein gemeinsames übergeordnetes Element. Daher besteht keine gültige Transformation zwischen den beiden Visual-Objekten.</target>
        <note />
      </trans-unit>
      <trans-unit id="Visual_NoPresentationSource">
        <source>This Visual is not connected to a PresentationSource.</source>
        <target state="translated">Dieses Visual-Objekt ist nicht mit einer "PresentationSource" verbunden.</target>
        <note />
      </trans-unit>
      <trans-unit id="Visual_NotA3DVisual">
        <source>'{0}' is not a Visual3D.</source>
        <target state="translated">"{0}" ist kein "Visual3D".</target>
        <note />
      </trans-unit>
      <trans-unit id="Visual_NotADescendant">
        <source>The specified Visual is not a descendant of this Visual.</source>
        <target state="translated">Das angegebene Visual-Objekt ist kein untergeordnetes Objekt dieses Visual-Objekts.</target>
        <note />
      </trans-unit>
      <trans-unit id="Visual_NotAVisual">
        <source>'{0}' is not a Visual or Visual3D.</source>
        <target state="translated">"{0}" ist kein "Visual" oder "Visual3D".</target>
        <note />
      </trans-unit>
      <trans-unit id="Visual_NotAnAncestor">
        <source>The specified Visual is not an ancestor of this Visual.</source>
        <target state="translated">Das angegebene Visual-Objekt ist kein übergeordnetes Element dieses Visual-Objekts.</target>
        <note />
      </trans-unit>
      <trans-unit id="Visual_NotChild">
        <source>Specified Visual is not a child of this Visual.</source>
        <target state="translated">Das angegebene Visual-Objekt ist kein untergeordnetes Element dieses Visual-Objekts.</target>
        <note />
      </trans-unit>
      <trans-unit id="WIC_NotInitialized">
        <source>Object must be initialized before operation can be performed.</source>
        <target state="translated">Das Objekt muss zum Durchführen des Vorgangs zunächst initialisiert werden.</target>
        <note />
      </trans-unit>
      <trans-unit id="WebRequestTimeout">
        <source>WebRequest timed out. Response did not arrive before the specified Timeout period elapsed.</source>
        <target state="translated">Zeitüberschreitung bei "WebRequest". Es wurde keine Antwort vor Ablauf des festgelegten Timeout-Zeitraums erhalten.</target>
        <note />
      </trans-unit>
      <trans-unit id="WebResponseCloseFailure">
        <source>Error closing the WebResponse.</source>
        <target state="translated">Fehler beim Schließen von "WebResponse".</target>
        <note />
      </trans-unit>
      <trans-unit id="WebResponseFailure">
        <source>Error processing WebResponse.</source>
        <target state="translated">Fehler beim Verarbeiten von "WebResponse".</target>
        <note />
      </trans-unit>
      <trans-unit id="WebResponsePartNotFound">
        <source>Requested PackagePart not found in target resource.</source>
        <target state="translated">Der angeforderte "PackagePart" wurde in der Zielressource nicht gefunden.</target>
        <note />
      </trans-unit>
      <trans-unit id="WriteNotSupported">
        <source>Stream does not support writing.</source>
        <target state="translated">Der Datenstrom unterstützt keine Schreibvorgänge.</target>
        <note />
      </trans-unit>
      <trans-unit id="WrongFirstSegment">
        <source>The required pattern for URI containing ";component" is "AssemblyName;Vxxxx;PublicKey;component", where Vxxxx is the assembly version and PublicKey is the 16-character string representing the assembly public key token. Vxxxx and PublicKey are optional.</source>
        <target state="translated">Das erforderliche Muster für einen URI, der ";component" enthält, ist "AssemblyName;Vxxxx;PublicKey;component", wobei "Vxxxx" die Assemblyversion und "PublicKey" die aus 16 Zeichen bestehende Zeichenfolge ist, die den öffentlichen Schlüsseltoken der Assembly darstellt. "Vxxxx" und "PublicKey" sind optional.</target>
        <note />
      </trans-unit>
      <trans-unit id="XmlLangGetCultureFailure">
        <source>There is no registered CultureInfo with the IetfLanguageTag '{0}'.</source>
        <target state="translated">Es ist kein "CultureInfo" mit "IetfLanguageTag '{0}'" vorhanden.</target>
        <note />
      </trans-unit>
      <trans-unit id="XmlLangGetSpecificCulture">
        <source>Cannot find non-neutral culture related to '{0}'.</source>
        <target state="translated">Es kann keine nicht neutrale Kultur gefunden werden, die mit "{0}" in Zusammenhang steht.</target>
        <note />
      </trans-unit>
      <trans-unit id="XmlLangMalformed">
        <source>'{0}' language tag must be empty or must conform to grammar defined in IETF RFC 3066.</source>
        <target state="translated">Das Sprachtag "{0}" muss leer sein oder der in "IETF RFC 3066" definierten Grammatik entsprechen.</target>
        <note />
      </trans-unit>
      <trans-unit id="ZoomText">
        <source>Zoom</source>
        <target state="translated">Zoom</target>
        <note />
      </trans-unit>
    </body>
  </file>
</xliff><|MERGE_RESOLUTION|>--- conflicted
+++ resolved
@@ -1909,11 +1909,7 @@
       </trans-unit>
       <trans-unit id="Invalid_IInputElement">
         <source>'{0}' is not a valid type for IInputElement. UIElement, ContentElement or UIElement3D expected.</source>
-<<<<<<< HEAD
-        <target state="needs-review-translation">"{0}" ist ein ungültiger Typ für "IInputElement". Erwartet wird "UIElement" oder "ContentElement".</target>
-=======
         <target state="translated">'{0}' ist kein gültiger Typ für IInputElement. UIElement, ContentElement oder UIElement3D erwartet.</target>
->>>>>>> 49abd15c
         <note />
       </trans-unit>
       <trans-unit id="Invalid_URI">
