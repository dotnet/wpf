--- conflicted
+++ resolved
@@ -206,16 +206,13 @@
                         Command="{Binding Path=TemplateButtonCommand, RelativeSource={RelativeSource TemplatedParent}}"
                         Cursor="Arrow"
                         Foreground="{DynamicResource TextControlButtonForeground}">
-<<<<<<< HEAD
                         <!-- <Button.Icon>
                             <SymbolIcon FontSize="{TemplateBinding FontSize}" Symbol="Dismiss24" />
                         </Button.Icon> -->
                         <Button.Content>
-                            <SymbolIcon FontSize="{TemplateBinding FontSize}" Symbol="Dismiss24" />
+                            <!-- <SymbolIcon FontSize="{TemplateBinding FontSize}" Symbol="Dismiss24" /> -->
+                            <FontIcon FontFamily="Segoe Fluent Icons" FontSize="{TemplateBinding FontSize}" Glyph="{StaticResource ClearGlyph}" />
                         </Button.Content>
-=======
-                            <FontIcon FontFamily="Segoe Fluent Icons" FontSize="{TemplateBinding FontSize}" Glyph="{StaticResource ClearGlyph}" />
->>>>>>> 7a9c4996
                     </Button>
 
                     <!-- <ContentPresenter
