﻿// Licensed to the .NET Foundation under one or more agreements.
// The .NET Foundation licenses this file to you under the MIT license.
// See the LICENSE file in the project root for more information.

using System;
using System.Collections.Generic;
using System.Diagnostics;
using System.Reflection;
using System.Xaml;
using System.Xaml.Schema;
using MS.Internal.Xaml.Runtime;
using XAML3 = System.Windows.Markup;

namespace MS.Internal.Xaml.Context
{
    internal class ObjectWriterContext : XamlContext
    {
        private XamlContextStack<ObjectWriterFrame> _stack;

        private object _rootInstance = null;

        ServiceProviderContext _serviceProviderContext;
        XamlRuntime _runtime;
        int _savedDepth;     // The depth of the "saved" part this context is based on.
        bool _nameResolutionComplete;
        XamlObjectWriterSettings _settings;
        List<NameScopeInitializationCompleteSubscriber> _nameScopeInitializationCompleteSubscribers;

        public ObjectWriterContext(XamlSavedContext savedContext, 
            XamlObjectWriterSettings settings, XAML3.INameScope rootNameScope, XamlRuntime runtime)
            : base(savedContext.SchemaContext)
        {
            _stack = new XamlContextStack<ObjectWriterFrame>(savedContext.Stack, false);
            if (settings != null)
            {
                _settings = settings.StripDelegates();
            }
            _runtime = runtime;
            BaseUri = savedContext.BaseUri;
            // If the bottom of the stack is a (no XamlType) Value (reparse) then back-up onto it.
            // Otherwise add a blank frame to isolate template use from the saved context.
            switch(savedContext.SaveContextType)
            {
            case SavedContextType.Template:
                // Templates always need a root namescope, to isolate them from the rest of the doc
                XAML3.INameScopeDictionary rootNameScopeDictionary = null;
                if (rootNameScope == null)
                {
#if TARGETTING35SP1
                    rootNameScopeDictionary = new NameScopeDictionary(new NameScope());
#else
                    rootNameScopeDictionary = new NameScope();
#endif
                }
                else
                {
                    rootNameScopeDictionary = rootNameScope as XAML3.INameScopeDictionary;

                    if (rootNameScopeDictionary == null)
                    {
                        rootNameScopeDictionary = new NameScopeDictionary(rootNameScope);
                    }
                }

                // Push an extra frame to ensure that the template NameScope is
                // not part of the saved context.  Otherwise, the namescope 
                // will hold things alive as long as the template is alive
                _stack.PushScope();
                _savedDepth = _stack.Depth;
                _stack.CurrentFrame.NameScopeDictionary = rootNameScopeDictionary;
                _stack.PushScope();
                break;

            case SavedContextType.ReparseValue:
            case SavedContextType.ReparseMarkupExtension:
                Debug.Assert(rootNameScope == null, "Cannot pass a new namescope in to a reparse context");
                _savedDepth = _stack.Depth - 1;
                break;
            }
        }

        public ObjectWriterContext(XamlSchemaContext schemaContext,
            XamlObjectWriterSettings settings, XAML3.INameScope rootNameScope, XamlRuntime runtime)
            : base(schemaContext)
        {
            _stack = new XamlContextStack<ObjectWriterFrame>(() => new ObjectWriterFrame());

            XAML3.INameScopeDictionary rootNameScopeDictionary = null;
            if (rootNameScope == null)
            {
#if TARGETTING35SP1
                rootNameScopeDictionary = new NameScopeDictionary(new NameScope());
#else
                rootNameScopeDictionary = new NameScope();
#endif
            }
            else
            {
                rootNameScopeDictionary = rootNameScope as XAML3.INameScopeDictionary;

                if (rootNameScopeDictionary == null)
                {
                    rootNameScopeDictionary = new NameScopeDictionary(rootNameScope);
                }
            }
            _stack.CurrentFrame.NameScopeDictionary = rootNameScopeDictionary;
            _stack.PushScope();  // put a blank sentinal frame on the stack.
            if (settings != null)
            {
                _settings = settings.StripDelegates();
            }
            _runtime = runtime;
            _savedDepth = 0;
        }

        public override Assembly LocalAssembly
        {
            get
            {
                Assembly result = base.LocalAssembly;
                if (result == null && _settings != null && _settings.AccessLevel != null)
                {
                    result = Assembly.Load(_settings.AccessLevel.AssemblyAccessToAssemblyName);
                    base.LocalAssembly = result;
                }
                return result;
            }
            protected set { base.LocalAssembly = value; }
        }

        internal ICheckIfInitialized IsInitializedCallback { get; set; }

        internal bool NameResolutionComplete
        {
            get { return _nameResolutionComplete; }
            set
            {
                // Resolution should never become incomplete once it's complete
                Debug.Assert(!_nameResolutionComplete || value);
                _nameResolutionComplete = value;
            }
        }

        internal XamlRuntime Runtime
        {
            get
            {
                return _runtime;
            }
        }

        #region ServiceProvider Interfaces

        // This class doesn't implement the IServiceProvider.  That is done
        // with worker classes ValueConverterContext or MarkupConverterContext.
        // The worker class implements IServiceProvider but uses the real
        // context for the implementation of the actual services.

        internal Type ServiceProvider_Resolve(string qName)
        {
            // As soon as we have the necessary setting on ObjectWriter, we need to start passing
            // the local assembly into the context; currently, this will only return publics.
            XamlType xamlType = ServiceProvider_ResolveXamlType(qName);
            if (xamlType == null || xamlType.UnderlyingType == null)
            {
                XamlTypeName name = XamlTypeName.Parse(qName, this._serviceProviderContext);
                xamlType = this.GetXamlType(name, true, true);
                throw new XamlParseException(SR.Get(SRID.TypeNotFound, xamlType.GetQualifiedName()));
            }
            return xamlType.UnderlyingType;
        }

        internal XamlType ServiceProvider_ResolveXamlType(string qName)
        {
            return ResolveXamlType(qName, true);
        }

        internal AmbientPropertyValue ServiceProvider_GetFirstAmbientValue(IEnumerable<XamlType> ceilingTypes, XamlMember[] properties)
        {
            List<AmbientPropertyValue> valueList = FindAmbientValues(ceilingTypes, /*searchLiveStackOnly*/false, /*types*/null, properties, true);
            return (valueList.Count == 0) ? null : valueList[0];
        }

        internal object ServiceProvider_GetFirstAmbientValue(XamlType[] types)
        {
            List<object> valueList = FindAmbientValues(types, true);
            return (valueList.Count == 0) ? null : valueList[0];
        }

        internal IEnumerable<AmbientPropertyValue> ServiceProvider_GetAllAmbientValues(IEnumerable<XamlType> ceilingTypes, XamlMember[] properties)
        {
            List<AmbientPropertyValue> valueList = FindAmbientValues(ceilingTypes, /*searchLiveStackOnly*/false, /*types*/null, properties, /*stopAfterFirst*/ false);
            return valueList;
        }

        internal IEnumerable<object> ServiceProvider_GetAllAmbientValues(XamlType[] types)
        {
            List<object> valueList = FindAmbientValues(types, false);
            return valueList;
        }

        internal IEnumerable<AmbientPropertyValue> ServiceProvider_GetAllAmbientValues(IEnumerable<XamlType> ceilingTypes, bool searchLiveStackOnly, IEnumerable<XamlType> types, XamlMember[] properties)
        {
            List<AmbientPropertyValue> valueList = FindAmbientValues(ceilingTypes, searchLiveStackOnly, types, properties, false);
            return valueList;
        }

        private static void CheckAmbient(XamlMember xamlMember)
        {
            if (!xamlMember.IsAmbient)
            {
                throw new ArgumentException(SR.Get(SRID.NotAmbientProperty, xamlMember.DeclaringType.Name, xamlMember.Name), "xamlMember");
            }
        }

        private static void CheckAmbient(XamlType xamlType)
        {
            if (!xamlType.IsAmbient)
            {
                throw new ArgumentException(SR.Get(SRID.NotAmbientType, xamlType.Name), "xamlType");
            }
        }

        internal XamlObjectWriterSettings ServiceProvider_GetSettings()
        {
            if (_settings == null)
            {
                _settings = new XamlObjectWriterSettings();
            }
            return _settings;
        }

       #endregion

        // -----  abstracts overriden from XamlContext.

        public override void AddNamespacePrefix(String prefix, string xamlNS)
        {
            _stack.CurrentFrame.AddNamespace(prefix, xamlNS);
        }

        public override string FindNamespaceByPrefix(string prefix)
        {
            string xamlNs;
            ObjectWriterFrame frame = _stack.CurrentFrame;

            while (frame.Depth > 0)
            {
                if (frame.TryGetNamespaceByPrefix(prefix, out xamlNs))
                {
                    return xamlNs;
                }
                frame = (ObjectWriterFrame)frame.Previous;
            }
            return null;
        }

        public override IEnumerable<NamespaceDeclaration> GetNamespacePrefixes()
        {
            ObjectWriterFrame frame = _stack.CurrentFrame;
            Dictionary<string, string> keys = new Dictionary<string, string>();

            while (frame.Depth > 0)
            {
                if (frame._namespaces != null)
                {
                    foreach (NamespaceDeclaration namespaceDeclaration in frame.GetNamespacePrefixes())
                    {
                        if (!keys.ContainsKey(namespaceDeclaration.Prefix))
                        {
                            keys.Add(namespaceDeclaration.Prefix, null);
                            yield return namespaceDeclaration;
                        }
                    }
                }
                frame = (ObjectWriterFrame)frame.Previous;
            }
        }

        // Method to easily add the lineinfo to a Xaml Exception.
        public XamlException WithLineInfo(XamlException ex)
        {
            ex.SetLineInfo(LineNumber, LinePosition);
            return ex;
        }

        // ----- methods to support the Service Providers

        internal ServiceProviderContext ServiceProviderContext    
        {
            get
            {
                if (null == _serviceProviderContext)
                {
                    _serviceProviderContext = new ServiceProviderContext(this);
                }
                return _serviceProviderContext;
            }
        }

        internal XamlType GetDestinationType()
        {
            ObjectWriterFrame frame = _stack.CurrentFrame;

            if (frame == null)
            {
                return null;
            }

            if (frame.Instance != null && frame.XamlType == null)
            {
                //
                // Text/TypeConverter, we need to go up a frame
                frame = frame.Previous as ObjectWriterFrame;
            }

            if (frame.Member == XamlLanguage.Initialization)
            {
                return frame.XamlType;
            }
            return frame.Member.Type;
        }

        private List<AmbientPropertyValue> FindAmbientValues(IEnumerable<XamlType> ceilingTypesEnumerable,
                                                             bool searchLiveStackOnly,
                                                             IEnumerable<XamlType> types,
                                                             XamlMember[] properties,
                                                             bool stopAfterFirst)
        {
            ArrayHelper.ForAll<XamlMember>(properties, CheckAmbient);
            List<XamlType> ceilingTypes = ArrayHelper.ToList<XamlType>(ceilingTypesEnumerable);

            List<AmbientPropertyValue> retList = new List<AmbientPropertyValue>();

            // Start the search for ambient properties and types starting with the parent frame.
            ObjectWriterFrame frame = _stack.PreviousFrame;
            ObjectWriterFrame lowerFrame = _stack.CurrentFrame;

            while (frame.Depth >= 1)
            {
                if (searchLiveStackOnly && frame.Depth <= SavedDepth)
                {
                    break;
                }

                object inst = frame.Instance;

                if (types != null)
                {
                    foreach (XamlType type in types)
                    {
                        if (frame.XamlType != null && frame.XamlType.CanAssignTo(type))
                        {
                            if (inst != null)
                            {
                                AmbientPropertyValue apValue = new AmbientPropertyValue(null, inst);
                                retList.Add(apValue);
                            }
                        }
                    }
                }

                if (properties != null)
                {
                    foreach (XamlMember prop in properties)
                    {
                        bool returnAmbientValue = false;
                        object value = null;

                        if (frame.XamlType != null && frame.XamlType.CanAssignTo(prop.DeclaringType))
                        {
                            if (inst != null)
                            {
                                // If we are searching from inside the target Ambient property,
                                // (like StaticResource inside a ResourceDictionary)
                                // and the object is bottom-up, then it won't be assigned to
                                // the object but will only exist on the parse stack.
                                // If it is top-down it will be attached to the instance already
                                // and the normal path will serve.
                                if (prop == frame.Member && lowerFrame.Instance != null
                                    && lowerFrame.XamlType != null && !lowerFrame.XamlType.IsUsableDuringInitialization)
                                {
                                    // One last thing to check:  If the object we are inside is a ME
                                    // then we are inside a call to ProvideValue and we don't want to
                                    // return a reference to ourselves to ourselves.
<<<<<<< HEAD
                                    if (!typeof(XAML3.MarkupExtension).IsAssignableFrom(lowerFrame.Instance.GetType()))
=======
                                    if (!(lowerFrame.Instance is MarkupExtension))
>>>>>>> a31b5f15
                                    {
                                        returnAmbientValue = true;
                                        value = lowerFrame.Instance;
                                    }
                                }
                                else
                                {   // The Ambient Property is either Fully build or not set.

                                    // FIRST: Ask the object (via IQueryAmbient interface) if it has a value for this property.
                                    // This is usefull to prevent needless creation of empty lazy properties.
                                    var ambientCtrl = inst as XAML3.IQueryAmbient;

                                    // If there is no ambientControl or if ambientControl says YES, then get the property value.
                                    if (ambientCtrl == null || ambientCtrl.IsAmbientPropertyAvailable(prop.Name))
                                    {
                                        // Demand for XamlLoadPermission will fail if we're trying to
                                        // access an internal property from a partial-trust ME/TC
                                        returnAmbientValue = true;
                                        value = _runtime.GetValue(inst, prop);
                                    }
                                }
                            }

                            if (returnAmbientValue)
                            {
                                AmbientPropertyValue apValue = new AmbientPropertyValue(prop, value);
                                retList.Add(apValue);
                            }
                        }
                    }
                }

                if (stopAfterFirst && retList.Count > 0)
                {
                    break;
                }

                if (ceilingTypes != null)
                {
                    if (ceilingTypes.Contains(frame.XamlType))
                    {
                        break;
                    }
                }

                lowerFrame = frame;
                frame = (ObjectWriterFrame)frame.Previous;
                Debug.Assert(frame != null);
            }

            return retList;
        }

        private List<object> FindAmbientValues(XamlType[] types, bool stopAfterFirst)
        {
            ArrayHelper.ForAll<XamlType>(types, CheckAmbient);

            List<object> retList = new List<object>();

            // Start the search for ambient properties with the parent frame.
            ObjectWriterFrame frame = _stack.PreviousFrame;
            ObjectWriterFrame lowerFrame = _stack.CurrentFrame;

            while (frame.Depth >= 1)
            {
                foreach (XamlType type in types)
                {
                    object inst = frame.Instance;

                    if (frame.XamlType != null && frame.XamlType.CanAssignTo(type))
                    {
                        if (inst != null)
                        {
                            retList.Add(inst);
                            if (stopAfterFirst)
                            {
                                return retList;
                            }
                        }
                    }
                }

                lowerFrame = frame;
                frame = (ObjectWriterFrame)frame.Previous;
                Debug.Assert(frame != null);
            }

            return retList;
        }

        // ----- new public methods.

        public void PushScope()
        {
            _stack.PushScope();
        }

        // Don't call this - serious workaround
        public void LiftScope()
        {
            _stack.Depth--;
        }

        // Don't call this - serious workaround
        public void UnLiftScope()
        {
            _stack.Depth++;
        }

        public void PopScope()
        {
            _stack.PopScope();
        }
        
        /// <summary>
        /// Total depth of the stack SavedDepth+LiveDepth
        /// </summary>
        public int Depth
        {
            get { return _stack.Depth; }
        }

        /// <summary>
        /// The Depth of the Saved (template) part.
        /// </summary>
        public int SavedDepth
        {
            get { return _savedDepth; }
        }

        /// <summary>
        /// The Depth of the Stack above the Saved (template) part
        /// </summary>
        public int LiveDepth
        {
            get { return Depth - SavedDepth; }
        }

        public XamlType CurrentType
        {
            get { return _stack.CurrentFrame.XamlType; }
            set { _stack.CurrentFrame.XamlType = value; }
        }

        public XamlType ParentType
        {
            get { return _stack.PreviousFrame.XamlType; }
        }

        public XamlType GrandParentType
        {
            get { return (_stack.PreviousPreviousFrame != null) ? _stack.PreviousPreviousFrame.XamlType : null; }
        }

        public XamlMember CurrentProperty
        {
            get { return _stack.CurrentFrame.Member; }
            set { _stack.CurrentFrame.Member = value; }
        }

        public XamlMember ParentProperty
        {
            get { return _stack.PreviousFrame.Member; }
        }

        public XamlMember GrandParentProperty
        {
            get { return _stack.PreviousPreviousFrame.Member; }
        }

        public object CurrentInstance
        {
            get { return _stack.CurrentFrame.Instance; }
            set { _stack.CurrentFrame.Instance = value; }
        }

        public object ParentInstance
        {
            get { return _stack.PreviousFrame.Instance; }
        }

        public object GrandParentInstance
        {
            get { return (_stack.PreviousPreviousFrame != null) ? _stack.PreviousPreviousFrame.Instance : null; }
        }

        public object CurrentCollection
        {
            get { return _stack.CurrentFrame.Collection; }
            set { _stack.CurrentFrame.Collection = value; }
        }

        public object ParentCollection
        {
            get { return _stack.PreviousFrame.Collection; }
        }

        public bool CurrentWasAssignedAtCreation
        {
            get { return _stack.CurrentFrame.WasAssignedAtCreation; }
            set { _stack.CurrentFrame.WasAssignedAtCreation = value; }
        }

        public bool CurrentIsObjectFromMember
        {
            get { return _stack.CurrentFrame.IsObjectFromMember; }
            set { _stack.CurrentFrame.IsObjectFromMember = value; }
        }

        public bool ParentIsObjectFromMember
        {
            get { return _stack.PreviousFrame.IsObjectFromMember; }
        }

        public bool GrandParentIsObjectFromMember
        {
            get { return (_stack.PreviousPreviousFrame != null) ? _stack.PreviousPreviousFrame.IsObjectFromMember : false; }
        }

        public bool CurrentIsPropertyValueSet
        {
            // get { return _stack.CurrentFrame.IsPropertyValueSet; }  Currently Unused (FxCop)
            set { _stack.CurrentFrame.IsPropertyValueSet = value; }
        }

        public bool ParentIsPropertyValueSet
        {
            get { return _stack.PreviousFrame.IsPropertyValueSet; }
            set { _stack.PreviousFrame.IsPropertyValueSet = value; }
        }

        public bool CurrentIsTypeConvertedObject
        {
            get { return _stack.CurrentFrame.IsTypeConvertedObject; }
            set { _stack.CurrentFrame.IsTypeConvertedObject = value; }
        }

        public Dictionary<XamlMember, object> CurrentPreconstructionPropertyValues
        {
            get { return _stack.CurrentFrame.PreconstructionPropertyValues; }
        }

        public bool CurrentHasPreconstructionPropertyValuesDictionary
        {
            get { return _stack.CurrentFrame.HasPreconstructionPropertyValuesDictionary; }
        }

        public Dictionary<XamlMember, object> ParentPreconstructionPropertyValues
        {
            get { return _stack.PreviousFrame.PreconstructionPropertyValues; }
        }

        public HashSet<XamlMember> CurrentAssignedProperties
        {
            get { return _stack.CurrentFrame.AssignedProperties; }
        }

        public HashSet<XamlMember> ParentAssignedProperties
        {
            get { return _stack.PreviousFrame.AssignedProperties; }
        }

        public string CurrentInstanceRegisteredName
        {
            get { return _stack.CurrentFrame.InstanceRegisteredName; }
            set { _stack.CurrentFrame.InstanceRegisteredName = value; }
        }

        public string ParentInstanceRegisteredName
        {
            get { return _stack.PreviousFrame.InstanceRegisteredName; }
            set { _stack.PreviousFrame.InstanceRegisteredName = value; }
        }

        public Uri BaseUri { get; set; }

        public int LineNumber { get; set; }
        public int LinePosition { get; set; }

        // Used only for BeginInitHandler, in place of BaseUri.
        public Uri SourceBamlUri
        {
            get { return _settings != null ? _settings.SourceBamlUri : null; }
        }
        
        // This specifically stores the start line number for a start object for consistency
        public int LineNumber_StartObject { get; set; }

        // This specifically stores the start line position for a start object for consistency
        public int LinePosition_StartObject { get; set; }

        public XAML3.INameScopeDictionary CurrentNameScope
        {
            get
            {
                return LookupNameScopeDictionary((ObjectWriterFrame)_stack.CurrentFrame);
            }
        }

        public XAML3.INameScopeDictionary ParentNameScope
        {
            get
            {
                return LookupNameScopeDictionary((ObjectWriterFrame)_stack.PreviousFrame);
            }
        }

        public XAML3.INameScopeDictionary GrandParentNameScope
        {
            get
            {
                return LookupNameScopeDictionary((ObjectWriterFrame)_stack.PreviousPreviousFrame);
            }
        }

        public XAML3.INameScopeDictionary RootNameScope
        {
            get
            {
                ObjectWriterFrame rootFrame = _stack.GetFrame(SavedDepth + 1);
                return LookupNameScopeDictionary(rootFrame);
            }
        }

        /// <summary>
        /// From x:Arguments or ME positional syntax.
        /// </summary>
        public object[] CurrentCtorArgs
        {
            get { return _stack.CurrentFrame.PositionalCtorArgs; }
            set { _stack.CurrentFrame.PositionalCtorArgs = value; }
        }

        public object CurrentKey
        {
            get { return _stack.CurrentFrame.Key; }
        }

        public bool CurrentIsKeySet
        {
            get { return _stack.CurrentFrame.IsKeySet; }
        }

        public object ParentKey
        {
            get { return _stack.PreviousFrame.Key; }
            set
            {
                _stack.PreviousFrame.Key = value;
            }
        }

        public bool CurrentKeyIsUnconverted
        {
            get { return _stack.CurrentFrame.KeyIsUnconverted; }
            set { _stack.CurrentFrame.KeyIsUnconverted = value; }
        }

        public bool ParentKeyIsUnconverted
        {
            // Write-only property: Getter was dead code, so removed per FxCop; add back if needed.
            set { _stack.PreviousFrame.KeyIsUnconverted = value; }
        }

        public bool ParentShouldConvertChildKeys
        {
            get { return _stack.PreviousFrame.ShouldConvertChildKeys; }
            set { _stack.PreviousPreviousFrame.ShouldConvertChildKeys = value; }
        }

        public bool GrandParentShouldConvertChildKeys
        {
            get { return _stack.PreviousPreviousFrame.ShouldConvertChildKeys; }
            set { _stack.PreviousPreviousFrame.ShouldConvertChildKeys = value; }
        }

        public bool ParentShouldNotConvertChildKeys
        {
            get { return _stack.PreviousFrame.ShouldNotConvertChildKeys; }
            set { _stack.PreviousPreviousFrame.ShouldNotConvertChildKeys = value; }
        }

        public bool GrandParentShouldNotConvertChildKeys
        {
            get { return _stack.PreviousPreviousFrame.ShouldNotConvertChildKeys; }
        }

        public object RootInstance
        {
            get
            {
                //evaluate if _rootInstance should just always look at _rootFrame.Instance instead of caching an instance
                if (_rootInstance == null)
                {
                    ObjectWriterFrame rootFrame = GetTopFrame();
                    _rootInstance = rootFrame.Instance;
                }
                return _rootInstance;
            }
        }

        // Consider replacing GetTopFrame with _rootFrame, _liveRootFrame
        private ObjectWriterFrame GetTopFrame()
        {
            if (_stack.Depth == 0)
            {
                return null;
            }

            XamlFrame frame = _stack.CurrentFrame;
            while (frame.Depth > 1)
            {
                frame = frame.Previous;
            }
            return (ObjectWriterFrame)frame;
        }

        private XAML3.INameScopeDictionary LookupNameScopeDictionary(ObjectWriterFrame frame)
        {
            if (frame.NameScopeDictionary == null)
            {
                if (frame.XamlType != null && frame.XamlType.IsNameScope)
                {
                    frame.NameScopeDictionary = frame.Instance as XAML3.INameScopeDictionary ?? new NameScopeDictionary(frame.Instance as XAML3.INameScope);
                }
                if (frame.NameScopeDictionary == null)
                {
                    if (frame.Depth == 1)
                    {
                        frame.NameScopeDictionary = HuntAroundForARootNameScope(frame);
                    }
                    else if (frame.Depth > 1)
                    {
                        if (frame.Depth == SavedDepth + 1 &&
                            _settings != null && !_settings.RegisterNamesOnExternalNamescope)
                        {
#if TARGETTING35SP1
                            frame.NameScopeDictionary = new NameScopeDictionary(new NameScope());
#else
                            frame.NameScopeDictionary = new NameScope();
#endif
                        }
                        else
                        {
                            var parentFrame = (ObjectWriterFrame)frame.Previous;
                            frame.NameScopeDictionary = LookupNameScopeDictionary(parentFrame);
                        }
                    }
                }
            }
            // We are sure to find a name scope at the root (at least).
            Debug.Assert(frame.NameScopeDictionary != null || frame.Depth == 0);
            return frame.NameScopeDictionary;
        }

        public IEnumerable<XAML3.INameScopeDictionary> StackWalkOfNameScopes
        {
            get
            {
                var frame = (ObjectWriterFrame)_stack.CurrentFrame;
                XAML3.INameScopeDictionary previousNameScopeDictionary = null;
                XAML3.INameScopeDictionary nameScopeDictionary = null;
                while (frame.Depth > 0)
                {
                    nameScopeDictionary = LookupNameScopeDictionary(frame);
                    Debug.Assert(nameScopeDictionary != null);
                    if (frame.NameScopeDictionary != previousNameScopeDictionary)
                    {
                        previousNameScopeDictionary = nameScopeDictionary;
                        yield return nameScopeDictionary;
                    }
                    frame = (ObjectWriterFrame)frame.Previous;
                }
                // return the provided root namescope if it's different from the document root namescope
                if (frame.NameScopeDictionary != null && frame.NameScopeDictionary != previousNameScopeDictionary)
                {
                    yield return frame.NameScopeDictionary;
                }
            }
        }

        public bool IsOnTheLiveStack(object instance)
        {
            var frame = (ObjectWriterFrame)_stack.CurrentFrame;
            while (frame.Depth > SavedDepth)
            {
                if (instance == frame.Instance)
                {
                    return true;
                }
                frame = (ObjectWriterFrame)frame.Previous;
            }
            return false;
        }

        private XAML3.INameScopeDictionary HuntAroundForARootNameScope(ObjectWriterFrame rootFrame)
        {
            Debug.Assert(rootFrame.Depth == 1);

            object inst = rootFrame.Instance;
            if (inst == null && rootFrame.XamlType.IsNameScope)
            {
                throw new InvalidOperationException(SR.Get(SRID.NameScopeOnRootInstance));
            }

            XAML3.INameScopeDictionary nameScopeDictionary = null;

            nameScopeDictionary = inst as XAML3.INameScopeDictionary;

            if (nameScopeDictionary == null)
            {
                XAML3.INameScope nameScope = inst as XAML3.INameScope;
                if (nameScope != null)
                {
                    nameScopeDictionary = new NameScopeDictionary(nameScope);
                }
            }
            
            // If the root instance isn't a name scope
            // then perhaps it designated a property as the name scope.
            if (nameScopeDictionary == null)
            {
                XamlType xamlType = rootFrame.XamlType;
                if (xamlType.UnderlyingType != null)
                {
                    // Get the Name Scope Property (from attribute on the class)
                    XamlMember nameScopeProperty = TypeReflector.LookupNameScopeProperty(xamlType);
                    if (nameScopeProperty != null)
                    {
                        // Read the value of the property.  If it is an object we are good.
                        // if it is null create a stock name scope dictionary object and assign it back.
                        XAML3.INameScope nameScope = (XAML3.INameScope)_runtime.GetValue(inst, nameScopeProperty, false);
                        if (nameScope == null)
                        {
#if TARGETTING35SP1
                            nameScopeDictionary = new NameScopeDictionary(new NameScope());
#else
                            nameScopeDictionary = new NameScope();
#endif
                            _runtime.SetValue(inst, nameScopeProperty, nameScopeDictionary);
                        }
                        else
                        {
                            nameScopeDictionary = nameScope as XAML3.INameScopeDictionary;
                            if (nameScopeDictionary == null)
                            {
                                nameScopeDictionary = new NameScopeDictionary(nameScope);
                            }
                        }
                    }
                }
            }

            if (nameScopeDictionary == null && _settings != null 
                && _settings.RegisterNamesOnExternalNamescope)
            {
                ObjectWriterFrame frameZero = (ObjectWriterFrame)rootFrame.Previous;
                nameScopeDictionary = frameZero.NameScopeDictionary;
            }

            // Otherwise we still need a namescope at the root of the parse
            // for our own usage.  For IXamlNameResolver() to use.
            if (nameScopeDictionary == null)
            {
#if TARGETTING35SP1
                nameScopeDictionary = new NameScopeDictionary(new NameScope());
#else
                nameScopeDictionary = new NameScope();
#endif
            }

            rootFrame.NameScopeDictionary = nameScopeDictionary;
            return nameScopeDictionary;
        }

        public XamlSavedContext GetSavedContext(SavedContextType savedContextType)
        {
            // Ensure that we have a root namescope before cloning the stack
            ObjectWriterFrame topFrame = GetTopFrame();
            if (topFrame.NameScopeDictionary == null)
            {
                topFrame.NameScopeDictionary = LookupNameScopeDictionary(topFrame);
            }

            // Clone the stack
            var newStack = new XamlContextStack<ObjectWriterFrame>(_stack, true);            
            XamlSavedContext savedContext = new XamlSavedContext(savedContextType, this, newStack);
            return savedContext;
        }

        public object ResolveName(string name, out bool isFullyInitialized)
        {
            isFullyInitialized = false;
            object value = null;
            foreach (XAML3.INameScope nameScope in StackWalkOfNameScopes)
            {
                object obj = nameScope.FindName(name);
                if (obj != null)
                {
                    if (IsInitializedCallback != null)
                    {
                        isFullyInitialized = IsInitializedCallback.IsFullyInitialized(obj);
                    }
                    if (NameResolutionComplete || isFullyInitialized || IsInitializedCallback == null)
                    {
                        value = obj;
                    }
                    break;
                }
            }
            return value;
        }

        public IEnumerable<KeyValuePair<string, object>> GetAllNamesAndValuesInScope()
        {
            List<KeyValuePair<string, object>> allNamesAndValues = new List<KeyValuePair<string, object>>();
            //
            // This could be optimized further by enumerating the collection of namescopes, getting the NamesAndValues
            // from each, calculating the total size required, pre-allocating the final collection, and then
            // inserting the names and values from each name scope into it.
            // However unless we have a lot of namescopes in the graph, which doesn't seem likely, this seems like overkill
            foreach (XAML3.INameScopeDictionary nameScopeDictionary in StackWalkOfNameScopes)
            {
                foreach (KeyValuePair<string, object> nameValuePair in nameScopeDictionary)
                {
                    if (allNamesAndValues.Exists(pair => pair.Key == nameValuePair.Key))
                    {
                        continue;
                    }
                    allNamesAndValues.Add(nameValuePair);
                }
            }
            return allNamesAndValues;
        }

        internal void AddNameScopeInitializationCompleteSubscriber(EventHandler handler)
        {
            if (_nameScopeInitializationCompleteSubscribers == null)
            {
                _nameScopeInitializationCompleteSubscribers = new List<NameScopeInitializationCompleteSubscriber>();
            }

            var subscriber = new NameScopeInitializationCompleteSubscriber { Handler = handler };
            subscriber.NameScopeDictionaryList.AddRange(StackWalkOfNameScopes);

            _nameScopeInitializationCompleteSubscribers.Add(subscriber);
        }

        internal void RemoveNameScopeInitializationCompleteSubscriber(EventHandler handler)
        {
            var subscriber = _nameScopeInitializationCompleteSubscribers.Find(o => o.Handler == handler);
            if (subscriber != null)
            {
                _nameScopeInitializationCompleteSubscribers.Remove(subscriber);
            }
        }

        internal void RaiseNameScopeInitializationCompleteEvent()
        {
            if (_nameScopeInitializationCompleteSubscribers != null)
            {
                EventArgs e = new EventArgs();
                foreach (var subscriber in _nameScopeInitializationCompleteSubscribers)
                {
                    var resolver = new StackWalkNameResolver(subscriber.NameScopeDictionaryList);
                    subscriber.Handler(resolver, e);
                }
            }
        }

        internal class NameScopeInitializationCompleteSubscriber
        {
            List<XAML3.INameScopeDictionary> _nameScopeDictionaryList = new List<XAML3.INameScopeDictionary>();

            public EventHandler Handler
            {
                get; set;
            }

            public List<XAML3.INameScopeDictionary> NameScopeDictionaryList
            {
                get { return _nameScopeDictionaryList; }
            }
        }

        private class StackWalkNameResolver : IXamlNameResolver
        {
            List<XAML3.INameScopeDictionary> _nameScopeDictionaryList;

            public StackWalkNameResolver(List<XAML3.INameScopeDictionary> nameScopeDictionaryList)
            {
                _nameScopeDictionaryList = nameScopeDictionaryList;
            }

            public bool IsFixupTokenAvailable
            {
                get
                {
                    return false;
                }
            }

            public object GetFixupToken(IEnumerable<string> name)
            {
                return null;
            }

            public object GetFixupToken(IEnumerable<string> name, bool canAssignDirectly)
            {
                return null;
            }

            public event EventHandler OnNameScopeInitializationComplete
            {
                // at this point all name scopes have been completed, and we will 
                // not raise any event for subscriptions that come after this.
                add
                {
                }

                remove
                {
                }
            }

            public object Resolve(string name)
            {
                object value = null;
                foreach (XAML3.INameScopeDictionary nameScope in _nameScopeDictionaryList)
                {
                    object obj = nameScope.FindName(name);
                    if (obj != null)
                    {
                        value = obj;
                        break;
                    }
                }
                return value;
            }

            public object Resolve(string name, out bool isFullyInitialized)
            {
                // This resolver is only used after the parse is complete, including completing
                // name references. So all objects are fully initialized.
                object result = Resolve(name);
                isFullyInitialized = (result != null);
                return result;
            }

            public IEnumerable<KeyValuePair<string, object>> GetAllNamesAndValuesInScope()
            {
                List<KeyValuePair<string, object>> allNamesAndValues = new List<KeyValuePair<string, object>>();

                foreach (XAML3.INameScopeDictionary nameScopeDictionary in _nameScopeDictionaryList)
                {
                    foreach (KeyValuePair<string, object> nameValuePair in nameScopeDictionary)
                    {
                        if (allNamesAndValues.Exists(pair => pair.Key == nameValuePair.Key))
                        {
                            continue;
                        }
                        allNamesAndValues.Add(nameValuePair);
                    }
                }
                return allNamesAndValues;
            }
        }
    }
}<|MERGE_RESOLUTION|>--- conflicted
+++ resolved
@@ -383,11 +383,7 @@
                                     // One last thing to check:  If the object we are inside is a ME
                                     // then we are inside a call to ProvideValue and we don't want to
                                     // return a reference to ourselves to ourselves.
-<<<<<<< HEAD
-                                    if (!typeof(XAML3.MarkupExtension).IsAssignableFrom(lowerFrame.Instance.GetType()))
-=======
-                                    if (!(lowerFrame.Instance is MarkupExtension))
->>>>>>> a31b5f15
+                                    if (!(lowerFrame.Instance is XAML3.MarkupExtension))
                                     {
                                         returnAmbientValue = true;
                                         value = lowerFrame.Instance;
