--- conflicted
+++ resolved
@@ -403,13 +403,8 @@
                 if (property is not null)
                 {
                     propertyValue = context.Runtime.GetValue(sourceOrValue, property);
-<<<<<<< HEAD
-                    if (propertyValue == null) { return null; }
+                    if (propertyValue is null) { return null; }
                     // sourceType = sourceOrValue.GetType();
-=======
-                    if (propertyValue is null) { return null; }
-                    //sourceType = sourceOrValue.GetType();
->>>>>>> 53636887
                 }
                 else
                 {
@@ -1972,12 +1967,8 @@
                     {
                         context.ReserveDefaultPrefixForRootObject(value);
                     }
-<<<<<<< HEAD
+
                     // ValueSerializer is always preferred over TypeConverters
-=======
-
-                    //ValueSerializer is always preferred over TypeConverters
->>>>>>> 53636887
                     string stringValue = context.ConvertToString(valueSerializer, value);
                     context.Instance = null;
                     objectInfo = ForTypeConverted((string)stringValue, value, context);
@@ -2378,12 +2369,8 @@
 
                 return base.Decompose();
             }
-<<<<<<< HEAD
+
         // public override bool IsAttributableMarkupExtension
-=======
-
-        //    public override bool IsAttributableMarkupExtension
->>>>>>> 53636887
         //    {
         //        get
         //        {
@@ -2701,15 +2688,9 @@
 
             public bool CanRoundtripUsingValueSerializer(ValueSerializer valueSerializer, TypeConverter typeConverter, object value)
             {
-<<<<<<< HEAD
                 // ValueSerializer must know how to convert to string and the TypeConverter must know how to convert from string
-                return (valueSerializer != null &&
-                    typeConverter != null &&
-=======
-                //ValueSerializer must know how to convert to string and the TypeConverter must know how to convert from string
                 return (valueSerializer is not null &&
                     typeConverter is not null &&
->>>>>>> 53636887
                     Runtime.CanConvertToString(ValueSerializerContext, valueSerializer, value) &&
                     Runtime.CanConvertFrom<string>(TypeDescriptorContext, typeConverter));
             }
