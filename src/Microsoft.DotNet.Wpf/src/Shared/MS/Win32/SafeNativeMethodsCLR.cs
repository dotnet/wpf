// Licensed to the .NET Foundation under one or more agreements.
// The .NET Foundation licenses this file to you under the MIT license.
// See the LICENSE file in the project root for more information.

namespace MS.Win32
{
    using MS.Utility;
    using System.Runtime.InteropServices;
    using System.Runtime.InteropServices.ComTypes;
    using System;
    using System.Security;
    using System.Security.Permissions;
    using System.Collections;
    using System.IO;
    using System.Text;
    using System.ComponentModel;


    // The SecurityHelper class differs between assemblies and could not actually be
    //  shared, so it is duplicated across namespaces to prevent name collision.
#if WINDOWS_BASE
    using MS.Internal.WindowsBase;
#elif PRESENTATION_CORE
    using MS.Internal.PresentationCore;
#elif PRESENTATIONFRAMEWORK
    using MS.Internal.PresentationFramework;
#elif DRT
    using MS.Internal.Drt;
#elif UIAUTOMATIONTYPES
    using MS.Internal.UIAutomationTypes;
#else
#error Attempt to use a class (duplicated across multiple namespaces) from an unknown assembly.
#endif

    using IComDataObject = System.Runtime.InteropServices.ComTypes.IDataObject;

    internal static partial class SafeNativeMethods
    {
<<<<<<< HEAD
        /// <SecurityNote>
        ///    Critical: This code calls into unmanaged code which elevates
        ///    TreatAsSafe: This method is ok to give out
        /// </SecurityNote>
        [SecurityCritical, SecurityTreatAsSafe]
=======
>>>>>>> dcc3312f
        public static int GetMessagePos()
        {
            return SafeNativeMethodsPrivate.GetMessagePos();
        }

        public static  IntPtr GetKeyboardLayout(int dwLayout)
        {
            return SafeNativeMethodsPrivate.GetKeyboardLayout(dwLayout);
        }

        public static  IntPtr ActivateKeyboardLayout(HandleRef hkl, int uFlags)
        {
            return SafeNativeMethodsPrivate.ActivateKeyboardLayout(hkl, uFlags);
        }

#if BASE_NATIVEMETHODS
        public static int GetKeyboardLayoutList(int size, [Out, MarshalAs(UnmanagedType.LPArray)] IntPtr[] hkls)
        {
            int result = NativeMethodsSetLastError.GetKeyboardLayoutList(size, hkls);
            if(result == 0)
            {
                int win32Err = Marshal.GetLastWin32Error();
                if (win32Err != 0)
                {
                    throw new Win32Exception(win32Err);
                }
            }

            return result;
        }
#endif


        internal static void GetMonitorInfo(HandleRef hmonitor, [In, Out]NativeMethods.MONITORINFOEX info)
        {
            if (SafeNativeMethodsPrivate.IntGetMonitorInfo(hmonitor, info) == false)
            {
                throw new Win32Exception();
            }
        }


        public static  IntPtr MonitorFromPoint(NativeMethods.POINTSTRUCT pt, int flags)
        {
            return SafeNativeMethodsPrivate.MonitorFromPoint(pt,flags);
        }


        public static  IntPtr MonitorFromRect(ref NativeMethods.RECT rect, int flags)
        {
            return  SafeNativeMethodsPrivate.MonitorFromRect(ref rect,flags);
        }


        public static  IntPtr MonitorFromWindow(HandleRef handle, int flags)
       {
        return SafeNativeMethodsPrivate.MonitorFromWindow(handle, flags);
        }

#if BASE_NATIVEMETHODS

        public static NativeMethods.CursorHandle LoadCursor(HandleRef hInst, IntPtr iconId)
        {
            NativeMethods.CursorHandle cursorHandle = SafeNativeMethodsPrivate.LoadCursor(hInst, iconId);
            if(cursorHandle == null || cursorHandle.IsInvalid)
            {
                throw new Win32Exception();
            }

            return cursorHandle;
        }

#endif

        public static IntPtr GetCursor()
        {
            return SafeNativeMethodsPrivate.GetCursor();
        }

        public static int ShowCursor(bool show)
        {
            return SafeNativeMethodsPrivate.ShowCursor(show);
        }

        internal static bool AdjustWindowRectEx(ref NativeMethods.RECT lpRect, int dwStyle, bool bMenu, int dwExStyle)
        {
            bool returnValue = SafeNativeMethodsPrivate.IntAdjustWindowRectEx(ref lpRect, dwStyle, bMenu, dwExStyle);
            if (returnValue == false)
            {
                throw new Win32Exception();
            }
            return returnValue;
        }


        internal static void GetClientRect(HandleRef hWnd, [In, Out] ref NativeMethods.RECT rect)
        {
            if(!SafeNativeMethodsPrivate.IntGetClientRect(hWnd, ref rect))
            {
                throw new Win32Exception();
            }
        }

        /// <summary>
        /// Alternative version of GetClientRect
        /// </summary>
        internal static NativeMethods.RECT GetClientRect(HandleRef hWnd)
        {
            var clientRect = default(NativeMethods.RECT);
            SafeNativeMethods.GetClientRect(hWnd, ref clientRect);
            return clientRect;
        }

<<<<<<< HEAD
        /// <SecurityNote>
        ///    Critical: This code calls into unmanaged code which elevates
        ///    TreatAsSafe: This method is ok to give out
        /// </SecurityNote>
        [SecurityCritical,SecurityTreatAsSafe]
=======
>>>>>>> dcc3312f
        internal static void GetWindowRect(HandleRef hWnd, [In, Out] ref NativeMethods.RECT rect)
        {
            if(!SafeNativeMethodsPrivate.IntGetWindowRect(hWnd, ref rect))
            {
                throw new Win32Exception();
            }
        }

        public static int GetDoubleClickTime()
        {
            return SafeNativeMethodsPrivate.GetDoubleClickTime();
        }

        public static bool IsWindowEnabled(HandleRef hWnd)
        {
            return SafeNativeMethodsPrivate.IsWindowEnabled(hWnd);
        }

        public static bool IsWindowVisible(HandleRef hWnd)
        {
            return SafeNativeMethodsPrivate.IsWindowVisible(hWnd);
        }

        internal static bool ReleaseCapture()
        {
            bool returnValue = SafeNativeMethodsPrivate.IntReleaseCapture();

            if (returnValue == false)
            {
                throw new Win32Exception();
            }
            return returnValue;
        }


#if BASE_NATIVEMETHODS
        public static bool TrackMouseEvent(NativeMethods.TRACKMOUSEEVENT tme)
        {
            bool retVal = SafeNativeMethodsPrivate.TrackMouseEvent(tme);
            int win32Err = Marshal.GetLastWin32Error(); // Dance around FxCop
            if(!retVal && win32Err != 0)
            {
                throw new System.ComponentModel.Win32Exception(win32Err);
            }
            return retVal;
        }


        // Note: this overload has no return value.  If we need an overload that
        // returns the timer ID, then we'll need to add one.
        public static void SetTimer(HandleRef hWnd, int nIDEvent, int uElapse)
        {
            if(SafeNativeMethodsPrivate.SetTimer(hWnd, nIDEvent, uElapse, null) == IntPtr.Zero)
            {
                throw new Win32Exception();
            }
        }

        // Note: this returns true or false for success.  We still don't have an overload
        // that returns the timer ID.
        public static bool TrySetTimer(HandleRef hWnd, int nIDEvent, int uElapse)
        {
            if(SafeNativeMethodsPrivate.TrySetTimer(hWnd, nIDEvent, uElapse, null) == IntPtr.Zero)
            {
                return false;
            }

            return true;
        }
#endif

        public static bool KillTimer(HandleRef hwnd, int idEvent)
        {
            return (SafeNativeMethodsPrivate.KillTimer(hwnd,idEvent));
        }


#if FRAMEWORK_NATIVEMETHODS || CORE_NATIVEMETHODS || BASE_NATIVEMETHODS
        public static int GetTickCount()
        {
            return SafeNativeMethodsPrivate.GetTickCount();
        }
#endif

#if BASE_NATIVEMETHODS
        public static int MessageBeep(int uType)
        {
            return SafeNativeMethodsPrivate.MessageBeep(uType);
        }
#endif

        public static bool IsWindowUnicode(HandleRef hWnd)
        {
        return (SafeNativeMethodsPrivate.IsWindowUnicode(hWnd));
        }


#if BASE_NATIVEMETHODS
        public static IntPtr SetCursor(HandleRef hcursor)
        {
            return SafeNativeMethodsPrivate.SetCursor(hcursor);
        }

        public static IntPtr SetCursor(SafeHandle hcursor)
        {
            return SafeNativeMethodsPrivate.SetCursor(hcursor);
        }
#endif

        // not used by compiler - don't include.

        public static void ScreenToClient(HandleRef hWnd, [In, Out] NativeMethods.POINT pt)
        {
            if(SafeNativeMethodsPrivate.IntScreenToClient(hWnd, pt) == 0)
            {
                throw new Win32Exception();
            }
        }

        public static int GetCurrentProcessId()
        {
            return SafeNativeMethodsPrivate.GetCurrentProcessId();
        }


        public static int GetCurrentThreadId()
        {
            return SafeNativeMethodsPrivate.GetCurrentThreadId();
        }

        /// <summary>
        /// Returns the ID of the session under which the current process is running
        /// </summary>
        /// <returns>
        /// The session id upon success, null on failure
        /// </returns>
        public static int? GetCurrentSessionId()
        {
            int? result = null;

            int sessionId;
            if (SafeNativeMethodsPrivate.ProcessIdToSessionId(
                GetCurrentProcessId(), out sessionId))
            {
                result = sessionId;
            }

            return result;
        }

        public static IntPtr GetCapture()
        {
            return SafeNativeMethodsPrivate.GetCapture();
}
#if BASE_NATIVEMETHODS
        public static IntPtr SetCapture(HandleRef hwnd)
        {
            return SafeNativeMethodsPrivate.SetCapture(hwnd);
        }

        internal static int MapVirtualKey(int nVirtKey, int nMapType)
        {
            return SafeNativeMethodsPrivate.MapVirtualKey(nVirtKey,nMapType);
        }
#endif

        /// <summary>
        /// Identifies whether the given workstation session ID has a WTSConnectState value
        /// of WTSActive, or not.
        /// </summary>
        /// <param name="SessionId">
        /// The ID of the workstation session to query. If this is null,
        /// then this will default to WTS_CURRENT_SESSION. Note that the ID of the 
        /// current session will not be queried explicitly. 
        /// </param>
        /// <param name="defaultResult">
        /// The default result to return if this method is unable to identify the connection 
        /// state of the given session ID.
        /// </param>
        /// <returns>
        /// True if the connection state for <paramref name="SessionId"/> is WTSActive; 
        /// false otherwise
        /// <paramref name="defaultResult"/> is returned if WTSQuerySessionInformation 
        /// fails.
        /// </returns>
        public static bool IsCurrentSessionConnectStateWTSActive(int? SessionId = null, bool defaultResult = true)
        {
            IntPtr buffer = IntPtr.Zero;
            int bytesReturned;

            int sessionId = SessionId.HasValue ? SessionId.Value : NativeMethods.WTS_CURRENT_SESSION;
            bool currentSessionConnectState = defaultResult;

            try
            {
                if (SafeNativeMethodsPrivate.WTSQuerySessionInformation(
                    NativeMethods.WTS_CURRENT_SERVER_HANDLE, 
                    sessionId, 
                    NativeMethods.WTS_INFO_CLASS.WTSConnectState, 
                    out buffer, out bytesReturned) && (bytesReturned >= sizeof(int)))
                {
                    var data = Marshal.ReadInt32(buffer);
                    if (Enum.IsDefined(typeof(NativeMethods.WTS_CONNECTSTATE_CLASS), data))
                    {
                        var connectState = (NativeMethods.WTS_CONNECTSTATE_CLASS)data;
                        currentSessionConnectState = (connectState == NativeMethods.WTS_CONNECTSTATE_CLASS.WTSActive);
                    }
                }
            }
            finally
            {
                try
                {
                    if (buffer != IntPtr.Zero)
                    {
                        SafeNativeMethodsPrivate.WTSFreeMemory(buffer);
                    }
                }
                catch (Exception e) when (e is Win32Exception || e is SEHException)
                {
                    // We will do nothing and return defaultResult
                    //
                    // Note that we don't want to catch and ignore SystemException types
                    // like AV, OOM etc. 
                }
            }

            return currentSessionConnectState;
        }

        /// <summary>
        /// Retrieves the dots per inch (dpi) awareness of the specified process
        /// </summary>
        /// <param name="hProcess">[in]
        /// Handle of the process that is being queried. If this parameter
        /// is null, the current process is queried. 
        /// </param>
        /// <returns>The <see cref="NativeMethods.PROCESS_DPI_AWARENESS"/> of the specified process</returns>
        /// <exception cref="ArgumentException">The handle <paramref name="hProcess"/> is not valid</exception>
        /// <exception cref="UnauthorizedAccessException">The application does not have sufficient priviliges</exception>
        /// <exception cref="COMException">
        /// The call to Win32 GetProcessDpiAwareness function failed with some other error. 
        /// The error code in the exception object will contain the corresponding HRESULT
        /// </exception>
        /// <remarks>
        ///     - See remarks for <see cref="SafeNativeMethodsPrivate.GetProcessDpiAwareness(HandleRef, out IntPtr)"/>
        ///     - Minimum supported client: Windows 8.1
        /// </remarks>
<<<<<<< HEAD
        /// <SecurityNote>
        ///     Critical - Calls into <see cref="SafeNativeMethodsPrivate.GetProcessDpiAwareness(HandleRef, out IntPtr)"/>
        ///     Safe - Does not return any Critical data to the caller
        /// </SecurityNote>
        [SecuritySafeCritical]
=======
>>>>>>> dcc3312f
        internal static NativeMethods.PROCESS_DPI_AWARENESS GetProcessDpiAwareness(HandleRef hProcess)
        {
            var ptrProcessDpiAwareness = IntPtr.Zero;
            var hr = (int)SafeNativeMethodsPrivate.GetProcessDpiAwareness(hProcess, out ptrProcessDpiAwareness);

            if(hr != NativeMethods.S_OK)
            {
                Marshal.ThrowExceptionForHR(hr);
            }

            return (NativeMethods.PROCESS_DPI_AWARENESS)NativeMethods.IntPtrToInt32(ptrProcessDpiAwareness);
        }

#if !DRT && !UIAUTOMATIONTYPES

        /// <summary>
        /// Returns the DPI_AWARENESS_CONTEXT associated with a window
        /// </summary>
        /// <param name="hwnd">The window to query</param>
        /// <returns>
        /// The DPI_AWARENESS_CONTEXT for the provided window. If the 
        /// window is not valid, the return value is NULL</returns>
        /// <remarks>
        /// The return value of GetWindowDpiAwarenessContext is not affected by the DPI_AWARENESS
        /// of the current thread. It only indicates the context of the window specified by the hwnd input parameter.
        /// 
        /// Minimum supported client: Windows 10, version 1607 (RS1)
        /// </remarks>
<<<<<<< HEAD
        /// <SecurityNote>
        ///     Critical:   Calls into a native methods
        ///     Safe:       Does not return Critical data back to the caller. The returned IntPtr
        ///                 is a pseudo-handle which is really an integer that encodes enumeration-like
        ///                 information about DPI awareness context of the window, and does not require
        ///                 to be released. In other words, this is not a "native resource"
        /// </SecurityNote>
        [SecuritySafeCritical]
        internal static DpiAwarenessContextHandle GetWindowDpiAwarenessContext(IntPtr hwnd)
        {
            return SafeNativeMethodsPrivate.GetWindowDpiAwarenessContext(hwnd);
        }

#endif

        /// <summary>
        /// Determines whether two DPI_AWARENESS_CONTEXT values are identical
        /// </summary>
        /// <param name="dpiContextA">The first value to compare</param>
        /// <param name="dpiContextB">The second value to compare</param>
        /// <returns>Returns TRUE if the values are equal, otherwise FALSE</returns>
        /// <remarks>
        /// A DPI_AWARENESS_CONTEXT contains multiple pieces of information. 
        /// For example, it includes both the current and the inherited DPI_AWARENESS values. 
        /// AreDpiAwarenessContextsEqual ignores informational flags and determines if the 
        /// values are equal. You can't use a direct bitwise comparison because of these 
        /// informational flags.
        /// 
        /// Minimum supported client: Windows 10, version 1607 (RS1)
        /// 
        /// Note: Do NOT change this method signature to take DpiAwarenessContextHandle arguments.
        /// This method is used internally by DpiAwarenessContextHandle.
        /// </remarks>
        /// <SecurityNote>
        ///     Critical:   Calls into a native methods
        ///     Safe:       Does not return Critical data back to the caller
        /// </SecurityNote>
        [SecuritySafeCritical]
        internal static bool AreDpiAwarenessContextsEqual(IntPtr dpiContextA, IntPtr dpiContextB)
        {
            return SafeNativeMethodsPrivate.AreDpiAwarenessContextsEqual(dpiContextA, dpiContextB);
        }

        /// <summary>
        /// Returns the dots per inch (dpi) value for the associated window.
        /// </summary>
        /// <param name="hwnd">The window you want to get information about.</param>
        /// <returns>The DPI for the window which depends on the <see cref="NativeMethods.DPI_AWARENESS"/> of the window. An invalid <paramref name="hwnd"/> value will result in a return value of 0.</returns>
        /// <remarks>
        /// The following table indicates the return value of GetDpiForWindow based on the <see cref="NativeMethods.DPI_AWARENESS"/> of the provided <paramref name="hwnd"/>.
        /// +---------------------------------+-----------------------------------------------------+
        /// |          DPI_AWARENESS          |                    Return value                     |
        /// +---------------------------------+-----------------------------------------------------+
        /// | DPI_AWARENESS_UNAWARE           | 96                                                  |
        /// | DPI_AWARENESS_SYSTEM_AWARE      | The system DPI.                                     |
        /// | DPI_AWARENESS_PER_MONITOR_AWARE | The DPI of the monitor where the window is located. |
        /// +---------------------------------+-----------------------------------------------------+
        /// 
        /// Minimum supported client: Windows 10, version 1607 (RS1)
        /// </remarks>
        /// <SecurityNote>
        ///     Critical:   Calls into a native methods
        ///     Safe:       Does not return Critical data back to the caller
        /// </SecurityNote>
        [SecuritySafeCritical]
        internal static uint GetDpiForWindow(HandleRef hwnd)
        {
            return SafeNativeMethodsPrivate.GetDpiForWindow(hwnd);
        }


        /// <summary>
        /// Returns the system DPI.
        /// </summary>
        /// <returns>The system DPI value</returns>
        /// <remarks>
        /// The return value will be dependent based upon the calling context. If the current thread has a 
        /// DPI_AWARENESS (see <see cref="NativeMethods.DPI_AWARENESS"/>) value of DPI_AWARENESS_UNAWARE(<see cref="NativeMethods.DPI_AWARENESS.DPI_AWARENESS_UNAWARE"/>),
        /// the return value will be 96. that is because the current context always assumes a DPI of 96. For any other
        /// DPI_AWARENESS value, the return value will be the actual system DPI.
        /// 
        /// You should not cache the system DPI, but should use <see cref="GetDpiForSystem"/> whenever you need
        /// the system DPI value. This is so that Unaware and System Aware thread contexts get the correct system DPI's. 
        /// The System DPI for all other thread contexts (System Aware, and Per Monitor Aware) are fixed/constant at
        /// the time of process creation, and will not change. 
        /// 
        /// Minimum supported client: Windows 10, version 1607 (RS1)
        /// </remarks>
        /// <SecurityNote>
        ///     Critical:   Calls into a native methods
        ///     Safe:       Does not return Critical data back to the caller
        /// </SecurityNote>
        [SecuritySafeCritical]
        internal static uint GetDpiForSystem()
        {
            return SafeNativeMethodsPrivate.GetDpiForSystem();
        }

        /// <summary>
        /// Returns the DPI_HOSTING_BEHAVIOR of the specified window.
        /// </summary>
        /// <param name="hWnd">The handle for the window to examine.</param>
        /// <returns>The DPI_HOSTING_BEHAVIOR of the specified window.</returns>
        /// <remarks>
        /// This API allows you to examine the hosting behavior of a window after it has been created.
        /// A window's hosting behavior is the hosting behavior of the thread in which the window was created,
        /// as set by a call to SetThreadDpiHostingBehavior. This is a permanent value and cannot be changed
        /// after the window is created, even if the thread's hosting behavior is changed.
        /// 
        /// Minimum supported client: Windows 10, version 1803 (RS4)
        /// </remarks>
        /// <SecurityNote>
        ///     Critical:   Calls into a native methods
        ///     Safe:       Does not return Critical data back to the caller
        /// </SecurityNote>
        [SecuritySafeCritical]
        internal static NativeMethods.DPI_HOSTING_BEHAVIOR GetWindowDpiHostingBehavior(IntPtr hWnd)
        {
            return SafeNativeMethodsPrivate.GetWindowDpiHostingBehavior(hWnd);
        }

        /// <summary>
        /// Retrieves the DPI_HOSTING_BEHAVIOR from the current thread.
        /// </summary>
        /// <returns>The DPI_HOSTING_BEHAVIOR of the current thread.</returns>
        /// <remarks>
        /// This API returns the hosting behavior set by an earlier call of SetThreadDpiHostingBehavior,
        /// or DPI_HOSTING_BEHAVIOR_DEFAULT if no earlier call has been made.
        /// 
        /// Minimum supported client: Windows 10, version 1803 (RS4)
        /// </remarks>
        /// <SecurityNote>
        ///     Critical:   Calls into a native methods
        ///     Safe:       Does not return Critical data back to the caller
        /// </SecurityNote>
        [SecuritySafeCritical]
        internal static NativeMethods.DPI_HOSTING_BEHAVIOR GetThreadDpiHostingBehavior()
        {
            return SafeNativeMethodsPrivate.GetThreadDpiHostingBehavior();
        }

        /// <summary>
        /// Calculates the required size of the window rectangle, based on the desired size of the
        /// client rectangle and the provided DPI. This window rectangle can then be passed to the CreateWindowEx
        /// function to create a window with a client area of the desired size.
        /// </summary>
        /// <param name="lpRect">
        /// A pointer to a RECT structure that contains the coordinates of the top-left and bottom-right
        /// corners of the desired client area. When the function returns, the structure contains the coordinates
        /// of the top-left and bottom-right corners of the window to accommodate the desired client area.
        /// </param>
        /// <param name="dwStyle">
        /// The Window Style of the window whose required size is to be calculated. Note that
        /// you cannot specify the WS_OVERLAPPED style.
        /// </param>
        /// <param name="bMenu">Indicates whether the window has a menu.</param>
        /// <param name="dwExStyle">The Extended Window Style of the window whose required size is to be calculated.</param>
        /// <param name="dpi">The DPI to use for scaling.</param>
        /// <returns>
        /// If the function succeeds, the return value is true.
        /// If the function fails, the return value is false.
        /// To get extended error information, call GetLastError
        /// </returns>
        /// <remarks>
        /// Minimum supported client: Windows 10, version 1607 (RS1)
        /// </remarks>
        /// <SecurityNote>
        ///     Critical: Calls into native method
        ///     Safe: does not return any Critical data back to the caller
        /// </SecurityNote>
        [SecuritySafeCritical]
        internal static bool AdjustWindowRectExForDpi(
            ref NativeMethods.RECT lpRect,
            int dwStyle,
            bool bMenu,
            int dwExStyle,
            int dpi)
        {
            return 
                SafeNativeMethodsPrivate.AdjustWindowRectExForDpi(
                    ref lpRect, 
                    dwStyle, 
                    bMenu, 
                    dwExStyle, 
                    dpi);
        }

        /// <summary>
        /// Converts a point in a window from logical coordinates into physical coordinates, regardless of
        /// the dots per inch (dpi) awareness of the caller. For more information about DPI awareness
        /// levels, see PROCESS_DPI_AWARENESS.
        /// </summary>
        /// <param name="hWnd">A handle to the window whose transform is used for the conversion.</param>
        /// <param name="lpPoint">A pointer to a POINT structure that specifies the logical
        /// coordinates to be converted. The new physical coordinates are copied into this
        /// structure if the function succeeds.</param>
        /// <returns>
        /// Returns true if successful, or false otherwise.
        /// </returns>
        /// <remarks>
        /// Minimum supported client: Windows 8.1
        /// </remarks>
        /// <SecurityNote>
        ///     Critical: Calls into a native method
        ///     Safe: Does not return any Critical data back to the caller
        /// </SecurityNote>
        [SecuritySafeCritical]
        internal static bool LogicalToPhysicalPointForPerMonitorDPI(
            HandleRef hWnd, 
            ref NativeMethods.POINT lpPoint)
        {
            return SafeNativeMethodsPrivate.LogicalToPhysicalPointForPerMonitorDPI(hWnd, ref lpPoint);
        }

        /// <summary>
        /// Converts a point in a window from logical coordinates into physical coordinates,
        /// regardless of the dots per inch (dpi) awareness of the caller. For more information about DPI
        /// awareness levels, see PROCESS_DPI_AWARENESS.
        /// </summary>
        /// <param name="hWnd">A handle to the window whose transform is used for the conversion.</param>
        /// <param name="lpPoint">A pointer to a POINT structure that specifies the physical/screen coordinates to be converted.
        /// The new logical coordinates are copied into this structure if the function succeeds.</param>
        /// <returns>
        /// Returns true if successful, or false otherwise.
        /// </returns>
        /// <remarks>
        /// Minimum supported client: Windows 8.1
        /// </remarks>
        /// <SecurityNote>
        ///     Critical: Calls into a native method
        ///     Safe: Does not return any Critical data back to the caller
        /// </SecurityNote>
        [SecuritySafeCritical]
        internal static bool PhysicalToLogicalPointForPerMonitorDPI(
            HandleRef hWnd, 
            ref NativeMethods.POINT lpPoint)
        {
            return SafeNativeMethodsPrivate.PhysicalToLogicalPointForPerMonitorDPI(hWnd, ref lpPoint);
        }

        [SuppressUnmanagedCodeSecurity,SecurityCritical(SecurityCriticalScope.Everything)]
        private partial class SafeNativeMethodsPrivate
        {
=======
        internal static DpiAwarenessContextHandle GetWindowDpiAwarenessContext(IntPtr hwnd)
        {
            return SafeNativeMethodsPrivate.GetWindowDpiAwarenessContext(hwnd);
        }

#endif

        /// <summary>
        /// Determines whether two DPI_AWARENESS_CONTEXT values are identical
        /// </summary>
        /// <param name="dpiContextA">The first value to compare</param>
        /// <param name="dpiContextB">The second value to compare</param>
        /// <returns>Returns TRUE if the values are equal, otherwise FALSE</returns>
        /// <remarks>
        /// A DPI_AWARENESS_CONTEXT contains multiple pieces of information. 
        /// For example, it includes both the current and the inherited DPI_AWARENESS values. 
        /// AreDpiAwarenessContextsEqual ignores informational flags and determines if the 
        /// values are equal. You can't use a direct bitwise comparison because of these 
        /// informational flags.
        /// 
        /// Minimum supported client: Windows 10, version 1607 (RS1)
        /// 
        /// Note: Do NOT change this method signature to take DpiAwarenessContextHandle arguments.
        /// This method is used internally by DpiAwarenessContextHandle.
        /// </remarks>
        internal static bool AreDpiAwarenessContextsEqual(IntPtr dpiContextA, IntPtr dpiContextB)
        {
            return SafeNativeMethodsPrivate.AreDpiAwarenessContextsEqual(dpiContextA, dpiContextB);
        }

        /// <summary>
        /// Returns the dots per inch (dpi) value for the associated window.
        /// </summary>
        /// <param name="hwnd">The window you want to get information about.</param>
        /// <returns>The DPI for the window which depends on the <see cref="NativeMethods.DPI_AWARENESS"/> of the window. An invalid <paramref name="hwnd"/> value will result in a return value of 0.</returns>
        /// <remarks>
        /// The following table indicates the return value of GetDpiForWindow based on the <see cref="NativeMethods.DPI_AWARENESS"/> of the provided <paramref name="hwnd"/>.
        /// +---------------------------------+-----------------------------------------------------+
        /// |          DPI_AWARENESS          |                    Return value                     |
        /// +---------------------------------+-----------------------------------------------------+
        /// | DPI_AWARENESS_UNAWARE           | 96                                                  |
        /// | DPI_AWARENESS_SYSTEM_AWARE      | The system DPI.                                     |
        /// | DPI_AWARENESS_PER_MONITOR_AWARE | The DPI of the monitor where the window is located. |
        /// +---------------------------------+-----------------------------------------------------+
        /// 
        /// Minimum supported client: Windows 10, version 1607 (RS1)
        /// </remarks>
        internal static uint GetDpiForWindow(HandleRef hwnd)
        {
            return SafeNativeMethodsPrivate.GetDpiForWindow(hwnd);
        }


        /// <summary>
        /// Returns the system DPI.
        /// </summary>
        /// <returns>The system DPI value</returns>
        /// <remarks>
        /// The return value will be dependent based upon the calling context. If the current thread has a 
        /// DPI_AWARENESS (see <see cref="NativeMethods.DPI_AWARENESS"/>) value of DPI_AWARENESS_UNAWARE(<see cref="NativeMethods.DPI_AWARENESS.DPI_AWARENESS_UNAWARE"/>),
        /// the return value will be 96. that is because the current context always assumes a DPI of 96. For any other
        /// DPI_AWARENESS value, the return value will be the actual system DPI.
        /// 
        /// You should not cache the system DPI, but should use <see cref="GetDpiForSystem"/> whenever you need
        /// the system DPI value. This is so that Unaware and System Aware thread contexts get the correct system DPI's. 
        /// The System DPI for all other thread contexts (System Aware, and Per Monitor Aware) are fixed/constant at
        /// the time of process creation, and will not change. 
        /// 
        /// Minimum supported client: Windows 10, version 1607 (RS1)
        /// </remarks>
        internal static uint GetDpiForSystem()
        {
            return SafeNativeMethodsPrivate.GetDpiForSystem();
        }

        /// <summary>
        /// Returns the DPI_HOSTING_BEHAVIOR of the specified window.
        /// </summary>
        /// <param name="hWnd">The handle for the window to examine.</param>
        /// <returns>The DPI_HOSTING_BEHAVIOR of the specified window.</returns>
        /// <remarks>
        /// This API allows you to examine the hosting behavior of a window after it has been created.
        /// A window's hosting behavior is the hosting behavior of the thread in which the window was created,
        /// as set by a call to SetThreadDpiHostingBehavior. This is a permanent value and cannot be changed
        /// after the window is created, even if the thread's hosting behavior is changed.
        /// 
        /// Minimum supported client: Windows 10, version 1803 (RS4)
        /// </remarks>
        internal static NativeMethods.DPI_HOSTING_BEHAVIOR GetWindowDpiHostingBehavior(IntPtr hWnd)
        {
            return SafeNativeMethodsPrivate.GetWindowDpiHostingBehavior(hWnd);
        }

        /// <summary>
        /// Retrieves the DPI_HOSTING_BEHAVIOR from the current thread.
        /// </summary>
        /// <returns>The DPI_HOSTING_BEHAVIOR of the current thread.</returns>
        /// <remarks>
        /// This API returns the hosting behavior set by an earlier call of SetThreadDpiHostingBehavior,
        /// or DPI_HOSTING_BEHAVIOR_DEFAULT if no earlier call has been made.
        /// 
        /// Minimum supported client: Windows 10, version 1803 (RS4)
        /// </remarks>
        internal static NativeMethods.DPI_HOSTING_BEHAVIOR GetThreadDpiHostingBehavior()
        {
            return SafeNativeMethodsPrivate.GetThreadDpiHostingBehavior();
        }

        /// <summary>
        /// Calculates the required size of the window rectangle, based on the desired size of the
        /// client rectangle and the provided DPI. This window rectangle can then be passed to the CreateWindowEx
        /// function to create a window with a client area of the desired size.
        /// </summary>
        /// <param name="lpRect">
        /// A pointer to a RECT structure that contains the coordinates of the top-left and bottom-right
        /// corners of the desired client area. When the function returns, the structure contains the coordinates
        /// of the top-left and bottom-right corners of the window to accommodate the desired client area.
        /// </param>
        /// <param name="dwStyle">
        /// The Window Style of the window whose required size is to be calculated. Note that
        /// you cannot specify the WS_OVERLAPPED style.
        /// </param>
        /// <param name="bMenu">Indicates whether the window has a menu.</param>
        /// <param name="dwExStyle">The Extended Window Style of the window whose required size is to be calculated.</param>
        /// <param name="dpi">The DPI to use for scaling.</param>
        /// <returns>
        /// If the function succeeds, the return value is true.
        /// If the function fails, the return value is false.
        /// To get extended error information, call GetLastError
        /// </returns>
        /// <remarks>
        /// Minimum supported client: Windows 10, version 1607 (RS1)
        /// </remarks>
        internal static bool AdjustWindowRectExForDpi(
            ref NativeMethods.RECT lpRect,
            int dwStyle,
            bool bMenu,
            int dwExStyle,
            int dpi)
        {
            return 
                SafeNativeMethodsPrivate.AdjustWindowRectExForDpi(
                    ref lpRect, 
                    dwStyle, 
                    bMenu, 
                    dwExStyle, 
                    dpi);
        }

        /// <summary>
        /// Converts a point in a window from logical coordinates into physical coordinates, regardless of
        /// the dots per inch (dpi) awareness of the caller. For more information about DPI awareness
        /// levels, see PROCESS_DPI_AWARENESS.
        /// </summary>
        /// <param name="hWnd">A handle to the window whose transform is used for the conversion.</param>
        /// <param name="lpPoint">A pointer to a POINT structure that specifies the logical
        /// coordinates to be converted. The new physical coordinates are copied into this
        /// structure if the function succeeds.</param>
        /// <returns>
        /// Returns true if successful, or false otherwise.
        /// </returns>
        /// <remarks>
        /// Minimum supported client: Windows 8.1
        /// </remarks>
        internal static bool LogicalToPhysicalPointForPerMonitorDPI(
            HandleRef hWnd, 
            ref NativeMethods.POINT lpPoint)
        {
            return SafeNativeMethodsPrivate.LogicalToPhysicalPointForPerMonitorDPI(hWnd, ref lpPoint);
        }

        /// <summary>
        /// Converts a point in a window from logical coordinates into physical coordinates,
        /// regardless of the dots per inch (dpi) awareness of the caller. For more information about DPI
        /// awareness levels, see PROCESS_DPI_AWARENESS.
        /// </summary>
        /// <param name="hWnd">A handle to the window whose transform is used for the conversion.</param>
        /// <param name="lpPoint">A pointer to a POINT structure that specifies the physical/screen coordinates to be converted.
        /// The new logical coordinates are copied into this structure if the function succeeds.</param>
        /// <returns>
        /// Returns true if successful, or false otherwise.
        /// </returns>
        /// <remarks>
        /// Minimum supported client: Windows 8.1
        /// </remarks>
        internal static bool PhysicalToLogicalPointForPerMonitorDPI(
            HandleRef hWnd, 
            ref NativeMethods.POINT lpPoint)
        {
            return SafeNativeMethodsPrivate.PhysicalToLogicalPointForPerMonitorDPI(hWnd, ref lpPoint);
        }

        private partial class SafeNativeMethodsPrivate
        {
>>>>>>> dcc3312f
            [DllImport(ExternDll.Kernel32, ExactSpelling = true, CharSet = System.Runtime.InteropServices.CharSet.Auto)]
            public static extern int GetCurrentProcessId();

            [DllImport(ExternDll.Kernel32, ExactSpelling = true, CharSet = CharSet.Auto)]
            [return:MarshalAs(UnmanagedType.Bool)]
            public static extern bool ProcessIdToSessionId([In]int dwProcessId, [Out]out int pSessionId);

            [DllImport(ExternDll.Kernel32, ExactSpelling = true, CharSet = System.Runtime.InteropServices.CharSet.Auto)]
            public static extern int GetCurrentThreadId();

            [DllImport(ExternDll.User32, ExactSpelling = true, CharSet = CharSet.Auto)]
            public static extern IntPtr GetCapture();

            [DllImport(ExternDll.User32, ExactSpelling = true, CharSet = System.Runtime.InteropServices.CharSet.Auto)]
            public static extern bool IsWindowVisible(HandleRef hWnd);

            [DllImport(ExternDll.User32, ExactSpelling = true, CharSet = System.Runtime.InteropServices.CharSet.Auto)]
            public static extern int GetMessagePos();

            [DllImport(ExternDll.User32, EntryPoint = "ReleaseCapture", ExactSpelling = true, CharSet = System.Runtime.InteropServices.CharSet.Auto, SetLastError = true)]
            public static extern bool IntReleaseCapture();

            [DllImport(ExternDll.User32, EntryPoint = "GetWindowRect", ExactSpelling = true, CharSet = CharSet.Auto, SetLastError = true)]
            public static extern bool IntGetWindowRect(HandleRef hWnd, [In, Out] ref NativeMethods.RECT rect);

            [DllImport(ExternDll.User32, EntryPoint = "GetClientRect", ExactSpelling = true, CharSet = CharSet.Auto, SetLastError = true)]
            public static extern bool IntGetClientRect(HandleRef hWnd, [In, Out] ref NativeMethods.RECT rect);

            [DllImport(ExternDll.User32, EntryPoint = "AdjustWindowRectEx", ExactSpelling = true, CharSet = System.Runtime.InteropServices.CharSet.Auto, SetLastError = true)]
            public static extern bool IntAdjustWindowRectEx(ref NativeMethods.RECT lpRect, int dwStyle, bool bMenu, int dwExStyle);

            [DllImport(ExternDll.User32, ExactSpelling=true)]
            public static extern IntPtr MonitorFromRect(ref NativeMethods.RECT rect, int flags);

            [DllImport(ExternDll.User32, ExactSpelling = true)]
            public static extern IntPtr MonitorFromPoint(NativeMethods.POINTSTRUCT pt, int flags);

            [DllImport(ExternDll.User32, ExactSpelling=true, CharSet=CharSet.Auto)]
            public static extern IntPtr ActivateKeyboardLayout(HandleRef hkl, int uFlags);

            [DllImport(ExternDll.User32, ExactSpelling=true, CharSet=CharSet.Auto)]
            public static extern IntPtr GetKeyboardLayout(int dwLayout);

            [DllImport(ExternDll.User32, SetLastError = true, ExactSpelling=true, CharSet=System.Runtime.InteropServices.CharSet.Auto)]
            public static extern IntPtr SetTimer(HandleRef hWnd, int nIDEvent, int uElapse, NativeMethods.TimerProc lpTimerFunc);

            [DllImport(ExternDll.User32, EntryPoint="SetTimer", CharSet = System.Runtime.InteropServices.CharSet.Auto)]
            public static extern IntPtr TrySetTimer(HandleRef hWnd, int nIDEvent, int uElapse, NativeMethods.TimerProc lpTimerFunc);

            [DllImport(ExternDll.User32, ExactSpelling=true, CharSet=System.Runtime.InteropServices.CharSet.Auto)]
            public static extern bool KillTimer(HandleRef hwnd, int idEvent);

            [DllImport(ExternDll.User32, ExactSpelling=true, CharSet=System.Runtime.InteropServices.CharSet.Auto)]
            public static extern bool IsWindowUnicode(HandleRef hWnd);

            [DllImport(ExternDll.User32, ExactSpelling=true, CharSet=CharSet.Auto)]
            public static extern int GetDoubleClickTime();

            [DllImport(ExternDll.User32, ExactSpelling = true, CharSet = System.Runtime.InteropServices.CharSet.Auto)]
            public static extern bool IsWindowEnabled(HandleRef hWnd);

            [DllImport(ExternDll.User32, ExactSpelling=true, CharSet=System.Runtime.InteropServices.CharSet.Auto)]
            public static extern IntPtr GetCursor();

            [DllImport(ExternDll.User32, ExactSpelling = true, CharSet = System.Runtime.InteropServices.CharSet.Auto)]
            public static extern int ShowCursor(bool show);

            [DllImport(ExternDll.User32, EntryPoint = "GetMonitorInfo", CharSet = CharSet.Auto, SetLastError = true)]
            public static extern bool IntGetMonitorInfo(HandleRef hmonitor, [In, Out]NativeMethods.MONITORINFOEX info);

            [DllImport(ExternDll.User32, SetLastError = true, ExactSpelling = true)]
            public static extern IntPtr MonitorFromWindow(HandleRef handle, int flags);

#if BASE_NATIVEMETHODS
            [DllImport(ExternDll.User32, CharSet = CharSet.Auto)]
            internal static extern int MapVirtualKey(int nVirtKey, int nMapType);

            [DllImport(ExternDll.User32, ExactSpelling = true, CharSet = CharSet.Auto)]
            public static extern IntPtr SetCapture(HandleRef hwnd);

            [DllImport(ExternDll.User32, ExactSpelling = true, CharSet = CharSet.Auto)]
            public static extern IntPtr SetCursor(HandleRef hcursor);

            [DllImport(ExternDll.User32, ExactSpelling = true, CharSet = CharSet.Auto)]
            public static extern IntPtr SetCursor(SafeHandle hcursor);

            [DllImport(ExternDll.User32, ExactSpelling=true, SetLastError=true)]
            public static extern bool TrackMouseEvent(NativeMethods.TRACKMOUSEEVENT tme);

            [DllImport(ExternDll.User32, CharSet=System.Runtime.InteropServices.CharSet.Auto, SetLastError = true)]
            public static extern NativeMethods.CursorHandle LoadCursor(HandleRef hInst, IntPtr iconId);

#endif

#if BASE_NATIVEMETHODS || CORE_NATIVEMETHODS || FRAMEWORK_NATIVEMETHODS
            [DllImport(ExternDll.Kernel32, ExactSpelling=true, CharSet=System.Runtime.InteropServices.CharSet.Auto)]
            public static extern int GetTickCount();

#endif

            [DllImport(ExternDll.User32, EntryPoint="ScreenToClient", SetLastError=true, ExactSpelling=true, CharSet=CharSet.Auto)]
            public static extern int IntScreenToClient(HandleRef hWnd, [In, Out] NativeMethods.POINT pt);

#if BASE_NATIVEMETHODS
            [DllImport(ExternDll.User32)]
            public static extern int MessageBeep(int uType);
#endif
            [DllImport(ExternDll.WtsApi32, SetLastError = true, EntryPoint = "WTSQuerySessionInformation", CharSet = CharSet.Auto)]
            [return: MarshalAs(UnmanagedType.Bool)]
            public static extern bool WTSQuerySessionInformation(
                [In]IntPtr hServer, 
                [In] int SessionId, 
                [In]NativeMethods.WTS_INFO_CLASS WTSInfoClass, 
                [Out]out IntPtr ppBuffer, [Out]out int BytesReturned);

            [DllImport(ExternDll.WtsApi32, EntryPoint = "WTSFreeMemory", CharSet = CharSet.Auto)]
            public static extern bool WTSFreeMemory([In]IntPtr pMemory);

            /// <summary>
            /// Retrieves the dots per inch (dpi) awareness of the specified process
            /// </summary>
            /// <param name="hProcess"> [in]
            /// Handle of the process that is being queried. If this parameter
            /// is NULL, the current process is queried
            /// </param>
            /// <param name="awareness"> [out]
            /// The DPI awareness of the specified process. Possible values are 
            /// from the PROCESS_DPI_AWARENESS enumeration. See <see cref="PROCESS_DPI_AWARENESS"/>.
            /// </param>
            /// <returns>
            /// This function returns one of the following values.
            /// 
            /// |---------------------------------------------------|
            /// |   Return Code     |       Description             |
            /// |---------------------------------------------------|
            /// |   S_OK            |   The function successfully   |
            /// |                   |   retrieved the DPI awareness |
            /// |                   |   of the specified process    |
            /// |---------------------------------------------------|
            /// |   E_INVALIDARG    |   The handle or pointer passed|
            /// |                   |   in is not valid             |
            /// ----------------------------------------------------|
            /// |   E_ACCESSDENIED  |   The application does not    |
            /// |                   |   have sufficient priviliges.  |
            /// ----------------------------------------------------|
            /// 
            /// </returns>
            /// <remarks>
            /// - This function is identical to the following code:
            ///     <code>GetAwarenessFromDpiAwarenessContext(GetThreadDpiAwarenessContext());</code>
            /// - This function is supported on Windows 8.1 onwards. 
            /// </remarks>
<<<<<<< HEAD
            /// <SecurityNote>
            ///     Critical - Elevates via SUC
            /// </SecurityNote>
=======
>>>>>>> dcc3312f
            [DllImport(ExternDll.Shcore, CallingConvention = CallingConvention.Winapi)]
            internal static extern uint GetProcessDpiAwareness([In] HandleRef hProcess, out IntPtr awareness);

            /// <summary>
            /// Calculates the required size of the window rectangle, based on the desired size of the
            /// client rectangle and the provided DPI. This window rectangle can then be passed to the CreateWindowEx
            /// function to create a window with a client area of the desired size.
            /// </summary>
            /// <param name="lpRect">
            /// A pointer to a RECT structure that contains the coordinates of the top-left and bottom-right
            /// corners of the desired client area. When the function returns, the structure contains the coordinates
            /// of the top-left and bottom-right corners of the window to accommodate the desired client area.
            /// </param>
            /// <param name="dwStyle">
            /// The Window Style of the window whose required size is to be calculated. Note that
            /// you cannot specify the WS_OVERLAPPED style.
            /// </param>
            /// <param name="bMenu">Indicates whether the window has a menu.</param>
            /// <param name="dwExStyle">The Extended Window Style of the window whose required size is to be calculated.</param>
            /// <param name="dpi">The DPI to use for scaling.</param>
            /// <returns>
            /// If the function succeeds, the return value is true.
            /// If the function fails, the return value is false.
            /// To get extended error information, call GetLastError
            /// </returns>
            /// <remarks>
            /// Minimum supported client: Windows 10, version 1607 (RS1)
            /// </remarks>
            [DllImport(ExternDll.User32, CallingConvention = CallingConvention.Winapi, SetLastError = true)]
            [return: MarshalAs(UnmanagedType.Bool)]
            internal static extern bool AdjustWindowRectExForDpi(
                [In] [Out] ref NativeMethods.RECT lpRect,
                [In] int dwStyle,
                [In] [MarshalAs(UnmanagedType.Bool)] bool bMenu,
                [In] int dwExStyle,
                [In] int dpi);

            /// <summary>
            /// Converts a point in a window from logical coordinates into physical coordinates,
            /// regardless of the dots per inch (dpi) awareness of the caller. For more information about DPI
            /// awareness levels, see PROCESS_DPI_AWARENESS.
            /// </summary>
            /// <param name="hWnd">A handle to the window whose transform is used for the conversion.</param>
            /// <param name="lpPoint">A pointer to a POINT structure that specifies the physical/screen coordinates to be converted.
            /// The new logical coordinates are copied into this structure if the function succeeds.</param>
            /// <returns>
            /// Returns true if successful, or false otherwise.
            /// </returns>
            /// <remarks>
            /// Minimum supported client: Windows 8.1
            /// </remarks>
<<<<<<< HEAD
            /// <SecurityNote>
            ///     Critical: Calls into a native method
            ///     Safe: Does not return any Critical data back to the caller
            /// </SecurityNote>
=======
>>>>>>> dcc3312f
            [DllImport(ExternDll.User32, CallingConvention = CallingConvention.Winapi)]
            [return: MarshalAs(UnmanagedType.Bool)]
            internal static extern bool PhysicalToLogicalPointForPerMonitorDPI(
                [In] HandleRef hWnd,
                [In] [Out] ref NativeMethods.POINT lpPoint);

            /// <summary>
            /// Converts a point in a window from logical coordinates into physical coordinates, regardless of
            /// the dots per inch (dpi) awareness of the caller. For more information about DPI awareness
            /// levels, see PROCESS_DPI_AWARENESS.
            /// </summary>
            /// <param name="hWnd">A handle to the window whose transform is used for the conversion.</param>
            /// <param name="lpPoint">A pointer to a POINT structure that specifies the logical
            /// coordinates to be converted. The new physical coordinates are copied into this
            /// structure if the function succeeds.</param>
            /// <returns>
            /// Returns true if successful, or false otherwise.
            /// </returns>
            /// <remarks>
            /// Minimum supported client: Windows 8.1
            /// </remarks>
<<<<<<< HEAD
            /// <SecurityNote>
            ///     Critical: Calls into a native method
            ///     Safe: Does not return any Critical data back to the caller
            /// </SecurityNote>
=======
>>>>>>> dcc3312f
            [DllImport(ExternDll.User32, CallingConvention = CallingConvention.Winapi)]
            [return: MarshalAs(UnmanagedType.Bool)]
            internal static extern bool LogicalToPhysicalPointForPerMonitorDPI(
                [In] HandleRef hWnd,
                [In] [Out] ref NativeMethods.POINT lpPoint);

#if !DRT && !UIAUTOMATIONTYPES

            /// <summary>
            /// Returns the DPI_AWARENESS_CONTEXT associated with a window
            /// </summary>
            /// <param name="hwnd">The window to query</param>
            /// <returns>
            /// The DPI_AWARENESS_CONTEXT for the provided window. If the 
            /// window is not valid, the return value is NULL</returns>
            /// <remarks>
            /// The return value of GetWindowDpiAwarenessContext is not affected by the DPI_AWARENESS
            /// of the current thread. It only indicates the context of the window specified by the hwnd input parameter.
            /// 
            /// Minimum supported client: Windows 10, version 1607 (RS1)
            /// </remarks>
<<<<<<< HEAD
            [SuppressUnmanagedCodeSecurity]
            [SecurityCritical]
=======
>>>>>>> dcc3312f
            [DllImport(ExternDll.User32, CallingConvention = CallingConvention.Winapi)]
            internal static extern DpiAwarenessContextHandle GetWindowDpiAwarenessContext([In] IntPtr hwnd);

#endif
            /// <summary>
            /// Determines whether two DPI_AWARENESS_CONTEXT values are identical
            /// </summary>
            /// <param name="dpiContextA">The first value to compare</param>
            /// <param name="dpiContextB">The second value to compare</param>
            /// <returns>Returns TRUE if the values are equal, otherwise FALSE</returns>
            /// <remarks>
            /// A DPI_AWARENESS_CONTEXT contains multiple pieces of information. 
            /// For example, it includes both the current and the inherited DPI_AWARENESS values. 
            /// AreDpiAwarenessContextsEqual ignores informational flags and determines if the 
            /// values are equal. You can't use a direct bitwise comparison because of these 
            /// informational flags.
            /// 
            /// Minimum supported client: Windows 10, version 1607 (RS1)
            /// 
            /// Note: Do NOT change this method signature to take DpiAwarenessContextHandle arguments.
            /// This method is used internally by DpiAwarenessContextHandle.
            /// </remarks>
<<<<<<< HEAD
            [SuppressUnmanagedCodeSecurity]
            [SecurityCritical]
=======
>>>>>>> dcc3312f
            [DllImport(ExternDll.User32, CallingConvention = CallingConvention.Winapi, SetLastError = true)]
            [return: MarshalAs(UnmanagedType.Bool)]
            internal static extern bool AreDpiAwarenessContextsEqual([In] IntPtr dpiContextA, [In] IntPtr dpiContextB);

            /// <summary>
            /// Returns the dots per inch (dpi) value for the associated window.
            /// </summary>
            /// <param name="hwnd">The window you want to get information about.</param>
            /// <returns>The DPI for the window which depends on the <see cref="NativeMethods.DPI_AWARENESS"/> of the window. An invalid <paramref name="hwnd"/> value will result in a return value of 0.</returns>
            /// <remarks>
            /// The following table indicates the return value of GetDpiForWindow based on the <see cref="NativeMethods.DPI_AWARENESS"/> of the provided <paramref name="hwnd"/>.
            /// +---------------------------------+-----------------------------------------------------+
            /// |          DPI_AWARENESS          |                    Return value                     |
            /// +---------------------------------+-----------------------------------------------------+
            /// | DPI_AWARENESS_UNAWARE           | 96                                                  |
            /// | DPI_AWARENESS_SYSTEM_AWARE      | The system DPI.                                     |
            /// | DPI_AWARENESS_PER_MONITOR_AWARE | The DPI of the monitor where the window is located. |
            /// +---------------------------------+-----------------------------------------------------+
            /// 
            /// Minimum supported client: Windows 10, version 1607 (RS1)
            /// </remarks>
<<<<<<< HEAD
            [SuppressUnmanagedCodeSecurity]
            [SecurityCritical]
=======
>>>>>>> dcc3312f
            [DllImport(ExternDll.User32, CharSet = CharSet.Unicode, CallingConvention = CallingConvention.Winapi)]
            internal static extern uint GetDpiForWindow([In] HandleRef hwnd);

            /// <summary>
            /// Returns the system DPI.
            /// </summary>
            /// <returns>The system DPI value</returns>
            /// <remarks>
            /// The return value will be dependent based upon the calling context. If the current thread has a 
            /// DPI_AWARENESS (see <see cref="NativeMethods.DPI_AWARENESS"/>) value of DPI_AWARENESS_UNAWARE(<see cref="NativeMethods.DPI_AWARENESS.DPI_AWARENESS_UNAWARE"/>),
            /// the return value will be 96. that is because the current context always assumes a DPI of 96. For any other
            /// DPI_AWARENESS value, the return value will be the actual system DPI.
            /// 
            /// You should not cache the system DPI, but should use <see cref="GetDpiForSystem"/> whenever you need
            /// the system DPI value. This is so that Unaware and System Aware thread contexts get the correct system DPI's. 
            /// The System DPI for all other thread contexts (System Aware, and Per Monitor Aware) are fixed/constant at
            /// the time of process creation, and will not change. 
            /// 
            /// Minimum supported client: Windows 10, version 1607 (RS1)
            /// </remarks>
<<<<<<< HEAD
            [SuppressUnmanagedCodeSecurity]
            [SecurityCritical]
=======
>>>>>>> dcc3312f
            [DllImport(ExternDll.User32, CallingConvention = CallingConvention.Winapi)]
            internal static extern uint GetDpiForSystem();

            /// <summary>
            /// Returns the DPI_HOSTING_BEHAVIOR of the specified window.
            /// </summary>
            /// <param name="hWnd">The handle for the window to examine.</param>
            /// <returns>The DPI_HOSTING_BEHAVIOR of the specified window.</returns>
            /// <remarks>
            /// This API allows you to examine the hosting behavior of a window after it has been created.
            /// A window's hosting behavior is the hosting behavior of the thread in which the window was created,
            /// as set by a call to SetThreadDpiHostingBehavior. This is a permanent value and cannot be changed
            /// after the window is created, even if the thread's hosting behavior is changed.
            /// 
            /// Minimum supported client: Windows 10, version 1803 (RS4)
            /// </remarks>
<<<<<<< HEAD
            [SuppressUnmanagedCodeSecurity]
            [SecurityCritical]
=======
>>>>>>> dcc3312f
            [DllImport(ExternDll.User32, CallingConvention = CallingConvention.Winapi)]
            internal static extern NativeMethods.DPI_HOSTING_BEHAVIOR GetWindowDpiHostingBehavior(IntPtr hWnd);

            /// <summary>
            /// Retrieves the DPI_HOSTING_BEHAVIOR from the current thread.
            /// </summary>
            /// <returns>The DPI_HOSTING_BEHAVIOR of the current thread.</returns>
            /// <remarks>
            /// This API returns the hosting behavior set by an earlier call of SetThreadDpiHostingBehavior,
            /// or DPI_HOSTING_BEHAVIOR_DEFAULT if no earlier call has been made.
            /// 
            /// Minimum supported client: Windows 10, version 1803 (RS4)
            /// </remarks>
<<<<<<< HEAD
            [SuppressUnmanagedCodeSecurity]
            [SecurityCritical]
=======
>>>>>>> dcc3312f
            [DllImport(ExternDll.User32, CallingConvention = CallingConvention.Winapi)]
            internal static extern NativeMethods.DPI_HOSTING_BEHAVIOR GetThreadDpiHostingBehavior();
        }
    }
}
<|MERGE_RESOLUTION|>--- conflicted
+++ resolved
@@ -36,14 +36,6 @@
 
     internal static partial class SafeNativeMethods
     {
-<<<<<<< HEAD
-        /// <SecurityNote>
-        ///    Critical: This code calls into unmanaged code which elevates
-        ///    TreatAsSafe: This method is ok to give out
-        /// </SecurityNote>
-        [SecurityCritical, SecurityTreatAsSafe]
-=======
->>>>>>> dcc3312f
         public static int GetMessagePos()
         {
             return SafeNativeMethodsPrivate.GetMessagePos();
@@ -157,14 +149,6 @@
             return clientRect;
         }
 
-<<<<<<< HEAD
-        /// <SecurityNote>
-        ///    Critical: This code calls into unmanaged code which elevates
-        ///    TreatAsSafe: This method is ok to give out
-        /// </SecurityNote>
-        [SecurityCritical,SecurityTreatAsSafe]
-=======
->>>>>>> dcc3312f
         internal static void GetWindowRect(HandleRef hWnd, [In, Out] ref NativeMethods.RECT rect)
         {
             if(!SafeNativeMethodsPrivate.IntGetWindowRect(hWnd, ref rect))
@@ -413,14 +397,6 @@
         ///     - See remarks for <see cref="SafeNativeMethodsPrivate.GetProcessDpiAwareness(HandleRef, out IntPtr)"/>
         ///     - Minimum supported client: Windows 8.1
         /// </remarks>
-<<<<<<< HEAD
-        /// <SecurityNote>
-        ///     Critical - Calls into <see cref="SafeNativeMethodsPrivate.GetProcessDpiAwareness(HandleRef, out IntPtr)"/>
-        ///     Safe - Does not return any Critical data to the caller
-        /// </SecurityNote>
-        [SecuritySafeCritical]
-=======
->>>>>>> dcc3312f
         internal static NativeMethods.PROCESS_DPI_AWARENESS GetProcessDpiAwareness(HandleRef hProcess)
         {
             var ptrProcessDpiAwareness = IntPtr.Zero;
@@ -449,251 +425,6 @@
         /// 
         /// Minimum supported client: Windows 10, version 1607 (RS1)
         /// </remarks>
-<<<<<<< HEAD
-        /// <SecurityNote>
-        ///     Critical:   Calls into a native methods
-        ///     Safe:       Does not return Critical data back to the caller. The returned IntPtr
-        ///                 is a pseudo-handle which is really an integer that encodes enumeration-like
-        ///                 information about DPI awareness context of the window, and does not require
-        ///                 to be released. In other words, this is not a "native resource"
-        /// </SecurityNote>
-        [SecuritySafeCritical]
-        internal static DpiAwarenessContextHandle GetWindowDpiAwarenessContext(IntPtr hwnd)
-        {
-            return SafeNativeMethodsPrivate.GetWindowDpiAwarenessContext(hwnd);
-        }
-
-#endif
-
-        /// <summary>
-        /// Determines whether two DPI_AWARENESS_CONTEXT values are identical
-        /// </summary>
-        /// <param name="dpiContextA">The first value to compare</param>
-        /// <param name="dpiContextB">The second value to compare</param>
-        /// <returns>Returns TRUE if the values are equal, otherwise FALSE</returns>
-        /// <remarks>
-        /// A DPI_AWARENESS_CONTEXT contains multiple pieces of information. 
-        /// For example, it includes both the current and the inherited DPI_AWARENESS values. 
-        /// AreDpiAwarenessContextsEqual ignores informational flags and determines if the 
-        /// values are equal. You can't use a direct bitwise comparison because of these 
-        /// informational flags.
-        /// 
-        /// Minimum supported client: Windows 10, version 1607 (RS1)
-        /// 
-        /// Note: Do NOT change this method signature to take DpiAwarenessContextHandle arguments.
-        /// This method is used internally by DpiAwarenessContextHandle.
-        /// </remarks>
-        /// <SecurityNote>
-        ///     Critical:   Calls into a native methods
-        ///     Safe:       Does not return Critical data back to the caller
-        /// </SecurityNote>
-        [SecuritySafeCritical]
-        internal static bool AreDpiAwarenessContextsEqual(IntPtr dpiContextA, IntPtr dpiContextB)
-        {
-            return SafeNativeMethodsPrivate.AreDpiAwarenessContextsEqual(dpiContextA, dpiContextB);
-        }
-
-        /// <summary>
-        /// Returns the dots per inch (dpi) value for the associated window.
-        /// </summary>
-        /// <param name="hwnd">The window you want to get information about.</param>
-        /// <returns>The DPI for the window which depends on the <see cref="NativeMethods.DPI_AWARENESS"/> of the window. An invalid <paramref name="hwnd"/> value will result in a return value of 0.</returns>
-        /// <remarks>
-        /// The following table indicates the return value of GetDpiForWindow based on the <see cref="NativeMethods.DPI_AWARENESS"/> of the provided <paramref name="hwnd"/>.
-        /// +---------------------------------+-----------------------------------------------------+
-        /// |          DPI_AWARENESS          |                    Return value                     |
-        /// +---------------------------------+-----------------------------------------------------+
-        /// | DPI_AWARENESS_UNAWARE           | 96                                                  |
-        /// | DPI_AWARENESS_SYSTEM_AWARE      | The system DPI.                                     |
-        /// | DPI_AWARENESS_PER_MONITOR_AWARE | The DPI of the monitor where the window is located. |
-        /// +---------------------------------+-----------------------------------------------------+
-        /// 
-        /// Minimum supported client: Windows 10, version 1607 (RS1)
-        /// </remarks>
-        /// <SecurityNote>
-        ///     Critical:   Calls into a native methods
-        ///     Safe:       Does not return Critical data back to the caller
-        /// </SecurityNote>
-        [SecuritySafeCritical]
-        internal static uint GetDpiForWindow(HandleRef hwnd)
-        {
-            return SafeNativeMethodsPrivate.GetDpiForWindow(hwnd);
-        }
-
-
-        /// <summary>
-        /// Returns the system DPI.
-        /// </summary>
-        /// <returns>The system DPI value</returns>
-        /// <remarks>
-        /// The return value will be dependent based upon the calling context. If the current thread has a 
-        /// DPI_AWARENESS (see <see cref="NativeMethods.DPI_AWARENESS"/>) value of DPI_AWARENESS_UNAWARE(<see cref="NativeMethods.DPI_AWARENESS.DPI_AWARENESS_UNAWARE"/>),
-        /// the return value will be 96. that is because the current context always assumes a DPI of 96. For any other
-        /// DPI_AWARENESS value, the return value will be the actual system DPI.
-        /// 
-        /// You should not cache the system DPI, but should use <see cref="GetDpiForSystem"/> whenever you need
-        /// the system DPI value. This is so that Unaware and System Aware thread contexts get the correct system DPI's. 
-        /// The System DPI for all other thread contexts (System Aware, and Per Monitor Aware) are fixed/constant at
-        /// the time of process creation, and will not change. 
-        /// 
-        /// Minimum supported client: Windows 10, version 1607 (RS1)
-        /// </remarks>
-        /// <SecurityNote>
-        ///     Critical:   Calls into a native methods
-        ///     Safe:       Does not return Critical data back to the caller
-        /// </SecurityNote>
-        [SecuritySafeCritical]
-        internal static uint GetDpiForSystem()
-        {
-            return SafeNativeMethodsPrivate.GetDpiForSystem();
-        }
-
-        /// <summary>
-        /// Returns the DPI_HOSTING_BEHAVIOR of the specified window.
-        /// </summary>
-        /// <param name="hWnd">The handle for the window to examine.</param>
-        /// <returns>The DPI_HOSTING_BEHAVIOR of the specified window.</returns>
-        /// <remarks>
-        /// This API allows you to examine the hosting behavior of a window after it has been created.
-        /// A window's hosting behavior is the hosting behavior of the thread in which the window was created,
-        /// as set by a call to SetThreadDpiHostingBehavior. This is a permanent value and cannot be changed
-        /// after the window is created, even if the thread's hosting behavior is changed.
-        /// 
-        /// Minimum supported client: Windows 10, version 1803 (RS4)
-        /// </remarks>
-        /// <SecurityNote>
-        ///     Critical:   Calls into a native methods
-        ///     Safe:       Does not return Critical data back to the caller
-        /// </SecurityNote>
-        [SecuritySafeCritical]
-        internal static NativeMethods.DPI_HOSTING_BEHAVIOR GetWindowDpiHostingBehavior(IntPtr hWnd)
-        {
-            return SafeNativeMethodsPrivate.GetWindowDpiHostingBehavior(hWnd);
-        }
-
-        /// <summary>
-        /// Retrieves the DPI_HOSTING_BEHAVIOR from the current thread.
-        /// </summary>
-        /// <returns>The DPI_HOSTING_BEHAVIOR of the current thread.</returns>
-        /// <remarks>
-        /// This API returns the hosting behavior set by an earlier call of SetThreadDpiHostingBehavior,
-        /// or DPI_HOSTING_BEHAVIOR_DEFAULT if no earlier call has been made.
-        /// 
-        /// Minimum supported client: Windows 10, version 1803 (RS4)
-        /// </remarks>
-        /// <SecurityNote>
-        ///     Critical:   Calls into a native methods
-        ///     Safe:       Does not return Critical data back to the caller
-        /// </SecurityNote>
-        [SecuritySafeCritical]
-        internal static NativeMethods.DPI_HOSTING_BEHAVIOR GetThreadDpiHostingBehavior()
-        {
-            return SafeNativeMethodsPrivate.GetThreadDpiHostingBehavior();
-        }
-
-        /// <summary>
-        /// Calculates the required size of the window rectangle, based on the desired size of the
-        /// client rectangle and the provided DPI. This window rectangle can then be passed to the CreateWindowEx
-        /// function to create a window with a client area of the desired size.
-        /// </summary>
-        /// <param name="lpRect">
-        /// A pointer to a RECT structure that contains the coordinates of the top-left and bottom-right
-        /// corners of the desired client area. When the function returns, the structure contains the coordinates
-        /// of the top-left and bottom-right corners of the window to accommodate the desired client area.
-        /// </param>
-        /// <param name="dwStyle">
-        /// The Window Style of the window whose required size is to be calculated. Note that
-        /// you cannot specify the WS_OVERLAPPED style.
-        /// </param>
-        /// <param name="bMenu">Indicates whether the window has a menu.</param>
-        /// <param name="dwExStyle">The Extended Window Style of the window whose required size is to be calculated.</param>
-        /// <param name="dpi">The DPI to use for scaling.</param>
-        /// <returns>
-        /// If the function succeeds, the return value is true.
-        /// If the function fails, the return value is false.
-        /// To get extended error information, call GetLastError
-        /// </returns>
-        /// <remarks>
-        /// Minimum supported client: Windows 10, version 1607 (RS1)
-        /// </remarks>
-        /// <SecurityNote>
-        ///     Critical: Calls into native method
-        ///     Safe: does not return any Critical data back to the caller
-        /// </SecurityNote>
-        [SecuritySafeCritical]
-        internal static bool AdjustWindowRectExForDpi(
-            ref NativeMethods.RECT lpRect,
-            int dwStyle,
-            bool bMenu,
-            int dwExStyle,
-            int dpi)
-        {
-            return 
-                SafeNativeMethodsPrivate.AdjustWindowRectExForDpi(
-                    ref lpRect, 
-                    dwStyle, 
-                    bMenu, 
-                    dwExStyle, 
-                    dpi);
-        }
-
-        /// <summary>
-        /// Converts a point in a window from logical coordinates into physical coordinates, regardless of
-        /// the dots per inch (dpi) awareness of the caller. For more information about DPI awareness
-        /// levels, see PROCESS_DPI_AWARENESS.
-        /// </summary>
-        /// <param name="hWnd">A handle to the window whose transform is used for the conversion.</param>
-        /// <param name="lpPoint">A pointer to a POINT structure that specifies the logical
-        /// coordinates to be converted. The new physical coordinates are copied into this
-        /// structure if the function succeeds.</param>
-        /// <returns>
-        /// Returns true if successful, or false otherwise.
-        /// </returns>
-        /// <remarks>
-        /// Minimum supported client: Windows 8.1
-        /// </remarks>
-        /// <SecurityNote>
-        ///     Critical: Calls into a native method
-        ///     Safe: Does not return any Critical data back to the caller
-        /// </SecurityNote>
-        [SecuritySafeCritical]
-        internal static bool LogicalToPhysicalPointForPerMonitorDPI(
-            HandleRef hWnd, 
-            ref NativeMethods.POINT lpPoint)
-        {
-            return SafeNativeMethodsPrivate.LogicalToPhysicalPointForPerMonitorDPI(hWnd, ref lpPoint);
-        }
-
-        /// <summary>
-        /// Converts a point in a window from logical coordinates into physical coordinates,
-        /// regardless of the dots per inch (dpi) awareness of the caller. For more information about DPI
-        /// awareness levels, see PROCESS_DPI_AWARENESS.
-        /// </summary>
-        /// <param name="hWnd">A handle to the window whose transform is used for the conversion.</param>
-        /// <param name="lpPoint">A pointer to a POINT structure that specifies the physical/screen coordinates to be converted.
-        /// The new logical coordinates are copied into this structure if the function succeeds.</param>
-        /// <returns>
-        /// Returns true if successful, or false otherwise.
-        /// </returns>
-        /// <remarks>
-        /// Minimum supported client: Windows 8.1
-        /// </remarks>
-        /// <SecurityNote>
-        ///     Critical: Calls into a native method
-        ///     Safe: Does not return any Critical data back to the caller
-        /// </SecurityNote>
-        [SecuritySafeCritical]
-        internal static bool PhysicalToLogicalPointForPerMonitorDPI(
-            HandleRef hWnd, 
-            ref NativeMethods.POINT lpPoint)
-        {
-            return SafeNativeMethodsPrivate.PhysicalToLogicalPointForPerMonitorDPI(hWnd, ref lpPoint);
-        }
-
-        [SuppressUnmanagedCodeSecurity,SecurityCritical(SecurityCriticalScope.Everything)]
-        private partial class SafeNativeMethodsPrivate
-        {
-=======
         internal static DpiAwarenessContextHandle GetWindowDpiAwarenessContext(IntPtr hwnd)
         {
             return SafeNativeMethodsPrivate.GetWindowDpiAwarenessContext(hwnd);
@@ -888,7 +619,6 @@
 
         private partial class SafeNativeMethodsPrivate
         {
->>>>>>> dcc3312f
             [DllImport(ExternDll.Kernel32, ExactSpelling = true, CharSet = System.Runtime.InteropServices.CharSet.Auto)]
             public static extern int GetCurrentProcessId();
 
@@ -1041,12 +771,6 @@
             ///     <code>GetAwarenessFromDpiAwarenessContext(GetThreadDpiAwarenessContext());</code>
             /// - This function is supported on Windows 8.1 onwards. 
             /// </remarks>
-<<<<<<< HEAD
-            /// <SecurityNote>
-            ///     Critical - Elevates via SUC
-            /// </SecurityNote>
-=======
->>>>>>> dcc3312f
             [DllImport(ExternDll.Shcore, CallingConvention = CallingConvention.Winapi)]
             internal static extern uint GetProcessDpiAwareness([In] HandleRef hProcess, out IntPtr awareness);
 
@@ -1098,13 +822,6 @@
             /// <remarks>
             /// Minimum supported client: Windows 8.1
             /// </remarks>
-<<<<<<< HEAD
-            /// <SecurityNote>
-            ///     Critical: Calls into a native method
-            ///     Safe: Does not return any Critical data back to the caller
-            /// </SecurityNote>
-=======
->>>>>>> dcc3312f
             [DllImport(ExternDll.User32, CallingConvention = CallingConvention.Winapi)]
             [return: MarshalAs(UnmanagedType.Bool)]
             internal static extern bool PhysicalToLogicalPointForPerMonitorDPI(
@@ -1126,13 +843,6 @@
             /// <remarks>
             /// Minimum supported client: Windows 8.1
             /// </remarks>
-<<<<<<< HEAD
-            /// <SecurityNote>
-            ///     Critical: Calls into a native method
-            ///     Safe: Does not return any Critical data back to the caller
-            /// </SecurityNote>
-=======
->>>>>>> dcc3312f
             [DllImport(ExternDll.User32, CallingConvention = CallingConvention.Winapi)]
             [return: MarshalAs(UnmanagedType.Bool)]
             internal static extern bool LogicalToPhysicalPointForPerMonitorDPI(
@@ -1154,11 +864,6 @@
             /// 
             /// Minimum supported client: Windows 10, version 1607 (RS1)
             /// </remarks>
-<<<<<<< HEAD
-            [SuppressUnmanagedCodeSecurity]
-            [SecurityCritical]
-=======
->>>>>>> dcc3312f
             [DllImport(ExternDll.User32, CallingConvention = CallingConvention.Winapi)]
             internal static extern DpiAwarenessContextHandle GetWindowDpiAwarenessContext([In] IntPtr hwnd);
 
@@ -1181,11 +886,6 @@
             /// Note: Do NOT change this method signature to take DpiAwarenessContextHandle arguments.
             /// This method is used internally by DpiAwarenessContextHandle.
             /// </remarks>
-<<<<<<< HEAD
-            [SuppressUnmanagedCodeSecurity]
-            [SecurityCritical]
-=======
->>>>>>> dcc3312f
             [DllImport(ExternDll.User32, CallingConvention = CallingConvention.Winapi, SetLastError = true)]
             [return: MarshalAs(UnmanagedType.Bool)]
             internal static extern bool AreDpiAwarenessContextsEqual([In] IntPtr dpiContextA, [In] IntPtr dpiContextB);
@@ -1207,11 +907,6 @@
             /// 
             /// Minimum supported client: Windows 10, version 1607 (RS1)
             /// </remarks>
-<<<<<<< HEAD
-            [SuppressUnmanagedCodeSecurity]
-            [SecurityCritical]
-=======
->>>>>>> dcc3312f
             [DllImport(ExternDll.User32, CharSet = CharSet.Unicode, CallingConvention = CallingConvention.Winapi)]
             internal static extern uint GetDpiForWindow([In] HandleRef hwnd);
 
@@ -1232,11 +927,6 @@
             /// 
             /// Minimum supported client: Windows 10, version 1607 (RS1)
             /// </remarks>
-<<<<<<< HEAD
-            [SuppressUnmanagedCodeSecurity]
-            [SecurityCritical]
-=======
->>>>>>> dcc3312f
             [DllImport(ExternDll.User32, CallingConvention = CallingConvention.Winapi)]
             internal static extern uint GetDpiForSystem();
 
@@ -1253,11 +943,6 @@
             /// 
             /// Minimum supported client: Windows 10, version 1803 (RS4)
             /// </remarks>
-<<<<<<< HEAD
-            [SuppressUnmanagedCodeSecurity]
-            [SecurityCritical]
-=======
->>>>>>> dcc3312f
             [DllImport(ExternDll.User32, CallingConvention = CallingConvention.Winapi)]
             internal static extern NativeMethods.DPI_HOSTING_BEHAVIOR GetWindowDpiHostingBehavior(IntPtr hWnd);
 
@@ -1271,11 +956,6 @@
             /// 
             /// Minimum supported client: Windows 10, version 1803 (RS4)
             /// </remarks>
-<<<<<<< HEAD
-            [SuppressUnmanagedCodeSecurity]
-            [SecurityCritical]
-=======
->>>>>>> dcc3312f
             [DllImport(ExternDll.User32, CallingConvention = CallingConvention.Winapi)]
             internal static extern NativeMethods.DPI_HOSTING_BEHAVIOR GetThreadDpiHostingBehavior();
         }
