--- conflicted
+++ resolved
@@ -22,11 +22,7 @@
       <Uri>https://github.com/dotnet/runtime</Uri>
       <Sha>a184e7de59f58591d464685b2355ba87aef281e3</Sha>
     </Dependency>
-<<<<<<< HEAD
-    <Dependency Name="Microsoft.DotNet.Wpf.DncEng" Version="9.0.0-preview.4.24169.2">
-=======
     <Dependency Name="Microsoft.DotNet.Wpf.DncEng" Version="9.0.0-preview.3.24171.1">
->>>>>>> fd3329bd
       <Uri>https://dev.azure.com/dnceng/internal/_git/dotnet-wpf-int</Uri>
       <Sha>46e3ddea47e05f39ca9c02cd0b294af38dfb3ff4</Sha>
     </Dependency>
