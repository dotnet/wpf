﻿// Licensed to the .NET Foundation under one or more agreements.
// The .NET Foundation licenses this file to you under the MIT license.
// See the LICENSE file in the project root for more information.

#nullable disable

using System.IO;
using System.Reflection;
using System.Text;
using System.Xaml.MS.Impl;
using System.Xml;
using MS.Internal.Xaml.Parser;

namespace System.Xaml
{
    public class XamlXmlWriter : XamlWriter
    {
        // Each state of the writer is represented by a singleton that
        // implements an abstract class.
        //
        WriterState currentState;

        XmlWriter output;
        XamlXmlWriterSettings settings;

        Stack<Frame> namespaceScopes;

        // A stack of lists that stores nodes we have tried to write in curly form so far.
        // Each list keeps track of the nodes in a markup extension
        Stack<List<XamlNode>> meNodesStack;
        XamlMarkupExtensionWriter meWriter;

        PositionalParameterStateInfo ppStateInfo;

        string deferredValue;
        bool deferredValueIsME;
        bool isFirstElementOfWhitespaceSignificantCollection;

        XamlSchemaContext schemaContext;

        // a dictionary that keeps track of all the mappings from prefixes to namespaces
        // in the entire writing history.  If a prefix is used for two different namespaces
        // (in different scopes), then the entry for the prefix in the dictionary is null
        Dictionary<string, string> prefixAssignmentHistory;

        public XamlXmlWriter(Stream stream, XamlSchemaContext schemaContext)
            : this(stream, schemaContext, null)
        {
        }

        public XamlXmlWriter(Stream stream, XamlSchemaContext schemaContext, XamlXmlWriterSettings settings)
        {
            ArgumentNullException.ThrowIfNull(stream);

            if (settings is not null && settings.CloseOutput)
            {
                InitializeXamlXmlWriter(XmlWriter.Create(stream, new XmlWriterSettings { CloseOutput = true }), schemaContext, settings);
            }
            else
            {
                InitializeXamlXmlWriter(XmlWriter.Create(stream), schemaContext, settings);
            }
        }

        public XamlXmlWriter(TextWriter textWriter, XamlSchemaContext schemaContext)
            : this(textWriter, schemaContext, null)
        {
        }

        public XamlXmlWriter(TextWriter textWriter, XamlSchemaContext schemaContext, XamlXmlWriterSettings settings)
        {
            ArgumentNullException.ThrowIfNull(textWriter);

            if (settings is not null && settings.CloseOutput)
            {
                InitializeXamlXmlWriter(XmlWriter.Create(textWriter, new XmlWriterSettings { CloseOutput = true }), schemaContext, settings);
            }
            else
            {
                InitializeXamlXmlWriter(XmlWriter.Create(textWriter), schemaContext, settings);
            }
        }

        public XamlXmlWriter(XmlWriter xmlWriter, XamlSchemaContext schemaContext)
            : this(xmlWriter, schemaContext, null)
        {
        }

        public XamlXmlWriter(XmlWriter xmlWriter, XamlSchemaContext schemaContext, XamlXmlWriterSettings settings)
        {
            ArgumentNullException.ThrowIfNull(xmlWriter);

            InitializeXamlXmlWriter(xmlWriter, schemaContext, settings);
        }

        void InitializeXamlXmlWriter(XmlWriter xmlWriter, XamlSchemaContext schemaContext, XamlXmlWriterSettings settings)
        {
            this.schemaContext = schemaContext ?? throw new ArgumentNullException(nameof(schemaContext));

            output = xmlWriter;
            this.settings = settings is null ? new XamlXmlWriterSettings() : settings.Copy() as XamlXmlWriterSettings;

            currentState = Start.State;

            namespaceScopes = new Stack<Frame>();
            namespaceScopes.Push(new Frame { AllocatingNodeType = XamlNodeType.StartObject });

            prefixAssignmentHistory = new Dictionary<string, string>() { {"xml", XamlLanguage.Xml1998Namespace} };
            meNodesStack = new Stack<List<XamlNode>>();
            meWriter = new XamlMarkupExtensionWriter(this);

            ppStateInfo = new PositionalParameterStateInfo(this);
        }

        protected override void Dispose(bool disposing)
        {
            try
            {
                if (disposing && !IsDisposed)
                {
                    if (settings.CloseOutput)
                    {
                        output.Close();
                    }
                    else
                    {
                        Flush();
                    }

                    ((IDisposable)meWriter).Dispose();
                }
            }
            finally
            {
                ((IDisposable)output).Dispose();
                base.Dispose(disposing);
            }
        }

        public void Flush()
        {
            output.Flush();
        }

        public override void WriteGetObject()
        {
            CheckIsDisposed();

            XamlType type = null;
            Frame frame = namespaceScopes.Peek();

            if (frame.AllocatingNodeType == XamlNodeType.StartMember)
            {
                type = frame.Member.Type;
            }

            currentState.WriteObject(this, type, true);
        }

        public override void WriteStartObject(XamlType type)
        {
            CheckIsDisposed();

            ArgumentNullException.ThrowIfNull(type);

            if (!type.IsNameValid)
            {
                throw new ArgumentException(SR.Format(SR.TypeHasInvalidXamlName, type.Name), nameof(type));
            }

            currentState.WriteObject(this, type, false);

            if (type.TypeArguments is not null)
            {
                WriteTypeArguments(type);
            }
        }

        public override void WriteEndObject()
        {
            CheckIsDisposed();
            currentState.WriteEndObject(this);
        }

        public override void WriteStartMember(XamlMember property)
        {
            CheckIsDisposed();

            ArgumentNullException.ThrowIfNull(property);

            if (!property.IsNameValid)
            {
                throw new ArgumentException(SR.Format(SR.MemberHasInvalidXamlName, property.Name), nameof(property));
            }

            currentState.WriteStartMember(this, property);
        }

        public override void WriteEndMember()
        {
            CheckIsDisposed();
            currentState.WriteEndMember(this);
        }

        public override void WriteValue(object value)
        {
            CheckIsDisposed();
            if (value is null)
            {
                WriteStartObject(XamlLanguage.Null);
                WriteEndObject();
            }
            else
            {
                string s = value as string;
                if (s is null)
                {
                    throw new ArgumentException(SR.XamlXmlWriterCannotWriteNonstringValue, nameof(value));
                }

                currentState.WriteValue(this, s);
            }
        }

        public override void WriteNamespace(NamespaceDeclaration namespaceDeclaration)
        {
            CheckIsDisposed();

            ArgumentNullException.ThrowIfNull(namespaceDeclaration);

            if (namespaceDeclaration.Prefix is null)
            {
                throw new ArgumentException(SR.NamespaceDeclarationPrefixCannotBeNull, nameof(namespaceDeclaration));
            }

            if (namespaceDeclaration.Namespace is null)
            {
                throw new ArgumentException(SR.NamespaceDeclarationNamespaceCannotBeNull, nameof(namespaceDeclaration));
            }

            if (namespaceDeclaration.Prefix == "xml")
            {
                throw new ArgumentException(SR.NamespaceDeclarationCannotBeXml, nameof(namespaceDeclaration));
            }

            currentState.WriteNamespace(this, namespaceDeclaration);
        }

        public XamlXmlWriterSettings Settings
        {
            get { return settings.Copy() as XamlXmlWriterSettings; }
        }

        public override XamlSchemaContext SchemaContext
        {
            get
            {
                return schemaContext;
            }
        }

        void CheckIsDisposed()
        {
            ObjectDisposedException.ThrowIf(IsDisposed, typeof(XamlXmlWriter));
        }

        static bool StringStartsWithCurly(string s)
        {
            if (string.IsNullOrEmpty(s))
            {
                return false;
            }

            if (s[0] == '{')
            {
                return true;
            }

            return false;
        }

        // Implicit directives are part of the node-stream, but not the textual representation
        internal static bool IsImplicit(XamlMember xamlMember)
        {
            return xamlMember.IsDirective &&
                (xamlMember == XamlLanguage.Items ||
                 xamlMember == XamlLanguage.Initialization ||
                 xamlMember == XamlLanguage.PositionalParameters ||
                 xamlMember == XamlLanguage.UnknownContent);
        }

        internal static bool HasSignificantWhitespace(string s)
        {
            if (string.IsNullOrEmpty(s))
            {
                return false;
            }

            return ContainsLeadingSpace(s)
                || ContainsTrailingSpace(s)
                || ContainsConsecutiveInnerSpaces(s)
                || ContainsWhitespaceThatIsNotSpace(s);
        }

        internal static bool ContainsLeadingSpace(string s)
        {
            return s[0] == KnownStrings.SpaceChar;
        }

        internal static bool ContainsTrailingSpace(string s)
        {
            return s[s.Length - 1] == KnownStrings.SpaceChar;
        }

        internal static bool ContainsConsecutiveInnerSpaces(string s)
        {
            for (int i = 1; i < s.Length - 1; i++)
            {
                if (s[i] == KnownStrings.SpaceChar && s[i + 1] == KnownStrings.SpaceChar)
                {
                    return true;
                }
            }

            return false;
        }

        internal static bool ContainsWhitespaceThatIsNotSpace(string s)
        {
            for (int i = 0; i < s.Length; i++)
            {
                if (s[i] == KnownStrings.TabChar || s[i] == KnownStrings.NewlineChar || s[i] == KnownStrings.ReturnChar)
                {
                    return true;
                }
            }

            return false;
        }

        static void WriteXmlSpace(XamlXmlWriter writer)
        {
            writer.output.WriteAttributeString("xml", "space", "http://www.w3.org/XML/1998/namespace", "preserve");
        }

        static XamlType GetContainingXamlType(XamlXmlWriter writer)
        {
            Debug.Assert(writer.namespaceScopes.Peek().AllocatingNodeType == XamlNodeType.StartMember);
            Stack<Frame>.Enumerator enumerator = writer.namespaceScopes.GetEnumerator();
            XamlType containingXamlType = null;
            while (enumerator.MoveNext())
            {
                if (enumerator.Current.AllocatingNodeType == XamlNodeType.StartMember
                    && enumerator.Current.Member != XamlLanguage.Items)
                {
                    containingXamlType = (enumerator.Current.Member is null) || enumerator.Current.Member.IsUnknown ? null : enumerator.Current.Member.Type;
                    break;
                }
                else if (enumerator.Current.AllocatingNodeType == XamlNodeType.StartObject)
                {
                    containingXamlType = enumerator.Current.Type;
                    break;
                }
            }

            return containingXamlType;
        }

        void AssignNamespacePrefix(string ns, string prefix)
        {
            namespaceScopes.Peek().AssignNamespacePrefix(ns, prefix);

            string registeredNamespace;
            if (prefixAssignmentHistory.TryGetValue(prefix, out registeredNamespace))
            {
                if (registeredNamespace != ns)
                {
                    prefixAssignmentHistory[prefix] = null;
                }
            }
            else
            {
                prefixAssignmentHistory.Add(prefix, ns);
            }
        }

        bool IsShadowed(string ns, string prefix)
        {
            Debug.Assert(ns is not null);
            Debug.Assert(prefix is not null);

            string registeredNamespace;
            foreach (Frame frame in namespaceScopes)
            {
                if (frame.TryLookupNamespace(prefix, out registeredNamespace))
                {
                    return (registeredNamespace != ns);
                }
            }

            throw new InvalidOperationException(SR.Format(SR.PrefixNotInFrames, prefix));
        }

        //
        // FindPrefix attempts to look up existing prefixes for the namespaces;
        // if none is found, it will define one for the first namespace in the list.
        // Caveat: if the prefix found is shadowed (by a re-definition), FindPrefix will
        // redefine it.
        //
        string FindPrefix(IList<string> namespaces, out string chosenNamespace)
        {
            string prefix = LookupPrefix(namespaces, out chosenNamespace);

            if (prefix is null)
            {
                chosenNamespace = namespaces[0];
                prefix = DefinePrefix(chosenNamespace);
                AssignNamespacePrefix(chosenNamespace, prefix);
            }
            else if (IsShadowed(chosenNamespace, prefix))
            {
                prefix = DefinePrefix(chosenNamespace);
                AssignNamespacePrefix(chosenNamespace, prefix);
            }

            return prefix;
        }

        //
        // LookupPrefix searches up down the stack, one frame at at time, for prefixes
        // that were defined for the namespaces.  If such a prefix is found,
        // the prefix is returned and the corresponding namespace is the out parameter "chosenNamespace".
        // Otherwise, the function returns null
        //
        internal string LookupPrefix(IList<string> namespaces, out string chosenNamespace)
        {
            string prefix;
            chosenNamespace = null;

            foreach (Frame frame in namespaceScopes)
            {
                foreach (string ns in namespaces)
                {
                    if (frame.TryLookupPrefix(ns, out prefix))
                    {
                        chosenNamespace = ns;
                        return prefix;
                    }
                }
            }

            return null;
        }

        bool IsPrefixEverUsedForAnotherNamespace(string prefix, string ns)
        {
            string registeredNamespace;
            return (prefixAssignmentHistory.TryGetValue(prefix, out registeredNamespace) && (ns != registeredNamespace));
        }

        //
        // DefinePrefix algorithmically generates a "good" prefix for the namespace in question.
        // Caveat: if the default prefix has never been used in the xaml document, DefinePrefix
        // chooses it.
        //
        string DefinePrefix(string ns)
        {
            // default namespace takes precedance if it has not been used, or has been used for the same namespace
            if (!IsPrefixEverUsedForAnotherNamespace(string.Empty, ns))
            {
                return string.Empty;
            }

            string basePrefix = SchemaContext.GetPreferredPrefix(ns);

            string prefix = basePrefix;

            int index = 0;

            while (IsPrefixEverUsedForAnotherNamespace(prefix, ns))
            {
                index += 1;
                prefix = basePrefix + index.ToString(TypeConverterHelper.InvariantEnglishUS);
            }

            if (!string.IsNullOrEmpty(prefix))
            {
                XmlConvert.VerifyNCName(prefix);
            }

            return prefix;
        }

        void CheckMemberForUniqueness(XamlMember property)
        {
            // If we're not assuming the input is valid, then we need to do the checking...
            if (!settings.AssumeValidInput)
            {
                // Find the top most object frame.
                Frame objectFrame = namespaceScopes.Peek();
                if (objectFrame.AllocatingNodeType != XamlNodeType.StartObject &&
                    objectFrame.AllocatingNodeType != XamlNodeType.GetObject)
                {
                    Frame temp = namespaceScopes.Pop();
                    objectFrame = namespaceScopes.Peek();
                    namespaceScopes.Push(temp);
                }

                Debug.Assert(objectFrame.AllocatingNodeType == XamlNodeType.StartObject ||
                             objectFrame.AllocatingNodeType == XamlNodeType.GetObject);

                if (objectFrame.Members is null)
                {
                    objectFrame.Members = new XamlPropertySet();
                }
                else if (objectFrame.Members.Contains(property))
                {
                    throw new XamlXmlWriterException(SR.Format(SR.XamlXmlWriterDuplicateMember, property.Name));
                }

                objectFrame.Members.Add(property);
            }
        }

        void WriteDeferredNamespaces(XamlNodeType nodeType)
        {
            Frame frame = namespaceScopes.Peek();
            if (frame.AllocatingNodeType != nodeType)
            {
                Frame temp = namespaceScopes.Pop();
                frame = namespaceScopes.Peek();
                Debug.Assert(frame.AllocatingNodeType == nodeType);
                namespaceScopes.Push(temp);
            }

            var prefixMap = frame.GetSortedPrefixMap();

            foreach (var pair in prefixMap)
            {
                output.WriteAttributeString("xmlns", pair.Key, null, pair.Value);
            }
        }

        void WriteTypeArguments(XamlType type)
        {
            if (TypeArgumentsContainNamespaceThatNeedsDefinition(type))
            {
                WriteUndefinedNamespaces(type);
            }

            WriteStartMember(XamlLanguage.TypeArguments);
            WriteValue(BuildTypeArgumentsString(type.TypeArguments));
            WriteEndMember();
        }

        void WriteUndefinedNamespaces(XamlType type)
        {
            string chosenNamespace;
            var namespaces = type.GetXamlNamespaces();
            string prefix = LookupPrefix(namespaces, out chosenNamespace);

            if (prefix is null)
            {
                chosenNamespace = namespaces[0];
                prefix = DefinePrefix(chosenNamespace);
                currentState.WriteNamespace(this, new NamespaceDeclaration(chosenNamespace, prefix));
            }
            else if (IsShadowed(chosenNamespace, prefix))
            {
                prefix = DefinePrefix(chosenNamespace);
                currentState.WriteNamespace(this, new NamespaceDeclaration(chosenNamespace, prefix));
            }

            if (type.TypeArguments is not null)
            {
                foreach (XamlType arg in type.TypeArguments)
                {
                    WriteUndefinedNamespaces(arg);
                }
            }
        }

        bool TypeArgumentsContainNamespaceThatNeedsDefinition(XamlType type)
        {
            string chosenNamespace;
            string prefix = LookupPrefix(type.GetXamlNamespaces(), out chosenNamespace);

            if (prefix is null || IsShadowed(chosenNamespace, prefix))
            {
                // if we found a namespace that is not previously defined,
                // or a namespace with prefix that is shadowed

                return true;
            }

            if (type.TypeArguments is not null)
            {
                foreach (XamlType arg in type.TypeArguments)
                {
                    if (TypeArgumentsContainNamespaceThatNeedsDefinition(arg))
                    {
                        return true;
                    }
                }
            }

            return false;
        }

        string BuildTypeArgumentsString(IList<XamlType> typeArguments)
        {
            var builder = new StringBuilder();
            foreach (XamlType type in typeArguments)
            {
                if (builder.Length != 0)
                {
                    builder.Append(", ");
                }

                builder.Append(ConvertXamlTypeToString(type));
            }

            return builder.ToString();
        }

        string ConvertXamlTypeToString(XamlType typeArgument)
        {
            var builder = new StringBuilder();
            ConvertXamlTypeToStringHelper(typeArgument, builder);
            return builder.ToString();
        }

        void ConvertXamlTypeToStringHelper(XamlType type, StringBuilder builder)
        {
            string prefix = LookupPrefix(type.GetXamlNamespaces(), out _);
            string typeName = GetTypeName(type);
            string typeNamePrefixed = string.IsNullOrEmpty(prefix) ? typeName : $"{prefix}:{typeName}";

            // save the subscript
            string subscript;
            typeNamePrefixed = GenericTypeNameScanner.StripSubscript(typeNamePrefixed, out subscript);

            builder.Append(typeNamePrefixed);
            if (type.TypeArguments is not null)
            {
                bool added = false;
                builder.Append('(');
                foreach (XamlType arg in type.TypeArguments)
                {
                    if (added)
                    {
                        builder.Append(", ");
                    }

                    ConvertXamlTypeToStringHelper(arg, builder);
                    added = true;
                }

                builder.Append(')');
            }

            // re-attach the subscript
            if (subscript is not null)
            {
                builder.Append(subscript);
            }
        }

        internal static string GetTypeName(XamlType type)
        {
            string typeName = type.Name;
            if (type.IsMarkupExtension && type.Name.EndsWith("Extension", false, TypeConverterHelper.InvariantEnglishUS))
            {
                typeName = type.Name.Substring(0, type.Name.Length - "Extension".Length);
            }

            return typeName;
        }

        class Frame
        {
            Dictionary<string, string> namespaceMap = new Dictionary<string, string>(); // namespace to prefix map
            Dictionary<string, string> prefixMap = new Dictionary<string, string>(); // prefix to namespace map

            public XamlType Type
            {
                get;
                set;
            }

            public XamlMember Member
            {
                get;
                set;
            }

            public XamlPropertySet Members
            {
                get;
                set;
            }

            public XamlNodeType AllocatingNodeType
            {
                get;
                set;
            }

            public bool IsObjectFromMember
            {
                get;
                set;
            }

            public bool IsContent
            {
                get;
                set;
            }

            public bool TryLookupPrefix(string ns, out string prefix)
            {
                if (ns == XamlLanguage.Xml1998Namespace)
                {
                    prefix = "xml";
                    return true;
                }

                return namespaceMap.TryGetValue(ns, out prefix);
            }

            public bool TryLookupNamespace(string prefix, out string ns)
            {
                if (prefix == "xml")
                {
                    ns = XamlLanguage.Xml1998Namespace;
                    return true;
                }

                return prefixMap.TryGetValue(prefix, out ns);
            }

            public void AssignNamespacePrefix(string ns, string prefix)
            {
                if (prefixMap.ContainsKey(prefix))
                {
                    // we don't allow re-defining the same prefix-to-namespace mapping twice
                    throw new XamlXmlWriterException(SR.Format(SR.XamlXmlWriterPrefixAlreadyDefinedInCurrentScope, prefix));
                }

                if (namespaceMap.ContainsKey(ns))
                {
                    throw new XamlXmlWriterException(SR.Format(SR.XamlXmlWriterNamespaceAlreadyHasPrefixInCurrentScope, ns));
                }

                prefixMap[prefix] = ns;
                namespaceMap[ns] = prefix;
            }

            public bool IsEmpty()
            {
                return (namespaceMap.Count == 0);
            }

            public List<KeyValuePair<string, string>> GetSortedPrefixMap()
            {
                List<KeyValuePair<string, string>> prefixMapList = new List<KeyValuePair<string, string>>();
                foreach (var pair in prefixMap)
                {
                    prefixMapList.Add(pair);
                }

                prefixMapList.Sort(CompareByKey);
                return prefixMapList;
            }

            static int CompareByKey(KeyValuePair<string, string> x, KeyValuePair<string, string> y)
            {
                return string.Compare(x.Key, y.Key, false, TypeConverterHelper.InvariantEnglishUS);
            }
        }

        abstract class WriterState
        {
            public virtual void WriteObject(XamlXmlWriter writer, XamlType type, bool isObjectFromMember)
            {
                throw new XamlXmlWriterException(SR.Format(SR.XamlXmlWriterWriteNotSupportedInCurrentState, "WriteObject"));
            }

            public virtual void WriteEndObject(XamlXmlWriter writer)
            {
                throw new XamlXmlWriterException(SR.Format(SR.XamlXmlWriterWriteNotSupportedInCurrentState, "WriteEndObject"));
            }

            public virtual void WriteStartMember(XamlXmlWriter writer, XamlMember property)
            {
                throw new XamlXmlWriterException(SR.Format(SR.XamlXmlWriterWriteNotSupportedInCurrentState, "WriteStartMember"));
            }

            public virtual void WriteEndMember(XamlXmlWriter writer)
            {
                throw new XamlXmlWriterException(SR.Format(SR.XamlXmlWriterWriteNotSupportedInCurrentState, "WriteEndMember"));
            }

            public virtual void WriteValue(XamlXmlWriter writer, string value)
            {
                throw new XamlXmlWriterException(SR.Format(SR.XamlXmlWriterWriteNotSupportedInCurrentState, "WriteValue"));
            }

            public virtual void WriteNamespace(XamlXmlWriter writer, NamespaceDeclaration namespaceDeclaration)
            {
                throw new XamlXmlWriterException(SR.Format(SR.XamlXmlWriterWriteNotSupportedInCurrentState, "WriteNamespace"));
            }

            protected static void WriteMemberAsElement(XamlXmlWriter writer)
            {
                Debug.Assert(writer.namespaceScopes.Count > 1);

                Frame frame = writer.namespaceScopes.Peek();
                Debug.Assert(frame.AllocatingNodeType == XamlNodeType.StartMember);

                XamlType type = frame.Type;
                XamlMember property = frame.Member;

                string ns;

                XamlType xamlType = property.IsAttachable ? property.DeclaringType : type;
                string prefix = property.IsAttachable || property.IsDirective ? writer.FindPrefix(property.GetXamlNamespaces(), out ns) : writer.FindPrefix(type.GetXamlNamespaces(), out ns);
                string local = (property.IsDirective) ? property.Name : $"{GetTypeName(xamlType)}.{property.Name}";
                writer.output.WriteStartElement(prefix, local, ns);
            }

            protected static void WriteMemberAsAttribute(XamlXmlWriter writer)
            {
                Debug.Assert(writer.namespaceScopes.Count > 1);

                Frame frame = writer.namespaceScopes.Peek();
                Debug.Assert(frame.AllocatingNodeType == XamlNodeType.StartMember);

                XamlType owningType = frame.Type;
                XamlMember property = frame.Member;

                string local = property.Name;

                if (property.IsDirective)
                {
                    string ns;
                    string prefix = writer.FindPrefix(property.GetXamlNamespaces(), out ns);

                    WriteStartAttribute(writer, prefix, local, ns);
                }
                else if (property.IsAttachable)
                {
                    string ns;
                    string prefix = writer.FindPrefix(property.GetXamlNamespaces(), out ns);

                    if (property.DeclaringType == owningType)
                    {
                        local = property.Name;
                    }
                    else
                    {
                        local = $"{GetTypeName(property.DeclaringType)}.{property.Name}";
                    }

                    WriteStartAttribute(writer, prefix, local, ns);
                }
                else
                {
                    writer.output.WriteStartAttribute(local);
                }
            }

            protected static void WriteStartElementForObject(XamlXmlWriter writer, XamlType type)
            {
                string local = GetTypeName(type);

                string ns;
                string prefix = writer.FindPrefix(type.GetXamlNamespaces(), out ns);

                writer.output.WriteStartElement(prefix, local, ns);
            }

            static void WriteStartAttribute(XamlXmlWriter writer, string prefix, string local, string ns)
            {
                if (string.IsNullOrEmpty(prefix))
                {
                    writer.output.WriteStartAttribute(local);
                }
                else
                {
                    writer.output.WriteStartAttribute(prefix, local, ns);
                }
            }

            protected internal void WriteNode(XamlXmlWriter writer, XamlNode node)
            {
                switch (node.NodeType)
                {
                    case XamlNodeType.NamespaceDeclaration:
                        writer.currentState.WriteNamespace(writer, node.NamespaceDeclaration);
                        break;

                    case XamlNodeType.StartObject:
                        writer.currentState.WriteObject(writer, node.XamlType, false);
                        break;

                    case XamlNodeType.GetObject:
                        XamlType type = null;
                        Frame frame = writer.namespaceScopes.Peek();

                        if (frame.AllocatingNodeType == XamlNodeType.StartMember)
                        {
                            type = frame.Member.Type;
                        }

                        writer.currentState.WriteObject(writer, type, true);
                        break;

                    case XamlNodeType.EndObject:
                        writer.currentState.WriteEndObject(writer);
                        break;

                    case XamlNodeType.StartMember:
                        writer.currentState.WriteStartMember(writer, node.Member);
                        break;

                    case XamlNodeType.EndMember:
                        writer.currentState.WriteEndMember(writer);
                        break;

                    case XamlNodeType.Value:
                        writer.currentState.WriteValue(writer, node.Value as string);
                        break;

                    case XamlNodeType.None:
                        break;

                    default:
                        throw new NotSupportedException(SR.MissingCaseXamlNodes);
                }
            }
        }

        class Start : WriterState
        {
            static WriterState state = new Start();
            Start()
            {
            }

            public static WriterState State
            {
                get { return state; }
            }

            public override void WriteNamespace(XamlXmlWriter writer, NamespaceDeclaration namespaceDeclaration)
            {
                Debug.Assert(writer.namespaceScopes.Count == 1);
                writer.AssignNamespacePrefix(namespaceDeclaration.Namespace, namespaceDeclaration.Prefix);
            }

            public override void WriteObject(XamlXmlWriter writer, XamlType type, bool isObjectFromMember)
            {
                writer.namespaceScopes.Peek().Type = type;
                writer.namespaceScopes.Peek().IsObjectFromMember = isObjectFromMember;

                if (isObjectFromMember)
                {
                    // The root element cannot be from member
                    throw new XamlXmlWriterException(SR.XamlXmlWriterWriteObjectNotSupportedInCurrentState);
                }
                else
                {
                    WriteStartElementForObject(writer, type);
                    writer.currentState = InRecordTryAttributes.State;
                }
            }
        }

        class End : WriterState
        {
            static WriterState state = new End();
            End()
            {
            }

            public static WriterState State
            {
                get { return state; }
            }
        }

        class InRecord : WriterState
        {
            static WriterState state = new InRecord();
            InRecord()
            {
            }

            public static WriterState State
            {
                get { return state; }
            }

            public override void WriteNamespace(XamlXmlWriter writer, NamespaceDeclaration namespaceDeclaration)
            {
                Debug.Assert(writer.namespaceScopes.Count > 0);

                if (writer.namespaceScopes.Peek().AllocatingNodeType != XamlNodeType.StartMember)
                {
                    writer.namespaceScopes.Push(new Frame
                    {
                        AllocatingNodeType = XamlNodeType.StartMember,
                        Type = writer.namespaceScopes.Peek().Type
                    });
                }

                writer.AssignNamespacePrefix(namespaceDeclaration.Namespace, namespaceDeclaration.Prefix);
            }

            public override void WriteStartMember(XamlXmlWriter writer, XamlMember property)
            {
                writer.CheckMemberForUniqueness(property);

                if (writer.namespaceScopes.Peek().AllocatingNodeType != XamlNodeType.StartMember)
                {
                    writer.namespaceScopes.Push(new Frame
                    {
                        AllocatingNodeType = XamlNodeType.StartMember,
                        Type = writer.namespaceScopes.Peek().Type,
                    });
                }

                writer.namespaceScopes.Peek().Member = property;

                XamlType parentType = writer.namespaceScopes.Peek().Type;
                if ((property == XamlLanguage.Items && parentType is not null && parentType.IsWhitespaceSignificantCollection) ||
                    (property == XamlLanguage.UnknownContent))
                {
                    writer.isFirstElementOfWhitespaceSignificantCollection = true;
                }

                XamlType containingType = writer.namespaceScopes.Peek().Type;
                if (IsImplicit(property))
                {
                    if (!writer.namespaceScopes.Peek().IsEmpty())
                    {
                        throw new InvalidOperationException(SR.Format(SR.XamlXmlWriterWriteNotSupportedInCurrentState, "WriteStartMember"));
                    }
                }
                else if (property == containingType.ContentProperty)
                {
                    if (!writer.namespaceScopes.Peek().IsEmpty())
                    {
                        throw new InvalidOperationException(SR.Format(SR.XamlXmlWriterWriteNotSupportedInCurrentState, "WriteStartMember"));
                    }
                    else
                    {
                        writer.currentState = TryContentProperty.State;
                        return;
                    }
                }
                else
                {
                    WriteMemberAsElement(writer);
                    writer.WriteDeferredNamespaces(XamlNodeType.StartMember);
                }

                if (property == XamlLanguage.PositionalParameters)
                {
                    // the writer is not in a state where it can write markup extensions in curly form
                    // so it expands the positional parameters as properties.

                    writer.namespaceScopes.Pop();

                    // but in order to expand parameters, the markup extension needs to have a default constructor

                    if (containingType is not null && containingType.ConstructionRequiresArguments)
                    {
                        throw new XamlXmlWriterException(SR.ExpandPositionalParametersinTypeWithNoDefaultConstructor);
                    }

                    writer.ppStateInfo.ReturnState = State;
                    writer.currentState = ExpandPositionalParameters.State;
                }
                else
                {
                    writer.currentState = InMember.State;
                }
            }

            public override void WriteEndObject(XamlXmlWriter writer)
            {
                Debug.Assert(writer.namespaceScopes.Count > 0);
                Frame frame = writer.namespaceScopes.Pop();
                if (frame.AllocatingNodeType != XamlNodeType.StartObject &&
                    frame.AllocatingNodeType != XamlNodeType.GetObject)
                {
                    throw new InvalidOperationException(SR.Format(SR.XamlXmlWriterWriteNotSupportedInCurrentState, "WriteEndObject"));
                }

                if (!frame.IsObjectFromMember)
                {
                    writer.output.WriteEndElement();
                }

                if (writer.namespaceScopes.Count > 0)
                {
                    writer.currentState = InMemberAfterEndObject.State;
                }
                else
                {
                    writer.Flush();
                    writer.currentState = End.State;
                }
            }
        }

        class InRecordTryAttributes : WriterState
        {
            static WriterState state = new InRecordTryAttributes();
            InRecordTryAttributes()
            {
            }

            public static WriterState State
            {
                get { return state; }
            }

            public override void WriteNamespace(XamlXmlWriter writer, NamespaceDeclaration namespaceDeclaration)
            {
                writer.currentState = InRecord.State;
                writer.WriteDeferredNamespaces(XamlNodeType.StartObject);

                writer.currentState.WriteNamespace(writer, namespaceDeclaration);
            }

            public override void WriteStartMember(XamlXmlWriter writer, XamlMember property)
            {
                XamlType parentType = writer.namespaceScopes.Peek().Type;
                if ((property == XamlLanguage.Items && parentType is not null && parentType.IsWhitespaceSignificantCollection) ||
                    (property == XamlLanguage.UnknownContent))
                {
                    writer.isFirstElementOfWhitespaceSignificantCollection = true;
                }

                if (property.IsAttachable || property.IsDirective)
                {
                    string chosenNamespace;
                    string prefix = writer.LookupPrefix(property.GetXamlNamespaces(), out chosenNamespace);

                    if (prefix is null || writer.IsShadowed(chosenNamespace, prefix))
                    {
                        // if the property's prefix is not already defined, or it's shadowed
                        // we need to write this property as an element so that the prefix can be defined in the property's scope.

                        writer.currentState = InRecord.State;
                        writer.WriteDeferredNamespaces(XamlNodeType.StartObject);
                        writer.currentState.WriteStartMember(writer, property);
                        return;
                    }
                }

                writer.CheckMemberForUniqueness(property);

                Debug.Assert(writer.namespaceScopes.Count > 0);
                Debug.Assert(writer.namespaceScopes.Peek().AllocatingNodeType == XamlNodeType.StartObject ||
                             writer.namespaceScopes.Peek().AllocatingNodeType == XamlNodeType.GetObject);

                writer.namespaceScopes.Push(new Frame
                {
                    AllocatingNodeType = XamlNodeType.StartMember,
                    Type = writer.namespaceScopes.Peek().Type,
                    Member = property
                });

                XamlType containingType = writer.namespaceScopes.Peek().Type;
                if (property == XamlLanguage.PositionalParameters)
                {
                    // the writer is not in a state where it can write markup extensions in curly form
                    // so it expands the positional parameters as properties.

                    writer.namespaceScopes.Pop();
                    // but in order to expand properties, the markup extension needs to have a default constructor

                    if (containingType is not null && containingType.ConstructionRequiresArguments)
                    {
                        throw new XamlXmlWriterException(SR.ExpandPositionalParametersinTypeWithNoDefaultConstructor);
                    }

                    writer.ppStateInfo.ReturnState = State;
                    writer.currentState = ExpandPositionalParameters.State;
                }
                else if (IsImplicit(property))
                {
                    // Stop trying attributes

                    writer.WriteDeferredNamespaces(XamlNodeType.StartObject);
                    writer.currentState = InMember.State;
                }
                else if (property == containingType.ContentProperty)
                {
                    writer.currentState = TryContentPropertyInTryAttributesState.State;
                }
                else if (property.IsDirective && (property.Type is not null && (property.Type.IsCollection || property.Type.IsDictionary)))
                {
                    writer.WriteDeferredNamespaces(XamlNodeType.StartObject);
                    WriteMemberAsElement(writer);
                    writer.currentState = InMember.State;
                }
                else
                {
                    // Whether it is a directive or not, postpone write and
                    // try attribute
                    //
                    writer.currentState = InMemberTryAttributes.State;
                }
            }

            public override void WriteEndObject(XamlXmlWriter writer)
            {
                writer.currentState = InRecord.State;
                writer.WriteDeferredNamespaces(XamlNodeType.StartObject);
                writer.currentState.WriteEndObject(writer);
            }
        }

        // Follows InObject after Start Member
        //
        class InMember : WriterState
        {
            static WriterState state = new InMember();
            InMember()
            {
            }

            public static WriterState State
            {
                get { return state; }
            }

            public override void WriteNamespace(XamlXmlWriter writer, NamespaceDeclaration namespaceDeclaration)
            {
                Debug.Assert(writer.namespaceScopes.Count > 0);
                if (writer.namespaceScopes.Peek().AllocatingNodeType != XamlNodeType.StartObject &&
                    writer.namespaceScopes.Peek().AllocatingNodeType != XamlNodeType.GetObject)
                {
                    writer.namespaceScopes.Push(new Frame { AllocatingNodeType = XamlNodeType.StartObject });
                }

                writer.AssignNamespacePrefix(namespaceDeclaration.Namespace, namespaceDeclaration.Prefix);
            }

            public override void WriteValue(XamlXmlWriter writer, string value)
            {
                Frame frame = writer.namespaceScopes.Peek();
                if (frame.AllocatingNodeType != XamlNodeType.StartMember)
                {
                    throw new InvalidOperationException(SR.Format(SR.XamlXmlWriterWriteNotSupportedInCurrentState, "WriteValue"));
                }

                if (frame.Member.DeclaringType == XamlLanguage.XData)
                {
                    writer.output.WriteRaw(value);
                    writer.currentState = InMemberAfterValue.State;
                }
                else
                {
                    // If we have significant white space, we write out xml:space='preserve'
                    // except if it is a WhiteSpace Significant collection. In that case
                    // we write that out only if
                    // 1. It has 2 consecutive spaces or non space whitespace (tabs, new line, etc)
                    // 2. First element has leading whitespace
                    // 3. Last Element has trailing whitespace
                    if (HasSignificantWhitespace(value))
                    {
                        XamlType containingXamlType = GetContainingXamlType(writer);
<<<<<<< HEAD
                        // Treat unknown types as WhitespaceSignificantCollections
                        if (containingXamlType != null && !containingXamlType.IsWhitespaceSignificantCollection)
=======
                        //Treat unknown types as WhitespaceSignificantCollections
                        if (containingXamlType is not null && !containingXamlType.IsWhitespaceSignificantCollection)
>>>>>>> 53636887
                        {
                            WriteXmlSpaceOrThrow(writer, value);
                            writer.output.WriteValue(value);
                            writer.currentState = InMemberAfterValue.State;
                        }
                        else if (ContainsConsecutiveInnerSpaces(value) ||
                                 ContainsWhitespaceThatIsNotSpace(value))
                        {
                            if (writer.isFirstElementOfWhitespaceSignificantCollection)
                            {
                                WriteXmlSpaceOrThrow(writer, value);
                                writer.output.WriteValue(value);
                                writer.currentState = InMemberAfterValue.State;
                            }
                            else
                            {
                                throw new InvalidOperationException(SR.Format(SR.WhiteSpaceInCollection, value, containingXamlType.Name));
                            }
                        }
                        else
                        {
                            if (ContainsLeadingSpace(value) && writer.isFirstElementOfWhitespaceSignificantCollection)
                            {
                                WriteXmlSpaceOrThrow(writer, value);
                                writer.output.WriteValue(value);
                                writer.currentState = InMemberAfterValue.State;
                            }

                            if (ContainsTrailingSpace(value))
                            {
                                writer.deferredValue = value;
                                writer.currentState = InMemberAfterValueWithSignificantWhitespace.State;
                            }
                            else
                            {
                                writer.output.WriteValue(value);
                                writer.currentState = InMemberAfterValue.State;
                            }
                        }
                    }
                    else
                    {
                        writer.output.WriteValue(value);
                        writer.currentState = InMemberAfterValue.State;
                    }
                }

                if (writer.currentState != InMemberAfterValueWithSignificantWhitespace.State)
                {
                    writer.isFirstElementOfWhitespaceSignificantCollection = false;
                }
            }

            void WriteXmlSpaceOrThrow(XamlXmlWriter writer, string value)
            {
                var frameWithXmlSpacePreserve = FindFrameWithXmlSpacePreserve(writer);
                if (frameWithXmlSpacePreserve.AllocatingNodeType == XamlNodeType.StartMember)
                {
                    throw new XamlXmlWriterException(SR.Format(SR.CannotWriteXmlSpacePreserveOnMember, frameWithXmlSpacePreserve.Member, value));
                }

                WriteXmlSpace(writer);
            }

            // this method finds the SO or SM where "xml:space = preserve" will actually be attached to
            Frame FindFrameWithXmlSpacePreserve(XamlXmlWriter writer)
            {
                var frameEnumerator = writer.namespaceScopes.GetEnumerator();

                while (frameEnumerator.MoveNext())
                {
                    var frame = frameEnumerator.Current;
                    if (frame.AllocatingNodeType == XamlNodeType.GetObject)
                    {
                        continue;
                    }

                    if (frame.AllocatingNodeType == XamlNodeType.StartMember)
                    {
                        if (frame.IsContent)
                        {
                            continue;
                        }

                        var member = frame.Member;
                        if (IsImplicit(member))
                        {
                            continue;
                        }
                    }

                    break;
                }

                return frameEnumerator.Current;
            }

            public override void WriteObject(XamlXmlWriter writer, XamlType type, bool isObjectFromMember)
            {
                Debug.Assert(writer.namespaceScopes.Count > 0);
                if (writer.namespaceScopes.Peek().AllocatingNodeType != XamlNodeType.StartObject &&
                    writer.namespaceScopes.Peek().AllocatingNodeType != XamlNodeType.GetObject)
                {
                    writer.namespaceScopes.Push(new Frame { AllocatingNodeType = isObjectFromMember ? XamlNodeType.GetObject : XamlNodeType.StartObject });
                }

                writer.namespaceScopes.Peek().Type = type;
                writer.namespaceScopes.Peek().IsObjectFromMember = isObjectFromMember;

                writer.isFirstElementOfWhitespaceSignificantCollection = false;

                if (isObjectFromMember)
                {
                    if (!writer.namespaceScopes.Peek().IsEmpty())
                    {
                        throw new InvalidOperationException(SR.XamlXmlWriterWriteObjectNotSupportedInCurrentState);
                    }

                    Frame tempFrame = writer.namespaceScopes.Pop();
                    Frame frame = writer.namespaceScopes.Peek();
                    writer.namespaceScopes.Push(tempFrame);

                    if (frame.AllocatingNodeType == XamlNodeType.StartMember)
                    {
                        XamlType memberType = frame.Member.Type;
                        if (memberType is not null && !memberType.IsCollection && !memberType.IsDictionary)
                        {
                            throw new InvalidOperationException(SR.XamlXmlWriterIsObjectFromMemberSetForArraysOrNonCollections);
                        }
                    }

                    writer.currentState = InRecord.State;
                }
                else
                {
                    WriteStartElementForObject(writer, type);
                    writer.currentState = InRecordTryAttributes.State;
                 }
            }
        }

        // Follows InMember after an Atom and prevents writing two atoms
        // in a row
        //
        class InMemberAfterValue : WriterState
        {
            static WriterState state = new InMemberAfterValue();
            InMemberAfterValue()
            {
            }

            public static WriterState State
            {
                get { return state; }
            }

            public override void WriteNamespace(XamlXmlWriter writer, NamespaceDeclaration namespaceDeclaration)
            {
                writer.currentState = InMember.State;
                writer.currentState.WriteNamespace(writer, namespaceDeclaration);
            }

            public override void WriteEndMember(XamlXmlWriter writer)
            {
                Debug.Assert(writer.namespaceScopes.Count > 0);
                Frame memberFrame = writer.namespaceScopes.Pop();
                Debug.Assert(memberFrame.AllocatingNodeType == XamlNodeType.StartMember ||
                    memberFrame.AllocatingNodeType == XamlNodeType.GetObject);

                if (!IsImplicit(memberFrame.Member) && !memberFrame.IsContent)
                {
                    writer.output.WriteEndElement();
                }

                writer.currentState = InRecord.State;
            }

            public override void WriteObject(XamlXmlWriter writer, XamlType type, bool isObjectFromMember)
            {
                writer.currentState = InMember.State;
                writer.currentState.WriteObject(writer, type, isObjectFromMember);
            }
        }

        // We reach this state if a value element of a whitespace significant collection
        // has a trailing whitespace. In that case we need to write out xml:space="preserve"
        // or throw depending on whether the next element is another collection element of
        // end member
        //
        class InMemberAfterValueWithSignificantWhitespace : WriterState
        {
            static WriterState state = new InMemberAfterValueWithSignificantWhitespace();
            InMemberAfterValueWithSignificantWhitespace()
            {
            }

            public static WriterState State
            {
                get { return state; }
            }

            public override void WriteNamespace(XamlXmlWriter writer, NamespaceDeclaration namespaceDeclaration)
            {
                writer.currentState = InMemberAfterValue.State;
                writer.currentState.WriteNamespace(writer, namespaceDeclaration);
            }

            public override void WriteEndMember(XamlXmlWriter writer)
            {
                if (writer.isFirstElementOfWhitespaceSignificantCollection)
                {
                    WriteXmlSpace(writer);
                    writer.output.WriteValue(writer.deferredValue);

                    writer.currentState = InMemberAfterValue.State;
                    writer.currentState.WriteEndMember(writer);

                    writer.isFirstElementOfWhitespaceSignificantCollection = false;
                }
                else
                {
                    XamlType containingXamlType = GetContainingXamlType(writer);
                    throw new InvalidOperationException(SR.Format(SR.WhiteSpaceInCollection, writer.deferredValue, containingXamlType.Name));
                }
            }

            public override void WriteObject(XamlXmlWriter writer, XamlType type, bool isObjectFromMember)
            {
                writer.output.WriteValue(writer.deferredValue);

                writer.currentState = InMemberAfterValue.State;
                writer.currentState.WriteObject(writer, type, isObjectFromMember);
            }
        }

        // Follows InObject after an End Object.
        // Like InMember but also allows End Member.
        //
        class InMemberAfterEndObject : WriterState
        {
            static WriterState state = new InMemberAfterEndObject();
            InMemberAfterEndObject()
            {
            }

            public static WriterState State
            {
                get { return state; }
            }

            public override void WriteNamespace(XamlXmlWriter writer, NamespaceDeclaration namespaceDeclaration)
            {
                writer.currentState = InMember.State;
                writer.currentState.WriteNamespace(writer, namespaceDeclaration);
            }

            public override void WriteValue(XamlXmlWriter writer, string value)
            {
                writer.currentState = InMember.State;
                writer.currentState.WriteValue(writer, value);
            }

            public override void WriteEndMember(XamlXmlWriter writer)
            {
                writer.currentState = InMemberAfterValue.State;
                writer.currentState.WriteEndMember(writer);
            }

            public override void WriteObject(XamlXmlWriter writer, XamlType type, bool isObjectFromMember)
            {
                writer.currentState = InMember.State;
                writer.currentState.WriteObject(writer, type, isObjectFromMember);
            }
        }

        // From InMemberTryAttributesAfterAtom, we are sure that this is an attributable member.
        class InMemberAttributedMember : WriterState
        {
            static WriterState state = new InMemberAttributedMember();
            InMemberAttributedMember()
            {
            }

            public static WriterState State
            {
                get { return state; }
            }

            public override void WriteEndMember(XamlXmlWriter writer)
            {
                WriteMemberAsAttribute(writer);
                if (!writer.deferredValueIsME && StringStartsWithCurly(writer.deferredValue))
                {
                    writer.output.WriteValue($"{{}}{writer.deferredValue}");
                }
                else
                {
                    writer.output.WriteValue(writer.deferredValue);
                }

                Debug.Assert(writer.namespaceScopes.Count > 0);
                Frame memberFrame = writer.namespaceScopes.Pop();
                Debug.Assert(memberFrame.AllocatingNodeType == XamlNodeType.StartMember ||
                    memberFrame.AllocatingNodeType == XamlNodeType.GetObject);

                writer.output.WriteEndAttribute();
                writer.currentState = InRecordTryAttributes.State;
            }
        }

        class InMemberTryAttributes : WriterState
        {
            static WriterState state = new InMemberTryAttributes();
            InMemberTryAttributes()
            {
            }

            public static WriterState State
            {
                get { return state; }
            }

            public override void WriteNamespace(XamlXmlWriter writer, NamespaceDeclaration namespaceDeclaration)
            {
                // We don't currently allow WriteNamespace before WriteValue,
                // so we are done trying to write this as an attribute
                writer.WriteDeferredNamespaces(XamlNodeType.StartObject);
                WriteMemberAsElement(writer);

                writer.currentState = InMember.State;
                writer.currentState.WriteNamespace(writer, namespaceDeclaration);
            }

            public override void WriteValue(XamlXmlWriter writer, string value)
            {
                writer.deferredValue = value;
                writer.deferredValueIsME = false;
                writer.currentState = InMemberTryAttributesAfterValue.State;
                writer.isFirstElementOfWhitespaceSignificantCollection = false;
            }

            public override void WriteObject(XamlXmlWriter writer, XamlType type, bool isObjectFromMember)
            {
                // We should remove the !type.IsGeneric check once
                //  XamlReader is fixed to handle Generic MEs.
                if (type is not null && type.IsMarkupExtension && !type.IsGeneric)
                {
                    writer.meWriter.Reset();
                    writer.meNodesStack.Push(new List<XamlNode>());
                    writer.currentState = TryCurlyForm.State;
                    writer.currentState.WriteObject(writer, type, isObjectFromMember);
                }
                else
                {
                    writer.WriteDeferredNamespaces(XamlNodeType.StartObject);
                    WriteMemberAsElement(writer);

                    writer.currentState = InMember.State;
                    writer.currentState.WriteObject(writer, type, isObjectFromMember);
                }

                writer.isFirstElementOfWhitespaceSignificantCollection = false;
            }
        }

        // From InMemberTryAttributes, and at this point, both write start
        // member and write atom have been deferred in case we see a start
        // record -- for mixed content -- which would force us out of
        // attribute form.
        //
        class InMemberTryAttributesAfterValue : WriterState
        {
            static WriterState state = new InMemberTryAttributesAfterValue();
            InMemberTryAttributesAfterValue()
            {
            }

            public static WriterState State
            {
                get { return state; }
            }

            public override void WriteNamespace(XamlXmlWriter writer, NamespaceDeclaration namespaceDeclaration)
            {
                // This call proceeds a call to WriteObject()
                // so we are done trying writing this as an attribute

                writer.WriteDeferredNamespaces(XamlNodeType.StartObject);
                WriteMemberAsElement(writer);
                writer.output.WriteValue(writer.deferredValue);

                writer.currentState = InMember.State;
                writer.currentState.WriteNamespace(writer, namespaceDeclaration);
            }

            public override void WriteEndMember(XamlXmlWriter writer)
            {
                writer.currentState = InMemberAttributedMember.State;
                writer.currentState.WriteEndMember(writer);
            }

            public override void WriteObject(XamlXmlWriter writer, XamlType type, bool isObjectFromMember)
            {
                // Flush out all of the namespaces that might have been allocated for attribute-type members.
                //
                writer.WriteDeferredNamespaces(XamlNodeType.StartObject);
                WriteMemberAsElement(writer);
                writer.output.WriteValue(writer.deferredValue);

                writer.isFirstElementOfWhitespaceSignificantCollection = false;

                writer.currentState = InMember.State;
                writer.currentState.WriteObject(writer, type, isObjectFromMember);
            }
        }

        class TryContentProperty : WriterState
        {
            static WriterState state = new TryContentProperty();
            TryContentProperty()
            {
            }

            public static WriterState State
            {
                get { return state; }
            }

            public override void WriteNamespace(XamlXmlWriter writer, NamespaceDeclaration namespaceDeclaration)
            {
                writer.namespaceScopes.Peek().IsContent = true;
                writer.currentState = InMember.State;
                writer.currentState.WriteNamespace(writer, namespaceDeclaration);
            }

            public override void WriteValue(XamlXmlWriter writer, string value)
            {
                var property = writer.namespaceScopes.Peek().Member;
                if (XamlLanguage.String.CanAssignTo(property.Type))
                {
                    writer.namespaceScopes.Peek().IsContent = true;
                }
                else
                {
                    writer.namespaceScopes.Peek().IsContent = false;
                    WriteMemberAsElement(writer);
                }

                writer.currentState = InMember.State;
                writer.currentState.WriteValue(writer, value);
            }

            public override void WriteObject(XamlXmlWriter writer, XamlType type, bool isObjectFromMember)
            {
                writer.namespaceScopes.Peek().IsContent = true;
                writer.currentState = InMember.State;
                writer.currentState.WriteObject(writer, type, isObjectFromMember);
            }
        }

        class TryContentPropertyInTryAttributesState : WriterState
        {
            static WriterState state = new TryContentPropertyInTryAttributesState();
            TryContentPropertyInTryAttributesState()
            {
            }

            public static WriterState State
            {
                get { return state; }
            }

            public override void WriteNamespace(XamlXmlWriter writer, NamespaceDeclaration namespaceDeclaration)
            {
                writer.namespaceScopes.Peek().IsContent = true;

                // We don't currently allow WriteNamespace before WriteValue,
                // so we are done trying to write this as an attribute
                writer.WriteDeferredNamespaces(XamlNodeType.StartObject);
                writer.currentState = InMember.State;
                writer.currentState.WriteNamespace(writer, namespaceDeclaration);
            }

            public override void WriteValue(XamlXmlWriter writer, string value)
            {
                var property = writer.namespaceScopes.Peek().Member;
                if (XamlLanguage.String.CanAssignTo(property.Type) && !string.IsNullOrEmpty(value))
                {
                    writer.namespaceScopes.Peek().IsContent = true;
                    writer.WriteDeferredNamespaces(XamlNodeType.StartObject);
                    writer.currentState = InMember.State;
                    writer.currentState.WriteValue(writer, value);
                }
                else
                {
                    Debug.Assert(value is not null);
                    writer.namespaceScopes.Peek().IsContent = false;
                    writer.currentState = InMemberTryAttributes.State;
                    writer.currentState.WriteValue(writer, value);
                }
            }

            public override void WriteObject(XamlXmlWriter writer, XamlType type, bool isObjectFromMember)
            {
                writer.namespaceScopes.Peek().IsContent = true;
                writer.WriteDeferredNamespaces(XamlNodeType.StartObject);
                writer.currentState = InMember.State;
                writer.currentState.WriteObject(writer, type, isObjectFromMember);
            }
        }

        class TryCurlyForm : WriterState
        {
            static WriterState state = new TryCurlyForm();
            TryCurlyForm()
            {
            }

            public static WriterState State
            {
                get { return state; }
            }

            void WriteNodesInXmlForm(XamlXmlWriter writer)
            {
                writer.WriteDeferredNamespaces(XamlNodeType.StartObject);
                WriteMemberAsElement(writer);

                writer.currentState = InMember.State;

                var meNodes = writer.meNodesStack.Pop();
                foreach (var node in meNodes)
                {
                    writer.currentState.WriteNode(writer, node);
                }
            }

            public override void WriteObject(XamlXmlWriter writer, XamlType type, bool isObjectFromMember)
            {
                if (!isObjectFromMember)
                {
                    writer.meNodesStack.Peek().Add(new XamlNode(XamlNodeType.StartObject, type));
                    writer.meWriter.WriteStartObject(type);
                }
                else
                {
                    writer.meNodesStack.Peek().Add(new XamlNode(XamlNodeType.GetObject));
                    writer.meWriter.WriteGetObject();
                }

                if (writer.meWriter.Failed)
                {
                    WriteNodesInXmlForm(writer);
                }
            }

            public override void WriteEndObject(XamlXmlWriter writer)
            {
                writer.meNodesStack.Peek().Add(new XamlNode(XamlNodeType.EndObject));

                writer.meWriter.WriteEndObject();

                if (writer.meWriter.Failed)
                {
                    WriteNodesInXmlForm(writer);
                }

                // Did writing the markup extension succeed?
                if (writer.meWriter.MarkupExtensionString is not null)
                {
                    writer.meNodesStack.Pop();
                    writer.deferredValue = writer.meWriter.MarkupExtensionString;
                    writer.deferredValueIsME = true;
                    writer.currentState = InMemberTryAttributesAfterValue.State;
                }
            }

            public override void WriteStartMember(XamlXmlWriter writer, XamlMember property)
            {
                writer.meNodesStack.Peek().Add(new XamlNode(XamlNodeType.StartMember, property));

                writer.meWriter.WriteStartMember(property);

                if (writer.meWriter.Failed)
                {
                    WriteNodesInXmlForm(writer);
                }
            }

            public override void WriteEndMember(XamlXmlWriter writer)
            {
                writer.meNodesStack.Peek().Add(new XamlNode(XamlNodeType.EndMember));

                writer.meWriter.WriteEndMember();

                if (writer.meWriter.Failed)
                {
                    WriteNodesInXmlForm(writer);
                }
            }

            public override void WriteNamespace(XamlXmlWriter writer, NamespaceDeclaration namespaceDeclaration)
            {
                writer.meNodesStack.Peek().Add(new XamlNode(XamlNodeType.NamespaceDeclaration, namespaceDeclaration));

                writer.meWriter.WriteNamespace(namespaceDeclaration);

                if (writer.meWriter.Failed)
                {
                    WriteNodesInXmlForm(writer);
                }
            }

            public override void WriteValue(XamlXmlWriter writer, string value)
            {
                writer.meNodesStack.Peek().Add(new XamlNode(XamlNodeType.Value, value));

                writer.meWriter.WriteValue(value);

                if (writer.meWriter.Failed)
                {
                    WriteNodesInXmlForm(writer);
                }
            }
        }

        class ExpandPositionalParameters : WriterState
        {
            static WriterState state = new ExpandPositionalParameters();
            ExpandPositionalParameters()
            {
            }

            public static WriterState State
            {
                get { return state; }
            }

            void ExpandPositionalParametersIntoProperties(XamlXmlWriter writer)
            {
                Frame frame = writer.namespaceScopes.Peek();
                Debug.Assert(frame.AllocatingNodeType == XamlNodeType.StartObject);

                XamlType objectXamlType = frame.Type;
                Debug.Assert(objectXamlType is not null);

                Type objectClrType = objectXamlType.UnderlyingType;
                if (objectClrType is null)
                {
                    throw new XamlXmlWriterException(SR.Format(
                        SR.ExpandPositionalParametersWithoutUnderlyingType, objectXamlType.GetQualifiedName()));
                }

                int numOfParameters = writer.ppStateInfo.NodesList.Count;

                ParameterInfo[] constructorParameters = GetParametersInfo(objectXamlType, numOfParameters);
                List<XamlMember> ctorArgProps = GetAllPropertiesWithCAA(objectXamlType);

                // If there aren't the same number of parameters then we throw
                if (constructorParameters.Length != ctorArgProps.Count)
                {
                    throw new XamlXmlWriterException(SR.ConstructorNotFoundForGivenPositionalParameters);
                }

                for (int i = 0; i < constructorParameters.Length; i++)
                {
                    ParameterInfo paraminfo = constructorParameters[i];

                    XamlMember matchingProperty = null;
                    foreach (var potentialProperty in ctorArgProps)
                    {
                        if ((potentialProperty.Type.UnderlyingType == paraminfo.ParameterType) &&
                            (XamlObjectReader.GetConstructorArgument(potentialProperty) == paraminfo.Name))
                        {
                            matchingProperty = potentialProperty;
                            break;
                        }
                    }

                    if (matchingProperty is null)
                    {
                        throw new XamlXmlWriterException(SR.ConstructorNotFoundForGivenPositionalParameters);
                    }

                    XamlMember member = objectXamlType.GetMember(matchingProperty.Name);
                    Debug.Assert(member is not null);

                    if (member.IsReadOnly)
                    {
                        throw new XamlXmlWriterException(SR.ExpandPositionalParametersWithReadOnlyProperties);
                    }

                    writer.ppStateInfo.NodesList[i].Insert(0, new XamlNode(XamlNodeType.StartMember, member));
                    writer.ppStateInfo.NodesList[i].Add(new XamlNode(XamlNodeType.EndMember));
                }
            }

            ParameterInfo[] GetParametersInfo(XamlType objectXamlType, int numOfParameters)
            {
                IList<XamlType> paramXamlTypes = objectXamlType.GetPositionalParameters(numOfParameters);

                if (paramXamlTypes is null)
                {
                    throw new XamlXmlWriterException(SR.ConstructorNotFoundForGivenPositionalParameters);
                }

                Type[] paramClrTypes = new Type[numOfParameters];

                int i = 0;
                foreach (var xamlType in paramXamlTypes)
                {
                    Type underlyingType = xamlType.UnderlyingType;
                    if (underlyingType is not null)
                    {
                        paramClrTypes[i++] = underlyingType;
                    }
                    else
                    {
                        throw new XamlXmlWriterException(SR.ConstructorNotFoundForGivenPositionalParameters);
                    }
                }

                ConstructorInfo constructor = objectXamlType.GetConstructor(paramClrTypes);

                if (constructor is null)
                {
                    throw new XamlXmlWriterException(SR.ConstructorNotFoundForGivenPositionalParameters);
                }

                return constructor.GetParameters();
            }

            List<XamlMember> GetAllPropertiesWithCAA(XamlType objectXamlType)
            {
                // Pull out all the properties that are attributed with ConstructorArgumentAttribute
                //
                var properties = objectXamlType.GetAllMembers();
                var readOnlyProperties = objectXamlType.GetAllExcludedReadOnlyMembers();
                var ctorArgProps = new List<XamlMember>();

                foreach (XamlMember p in properties)
                {
                    if (!string.IsNullOrEmpty(XamlObjectReader.GetConstructorArgument(p)))
                    {
                        ctorArgProps.Add(p);
                    }
                }

                foreach (XamlMember p in readOnlyProperties)
                {
                    if (!string.IsNullOrEmpty(XamlObjectReader.GetConstructorArgument(p)))
                    {
                        ctorArgProps.Add(p);
                    }
                }

                return ctorArgProps;
            }

            void WriteNodes(XamlXmlWriter writer)
            {
                var ppNodesList = writer.ppStateInfo.NodesList;
                writer.ppStateInfo.Reset();
                writer.currentState = writer.ppStateInfo.ReturnState;

                foreach (List<XamlNode> nodesList in ppNodesList)
                {
                    foreach (XamlNode node in nodesList)
                    {
                        writer.currentState.WriteNode(writer, node);
                    }
                }
            }

            void ThrowIfFailed(bool fail, string operation)
            {
                if (fail)
                {
                    throw new InvalidOperationException(SR.Format(SR.XamlXmlWriterWriteNotSupportedInCurrentState, operation));
                }
            }

            public override void WriteObject(XamlXmlWriter writer, XamlType type, bool isObjectFromMember)
            {
                if (!isObjectFromMember)
                {
                    writer.ppStateInfo.Writer.WriteStartObject(type);
                    ThrowIfFailed(writer.ppStateInfo.Writer.Failed, "WriteStartObject");

                    XamlNode node = new XamlNode(XamlNodeType.StartObject, type);
                    if (writer.ppStateInfo.CurrentDepth == 0)
                    {
                        writer.ppStateInfo.NodesList.Add(new List<XamlNode> { node });
                    }
                    else
                    {
                        writer.ppStateInfo.NodesList[writer.ppStateInfo.NodesList.Count - 1].Add(node);
                    }

                    writer.ppStateInfo.CurrentDepth++;
                }
                else
                {
                    throw new InvalidOperationException(SR.Format(SR.XamlXmlWriterWriteNotSupportedInCurrentState, "WriteGetObject"));
                }
            }

            public override void WriteEndObject(XamlXmlWriter writer)
            {
                writer.ppStateInfo.Writer.WriteEndObject();
                ThrowIfFailed(writer.ppStateInfo.Writer.Failed, "WriteEndObject");

                XamlNode node = new XamlNode(XamlNodeType.EndObject);

                Debug.Assert(writer.ppStateInfo.CurrentDepth != 0);
                Debug.Assert(writer.ppStateInfo.NodesList.Count != 0);
                writer.ppStateInfo.NodesList[writer.ppStateInfo.NodesList.Count - 1].Add(node);
                writer.ppStateInfo.CurrentDepth--;
            }

            public override void WriteStartMember(XamlXmlWriter writer, XamlMember property)
            {
                writer.ppStateInfo.Writer.WriteStartMember(property);
                ThrowIfFailed(writer.ppStateInfo.Writer.Failed, "WriteStartMember");

                XamlNode node = new XamlNode(XamlNodeType.StartMember, property);

                if (writer.ppStateInfo.CurrentDepth == 0)
                {
                    writer.ppStateInfo.NodesList.Add(new List<XamlNode> { node });
                }
                else
                {
                    writer.ppStateInfo.NodesList[writer.ppStateInfo.NodesList.Count - 1].Add(node);
                }
            }

            public override void WriteEndMember(XamlXmlWriter writer)
            {
                writer.ppStateInfo.Writer.WriteEndMember();
                ThrowIfFailed(writer.ppStateInfo.Writer.Failed, "WriteEndMember");

                if (writer.ppStateInfo.CurrentDepth == 0)
                {
                    // we are done collecting all positional parameters
                    ExpandPositionalParametersIntoProperties(writer);
                    WriteNodes(writer);
                }
            }

            public override void WriteValue(XamlXmlWriter writer, string value)
            {
                writer.ppStateInfo.Writer.WriteValue(value);
                ThrowIfFailed(writer.ppStateInfo.Writer.Failed, "WriteValue");

                XamlNode node = new XamlNode(XamlNodeType.Value, value);
                if (writer.ppStateInfo.CurrentDepth == 0)
                {
                    writer.ppStateInfo.NodesList.Add(new List<XamlNode> { node });
                }
                else
                {
                    writer.ppStateInfo.NodesList[writer.ppStateInfo.NodesList.Count - 1].Add(node);
                }
            }
        }

        class PositionalParameterStateInfo
        {
            public PositionalParameterStateInfo(XamlXmlWriter xamlXmlWriter)
            {
                Writer = new XamlMarkupExtensionWriter(xamlXmlWriter, new XamlMarkupExtensionWriterSettings { ContinueWritingWhenPrefixIsNotFound = true });
                Reset();
            }

            // A list of lists that stores nodes we have tried to write in positional parameters so far.
            // each list represents one parameter.  If the parameter is a value, then the list contains a single node;
            // however, the parameter can also be an object, in which case the list contains all the nodes of the object.
            public List<List<XamlNode>> NodesList
            {
                get;
                set;
            }

            // this writer ensures all state transitions in positional parameters writing are valid
            // XamlXmlWriter does not actually write the positional parameters using this writer,
            // only the state transitioning logic in the markup extension writer is used.
            public XamlMarkupExtensionWriter Writer
            {
                get;
                set;
            }

            // this variable is zero when we are writing value positional parameters
            // in object positional parameters, this stores the depth of the hierarchy we are current at.
            // depth = number of SO nodes - number of EO nodes
            // if we have the following nodes: SO, SM, SO, we are at depth 2, since we have seen two
            // start object nodes but no end object node.
            public int CurrentDepth
            {
                get;
                set;
            }

            public WriterState ReturnState
            {
                get;
                set;
            }

            public void Reset()
            {
                NodesList = new List<List<XamlNode>>();

                Writer.Reset();
                Writer.WriteStartObject(XamlLanguage.MarkupExtension);
                Writer.WriteStartMember(XamlLanguage.PositionalParameters);

                CurrentDepth = 0;
            }
        }
    }

    // need to implement our own Set class to alleviate ties to System.Core.dll
    // HashSet<T> lives in System.Core.dll
    internal class XamlPropertySet
    {
        Dictionary<XamlMember, bool> dictionary = new Dictionary<XamlMember, bool>();

        public bool Contains(XamlMember member)
        {
            return dictionary.ContainsKey(member);
        }

        public void Add(XamlMember member)
        {
            dictionary.Add(member, true);
        }
    }
}<|MERGE_RESOLUTION|>--- conflicted
+++ resolved
@@ -1277,13 +1277,8 @@
                     if (HasSignificantWhitespace(value))
                     {
                         XamlType containingXamlType = GetContainingXamlType(writer);
-<<<<<<< HEAD
                         // Treat unknown types as WhitespaceSignificantCollections
-                        if (containingXamlType != null && !containingXamlType.IsWhitespaceSignificantCollection)
-=======
-                        //Treat unknown types as WhitespaceSignificantCollections
                         if (containingXamlType is not null && !containingXamlType.IsWhitespaceSignificantCollection)
->>>>>>> 53636887
                         {
                             WriteXmlSpaceOrThrow(writer, value);
                             writer.output.WriteValue(value);
