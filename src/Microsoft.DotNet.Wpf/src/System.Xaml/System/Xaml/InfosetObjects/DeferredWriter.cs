// Licensed to the .NET Foundation under one or more agreements.
// The .NET Foundation licenses this file to you under the MIT license.
// See the LICENSE file in the project root for more information.

#nullable disable

using MS.Internal.Xaml.Context;

namespace System.Xaml
{
    internal enum DeferringMode
    {
        Off,
        TemplateStarting,
        TemplateDeferring,
        TemplateReady,
    }

    internal class DeferringWriter : XamlWriter, IXamlLineInfoConsumer
    {
        DeferringMode _mode;
        bool _handled;
        ObjectWriterContext _context;
        XamlNodeList _deferredList;
        XamlWriter _deferredWriter;
        IXamlLineInfoConsumer _deferredLineInfoConsumer;
        int _deferredTreeDepth;

        public DeferringWriter(ObjectWriterContext context)
        {
            _context = context;
            _mode = DeferringMode.Off;
        }

        public void Clear()
        {
            _handled = false;
            _mode = DeferringMode.Off;
            _deferredList = null;
            _deferredTreeDepth = -1;
        }

        public bool Handled
        {
            get { return _handled; }
        }

        public DeferringMode Mode
        {
            get { return _mode; }
        }

        public XamlNodeList CollectTemplateList()
        {
            XamlNodeList retValue = _deferredList;
            _deferredList = null;
            _mode = DeferringMode.Off;
            return retValue;
        }

        #region XamlWriter Members

        public override void WriteGetObject()
        {
            WriteObject(null, true, "WriteGetObject");
        }

        public override void WriteStartObject(XamlType xamlType)
        {
            WriteObject(xamlType, false, "WriteStartObject");
        }

        void WriteObject(XamlType xamlType, bool fromMember, string methodName)
        {
            _handled = false;
            switch (_mode)
            {
                case DeferringMode.Off:
                    break;

                case DeferringMode.TemplateReady:
                    throw new XamlInternalException(SR.Format(SR.TemplateNotCollected, methodName));

                case DeferringMode.TemplateStarting:
                    StartDeferredList();
                    _mode = DeferringMode.TemplateDeferring;
                    goto case DeferringMode.TemplateDeferring;

                case DeferringMode.TemplateDeferring:
                    if (fromMember)
                    {
                        _deferredWriter.WriteGetObject();
                    }
                    else
                    {
                        _deferredWriter.WriteStartObject(xamlType);
                    }

                    _deferredTreeDepth += 1;
                    _handled = true;
                    break;

                default:
                    throw new XamlInternalException(SR.Format(SR.MissingCase, _mode.ToString(), methodName));
            }
        }

        public override void WriteEndObject()
        {
            _handled = false;
            switch (_mode)
            {
            case DeferringMode.Off:
                break;

            case DeferringMode.TemplateReady:
                throw new XamlInternalException(SR.Format(SR.TemplateNotCollected, "WriteEndObject"));

            case DeferringMode.TemplateDeferring:
                _deferredWriter.WriteEndObject();
                _handled = true;
                _deferredTreeDepth -= 1;

                if (_deferredTreeDepth == 0)
                {
                    _deferredWriter.Close();
                    _deferredWriter = null;
                    _mode = DeferringMode.TemplateReady;
                }

                break;

            default:
                throw new XamlInternalException(SR.Format(SR.MissingCase, _mode.ToString(), "WriteEndObject"));
            }
        }

        public override void WriteStartMember(XamlMember property)
        {
            _handled = false;
            switch (_mode)
            {
            case DeferringMode.Off:
                if (property.DeferringLoader is not null)
                {
                    _mode = DeferringMode.TemplateStarting;

                    // We assume in WriteValue that this property can never be multi-valued
                    Debug.Assert(!property.IsDirective && !property.IsUnknown);
                }

                break;

            case DeferringMode.TemplateReady:
                throw new XamlInternalException(SR.Format(SR.TemplateNotCollected, "WriteMember"));

            case DeferringMode.TemplateDeferring:
                _deferredWriter.WriteStartMember(property);
                _handled = true;
                break;

            default:
                throw new XamlInternalException(SR.Format(SR.MissingCase, _mode.ToString(), "WriteMember"));
            }
        }

        public override void WriteEndMember()
        {
            _handled = false;
            switch (_mode)
            {
            case DeferringMode.Off:
                break;

            case DeferringMode.TemplateReady:
                throw new XamlInternalException(SR.Format(SR.TemplateNotCollected, "WriteEndMember"));

            case DeferringMode.TemplateDeferring:
                _deferredWriter.WriteEndMember();
                _handled = true;
                break;

            default:
                throw new XamlInternalException(SR.Format(SR.MissingCase, _mode.ToString(), "WriteEndMember"));
            }
        }

        public override void WriteValue(object value)
        {
            _handled = false;
            switch (_mode)
            {
            case DeferringMode.Off:
                break;

            case DeferringMode.TemplateReady:
                throw new XamlInternalException(SR.Format(SR.TemplateNotCollected, "WriteValue"));

            case DeferringMode.TemplateStarting:
                // This handles the case of SM template; V object; EM
                Debug.Assert(_deferredTreeDepth == 0);
                if (value is XamlNodeList)
                {
                    _deferredList = (XamlNodeList)value;
                    _mode = DeferringMode.TemplateReady;
                    _handled = true;
                }
                else
                {
                    StartDeferredList();
                    _mode = DeferringMode.TemplateDeferring;
                    goto case DeferringMode.TemplateDeferring;
                }

                break;

            case DeferringMode.TemplateDeferring:
                _deferredWriter.WriteValue(value);
                _handled = true;
                break;

            default:
                throw new XamlInternalException(SR.Format(SR.MissingCase, _mode.ToString(), "WriteValue"));
            }
        }

        public override void  WriteNamespace(NamespaceDeclaration namespaceDeclaration)
        {
            switch (_mode)
            {
            case DeferringMode.Off:
                return;

            case DeferringMode.TemplateReady:
                throw new XamlInternalException(SR.Format(SR.TemplateNotCollected, "WriteNamespace"));

            case DeferringMode.TemplateStarting:
                StartDeferredList();
                _mode = DeferringMode.TemplateDeferring;
                goto case DeferringMode.TemplateDeferring;

            case DeferringMode.TemplateDeferring:
                _deferredWriter.WriteNamespace(namespaceDeclaration);
                _handled = true;
                break;

            default:
                throw new XamlInternalException(SR.Format(SR.MissingCase, _mode.ToString(), "WriteNamespace"));
            }
        }

        protected override void Dispose(bool disposing)
        {
            try
            {
                if (disposing && !IsDisposed)
                {
                    if (_deferredWriter is not null)
                    {
                        _deferredWriter.Close();
                        _deferredWriter = null;
                        _deferredLineInfoConsumer = null;
                    }
                }
            }
            finally
            {
                base.Dispose(disposing);
            }
        }

        public override XamlSchemaContext SchemaContext
        {
            get { return _context.SchemaContext; }
        }

        #endregion

        #region IXamlLineInfoConsumer Members

        public void SetLineInfo(int lineNumber, int linePosition)
        {
            switch (_mode)
            {
            case DeferringMode.Off:
                return;

            case DeferringMode.TemplateReady:
                throw new XamlInternalException(SR.Format(SR.TemplateNotCollected, nameof(SetLineInfo)));

            case DeferringMode.TemplateStarting:
                StartDeferredList();
                // do not change _mode here - only the XamlWriter members should do that
                goto case DeferringMode.TemplateDeferring;

            case DeferringMode.TemplateDeferring:
<<<<<<< HEAD
                _deferredLineInfoConsumer?.SetLineInfo(lineNumber, linePosition);
=======
                if (_deferredLineInfoConsumer is not null)
                {
                    _deferredLineInfoConsumer.SetLineInfo(lineNumber, linePosition);
                }

>>>>>>> c404a5ff
                break;

            default:
                throw new XamlInternalException(SR.Format(SR.MissingCase, _mode.ToString(), nameof(SetLineInfo)));
            }
        }

        public bool ShouldProvideLineInfo
        {
            get { return true; }
        }

        #endregion

        private void StartDeferredList()
        {
            // the list may have been created already by SetLineInfo
            if (_deferredList is null)
            {
                _deferredList = new XamlNodeList(_context.SchemaContext);
                _deferredWriter = _deferredList.Writer;
                _deferredLineInfoConsumer = _deferredWriter as IXamlLineInfoConsumer;
                _deferredTreeDepth = 0;
            }
        }
    }
}<|MERGE_RESOLUTION|>--- conflicted
+++ resolved
@@ -294,15 +294,7 @@
                 goto case DeferringMode.TemplateDeferring;
 
             case DeferringMode.TemplateDeferring:
-<<<<<<< HEAD
                 _deferredLineInfoConsumer?.SetLineInfo(lineNumber, linePosition);
-=======
-                if (_deferredLineInfoConsumer is not null)
-                {
-                    _deferredLineInfoConsumer.SetLineInfo(lineNumber, linePosition);
-                }
-
->>>>>>> c404a5ff
                 break;
 
             default:
