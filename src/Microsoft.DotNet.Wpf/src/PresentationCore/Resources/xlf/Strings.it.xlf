--- conflicted
+++ resolved
@@ -1909,11 +1909,7 @@
       </trans-unit>
       <trans-unit id="Invalid_IInputElement">
         <source>'{0}' is not a valid type for IInputElement. UIElement, ContentElement or UIElement3D expected.</source>
-<<<<<<< HEAD
-        <target state="needs-review-translation">'{0}' non è un tipo valido per IInputElement. Previsto UIElement o ContentElement.</target>
-=======
         <target state="translated">'{0}' non è un tipo valido per IInputElement. Previsto UIElement, ContentElement o UIElement3D.</target>
->>>>>>> 49abd15c
         <note />
       </trans-unit>
       <trans-unit id="Invalid_URI">
