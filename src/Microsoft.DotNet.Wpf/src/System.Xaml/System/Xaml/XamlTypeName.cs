﻿// Licensed to the .NET Foundation under one or more agreements.
// The .NET Foundation licenses this file to you under the MIT license.
// See the LICENSE file in the project root for more information.

#nullable disable

using System.Text;
using MS.Internal.Xaml.Parser;

namespace System.Xaml.Schema
{
    [DebuggerDisplay("{ToString()}")]
    public class XamlTypeName
    {
        List<XamlTypeName> _typeArguments;

        public string Name { get; set; }
        public string Namespace { get; set; }

        public XamlTypeName()
        {
        }

        public XamlTypeName(string xamlNamespace, string name)
            : this(xamlNamespace, name, null)
        {
        }

        public XamlTypeName(string xamlNamespace, string name, IEnumerable<XamlTypeName> typeArguments)
        {
            Name = name;
            Namespace = xamlNamespace;
            if (typeArguments is not null)
            {
                List<XamlTypeName> typeArgList = new List<XamlTypeName>(typeArguments);
                _typeArguments = typeArgList;
            }
        }

        public XamlTypeName(XamlType xamlType)
        {
            ArgumentNullException.ThrowIfNull(xamlType);
            Name = xamlType.Name;
            Namespace = xamlType.GetXamlNamespaces()[0];
            if (xamlType.TypeArguments is not null)
            {
                foreach (XamlType argumentType in xamlType.TypeArguments)
                {
                    TypeArguments.Add(new XamlTypeName(argumentType));
                }
            }
        }

        public IList<XamlTypeName> TypeArguments
        {
            get
            {
                if (_typeArguments is null)
                {
                    _typeArguments = new List<XamlTypeName>();
                }

                return _typeArguments;
            }
        }

        internal List<XamlTypeName> TypeArgumentsList => _typeArguments;

        public override string ToString()
        {
            return ToString(null);
        }

        public string ToString(INamespacePrefixLookup prefixLookup)
        {
            if (prefixLookup is null)
            {
                return ConvertToStringInternal(null);
            }
            else
            {
                return ConvertToStringInternal(prefixLookup.LookupPrefix);
            }
        }

        public static string ToString(IList<XamlTypeName> typeNameList, INamespacePrefixLookup prefixLookup)
        {
            ArgumentNullException.ThrowIfNull(typeNameList);
            ArgumentNullException.ThrowIfNull(prefixLookup);
            return ConvertListToStringInternal(typeNameList, prefixLookup.LookupPrefix);
        }

        public static XamlTypeName Parse(string typeName, IXamlNamespaceResolver namespaceResolver)
        {
            ArgumentNullException.ThrowIfNull(typeName);
            ArgumentNullException.ThrowIfNull(namespaceResolver);

            string error;
            XamlTypeName result = ParseInternal(typeName, namespaceResolver.GetNamespace, out error);
            if (result is null)
            {
                throw new FormatException(error);
            }

            return result;
        }

        public static IList<XamlTypeName> ParseList(string typeNameList, IXamlNamespaceResolver namespaceResolver)
        {
            ArgumentNullException.ThrowIfNull(typeNameList);
            ArgumentNullException.ThrowIfNull(namespaceResolver);

            string error;
            IList<XamlTypeName> result = ParseListInternal(typeNameList, namespaceResolver.GetNamespace, out error);
            if (result is null)
            {
                throw new FormatException(error);
            }

            return result;
        }

        public static bool TryParse(string typeName, IXamlNamespaceResolver namespaceResolver,
            out XamlTypeName result)
        {
            ArgumentNullException.ThrowIfNull(typeName);
            ArgumentNullException.ThrowIfNull(namespaceResolver);

            result = ParseInternal(typeName, namespaceResolver.GetNamespace, out _);
            return (result is not null);
        }

        public static bool TryParseList(string typeNameList, IXamlNamespaceResolver namespaceResolver,
            out IList<XamlTypeName> result)
        {
            ArgumentNullException.ThrowIfNull(typeNameList);
            ArgumentNullException.ThrowIfNull(namespaceResolver);

            result = ParseListInternal(typeNameList, namespaceResolver.GetNamespace, out _);
            return (result is not null);
        }

        internal bool HasTypeArgs
        {
            get
            {
                return _typeArguments is not null && _typeArguments.Count > 0;
            }
        }

        internal static string ConvertListToStringInternal(IList<XamlTypeName> typeNameList,
            Func<string, string> prefixGenerator)
        {
            StringBuilder result = new StringBuilder();
            ConvertListToStringInternal(result, typeNameList, prefixGenerator);
            return result.ToString();
        }

        internal static void ConvertListToStringInternal(StringBuilder result, IList<XamlTypeName> typeNameList,
            Func<string, string> prefixGenerator)
        {
            bool first = true;
            foreach (XamlTypeName typeName in typeNameList)
            {
                if (!first)
                {
                    result.Append(", ");
                }
                else
                {
                    first = false;
                }

                typeName.ConvertToStringInternal(result, prefixGenerator);
            }
        }

        internal static XamlTypeName ParseInternal(string typeName, Func<string, string> prefixResolver, out string error)
        {
            XamlTypeName xamlTypeName = GenericTypeNameParser.ParseIfTrivalName(typeName, prefixResolver, out error);
            if (xamlTypeName is not null)
            {
                return xamlTypeName;
            }

            GenericTypeNameParser nameParser = new GenericTypeNameParser(prefixResolver);
            xamlTypeName = nameParser.ParseName(typeName, out error);
            return xamlTypeName;
        }

        internal static IList<XamlTypeName> ParseListInternal(string typeNameList,
            Func<string, string> prefixResolver, out string error)
        {
            GenericTypeNameParser nameParser = new GenericTypeNameParser(prefixResolver);
            IList<XamlTypeName> xamlTypeName = nameParser.ParseList(typeNameList, out error);
            return xamlTypeName;
        }

        internal string ConvertToStringInternal(Func<string, string> prefixGenerator)
        {
            StringBuilder result = new StringBuilder();
            ConvertToStringInternal(result, prefixGenerator);
            return result.ToString();
        }

        internal void ConvertToStringInternal(StringBuilder result, Func<string, string> prefixGenerator)
        {
            if (Namespace is null)
            {
                throw new InvalidOperationException(SR.XamlTypeNameNamespaceIsNull);
            }

            if (string.IsNullOrEmpty(Name))
            {
                throw new InvalidOperationException(SR.XamlTypeNameNameIsNullOrEmpty);
            }
<<<<<<< HEAD
            if (prefixGenerator is null)
=======

            if (prefixGenerator == null)
>>>>>>> 7095be30
            {
                result.Append('{');
                result.Append(Namespace);
                result.Append('}');
            }
            else
            {
                string prefix = prefixGenerator.Invoke(Namespace);
                if (prefix is null)
                {
                    throw new InvalidOperationException(SR.Format(SR.XamlTypeNameCannotGetPrefix, Namespace));
                }

                if (prefix.Length != 0)
                {
                    result.Append(prefix);
                    result.Append(':');
                }
            }

            if (HasTypeArgs)
            {
                // The subscript goes after the type args
                string subscript;
                string name = GenericTypeNameScanner.StripSubscript(Name, out subscript);
                result.Append(name);

                result.Append('(');
                ConvertListToStringInternal(result, TypeArguments, prefixGenerator);
                result.Append(')');

                result.Append(subscript);
            }
            else
            {
                result.Append(Name);
            }
        }
    }
}<|MERGE_RESOLUTION|>--- conflicted
+++ resolved
@@ -214,12 +214,8 @@
             {
                 throw new InvalidOperationException(SR.XamlTypeNameNameIsNullOrEmpty);
             }
-<<<<<<< HEAD
+
             if (prefixGenerator is null)
-=======
-
-            if (prefixGenerator == null)
->>>>>>> 7095be30
             {
                 result.Append('{');
                 result.Append(Namespace);
