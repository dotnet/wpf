﻿// Licensed to the .NET Foundation under one or more agreements.
// The .NET Foundation licenses this file to you under the MIT license.
// See the LICENSE file in the project root for more information.

using System.ComponentModel;
using System.ComponentModel.Design.Serialization;
using System.Globalization;
using System.Reflection;
using MS.Internal;

namespace System.Windows
{
    /// <summary>
    /// CornerRadiusConverter - Converter class for converting instances of other types to and from CornerRadius instances.
    /// </summary> 
    public class CornerRadiusConverter : TypeConverter
    {
        #region Public Methods

        /// <summary>
        /// CanConvertFrom - Returns whether or not this class can convert from a given type.
        /// </summary>
        /// <returns>
        /// bool - True if thie converter can convert from the provided type, false if not.
        /// </returns>
        /// <param name="typeDescriptorContext"> The ITypeDescriptorContext for this call. </param>
        /// <param name="sourceType"> The Type being queried for support. </param>
        public override bool CanConvertFrom(ITypeDescriptorContext typeDescriptorContext, Type sourceType)
        {
            // We can only handle strings, integral and floating types
            TypeCode tc = Type.GetTypeCode(sourceType);
            switch (tc)
            {
                case TypeCode.String:
                case TypeCode.Decimal:
                case TypeCode.Single:
                case TypeCode.Double:
                case TypeCode.Int16:
                case TypeCode.Int32:
                case TypeCode.Int64:
                case TypeCode.UInt16:
                case TypeCode.UInt32:
                case TypeCode.UInt64:
                    return true;

                default:
                    return false;
            }
        }

        /// <summary>
        /// CanConvertTo - Returns whether or not this class can convert to a given type.
        /// </summary>
        /// <returns>
        /// bool - True if this converter can convert to the provided type, false if not.
        /// </returns>
        /// <param name="typeDescriptorContext"> The ITypeDescriptorContext for this call. </param>
        /// <param name="destinationType"> The Type being queried for support. </param>
        public override bool CanConvertTo(ITypeDescriptorContext typeDescriptorContext, Type destinationType)
        {
            // We can convert to an InstanceDescriptor or to a string.
            if (    destinationType == typeof(InstanceDescriptor) 
                ||  destinationType == typeof(string))
            {
                return true;
            }
            else
            {
                return false;
            }
        }

        /// <summary>
        /// ConvertFrom - Attempt to convert to a CornerRadius from the given object
        /// </summary>
        /// <returns>
        /// The CornerRadius which was constructed.
        /// </returns>
        /// <exception cref="ArgumentNullException">
        /// An ArgumentNullException is thrown if the example object is null.
        /// </exception>
        /// <exception cref="ArgumentException">
        /// An ArgumentException is thrown if the example object is not null and is not a valid type
        /// which can be converted to a CornerRadius.
        /// </exception>
        /// <param name="typeDescriptorContext"> The ITypeDescriptorContext for this call. </param>
        /// <param name="cultureInfo"> The CultureInfo which is respected when converting. </param>
        /// <param name="source"> The object to convert to a CornerRadius. </param>
        public override object ConvertFrom(ITypeDescriptorContext typeDescriptorContext, CultureInfo cultureInfo, object source)
        {
            if (source != null)
            {
                if (source is string) { return FromString((string)source, cultureInfo); }
                else                  { return new CornerRadius(Convert.ToDouble(source, cultureInfo)); }
            }
            throw GetConvertFromException(source);
        }

        /// <summary>
        /// ConvertTo - Attempt to convert a CornerRadius to the given type
        /// </summary>
        /// <returns>
        /// The object which was constructoed.
        /// </returns>
        /// <exception cref="ArgumentNullException">
        /// An ArgumentNullException is thrown if the example object is null.
        /// </exception>
        /// <exception cref="ArgumentException">
        /// An ArgumentException is thrown if the object is not null and is not a CornerRadius,
        /// or if the destinationType isn't one of the valid destination types.
        /// </exception>
        /// <param name="typeDescriptorContext"> The ITypeDescriptorContext for this call. </param>
        /// <param name="cultureInfo"> The CultureInfo which is respected when converting. </param>
        /// <param name="value"> The CornerRadius to convert. </param>
        /// <param name="destinationType">The type to which to convert the CornerRadius instance. </param>
        public override object ConvertTo(ITypeDescriptorContext typeDescriptorContext, CultureInfo cultureInfo, object value, Type destinationType)
        {
            ArgumentNullException.ThrowIfNull(value);

            ArgumentNullException.ThrowIfNull(destinationType);

            if (!(value is CornerRadius))
            {
<<<<<<< HEAD
                #pragma warning suppress 6506 // value is obviously not null
                throw new ArgumentException(SR.Format(SR.UnexpectedParameterType, value.GetType(), typeof(CornerRadius)), nameof(value));
=======
                throw new ArgumentException(SR.Format(SR.UnexpectedParameterType, value.GetType(), typeof(CornerRadius)), "value");
>>>>>>> e4e191ea
            }

            CornerRadius cr = (CornerRadius)value;
            if (destinationType == typeof(string)) { return ToString(cr, cultureInfo); }
            if (destinationType == typeof(InstanceDescriptor))
            {
                ConstructorInfo ci = typeof(CornerRadius).GetConstructor(new Type[] { typeof(double), typeof(double), typeof(double), typeof(double) });
                return new InstanceDescriptor(ci, new object[] { cr.TopLeft, cr.TopRight, cr.BottomRight, cr.BottomLeft });
            }

            throw new ArgumentException(SR.Format(SR.CannotConvertType, typeof(CornerRadius), destinationType.FullName));
        }

        #endregion Public Methods

        //-------------------------------------------------------------------
        //
        //  Internal Methods
        //
        //-------------------------------------------------------------------

        #region Internal Methods

        static internal string ToString(CornerRadius cr, CultureInfo cultureInfo)
        {
            char listSeparator = TokenizerHelper.GetNumericListSeparator(cultureInfo);

            return string.Create(cultureInfo, stackalloc char[64], $"{cr.TopLeft}{listSeparator}{cr.TopRight}{listSeparator}{cr.BottomRight}{listSeparator}{cr.BottomLeft}");
        }

        static internal CornerRadius FromString(string s, CultureInfo cultureInfo)
        {
            TokenizerHelper th = new TokenizerHelper(s, cultureInfo);
            double[] radii = new double[4];
            int i = 0;

            // Peel off each Length in the delimited list.
            while (th.NextToken())
            {
                if (i >= 4)
                {
                    i = 5;    // Set i to a bad value. 
                    break;
                }

                radii[i] = double.Parse(th.GetCurrentToken(), cultureInfo);
                i++;
            }

            // We have a reasonable interpreation for one value (all four edges)
            // and four values (left, top, right, bottom).
            switch (i)
            {
                case 1:
                    return (new CornerRadius(radii[0]));

                case 4:
                    return (new CornerRadius(radii[0], radii[1], radii[2], radii[3]));
            }

            throw new FormatException(SR.Format(SR.InvalidStringCornerRadius, s));
        }
        #endregion
    }
}<|MERGE_RESOLUTION|>--- conflicted
+++ resolved
@@ -121,12 +121,7 @@
 
             if (!(value is CornerRadius))
             {
-<<<<<<< HEAD
-                #pragma warning suppress 6506 // value is obviously not null
                 throw new ArgumentException(SR.Format(SR.UnexpectedParameterType, value.GetType(), typeof(CornerRadius)), nameof(value));
-=======
-                throw new ArgumentException(SR.Format(SR.UnexpectedParameterType, value.GetType(), typeof(CornerRadius)), "value");
->>>>>>> e4e191ea
             }
 
             CornerRadius cr = (CornerRadius)value;
