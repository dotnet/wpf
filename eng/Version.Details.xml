--- conflicted
+++ resolved
@@ -1,15 +1,6 @@
 <?xml version="1.0" encoding="utf-8"?>
 <Dependencies>
   <ProductDependencies>
-<<<<<<< HEAD
-    <Dependency Name="Microsoft.Private.Winforms" Version="6.0.3-servicing.22123.7">
-      <Uri>https://dev.azure.com/dnceng/internal/_git/dotnet-winforms</Uri>
-      <Sha>1f426c90a9589dabc16d114aa91bfea9f21f8571</Sha>
-    </Dependency>
-    <Dependency Name="Microsoft.Dotnet.WinForms.ProjectTemplates" Version="6.0.3-servicing.22123.7">
-      <Uri>https://dev.azure.com/dnceng/internal/_git/dotnet-winforms</Uri>
-      <Sha>1f426c90a9589dabc16d114aa91bfea9f21f8571</Sha>
-=======
     <Dependency Name="Microsoft.Private.Winforms" Version="6.0.4-servicing.22164.7">
       <Uri>https://dev.azure.com/dnceng/internal/_git/dotnet-winforms</Uri>
       <Sha>0c636f9d7cf5e0d9f23cf070c36711e7ac4d66ee</Sha>
@@ -17,7 +8,6 @@
     <Dependency Name="Microsoft.Dotnet.WinForms.ProjectTemplates" Version="6.0.4-servicing.22164.7">
       <Uri>https://dev.azure.com/dnceng/internal/_git/dotnet-winforms</Uri>
       <Sha>0c636f9d7cf5e0d9f23cf070c36711e7ac4d66ee</Sha>
->>>>>>> fcb07d63
     </Dependency>
     <Dependency Name="System.CodeDom" Version="6.0.0" CoherentParentDependency="Microsoft.Private.Winforms">
       <Uri>https://github.com/dotnet/runtime</Uri>
@@ -55,15 +45,6 @@
       <Uri>https://github.com/dotnet/runtime</Uri>
       <Sha>4822e3c3aa77eb82b2fb33c9321f923cf11ddde6</Sha>
     </Dependency>
-<<<<<<< HEAD
-    <Dependency Name="Microsoft.NETCore.Platforms" Version="6.0.2" CoherentParentDependency="Microsoft.Private.Winforms">
-      <Uri>https://dev.azure.com/dnceng/internal/_git/dotnet-runtime</Uri>
-      <Sha>c24d9a9c91c5d04b7b4de71f1a9f33ac35e09663</Sha>
-    </Dependency>
-    <Dependency Name="Microsoft.DotNet.Wpf.DncEng" Version="6.0.0-rtm.22207.2">
-      <Uri>https://dev.azure.com/dnceng/internal/_git/dotnet-wpf-int</Uri>
-      <Sha>88ff411715df6da3c1e6c789496f83042b470d3a</Sha>
-=======
     <Dependency Name="Microsoft.NETCore.Platforms" Version="6.0.3" CoherentParentDependency="Microsoft.Private.Winforms">
       <Uri>https://dev.azure.com/dnceng/internal/_git/dotnet-runtime</Uri>
       <Sha>be98e88c760526452df94ef452fff4602fb5bded</Sha>
@@ -71,21 +52,11 @@
     <Dependency Name="Microsoft.DotNet.Wpf.DncEng" Version="6.0.0-rtm.22161.2">
       <Uri>https://dev.azure.com/dnceng/internal/_git/dotnet-wpf-int</Uri>
       <Sha>c8d46e6b93f648dd15d27210af19b62f98205daa</Sha>
->>>>>>> fcb07d63
     </Dependency>
     <Dependency Name="System.IO.Packaging" Version="6.0.0" CoherentParentDependency="Microsoft.Private.Winforms">
       <Uri>https://github.com/dotnet/runtime</Uri>
       <Sha>4822e3c3aa77eb82b2fb33c9321f923cf11ddde6</Sha>
     </Dependency>
-<<<<<<< HEAD
-    <Dependency Name="Microsoft.NETCore.ILDAsm" Version="6.0.3-servicing.22123.9" CoherentParentDependency="Microsoft.Private.Winforms">
-      <Uri>https://dev.azure.com/dnceng/internal/_git/dotnet-runtime</Uri>
-      <Sha>c24d9a9c91c5d04b7b4de71f1a9f33ac35e09663</Sha>
-    </Dependency>
-    <Dependency Name="Microsoft.NETCore.ILAsm" Version="6.0.3-servicing.22123.9" CoherentParentDependency="Microsoft.Private.Winforms">
-      <Uri>https://dev.azure.com/dnceng/internal/_git/dotnet-runtime</Uri>
-      <Sha>c24d9a9c91c5d04b7b4de71f1a9f33ac35e09663</Sha>
-=======
     <Dependency Name="Microsoft.NETCore.ILDAsm" Version="6.0.4-servicing.22164.4" CoherentParentDependency="Microsoft.Private.Winforms">
       <Uri>https://dev.azure.com/dnceng/internal/_git/dotnet-runtime</Uri>
       <Sha>be98e88c760526452df94ef452fff4602fb5bded</Sha>
@@ -93,47 +64,11 @@
     <Dependency Name="Microsoft.NETCore.ILAsm" Version="6.0.4-servicing.22164.4" CoherentParentDependency="Microsoft.Private.Winforms">
       <Uri>https://dev.azure.com/dnceng/internal/_git/dotnet-runtime</Uri>
       <Sha>be98e88c760526452df94ef452fff4602fb5bded</Sha>
->>>>>>> fcb07d63
     </Dependency>
     <Dependency Name="System.Resources.Extensions" Version="6.0.0" CoherentParentDependency="Microsoft.Private.Winforms">
       <Uri>https://github.com/dotnet/runtime</Uri>
       <Sha>4822e3c3aa77eb82b2fb33c9321f923cf11ddde6</Sha>
     </Dependency>
-<<<<<<< HEAD
-    <Dependency Name="Microsoft.NETCore.App.Ref" Version="6.0.3" CoherentParentDependency="Microsoft.Private.Winforms">
-      <Uri>https://dev.azure.com/dnceng/internal/_git/dotnet-runtime</Uri>
-      <Sha>c24d9a9c91c5d04b7b4de71f1a9f33ac35e09663</Sha>
-    </Dependency>
-    <Dependency Name="Microsoft.NETCore.App.Runtime.win-x64" Version="6.0.3" CoherentParentDependency="Microsoft.Private.Winforms">
-      <Uri>https://dev.azure.com/dnceng/internal/_git/dotnet-runtime</Uri>
-      <Sha>c24d9a9c91c5d04b7b4de71f1a9f33ac35e09663</Sha>
-    </Dependency>
-    <Dependency Name="VS.Redist.Common.NetCore.SharedFramework.x64.6.0" Version="6.0.3-servicing.22123.9" CoherentParentDependency="Microsoft.Private.Winforms">
-      <Uri>https://dev.azure.com/dnceng/internal/_git/dotnet-runtime</Uri>
-      <Sha>c24d9a9c91c5d04b7b4de71f1a9f33ac35e09663</Sha>
-    </Dependency>
-  </ProductDependencies>
-  <ToolsetDependencies>
-    <Dependency Name="Microsoft.DotNet.Arcade.Sdk" Version="6.0.0-beta.22206.7">
-      <Uri>https://github.com/dotnet/arcade</Uri>
-      <Sha>254113fd7c3ee04f832c165d6aec1a6077de0d63</Sha>
-    </Dependency>
-    <Dependency Name="Microsoft.DotNet.CodeAnalysis" Version="6.0.0-beta.22206.7">
-      <Uri>https://github.com/dotnet/arcade</Uri>
-      <Sha>254113fd7c3ee04f832c165d6aec1a6077de0d63</Sha>
-    </Dependency>
-    <Dependency Name="Microsoft.DotNet.Helix.Sdk" Version="6.0.0-beta.22206.7">
-      <Uri>https://github.com/dotnet/arcade</Uri>
-      <Sha>254113fd7c3ee04f832c165d6aec1a6077de0d63</Sha>
-    </Dependency>
-    <Dependency Name="Microsoft.DotNet.ApiCompat" Version="6.0.0-beta.22206.7">
-      <Uri>https://github.com/dotnet/arcade</Uri>
-      <Sha>254113fd7c3ee04f832c165d6aec1a6077de0d63</Sha>
-    </Dependency>
-    <Dependency Name="Microsoft.DotNet.GenAPI" Version="6.0.0-beta.22206.7">
-      <Uri>https://github.com/dotnet/arcade</Uri>
-      <Sha>254113fd7c3ee04f832c165d6aec1a6077de0d63</Sha>
-=======
     <Dependency Name="Microsoft.NETCore.App.Ref" Version="6.0.4" CoherentParentDependency="Microsoft.Private.Winforms">
       <Uri>https://dev.azure.com/dnceng/internal/_git/dotnet-runtime</Uri>
       <Sha>be98e88c760526452df94ef452fff4602fb5bded</Sha>
@@ -167,7 +102,6 @@
     <Dependency Name="Microsoft.DotNet.GenAPI" Version="6.0.0-beta.22122.7">
       <Uri>https://github.com/dotnet/arcade</Uri>
       <Sha>7215d8265a7fbcd022eb72ff7a6e2048444c985f</Sha>
->>>>>>> fcb07d63
     </Dependency>
   </ToolsetDependencies>
 </Dependencies>