﻿// Licensed to the .NET Foundation under one or more agreements.
// The .NET Foundation licenses this file to you under the MIT license.
// See the LICENSE file in the project root for more information.

#nullable disable

using System.Collections;
using System.Xaml;
using System.Xaml.MS.Impl;
using MS.Internal.Xaml.Context;
using MS.Internal.Xaml.Parser;

namespace MS.Internal.Xaml
{
    internal class NodeStreamSorter: IEnumerator<XamlNode>
    {
        XamlParserContext _context;
        XamlXmlReaderSettings _settings;
        IEnumerator<XamlNode> _source;
        Queue<XamlNode> _buffer;
        XamlNode _current;

        ReorderInfo[] _sortingInfoArray;
        XamlNode[] _originalNodesInOrder;

        Dictionary<string, string> _xmlnsDictionary;

        class SeenCtorDirectiveFlags
        {
            public bool SeenInstancingProperty;
            public bool SeenOutOfOrderCtorDirective;
        }

        List<SeenCtorDirectiveFlags> _seenStack = new List<SeenCtorDirectiveFlags>();
        int _startObjectDepth;

        List<int> _moveList;

        private void InitializeObjectFrameStack()
        {
            if (_seenStack.Count == 0)
            {
                _seenStack.Add(new SeenCtorDirectiveFlags());
            }

            _seenStack[0].SeenInstancingProperty = false;
            _seenStack[0].SeenOutOfOrderCtorDirective = false;
        }

        private void StartObjectFrame()
        {
            _startObjectDepth += 1;
            if(_seenStack.Count <=_startObjectDepth)
            {
                _seenStack.Add(new SeenCtorDirectiveFlags());
            }

            _seenStack[_startObjectDepth].SeenInstancingProperty = false;
            _seenStack[_startObjectDepth].SeenOutOfOrderCtorDirective = false;
        }

        private void EndObjectFrame()
        {
            _startObjectDepth -= 1;
        }

        bool HaveSeenInstancingProperty
        {
            get { return _seenStack[_startObjectDepth].SeenInstancingProperty; }
            set { _seenStack[_startObjectDepth].SeenInstancingProperty = value; }
        }

        bool HaveSeenOutOfOrderCtorDirective
        {
            get { return _seenStack[_startObjectDepth].SeenOutOfOrderCtorDirective; }
            set { _seenStack[_startObjectDepth].SeenOutOfOrderCtorDirective = value; }
        }

        struct ReorderInfo
        {
            public int Depth { get; set; }
            public int OriginalOrderIndex { get; set; }
            public XamlNodeType XamlNodeType { get; set; }

#if DEBUG
            public override string ToString()
            {
                return string.Create(TypeConverterHelper.InvariantEnglishUS, $"Depth[{Depth}] {XamlNodeType}");
            }
#endif
        }

        public NodeStreamSorter(XamlParserContext context, XamlPullParser parser, XamlXmlReaderSettings settings, Dictionary<string, string> xmlnsDictionary)
        {
            _context = context;
            _settings = settings;
            _source = parser.Parse().GetEnumerator();
            _xmlnsDictionary = xmlnsDictionary;

            _buffer = new Queue<XamlNode>();
            _sortingInfoArray = null;

            StartNewNodeStreamWithSettingsPreamble();
            ReadAheadAndSortCtorProperties();
        }

        #region IEnumerator<XamlNode> Members

        public XamlNode Current
        {
            get { return _current; }
        }

        object IEnumerator.Current
        {
            get { return _current; }
        }

        public bool MoveNext()
        {
            do
            {
                if (_buffer.Count > 0)
                {
                    _current = _buffer.Dequeue();
                }
                else
                {
                    if (!_source.MoveNext())
                    {
                        return false;
                    }

                    _current = _source.Current;
                    if (_current.NodeType == XamlNodeType.StartObject)
                    {
                        // Out of order Ctor Directives could result in the Type of the Start Object
                        // being unresolved (UNKNOWN).  So provide the SO in the buffer for possible fixup
                        // and then read the possibly fixed Start Object back after the Sort.
                        _buffer.Enqueue(_current);
                        ReadAheadAndSortCtorProperties();
                        _current = _buffer.Dequeue();
                    }
                }

                // Skip over "End Of Attributes" nodes.
            }
            while (_current.IsEndOfAttributes);
            return true;
        }

        // required for the IEnumerable interface
        // but not used in the parser's usage.
        public void Reset()
        {
            throw new NotImplementedException();
        }

        // required for the IEnumerable interface
        // but not used in the parser's usage.
        // FxCop requires the call the SuppressFinalize().
        public void Dispose()
        {
            GC.SuppressFinalize(this);
        }

        #endregion

        #region Preamble Methods

        // this does the initial load of the node stream buffer.
        // It also looks at the XamlReaderSettings and inserts any XmlNs
        // definitions and XML state required by the provided XamlReaderSettings.
        private void StartNewNodeStreamWithSettingsPreamble()
        {
            XamlNode node;
            bool foundFirstStartObject = false;

            while (!foundFirstStartObject)
            {
                _source.MoveNext();
                node = _source.Current;
                switch (node.NodeType)
                {
                case XamlNodeType.NamespaceDeclaration:
                    _buffer.Enqueue(node);
                    break;
                case XamlNodeType.StartObject:
                    foundFirstStartObject = true;
                    EnqueueInitialExtraXmlNses();
                    _buffer.Enqueue(node);
                    EnqueueInitialXmlState();
                    break;
                case XamlNodeType.None:
                    if (node.IsLineInfo)
                    {
                        _buffer.Enqueue(node);
                    }

                    break;
                default:
                    break;
                }
            }
        }

        private void EnqueueInitialExtraXmlNses()
        {
            if (_xmlnsDictionary is not null)
            {
                foreach (string prefix in _xmlnsDictionary.Keys)
                {
                    // Skip any prefixes in the settings that were already defined
                    // in the XML text (on the root node)
                    if (_context.FindNamespaceByPrefixInParseStack(prefix) is null)
                    {
                        string uriString = _xmlnsDictionary[prefix];
                        XamlNode node = new XamlNode(XamlNodeType.NamespaceDeclaration, new NamespaceDeclaration(uriString, prefix));
                        _buffer.Enqueue(node);
                    }
                }
            }
        }

        // Enqueue nodes from the "settings".
        // I.e  move state from the setting into the node stream.
        private void EnqueueInitialXmlState()
        {
            string xmlNs = _context.FindNamespaceByPrefix(KnownStrings.XmlPrefix);
            XamlSchemaContext schemaContext = _context.SchemaContext;
            if (_settings.XmlSpacePreserve)
            {
                EnqueueOneXmlDirectiveProperty(XamlLanguage.Space, KnownStrings.Preserve);
            }
<<<<<<< HEAD
            if (!string.IsNullOrEmpty(_settings.XmlLang))
=======

            if (!String.IsNullOrEmpty(_settings.XmlLang))
>>>>>>> 53636887
            {
                EnqueueOneXmlDirectiveProperty(XamlLanguage.Lang, _settings.XmlLang);
            }

            if (_settings.BaseUri is not null)
            {
                EnqueueOneXmlDirectiveProperty(XamlLanguage.Base, _settings.BaseUri.ToString());
            }
        }

        private void EnqueueOneXmlDirectiveProperty(XamlMember xmlDirectiveProperty, string textValue)
        {
            var startProperty = new XamlNode(XamlNodeType.StartMember, xmlDirectiveProperty);
            // No lineinfo for nodes that don't really appear in the text.
            _buffer.Enqueue(startProperty);

            var textNode = new XamlNode(XamlNodeType.Value, textValue);
            // No lineinfo for nodes that don't really appear in the text.
            _buffer.Enqueue(textNode);

            // No lineinfo for nodes that don't really appear in the text.
            _buffer.Enqueue(new XamlNode(XamlNodeType.EndMember));
        }

        #endregion

        // Read until we have all the attributes and the first directive property elements.
        // We do this because some directive properties control Object creation and they
        // can occur anywhere before the first property element.
        // After we scoop all that up, reorder the Ctor directives to the front
        // so the Builder(s) (aka Object Writer) have them right away. And don't
        // have to look for them.
        private void ReadAheadAndSortCtorProperties()
        {
            InitializeObjectFrameStack();
            _moveList = null;

            ReadAheadToEndObjectOrFirstPropertyElement();

            // If we saw TypeArguments, Arguments, or FactoryMethod properties.
            // then dig in and correct the stream.
            //
<<<<<<< HEAD
            // if (HaveSeenOutOfOrderCtorDirective)
            if(_moveList != null)
=======
            //if (HaveSeenOutOfOrderCtorDirective)
            if(_moveList is not null)
>>>>>>> 53636887
            {
                SortContentsOfReadAheadBuffer();
            }

            return;
        }

        private void ReadAheadToEndObjectOrFirstPropertyElement()
        {
            ReadAheadToEndOfAttributes();
            ReadAheadToFirstInstancingProperty();
        }

        // This reads from immediately after a start object and queues all the
        // nodes to the end of the attributes.
        // returns true if read End of Attributes.
        // returns false if read End Object.
        private void ReadAheadToEndOfAttributes()
        {
            XamlNode node;
            int propertyDepth = 0;
            bool done = false;

            do
            {
                if (!_source.MoveNext())
                {
                    throw new InvalidOperationException("premature end of stream before EoA");
                }

                node = _source.Current;
                switch (node.NodeType)
                {
                case XamlNodeType.StartObject:
                    StartObjectFrame();
                    break;

                case XamlNodeType.EndObject:
                    EndObjectFrame();
                    if (propertyDepth == 0)
                    {
                        done = true;
                    }

                    break;

                case XamlNodeType.None:
                    if (node.IsEndOfAttributes)
                    {
                        if (propertyDepth == 0)
                        {
                            done = true;
                        }
                    }

                    break;

                case XamlNodeType.StartMember:
                    {
                        propertyDepth += 1;
                        if (!HaveSeenOutOfOrderCtorDirective)
                        {
                            CheckForOutOfOrderCtorDirectives(node);
                        }
                    }

                    break;

                case XamlNodeType.EndMember:
                    propertyDepth -= 1;
                    break;
                }

                _buffer.Enqueue(node);
            }
            while (!done);
        }

        // After the End of Attributes is found continue to buffer nodes
        // until the first real property.  Careful, there may be real objects
        // with real properties inside of Directives.
        private void ReadAheadToFirstInstancingProperty()
        {
            int propertyDepth = 0;

            bool done = false;
            do
            {
                if (!_source.MoveNext())
                {
                    throw new InvalidOperationException("premature end of stream after EoA");
                }

                XamlNode node = _source.Current;
                switch (node.NodeType)
                {
                case XamlNodeType.StartMember:
                    {
                        propertyDepth++;
                        bool isInstancingProperty = CheckForOutOfOrderCtorDirectives(node);
                        if (isInstancingProperty && propertyDepth == 1)
                        {
                            done = true;
                        }
                    }

                    break;

                case XamlNodeType.EndMember:
                    propertyDepth--;
                    break;

                case XamlNodeType.EndObject:
                    if (propertyDepth == 0)
                    {
                        // end of current object, no real properties but we are done.
                        // Exit loop normaly so we Enqueue the EndObject.
                        done = true;
                    }

                    break;
                }

                _buffer.Enqueue(node);
            }
            while (!done);
        }

        // This updates the state of instancing vs. construction controling
        // members.  It also returns if the current member is "instancing or not".
        private bool CheckForOutOfOrderCtorDirectives(XamlNode node)
        {
            XamlMember prop = node.Member;
            bool isInstancingProperty = false;
            if (IsCtorDirective(prop))
            {
                if (HaveSeenInstancingProperty)
                {
                    HaveSeenOutOfOrderCtorDirective = true;
                    if (_moveList is null)
                    {
                        _moveList = new List<int>();
                    }

                    _moveList.Add(_buffer.Count);  // mark the current position as needing fixup
                }
            }

            // Anything else except x:Key is an instancing member.
            else if (!(prop.IsDirective && prop == XamlLanguage.Key))
            {
                HaveSeenInstancingProperty = true;
                isInstancingProperty = true;
            }

            return isInstancingProperty;
        }

        private bool IsCtorDirective(XamlMember member)
        {
            if (!member.IsDirective)
            {
                return false;
            }

            if ((member == XamlLanguage.Initialization)
                  || (member == XamlLanguage.PositionalParameters)
                  || (member == XamlLanguage.FactoryMethod)
                  || (member == XamlLanguage.Arguments)
                  || (member == XamlLanguage.TypeArguments)
                  || (member == XamlLanguage.Base))
            {
                return true;
            }

            return false;
        }

        private bool IsInstancingMember(XamlMember member)
        {
            if (IsCtorDirective(member))
            {
                return false;
            }

            if (member.IsDirective && member == XamlLanguage.Key)
            {
                return false;
            }

            // Actually...
            // XamlLanguage.Uid, if the type has no UidProperty is not "instancing".
            // But it might be slower to track the current type and lookup the UidProperty
            // than to assume that Uid "might" be instancing.
            return true;
        }

        private void SortContentsOfReadAheadBuffer()
        {
            BuildSortingBuffer();

            // Do the reordering
            MoveList_Process();

            // Load the result back in to the Buffer.
            ReloadSortedBuffer();
        }

        private void BuildSortingBuffer()
        {
            _originalNodesInOrder = _buffer.ToArray();
            _buffer.Clear();

            // Build an array with the info we need
            _sortingInfoArray = new ReorderInfo[_originalNodesInOrder.Length];
            int depth = 0;
            ReorderInfo rInfo = default(ReorderInfo);

            for (int i = 0; i < _originalNodesInOrder.Length; i++)
            {
                rInfo.Depth = depth;
                rInfo.OriginalOrderIndex = i;
                rInfo.XamlNodeType = _originalNodesInOrder[i].NodeType;

                switch (rInfo.XamlNodeType)
                {
                    case XamlNodeType.NamespaceDeclaration:
                    case XamlNodeType.EndMember:
                    case XamlNodeType.Value:
                        break;

                    case XamlNodeType.GetObject:
                    case XamlNodeType.StartObject:
                        rInfo.Depth = ++depth;
                        break;

                    case XamlNodeType.EndObject:
                        rInfo.Depth = depth--;
                        break;

                    case XamlNodeType.StartMember:
                        break;
                }

                _sortingInfoArray[i] = rInfo;
            }
        }

        private void ReloadSortedBuffer()
        {
            for (int idx = 0; idx < _sortingInfoArray.Length; idx++)
            {
                int xamlIndex = _sortingInfoArray[idx].OriginalOrderIndex;
                _buffer.Enqueue(_originalNodesInOrder[xamlIndex]);
            }

            _sortingInfoArray = null;
        }

        private void MoveList_Process()
        {
            int depth;
            int ctorDirectiveIdx;
            while (MoveList_RemoveStartMemberIndexWithGreatestDepth(out ctorDirectiveIdx, out depth))
            {
                int startObjectIdx;
                if (BackupTo(ctorDirectiveIdx, XamlNodeType.StartObject, depth, out startObjectIdx))
                {
                    int firstMemberIdx;
                    if (AdvanceTo(startObjectIdx, XamlNodeType.StartMember, depth, out firstMemberIdx))
                    {
                        SortMembers(firstMemberIdx);
                    }
                }
            }
        }

        private bool MoveList_RemoveStartMemberIndexWithGreatestDepth(out int deepestCtorIdx, out int deepestDepth)
        {
            deepestDepth = -1;
            deepestCtorIdx = -1;

            int deepestIdx = -1;
            if (_moveList.Count == 0)
            {
                return false;
            }

            for (int i = 0; i < _moveList.Count; i++)
            {
                int ctorIdx = _moveList[i];
                if (_sortingInfoArray[ctorIdx].Depth > deepestDepth)
                {
                    deepestDepth = _sortingInfoArray[ctorIdx].Depth;
                    deepestCtorIdx = ctorIdx;
                    deepestIdx = i;
                }
            }

            Debug.Assert(deepestIdx != -1);
            _moveList.RemoveAt(deepestIdx);
            return true;
        }

        private void SortMembers(int start)
        {
            int depth = _sortingInfoArray[start].Depth;
            Debug.Assert(_sortingInfoArray[start].XamlNodeType == XamlNodeType.StartMember);

            int idx = start;
            while (idx < _sortingInfoArray.Length
                   && _sortingInfoArray[idx].XamlNodeType == XamlNodeType.StartMember)
            {
                int propIdx;
                int ctorIdx;
                if (!AdvanceToNextInstancingMember(idx, depth, out propIdx))
                {
                    break;
                }

                if (!AdvanceToNextCtorDirective(propIdx, depth, out ctorIdx))
                {
                    break;
                }

                int ctorDirectivesLength = AdvanceOverNoninstancingDirectives(ctorIdx, depth);
                SwapRanges(propIdx, ctorIdx, ctorIdx + ctorDirectivesLength);
                idx = ctorIdx + ctorDirectivesLength;
            }
        }

        private bool AdvanceToNextInstancingMember(int current, int depth, out int end)
        {
            Debug.Assert(_sortingInfoArray[current].XamlNodeType == XamlNodeType.StartMember);

            end = current;
            int originalIdx = _sortingInfoArray[current].OriginalOrderIndex;
            XamlMember nextMember = _originalNodesInOrder[originalIdx].Member;
            while(!IsInstancingMember(nextMember))
            {
                if(!AdvanceTo(current, XamlNodeType.StartMember, depth, out end))
                {
                    return false;
                }

                current = end;
                originalIdx = _sortingInfoArray[current].OriginalOrderIndex;
                nextMember = _originalNodesInOrder[originalIdx].Member;
            }

            return true;
        }

        private bool AdvanceToNextCtorDirective(int current, int depth, out int end)
        {
            Debug.Assert(_sortingInfoArray[current].XamlNodeType == XamlNodeType.StartMember);

            end = current;
            int originalIdx = _sortingInfoArray[current].OriginalOrderIndex;
            XamlMember member = _originalNodesInOrder[originalIdx].Member;
            while (!IsCtorDirective(member))
            {
                if (!AdvanceTo(current, XamlNodeType.StartMember, depth, out end))
                {
                    return false;
                }

                current = end;
                originalIdx = _sortingInfoArray[current].OriginalOrderIndex;
                member = _originalNodesInOrder[originalIdx].Member;
            }

            return true;
        }

        private int AdvanceOverNoninstancingDirectives(int start, int depth)
        {
            int current = start;
            int end = current;
            int originalIdx = _sortingInfoArray[current].OriginalOrderIndex;
            XamlMember nextMember = _originalNodesInOrder[originalIdx].Member;
            while (!IsInstancingMember(nextMember))
            {
                if (!AdvanceTo(current, XamlNodeType.StartMember, depth, out end))
                {
                    if (AdvanceTo(current, XamlNodeType.EndObject, depth, out end))
                    {
                        return end - start;
                    }
                    else
                    {
                        Debug.Assert(false, "Missing End Object in node sorter");
                    }
                }

                current = end;
                originalIdx = _sortingInfoArray[current].OriginalOrderIndex;
                nextMember = _originalNodesInOrder[originalIdx].Member;
            }

            return end - start;
        }

        private void SwapRanges(int beginning, int middle, int end)
            {
            int length1 = middle - beginning;
            int length2 = end - middle;
            Debug.Assert(length1 > 0 && length2 > 0);

            ReorderInfo[] temp = new ReorderInfo[length1];

            // Copy first half into temp storage.
            //             srcArray,      srcIdx, destArray, destIdx, length
            Array.Copy(_sortingInfoArray, beginning, temp,       0,      length1);

            // Copy second half up where the first half was.
            //             srcArray,      srcIdx,    destArray,     destIdx,  length
            Array.Copy(_sortingInfoArray, middle, _sortingInfoArray, beginning,  length2);

            // Copy first half out of temp storage in after the first half
            //        srcArray, srcIdx, destArray,        destIdx,         length
            Array.Copy(temp,      0,  _sortingInfoArray, beginning + length2, length1);
        }

        private bool AdvanceTo(int start, XamlNodeType nodeType, int searchDepth, out int end)
        {
            for (int idx = start + 1; idx < _sortingInfoArray.Length; idx++)
            {
                XamlNodeType currentNodeType = _sortingInfoArray[idx].XamlNodeType;
                int nodeDepth = _sortingInfoArray[idx].Depth;
                if(nodeDepth == searchDepth)
                {
                    if (currentNodeType == nodeType)
                    {
                        end = idx;
                        return true;
                    }
                }
                else if (nodeDepth < searchDepth)
                {
                    end = idx;
                    return false;  // we have searched past the end of the current Object.
                }
            }

            end =_sortingInfoArray.Length;
            return false;
        }

        private bool BackupTo(int start, XamlNodeType nodeType, int searchDepth, out int end)
        {
            for (int idx = start - 1; idx >= 0; idx--)
            {
                XamlNodeType currentNodeType = _sortingInfoArray[idx].XamlNodeType;
                int nodeDepth = _sortingInfoArray[idx].Depth;
                if (nodeDepth == searchDepth)
                {
                    if (currentNodeType == nodeType)
                    {
                        end = idx;
                        return true;
                    }
                    else if (nodeDepth < searchDepth)
                    {
                        end = idx;
                        return false;  // we have searched past the start of the current Object.
                    }
                }
            }

            end = 0;
            return false;
        }
    }
}<|MERGE_RESOLUTION|>--- conflicted
+++ resolved
@@ -232,12 +232,8 @@
             {
                 EnqueueOneXmlDirectiveProperty(XamlLanguage.Space, KnownStrings.Preserve);
             }
-<<<<<<< HEAD
+
             if (!string.IsNullOrEmpty(_settings.XmlLang))
-=======
-
-            if (!String.IsNullOrEmpty(_settings.XmlLang))
->>>>>>> 53636887
             {
                 EnqueueOneXmlDirectiveProperty(XamlLanguage.Lang, _settings.XmlLang);
             }
@@ -280,13 +276,8 @@
             // If we saw TypeArguments, Arguments, or FactoryMethod properties.
             // then dig in and correct the stream.
             //
-<<<<<<< HEAD
             // if (HaveSeenOutOfOrderCtorDirective)
-            if(_moveList != null)
-=======
-            //if (HaveSeenOutOfOrderCtorDirective)
             if(_moveList is not null)
->>>>>>> 53636887
             {
                 SortContentsOfReadAheadBuffer();
             }
