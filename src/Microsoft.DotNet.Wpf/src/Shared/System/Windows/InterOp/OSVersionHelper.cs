// Licensed to the .NET Foundation under one or more agreements.
// The .NET Foundation licenses this file to you under the MIT license.
// See the LICENSE file in the project root for more information.

#if WINDOWS_BASE
using MS.Internal.WindowsBase;
#elif PRESENTATION_CORE
using MS.Internal.PresentationCore;
#elif PRESENTATIONFRAMEWORK
using MS.Internal.PresentationFramework;
#elif REACHFRAMEWORK
using MS.Internal.ReachFramework;
#elif UIAUTOMATIONTYPES
using MS.Internal.UIAutomationTypes;
#else
using MS.Internal;
#endif

using System;
using System.Runtime.InteropServices;
using System.Security;

#if WINDOWS_BASE
namespace MS.Internal.WindowsBase.Interop
#elif PRESENTATION_CORE
namespace System.Windows.Interop
#elif PRESENTATIONFRAMEWORK
namespace MS.Internal.PresentationFramework.Interop
#elif REACHFRAMEWORK
namespace MS.Internal.ReachFramework.Interop
#elif UIAUTOMATIONTYPES
namespace MS.Internal.UIAutomationTypes.Interop
#else
namespace Microsoft.Internal.Interop
#endif
{
    /// <summary>
    /// DevDiv:1158540
    /// Adding wrapper around OSVersionHelper native code.  This is linked into PresentationNative so we just PInvoke it from there.
    /// 
    /// To add a new OS:
    ///     Make sure you have followed the instructions in OperatingSystemVersion.cs to get here
    ///     Add appropriate PInvoke to your new Is{OSName}OrGreater function
    ///     Add case to switch statement in IsOsVersionOrGreater
    ///     Add new if statement to the TOP of GetOsVersion
    /// </summary>
    internal static class OSVersionHelper
    {
        #region Static OS Members

        internal static bool IsOsWindows10RS5OrGreater { get; set; }

        internal static bool IsOsWindows10RS3OrGreater { get; set; }

        internal static bool IsOsWindows10RS2OrGreater { get; set; }

        internal static bool IsOsWindows10RS1OrGreater { get; set; }

        internal static bool IsOsWindows10TH2OrGreater { get; set; }

        internal static bool IsOsWindows10TH1OrGreater { get; set; }

        internal static bool IsOsWindows10OrGreater { get; set; }

        internal static bool IsOsWindows8Point1OrGreater { get; set; }

        internal static bool IsOsWindows8OrGreater { get; set; }

        internal static bool IsOsWindows7SP1OrGreater { get; set; }

        internal static bool IsOsWindows7OrGreater { get; set; }

        internal static bool IsOsWindowsVistaSP2OrGreater { get; set; }

        internal static bool IsOsWindowsVistaSP1OrGreater { get; set; }

        internal static bool IsOsWindowsVistaOrGreater { get; set; }

        internal static bool IsOsWindowsXPSP3OrGreater { get; set; }

        internal static bool IsOsWindowsXPSP2OrGreater { get; set; }

        internal static bool IsOsWindowsXPSP1OrGreater { get; set; }

        internal static bool IsOsWindowsXPOrGreater { get; set; }

        internal static bool IsOsWindowsServer { get; set; }

        #endregion

        #region Constructor

        [SecurityCritical]
        static OSVersionHelper()
        {
<<<<<<< HEAD

=======
>>>>>>> 8da03886
            IsOsWindows10RS5OrGreater = IsWindows10RS5OrGreater();

            IsOsWindows10RS3OrGreater = IsWindows10RS3OrGreater();

            IsOsWindows10RS2OrGreater = IsWindows10RS2OrGreater();

            IsOsWindows10RS1OrGreater = IsWindows10RS1OrGreater();

            IsOsWindows10TH2OrGreater = IsWindows10TH2OrGreater();

            IsOsWindows10TH1OrGreater = IsWindows10TH1OrGreater();

            IsOsWindows10OrGreater = IsWindows10OrGreater();

            IsOsWindows8Point1OrGreater = IsWindows8Point1OrGreater();

            IsOsWindows8OrGreater = IsWindows8OrGreater();

            IsOsWindows7SP1OrGreater = IsWindows7SP1OrGreater();

            IsOsWindows7OrGreater = IsWindows7OrGreater();

            IsOsWindowsVistaSP2OrGreater = IsWindowsVistaSP2OrGreater();

            IsOsWindowsVistaSP1OrGreater = IsWindowsVistaSP1OrGreater();

            IsOsWindowsVistaOrGreater = IsWindowsVistaOrGreater();

            IsOsWindowsXPSP3OrGreater = IsWindowsXPSP3OrGreater();

            IsOsWindowsXPSP2OrGreater = IsWindowsXPSP2OrGreater();

            IsOsWindowsXPSP1OrGreater = IsWindowsXPSP1OrGreater();

            IsOsWindowsXPOrGreater = IsWindowsXPOrGreater();

            IsOsWindowsServer = IsWindowsServer();
        }

        #endregion

        #region DLL Imports

        [SecurityCritical, SuppressUnmanagedCodeSecurity]
        [DllImport(DllImport.PresentationNative, CallingConvention = CallingConvention.Cdecl)]
        [return: MarshalAs(UnmanagedType.I1)]
        static extern bool IsWindows10RS5OrGreater();

        [SecurityCritical, SuppressUnmanagedCodeSecurity]
        [DllImport(DllImport.PresentationNative, CallingConvention = CallingConvention.Cdecl)]
        [return: MarshalAs(UnmanagedType.I1)]
        static extern bool IsWindows10RS3OrGreater();

        [SecurityCritical, SuppressUnmanagedCodeSecurity]
        [DllImport(DllImport.PresentationNative, CallingConvention = CallingConvention.Cdecl)]
        [return: MarshalAs(UnmanagedType.I1)]
        static extern bool IsWindows10RS2OrGreater();

        [SecurityCritical, SuppressUnmanagedCodeSecurity]
        [DllImport(DllImport.PresentationNative, CallingConvention = CallingConvention.Cdecl)]
        [return: MarshalAs(UnmanagedType.I1)]
        static extern bool IsWindows10RS1OrGreater();

        [SecurityCritical, SuppressUnmanagedCodeSecurity]
        [DllImport(DllImport.PresentationNative, CallingConvention = CallingConvention.Cdecl)]
        [return: MarshalAs(UnmanagedType.I1)]
        static extern bool IsWindows10TH2OrGreater();

        [SecurityCritical, SuppressUnmanagedCodeSecurity]
        [DllImport(DllImport.PresentationNative, CallingConvention = CallingConvention.Cdecl)]
        [return: MarshalAs(UnmanagedType.I1)]
        static extern bool IsWindows10TH1OrGreater();

        [SecurityCritical, SuppressUnmanagedCodeSecurity]
        [DllImport(DllImport.PresentationNative, CallingConvention = CallingConvention.Cdecl)]
        [return: MarshalAs(UnmanagedType.I1)]
        static extern bool IsWindows10OrGreater();

        [SecurityCritical, SuppressUnmanagedCodeSecurity]
        [DllImport(DllImport.PresentationNative, CallingConvention = CallingConvention.Cdecl)]
        [return: MarshalAs(UnmanagedType.I1)]
        static extern bool IsWindows8Point1OrGreater();

        [SecurityCritical, SuppressUnmanagedCodeSecurity]
        [DllImport(DllImport.PresentationNative, CallingConvention = CallingConvention.Cdecl)]
        [return: MarshalAs(UnmanagedType.I1)]
        static extern bool IsWindows8OrGreater();

        [SecurityCritical, SuppressUnmanagedCodeSecurity]
        [DllImport(DllImport.PresentationNative, CallingConvention = CallingConvention.Cdecl)]
        [return: MarshalAs(UnmanagedType.I1)]
        static extern bool IsWindows7SP1OrGreater();

        [SecurityCritical, SuppressUnmanagedCodeSecurity]
        [DllImport(DllImport.PresentationNative, CallingConvention = CallingConvention.Cdecl)]
        [return: MarshalAs(UnmanagedType.I1)]
        static extern bool IsWindows7OrGreater();

        [SecurityCritical, SuppressUnmanagedCodeSecurity]
        [DllImport(DllImport.PresentationNative, CallingConvention = CallingConvention.Cdecl)]
        [return: MarshalAs(UnmanagedType.I1)]
        static extern bool IsWindowsVistaSP2OrGreater();

        [SecurityCritical, SuppressUnmanagedCodeSecurity]
        [DllImport(DllImport.PresentationNative, CallingConvention = CallingConvention.Cdecl)]
        [return: MarshalAs(UnmanagedType.I1)]
        static extern bool IsWindowsVistaSP1OrGreater();

        [SecurityCritical, SuppressUnmanagedCodeSecurity]
        [DllImport(DllImport.PresentationNative, CallingConvention = CallingConvention.Cdecl)]
        [return: MarshalAs(UnmanagedType.I1)]
        static extern bool IsWindowsVistaOrGreater();

        [SecurityCritical, SuppressUnmanagedCodeSecurity]
        [DllImport(DllImport.PresentationNative, CallingConvention = CallingConvention.Cdecl)]
        [return: MarshalAs(UnmanagedType.I1)]
        static extern bool IsWindowsXPSP3OrGreater();

        [SecurityCritical, SuppressUnmanagedCodeSecurity]
        [DllImport(DllImport.PresentationNative, CallingConvention = CallingConvention.Cdecl)]
        [return: MarshalAs(UnmanagedType.I1)]
        static extern bool IsWindowsXPSP2OrGreater();

        [SecurityCritical, SuppressUnmanagedCodeSecurity]
        [DllImport(DllImport.PresentationNative, CallingConvention = CallingConvention.Cdecl)]
        [return: MarshalAs(UnmanagedType.I1)]
        static extern bool IsWindowsXPSP1OrGreater();

        [SecurityCritical, SuppressUnmanagedCodeSecurity]
        [DllImport(DllImport.PresentationNative, CallingConvention = CallingConvention.Cdecl)]
        [return: MarshalAs(UnmanagedType.I1)]
        static extern bool IsWindowsXPOrGreater();

        [SecurityCritical, SuppressUnmanagedCodeSecurity]
        [DllImport(DllImport.PresentationNative, CallingConvention = CallingConvention.Cdecl)]
        [return: MarshalAs(UnmanagedType.I1)]
        static extern bool IsWindowsServer();

        #endregion

        #region Managed API

        internal static bool IsOsVersionOrGreater(OperatingSystemVersion osVer)
        {
            switch (osVer)
            {
                case OperatingSystemVersion.Windows10RS5:
                    return IsOsWindows10RS5OrGreater;
                case OperatingSystemVersion.Windows10RS3:
                    return IsOsWindows10RS3OrGreater;
                case OperatingSystemVersion.Windows10RS2:
                    return IsOsWindows10RS2OrGreater;
                case OperatingSystemVersion.Windows10RS1:
                    return IsOsWindows10RS1OrGreater;
                case OperatingSystemVersion.Windows10TH2:
                    return IsOsWindows10TH2OrGreater;
                case OperatingSystemVersion.Windows10:
                    return IsOsWindows10OrGreater;
                case OperatingSystemVersion.Windows8Point1:
                    return IsOsWindows8Point1OrGreater;
                case OperatingSystemVersion.Windows8:
                    return IsOsWindows8OrGreater;
                case OperatingSystemVersion.Windows7SP1:
                    return IsOsWindows7SP1OrGreater;
                case OperatingSystemVersion.Windows7:
                    return IsOsWindows7OrGreater;
                case OperatingSystemVersion.WindowsVistaSP2:
                    return IsOsWindowsVistaSP2OrGreater;
                case OperatingSystemVersion.WindowsVistaSP1:
                    return IsOsWindowsVistaSP1OrGreater;
                case OperatingSystemVersion.WindowsVista:
                    return IsOsWindowsVistaOrGreater;
                case OperatingSystemVersion.WindowsXPSP3:
                    return IsOsWindowsXPSP3OrGreater;
                case OperatingSystemVersion.WindowsXPSP2:
                    return IsOsWindowsXPSP2OrGreater;
            }

            throw new ArgumentException(string.Format("{0} is not a valid OS!", osVer.ToString()), "osVer");
        }

        internal static OperatingSystemVersion GetOsVersion()
        {
            if (IsOsWindows10RS5OrGreater)
            {
<<<<<<< HEAD
                return OperatingSystemVersion.Windows10RS3;
=======
                return OperatingSystemVersion.Windows10RS5;
>>>>>>> 8da03886
            }
            else if (IsOsWindows10RS3OrGreater)
            {
                return OperatingSystemVersion.Windows10RS3;
            }
            else if (IsOsWindows10RS2OrGreater)
            {
                return OperatingSystemVersion.Windows10RS2;
            }
            else if (IsOsWindows10RS1OrGreater)
            {
                return OperatingSystemVersion.Windows10RS1;
            }
            else if (IsOsWindows10TH2OrGreater)
            {
                return OperatingSystemVersion.Windows10TH2;
            }
            else if (IsOsWindows10OrGreater)
            {
                return OperatingSystemVersion.Windows10;
            }
            else if (IsOsWindows8Point1OrGreater)
            {
                return OperatingSystemVersion.Windows8Point1;
            }
            else if (IsOsWindows8OrGreater)
            {
                return OperatingSystemVersion.Windows8;
            }
            else if (IsOsWindows7SP1OrGreater)
            {
                return OperatingSystemVersion.Windows7SP1;
            }
            else if (IsOsWindows7OrGreater)
            {
                return OperatingSystemVersion.Windows7;
            }
            else if (IsOsWindowsVistaSP2OrGreater)
            {
                return OperatingSystemVersion.WindowsVistaSP2;
            }
            else if (IsOsWindowsVistaSP1OrGreater)
            {
                return OperatingSystemVersion.WindowsVistaSP1;
            }
            else if (IsOsWindowsVistaOrGreater)
            {
                return OperatingSystemVersion.WindowsVista;
            }
            else if (IsOsWindowsXPSP3OrGreater)
            {
                return OperatingSystemVersion.WindowsXPSP3;
            }
            else if (IsOsWindowsXPSP2OrGreater)
            {
                return OperatingSystemVersion.WindowsXPSP2;
            }

            throw new Exception("OSVersionHelper.GetOsVersion Could not detect OS!");
        }

        #endregion
    }
}<|MERGE_RESOLUTION|>--- conflicted
+++ resolved
@@ -93,10 +93,6 @@
         [SecurityCritical]
         static OSVersionHelper()
         {
-<<<<<<< HEAD
-
-=======
->>>>>>> 8da03886
             IsOsWindows10RS5OrGreater = IsWindows10RS5OrGreater();
 
             IsOsWindows10RS3OrGreater = IsWindows10RS3OrGreater();
@@ -282,11 +278,7 @@
         {
             if (IsOsWindows10RS5OrGreater)
             {
-<<<<<<< HEAD
-                return OperatingSystemVersion.Windows10RS3;
-=======
                 return OperatingSystemVersion.Windows10RS5;
->>>>>>> 8da03886
             }
             else if (IsOsWindows10RS3OrGreater)
             {
