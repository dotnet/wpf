--- conflicted
+++ resolved
@@ -1,470 +1,234 @@
-<<<<<<< HEAD
-#!/usr/bin/env bash
-
-usage()
-{
-    echo "Usage: $0 [BuildArch] [LinuxCodeName] [lldbx.y] [--skipunmount] --rootfsdir <directory>]"
-    echo "BuildArch can be: arm(default), armel, arm64, x86"
-    echo "LinuxCodeName - optional, Code name for Linux, can be: trusty, xenial(default), zesty, bionic, alpine. If BuildArch is armel, LinuxCodeName is jessie(default) or tizen."
-    echo "lldbx.y - optional, LLDB version, can be: lldb3.9(default), lldb4.0, lldb5.0, lldb6.0 no-lldb. Ignored for alpine"
-    echo "--skipunmount - optional, will skip the unmount of rootfs folder."
-    exit 1
-}
-
-__LinuxCodeName=xenial
-__CrossDir=$( cd "$( dirname "${BASH_SOURCE[0]}" )" && pwd )
-__InitialDir=$PWD
-__BuildArch=arm
-__UbuntuArch=armhf
-__UbuntuRepo="http://ports.ubuntu.com/"
-__LLDB_Package="liblldb-3.9-dev"
-__SkipUnmount=0
-
-# base development support
-__UbuntuPackages="build-essential"
-
-__AlpinePackages="alpine-base"
-__AlpinePackages+=" build-base"
-__AlpinePackages+=" linux-headers"
-__AlpinePackages+=" lldb-dev"
-__AlpinePackages+=" llvm-dev"
-
-# symlinks fixer
-__UbuntuPackages+=" symlinks"
-
-# CoreCLR and CoreFX dependencies
-__UbuntuPackages+=" libicu-dev"
-__UbuntuPackages+=" liblttng-ust-dev"
-__UbuntuPackages+=" libunwind8-dev"
-
-__AlpinePackages+=" gettext-dev"
-__AlpinePackages+=" icu-dev"
-__AlpinePackages+=" libunwind-dev"
-__AlpinePackages+=" lttng-ust-dev"
-
-# CoreFX dependencies
-__UbuntuPackages+=" libcurl4-openssl-dev"
-__UbuntuPackages+=" libkrb5-dev"
-__UbuntuPackages+=" libssl-dev"
-__UbuntuPackages+=" zlib1g-dev"
-
-__AlpinePackages+=" curl-dev"
-__AlpinePackages+=" krb5-dev"
-__AlpinePackages+=" openssl-dev"
-__AlpinePackages+=" zlib-dev"
-
-__UnprocessedBuildArgs=
-while :; do
-    if [ $# -le 0 ]; then
-        break
-    fi
-
-    lowerI="$(echo $1 | awk '{print tolower($0)}')"
-    case $lowerI in
-        -?|-h|--help)
-            usage
-            exit 1
-            ;;
-        arm)
-            __BuildArch=arm
-            __UbuntuArch=armhf
-            __AlpineArch=armhf
-            __QEMUArch=arm
-            ;;
-        arm64)
-            __BuildArch=arm64
-            __UbuntuArch=arm64
-            __AlpineArch=aarch64
-            __QEMUArch=aarch64
-            ;;
-        armel)
-            __BuildArch=armel
-            __UbuntuArch=armel
-            __UbuntuRepo="http://ftp.debian.org/debian/"
-            __LinuxCodeName=jessie
-            ;;
-        x86)
-            __BuildArch=x86
-            __UbuntuArch=i386
-            __UbuntuRepo="http://archive.ubuntu.com/ubuntu/"
-            ;;
-        lldb3.6)
-            __LLDB_Package="lldb-3.6-dev"
-            ;;
-        lldb3.8)
-            __LLDB_Package="lldb-3.8-dev"
-            ;;
-        lldb3.9)
-            __LLDB_Package="liblldb-3.9-dev"
-            ;;
-        lldb4.0)
-            __LLDB_Package="liblldb-4.0-dev"
-            ;;
-        lldb5.0)
-            __LLDB_Package="liblldb-5.0-dev"
-            ;;
-        lldb6.0)
-            __LLDB_Package="liblldb-6.0-dev"
-            ;;
-        no-lldb)
-            unset __LLDB_Package
-            ;;
-        trusty) # Ubuntu 14.04
-            if [ "$__LinuxCodeName" != "jessie" ]; then
-                __LinuxCodeName=trusty
-            fi
-            ;;
-        xenial) # Ubuntu 16.04
-            if [ "$__LinuxCodeName" != "jessie" ]; then
-                __LinuxCodeName=xenial
-            fi
-            ;;
-        zesty) # Ubuntu 17.04
-            if [ "$__LinuxCodeName" != "jessie" ]; then
-                __LinuxCodeName=zesty
-            fi
-            ;;
-        bionic) # Ubuntu 18.04
-            if [ "$__LinuxCodeName" != "jessie" ]; then
-                __LinuxCodeName=bionic
-            fi
-            ;;
-        jessie) # Debian 8
-            __LinuxCodeName=jessie
-            __UbuntuRepo="http://ftp.debian.org/debian/"
-            ;;
-        stretch) # Debian 9
-            __LinuxCodeName=stretch
-            __UbuntuRepo="http://ftp.debian.org/debian/"
-            __LLDB_Package="liblldb-6.0-dev"
-            ;;
-        buster) # Debian 10
-            __LinuxCodeName=buster
-            __UbuntuRepo="http://ftp.debian.org/debian/"
-            __LLDB_Package="liblldb-6.0-dev"
-            ;;
-        tizen)
-            if [ "$__BuildArch" != "armel" ]; then
-                echo "Tizen is available only for armel."
-                usage;
-                exit 1;
-            fi
-            __LinuxCodeName=
-            __UbuntuRepo=
-            __Tizen=tizen
-            ;;
-        alpine)
-            __LinuxCodeName=alpine
-            __UbuntuRepo=
-            ;;
-        --skipunmount)
-            __SkipUnmount=1
-            ;;
-        --rootfsdir|-rootfsdir)
-            shift
-            __RootfsDir=$1
-            ;;
-        *)
-            __UnprocessedBuildArgs="$__UnprocessedBuildArgs $1"
-            ;;
-    esac
-
-    shift
-done
-
-if [ "$__BuildArch" == "armel" ]; then
-    __LLDB_Package="lldb-3.5-dev"
-fi
-__UbuntuPackages+=" ${__LLDB_Package:-}"
-
-if [ -z "$__RootfsDir" ] && [ ! -z "$ROOTFS_DIR" ]; then
-    __RootfsDir=$ROOTFS_DIR
-fi
-
-if [ -z "$__RootfsDir" ]; then
-    __RootfsDir="$__CrossDir/rootfs/$__BuildArch"
-fi
-
-if [ -d "$__RootfsDir" ]; then
-    if [ $__SkipUnmount == 0 ]; then
-        umount $__RootfsDir/*
-    fi
-    rm -rf $__RootfsDir
-fi
-
-if [[ "$__LinuxCodeName" == "alpine" ]]; then
-    __ApkToolsVersion=2.9.1
-    __AlpineVersion=3.7
-    __ApkToolsDir=$(mktemp -d)
-    wget https://github.com/alpinelinux/apk-tools/releases/download/v$__ApkToolsVersion/apk-tools-$__ApkToolsVersion-x86_64-linux.tar.gz -P $__ApkToolsDir
-    tar -xf $__ApkToolsDir/apk-tools-$__ApkToolsVersion-x86_64-linux.tar.gz -C $__ApkToolsDir
-    mkdir -p $__RootfsDir/usr/bin
-    cp -v /usr/bin/qemu-$__QEMUArch-static $__RootfsDir/usr/bin
-    $__ApkToolsDir/apk-tools-$__ApkToolsVersion/apk \
-      -X http://dl-cdn.alpinelinux.org/alpine/v$__AlpineVersion/main \
-      -X http://dl-cdn.alpinelinux.org/alpine/v$__AlpineVersion/community \
-      -X http://dl-cdn.alpinelinux.org/alpine/edge/testing \
-      -U --allow-untrusted --root $__RootfsDir --arch $__AlpineArch --initdb \
-      add $__AlpinePackages
-    rm -r $__ApkToolsDir
-elif [[ -n $__LinuxCodeName ]]; then
-    qemu-debootstrap --arch $__UbuntuArch $__LinuxCodeName $__RootfsDir $__UbuntuRepo
-    cp $__CrossDir/$__BuildArch/sources.list.$__LinuxCodeName $__RootfsDir/etc/apt/sources.list
-    chroot $__RootfsDir apt-get update
-    chroot $__RootfsDir apt-get -f -y install
-    chroot $__RootfsDir apt-get -y install $__UbuntuPackages
-    chroot $__RootfsDir symlinks -cr /usr
-
-    if [ $__SkipUnmount == 0 ]; then
-        umount $__RootfsDir/*
-    fi
-
-    if [[ "$__BuildArch" == "arm" && "$__LinuxCodeName" == "trusty" ]]; then
-        pushd $__RootfsDir
-        patch -p1 < $__CrossDir/$__BuildArch/trusty.patch
-        patch -p1 < $__CrossDir/$__BuildArch/trusty-lttng-2.4.patch
-        popd
-    fi
-elif [ "$__Tizen" == "tizen" ]; then
-    ROOTFS_DIR=$__RootfsDir $__CrossDir/$__BuildArch/tizen-build-rootfs.sh
-else
-    echo "Unsupported target platform."
-    usage;
-    exit 1
-fi
-=======
-#!/usr/bin/env bash
-
-usage()
-{
-    echo "Usage: $0 [BuildArch] [LinuxCodeName] [lldbx.y] [--skipunmount] --rootfsdir <directory>]"
-    echo "BuildArch can be: arm(default), armel, arm64, x86"
-    echo "LinuxCodeName - optional, Code name for Linux, can be: trusty, xenial(default), zesty, bionic, alpine. If BuildArch is armel, LinuxCodeName is jessie(default) or tizen."
-    echo "lldbx.y - optional, LLDB version, can be: lldb3.9(default), lldb4.0, lldb5.0, lldb6.0 no-lldb. Ignored for alpine"
-    echo "--skipunmount - optional, will skip the unmount of rootfs folder."
-    exit 1
-}
-
-__LinuxCodeName=xenial
-__CrossDir=$( cd "$( dirname "${BASH_SOURCE[0]}" )" && pwd )
-__InitialDir=$PWD
-__BuildArch=arm
-__UbuntuArch=armhf
-__UbuntuRepo="http://ports.ubuntu.com/"
-__LLDB_Package="liblldb-3.9-dev"
-__SkipUnmount=0
-
-# base development support
-__UbuntuPackages="build-essential"
-
-__AlpinePackages="alpine-base"
-__AlpinePackages+=" build-base"
-__AlpinePackages+=" linux-headers"
-__AlpinePackages+=" lldb-dev"
-__AlpinePackages+=" llvm-dev"
-
-# symlinks fixer
-__UbuntuPackages+=" symlinks"
-
-# CoreCLR and CoreFX dependencies
-__UbuntuPackages+=" libicu-dev"
-__UbuntuPackages+=" liblttng-ust-dev"
-__UbuntuPackages+=" libunwind8-dev"
-
-__AlpinePackages+=" gettext-dev"
-__AlpinePackages+=" icu-dev"
-__AlpinePackages+=" libunwind-dev"
-__AlpinePackages+=" lttng-ust-dev"
-
-# CoreFX dependencies
-__UbuntuPackages+=" libcurl4-openssl-dev"
-__UbuntuPackages+=" libkrb5-dev"
-__UbuntuPackages+=" libssl-dev"
-__UbuntuPackages+=" zlib1g-dev"
-
-__AlpinePackages+=" curl-dev"
-__AlpinePackages+=" krb5-dev"
-__AlpinePackages+=" openssl-dev"
-__AlpinePackages+=" zlib-dev"
-
-__UnprocessedBuildArgs=
-while :; do
-    if [ $# -le 0 ]; then
-        break
-    fi
-
-    lowerI="$(echo $1 | awk '{print tolower($0)}')"
-    case $lowerI in
-        -?|-h|--help)
-            usage
-            exit 1
-            ;;
-        arm)
-            __BuildArch=arm
-            __UbuntuArch=armhf
-            __AlpineArch=armhf
-            __QEMUArch=arm
-            ;;
-        arm64)
-            __BuildArch=arm64
-            __UbuntuArch=arm64
-            __AlpineArch=aarch64
-            __QEMUArch=aarch64
-            ;;
-        armel)
-            __BuildArch=armel
-            __UbuntuArch=armel
-            __UbuntuRepo="http://ftp.debian.org/debian/"
-            __LinuxCodeName=jessie
-            ;;
-        x86)
-            __BuildArch=x86
-            __UbuntuArch=i386
-            __UbuntuRepo="http://archive.ubuntu.com/ubuntu/"
-            ;;
-        lldb3.6)
-            __LLDB_Package="lldb-3.6-dev"
-            ;;
-        lldb3.8)
-            __LLDB_Package="lldb-3.8-dev"
-            ;;
-        lldb3.9)
-            __LLDB_Package="liblldb-3.9-dev"
-            ;;
-        lldb4.0)
-            __LLDB_Package="liblldb-4.0-dev"
-            ;;
-        lldb5.0)
-            __LLDB_Package="liblldb-5.0-dev"
-            ;;
-        lldb6.0)
-            __LLDB_Package="liblldb-6.0-dev"
-            ;;
-        no-lldb)
-            unset __LLDB_Package
-            ;;
-        trusty) # Ubuntu 14.04
-            if [ "$__LinuxCodeName" != "jessie" ]; then
-                __LinuxCodeName=trusty
-            fi
-            ;;
-        xenial) # Ubuntu 16.04
-            if [ "$__LinuxCodeName" != "jessie" ]; then
-                __LinuxCodeName=xenial
-            fi
-            ;;
-        zesty) # Ubuntu 17.04
-            if [ "$__LinuxCodeName" != "jessie" ]; then
-                __LinuxCodeName=zesty
-            fi
-            ;;
-        bionic) # Ubuntu 18.04
-            if [ "$__LinuxCodeName" != "jessie" ]; then
-                __LinuxCodeName=bionic
-            fi
-            ;;
-        jessie) # Debian 8
-            __LinuxCodeName=jessie
-            __UbuntuRepo="http://ftp.debian.org/debian/"
-            ;;
-        stretch) # Debian 9
-            __LinuxCodeName=stretch
-            __UbuntuRepo="http://ftp.debian.org/debian/"
-            __LLDB_Package="liblldb-6.0-dev"
-            ;;
-        buster) # Debian 10
-            __LinuxCodeName=buster
-            __UbuntuRepo="http://ftp.debian.org/debian/"
-            __LLDB_Package="liblldb-6.0-dev"
-            ;;
-        tizen)
-            if [ "$__BuildArch" != "armel" ]; then
-                echo "Tizen is available only for armel."
-                usage;
-                exit 1;
-            fi
-            __LinuxCodeName=
-            __UbuntuRepo=
-            __Tizen=tizen
-            ;;
-        alpine)
-            __LinuxCodeName=alpine
-            __UbuntuRepo=
-            ;;
-        --skipunmount)
-            __SkipUnmount=1
-            ;;
-        --rootfsdir|-rootfsdir)
-            shift
-            __RootfsDir=$1
-            ;;
-        *)
-            __UnprocessedBuildArgs="$__UnprocessedBuildArgs $1"
-            ;;
-    esac
-
-    shift
-done
-
-if [ "$__BuildArch" == "armel" ]; then
-    __LLDB_Package="lldb-3.5-dev"
-fi
-__UbuntuPackages+=" ${__LLDB_Package:-}"
-
-if [ -z "$__RootfsDir" ] && [ ! -z "$ROOTFS_DIR" ]; then
-    __RootfsDir=$ROOTFS_DIR
-fi
-
-if [ -z "$__RootfsDir" ]; then
-    __RootfsDir="$__CrossDir/../../../.tools/rootfs/$__BuildArch"
-fi
-
-if [ -d "$__RootfsDir" ]; then
-    if [ $__SkipUnmount == 0 ]; then
-        umount $__RootfsDir/*
-    fi
-    rm -rf $__RootfsDir
-fi
-
-if [[ "$__LinuxCodeName" == "alpine" ]]; then
-    __ApkToolsVersion=2.9.1
-    __AlpineVersion=3.7
-    __ApkToolsDir=$(mktemp -d)
-    wget https://github.com/alpinelinux/apk-tools/releases/download/v$__ApkToolsVersion/apk-tools-$__ApkToolsVersion-x86_64-linux.tar.gz -P $__ApkToolsDir
-    tar -xf $__ApkToolsDir/apk-tools-$__ApkToolsVersion-x86_64-linux.tar.gz -C $__ApkToolsDir
-    mkdir -p $__RootfsDir/usr/bin
-    cp -v /usr/bin/qemu-$__QEMUArch-static $__RootfsDir/usr/bin
-    $__ApkToolsDir/apk-tools-$__ApkToolsVersion/apk \
-      -X http://dl-cdn.alpinelinux.org/alpine/v$__AlpineVersion/main \
-      -X http://dl-cdn.alpinelinux.org/alpine/v$__AlpineVersion/community \
-      -X http://dl-cdn.alpinelinux.org/alpine/edge/testing \
-      -X http://dl-cdn.alpinelinux.org/alpine/edge/main \
-      -U --allow-untrusted --root $__RootfsDir --arch $__AlpineArch --initdb \
-      add $__AlpinePackages
-    rm -r $__ApkToolsDir
-elif [[ -n $__LinuxCodeName ]]; then
-    qemu-debootstrap --arch $__UbuntuArch $__LinuxCodeName $__RootfsDir $__UbuntuRepo
-    cp $__CrossDir/$__BuildArch/sources.list.$__LinuxCodeName $__RootfsDir/etc/apt/sources.list
-    chroot $__RootfsDir apt-get update
-    chroot $__RootfsDir apt-get -f -y install
-    chroot $__RootfsDir apt-get -y install $__UbuntuPackages
-    chroot $__RootfsDir symlinks -cr /usr
-
-    if [ $__SkipUnmount == 0 ]; then
-        umount $__RootfsDir/*
-    fi
-
-    if [[ "$__BuildArch" == "arm" && "$__LinuxCodeName" == "trusty" ]]; then
-        pushd $__RootfsDir
-        patch -p1 < $__CrossDir/$__BuildArch/trusty.patch
-        patch -p1 < $__CrossDir/$__BuildArch/trusty-lttng-2.4.patch
-        popd
-    fi
-elif [ "$__Tizen" == "tizen" ]; then
-    ROOTFS_DIR=$__RootfsDir $__CrossDir/$__BuildArch/tizen-build-rootfs.sh
-else
-    echo "Unsupported target platform."
-    usage;
-    exit 1
-fi
->>>>>>> dcc3312f
+#!/usr/bin/env bash
+
+usage()
+{
+    echo "Usage: $0 [BuildArch] [LinuxCodeName] [lldbx.y] [--skipunmount] --rootfsdir <directory>]"
+    echo "BuildArch can be: arm(default), armel, arm64, x86"
+    echo "LinuxCodeName - optional, Code name for Linux, can be: trusty, xenial(default), zesty, bionic, alpine. If BuildArch is armel, LinuxCodeName is jessie(default) or tizen."
+    echo "lldbx.y - optional, LLDB version, can be: lldb3.9(default), lldb4.0, lldb5.0, lldb6.0 no-lldb. Ignored for alpine"
+    echo "--skipunmount - optional, will skip the unmount of rootfs folder."
+    exit 1
+}
+
+__LinuxCodeName=xenial
+__CrossDir=$( cd "$( dirname "${BASH_SOURCE[0]}" )" && pwd )
+__InitialDir=$PWD
+__BuildArch=arm
+__UbuntuArch=armhf
+__UbuntuRepo="http://ports.ubuntu.com/"
+__LLDB_Package="liblldb-3.9-dev"
+__SkipUnmount=0
+
+# base development support
+__UbuntuPackages="build-essential"
+
+__AlpinePackages="alpine-base"
+__AlpinePackages+=" build-base"
+__AlpinePackages+=" linux-headers"
+__AlpinePackages+=" lldb-dev"
+__AlpinePackages+=" llvm-dev"
+
+# symlinks fixer
+__UbuntuPackages+=" symlinks"
+
+# CoreCLR and CoreFX dependencies
+__UbuntuPackages+=" libicu-dev"
+__UbuntuPackages+=" liblttng-ust-dev"
+__UbuntuPackages+=" libunwind8-dev"
+
+__AlpinePackages+=" gettext-dev"
+__AlpinePackages+=" icu-dev"
+__AlpinePackages+=" libunwind-dev"
+__AlpinePackages+=" lttng-ust-dev"
+
+# CoreFX dependencies
+__UbuntuPackages+=" libcurl4-openssl-dev"
+__UbuntuPackages+=" libkrb5-dev"
+__UbuntuPackages+=" libssl-dev"
+__UbuntuPackages+=" zlib1g-dev"
+
+__AlpinePackages+=" curl-dev"
+__AlpinePackages+=" krb5-dev"
+__AlpinePackages+=" openssl-dev"
+__AlpinePackages+=" zlib-dev"
+
+__UnprocessedBuildArgs=
+while :; do
+    if [ $# -le 0 ]; then
+        break
+    fi
+
+    lowerI="$(echo $1 | awk '{print tolower($0)}')"
+    case $lowerI in
+        -?|-h|--help)
+            usage
+            exit 1
+            ;;
+        arm)
+            __BuildArch=arm
+            __UbuntuArch=armhf
+            __AlpineArch=armhf
+            __QEMUArch=arm
+            ;;
+        arm64)
+            __BuildArch=arm64
+            __UbuntuArch=arm64
+            __AlpineArch=aarch64
+            __QEMUArch=aarch64
+            ;;
+        armel)
+            __BuildArch=armel
+            __UbuntuArch=armel
+            __UbuntuRepo="http://ftp.debian.org/debian/"
+            __LinuxCodeName=jessie
+            ;;
+        x86)
+            __BuildArch=x86
+            __UbuntuArch=i386
+            __UbuntuRepo="http://archive.ubuntu.com/ubuntu/"
+            ;;
+        lldb3.6)
+            __LLDB_Package="lldb-3.6-dev"
+            ;;
+        lldb3.8)
+            __LLDB_Package="lldb-3.8-dev"
+            ;;
+        lldb3.9)
+            __LLDB_Package="liblldb-3.9-dev"
+            ;;
+        lldb4.0)
+            __LLDB_Package="liblldb-4.0-dev"
+            ;;
+        lldb5.0)
+            __LLDB_Package="liblldb-5.0-dev"
+            ;;
+        lldb6.0)
+            __LLDB_Package="liblldb-6.0-dev"
+            ;;
+        no-lldb)
+            unset __LLDB_Package
+            ;;
+        trusty) # Ubuntu 14.04
+            if [ "$__LinuxCodeName" != "jessie" ]; then
+                __LinuxCodeName=trusty
+            fi
+            ;;
+        xenial) # Ubuntu 16.04
+            if [ "$__LinuxCodeName" != "jessie" ]; then
+                __LinuxCodeName=xenial
+            fi
+            ;;
+        zesty) # Ubuntu 17.04
+            if [ "$__LinuxCodeName" != "jessie" ]; then
+                __LinuxCodeName=zesty
+            fi
+            ;;
+        bionic) # Ubuntu 18.04
+            if [ "$__LinuxCodeName" != "jessie" ]; then
+                __LinuxCodeName=bionic
+            fi
+            ;;
+        jessie) # Debian 8
+            __LinuxCodeName=jessie
+            __UbuntuRepo="http://ftp.debian.org/debian/"
+            ;;
+        stretch) # Debian 9
+            __LinuxCodeName=stretch
+            __UbuntuRepo="http://ftp.debian.org/debian/"
+            __LLDB_Package="liblldb-6.0-dev"
+            ;;
+        buster) # Debian 10
+            __LinuxCodeName=buster
+            __UbuntuRepo="http://ftp.debian.org/debian/"
+            __LLDB_Package="liblldb-6.0-dev"
+            ;;
+        tizen)
+            if [ "$__BuildArch" != "armel" ]; then
+                echo "Tizen is available only for armel."
+                usage;
+                exit 1;
+            fi
+            __LinuxCodeName=
+            __UbuntuRepo=
+            __Tizen=tizen
+            ;;
+        alpine)
+            __LinuxCodeName=alpine
+            __UbuntuRepo=
+            ;;
+        --skipunmount)
+            __SkipUnmount=1
+            ;;
+        --rootfsdir|-rootfsdir)
+            shift
+            __RootfsDir=$1
+            ;;
+        *)
+            __UnprocessedBuildArgs="$__UnprocessedBuildArgs $1"
+            ;;
+    esac
+
+    shift
+done
+
+if [ "$__BuildArch" == "armel" ]; then
+    __LLDB_Package="lldb-3.5-dev"
+fi
+__UbuntuPackages+=" ${__LLDB_Package:-}"
+
+if [ -z "$__RootfsDir" ] && [ ! -z "$ROOTFS_DIR" ]; then
+    __RootfsDir=$ROOTFS_DIR
+fi
+
+if [ -z "$__RootfsDir" ]; then
+    __RootfsDir="$__CrossDir/../../../.tools/rootfs/$__BuildArch"
+fi
+
+if [ -d "$__RootfsDir" ]; then
+    if [ $__SkipUnmount == 0 ]; then
+        umount $__RootfsDir/*
+    fi
+    rm -rf $__RootfsDir
+fi
+
+if [[ "$__LinuxCodeName" == "alpine" ]]; then
+    __ApkToolsVersion=2.9.1
+    __AlpineVersion=3.7
+    __ApkToolsDir=$(mktemp -d)
+    wget https://github.com/alpinelinux/apk-tools/releases/download/v$__ApkToolsVersion/apk-tools-$__ApkToolsVersion-x86_64-linux.tar.gz -P $__ApkToolsDir
+    tar -xf $__ApkToolsDir/apk-tools-$__ApkToolsVersion-x86_64-linux.tar.gz -C $__ApkToolsDir
+    mkdir -p $__RootfsDir/usr/bin
+    cp -v /usr/bin/qemu-$__QEMUArch-static $__RootfsDir/usr/bin
+    $__ApkToolsDir/apk-tools-$__ApkToolsVersion/apk \
+      -X http://dl-cdn.alpinelinux.org/alpine/v$__AlpineVersion/main \
+      -X http://dl-cdn.alpinelinux.org/alpine/v$__AlpineVersion/community \
+      -X http://dl-cdn.alpinelinux.org/alpine/edge/testing \
+      -X http://dl-cdn.alpinelinux.org/alpine/edge/main \
+      -U --allow-untrusted --root $__RootfsDir --arch $__AlpineArch --initdb \
+      add $__AlpinePackages
+    rm -r $__ApkToolsDir
+elif [[ -n $__LinuxCodeName ]]; then
+    qemu-debootstrap --arch $__UbuntuArch $__LinuxCodeName $__RootfsDir $__UbuntuRepo
+    cp $__CrossDir/$__BuildArch/sources.list.$__LinuxCodeName $__RootfsDir/etc/apt/sources.list
+    chroot $__RootfsDir apt-get update
+    chroot $__RootfsDir apt-get -f -y install
+    chroot $__RootfsDir apt-get -y install $__UbuntuPackages
+    chroot $__RootfsDir symlinks -cr /usr
+
+    if [ $__SkipUnmount == 0 ]; then
+        umount $__RootfsDir/*
+    fi
+
+    if [[ "$__BuildArch" == "arm" && "$__LinuxCodeName" == "trusty" ]]; then
+        pushd $__RootfsDir
+        patch -p1 < $__CrossDir/$__BuildArch/trusty.patch
+        patch -p1 < $__CrossDir/$__BuildArch/trusty-lttng-2.4.patch
+        popd
+    fi
+elif [ "$__Tizen" == "tizen" ]; then
+    ROOTFS_DIR=$__RootfsDir $__CrossDir/$__BuildArch/tizen-build-rootfs.sh
+else
+    echo "Unsupported target platform."
+    usage;
+    exit 1
+fi