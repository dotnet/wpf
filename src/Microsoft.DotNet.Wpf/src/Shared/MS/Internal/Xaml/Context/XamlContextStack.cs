// Licensed to the .NET Foundation under one or more agreements.
// The .NET Foundation licenses this file to you under the MIT license.
// See the LICENSE file in the project root for more information.

#nullable disable

using System.Text;
using System.Globalization;

namespace MS.Internal.Xaml.Context
{
    //This stack has the following features:
    //  1) it recycles frames
    //  2) it is <T>, and avoids activator.createinstance with the creationDelegate
    class XamlContextStack<T> where T : XamlFrame
    {
        private int _depth;
        T _currentFrame;
        T _recycledFrame;
        Func<T> _creationDelegate;

        public XamlContextStack(Func<T> creationDelegate)
        {
            _creationDelegate = creationDelegate;
            Grow();
            _depth = 0;
            Debug.Assert(CurrentFrame is not null);
            Debug.Assert(CurrentFrame.Depth == Depth);
        }

        public XamlContextStack(XamlContextStack<T> source, bool copy)
        {
            _creationDelegate = source._creationDelegate;
            _depth = source.Depth;
            if (!copy)
            {
                _currentFrame = source.CurrentFrame;
            }
            else
            {
                T iteratorFrame = source.CurrentFrame;
                T lastFrameInNewStack = null;
                while (iteratorFrame is not null)
                {
                    T newFrame = (T)iteratorFrame.Clone();
                    if (_currentFrame is null)
                    {
                        _currentFrame = newFrame;
                    }
<<<<<<< HEAD
                    if (lastFrameInNewStack is not null)
=======

                    if (lastFrameInNewStack != null)
>>>>>>> 7095be30
                    {
                        lastFrameInNewStack.Previous = newFrame;
                    }

                    lastFrameInNewStack = newFrame;
                    iteratorFrame = (T)iteratorFrame.Previous;
                }
            }
        }

        //allocate a new frame as the new currentFrame;
        private void Grow()
        {
            T lastFrame = _currentFrame;
            _currentFrame = _creationDelegate();
            _currentFrame.Previous = lastFrame;
        }

        public T CurrentFrame
        {
            get { return _currentFrame; }
        }

        public T PreviousFrame
        {
            get { return (T)_currentFrame.Previous; }
        }

        public T PreviousPreviousFrame
        {
            get { return (T)_currentFrame.Previous.Previous; }
        }

        public T GetFrame(int depth)
        {
            T iteratorFrame = _currentFrame;
            Debug.Assert(iteratorFrame is not null);
            while (iteratorFrame.Depth > depth)
            {
                iteratorFrame = (T)iteratorFrame.Previous;
            }

            return iteratorFrame;
        }

        //Consumers of this stack call PushScope, and we'll either allocate a new frame
        // or we'll grab one from our recycled linked list.
        public void PushScope()
        {
            if (_recycledFrame is null)
            {
                Grow();
            }
            else //use recycled frame
            {
                T lastFrame = _currentFrame;
                _currentFrame = _recycledFrame;
                _recycledFrame = (T)_recycledFrame.Previous;
                _currentFrame.Previous = lastFrame;
            }

            _depth++;
            Debug.Assert(CurrentFrame.Depth == Depth);
        }

        //Consumers of this stack call PopScope, and we'll move the currentFrame from the main
        // linked list to the recylced linked list and call .Reset
        public void PopScope()
        {
            _depth--;
            T frameToRecycle = _currentFrame;
            _currentFrame = (T)_currentFrame.Previous;
            frameToRecycle.Previous = _recycledFrame;
            _recycledFrame = frameToRecycle;
            frameToRecycle.Reset();
            Debug.Assert(CurrentFrame.Depth == Depth);
        }

        public int Depth
        {
            get { return _depth; }
            set { _depth = value; }
        }

        //In case the stack needs to survive and you don't want to keep the recylced frames around.
        public void Trim()
        {
            _recycledFrame = null;
        }

        public string Frames
        {
            get
            {
                StringBuilder sb = new StringBuilder();
                T iteratorFrame = _currentFrame;
                sb.AppendLine(CultureInfo.InvariantCulture, $"Stack: {(_currentFrame is null ? -1 : _currentFrame.Depth + 1)} frames");
                ShowFrame(sb, _currentFrame);
                return sb.ToString();
            }
        }

        private void ShowFrame(StringBuilder sb, T iteratorFrame)
        {
            if (iteratorFrame is null)
                return;
            if (iteratorFrame.Previous is not null)
                ShowFrame(sb, (T)iteratorFrame.Previous);
            sb.AppendLine($"  {iteratorFrame.Depth} {iteratorFrame}");
        }
    }
}<|MERGE_RESOLUTION|>--- conflicted
+++ resolved
@@ -47,12 +47,8 @@
                     {
                         _currentFrame = newFrame;
                     }
-<<<<<<< HEAD
+
                     if (lastFrameInNewStack is not null)
-=======
-
-                    if (lastFrameInNewStack != null)
->>>>>>> 7095be30
                     {
                         lastFrameInNewStack.Previous = newFrame;
                     }
