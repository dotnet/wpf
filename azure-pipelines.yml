# This is a simple wrapper for eng/pipeline.yml to get around the limitation of
# user-defined variables not being available in yaml template expressions.

# Parameters ARE available in template expressions, and parameters can have default values,
# so they can be used to control yaml flow.
#
# TODO:
#   BuildMsBuildSdkPackages, _BuildMsBuildSdkPackages, _BuildMsBuildSdkPackagesArgs should be removed eventually, when 
#   Microsoft.DotNet.Arcade.Wpf.Sdk is moved from dnceng/dotnet-wpf-int to github/dotnet/wpf. 
#   When that move happens, there would be no need to suppress the Sdk build by default. Currently, 
#   allowing the Sdk to build every time will result in an infinite loop that triggers a dotnet/wpf built,

variables:

  # clean the local repo on the build agents
  Build.Repository.Clean: true
  # When set to true in a manual built, it produces and publishes 
  # Microsoft.DotNet.Arcade.Wpf.Sdk
  BuildMsBuildSdkPackages: false
  _PublishUsingPipelines: false
  _DotNetArtifactsCategory: .NETCore

# only trigger ci builds for the master and release branches
trigger:
- master
- release/3.0
<<<<<<< HEAD
=======
- arcade
>>>>>>> 7e7a6386

# To be added in the future when VSTS supports this feature
# only trigger pull request builds for the master branch
# pr:
# - master

# Call the pipeline.yml template, which does the real work
jobs:
- template: /eng/pipeline.yml
  parameters:
    ${{ if and(ne(variables['System.TeamProject'], 'public'), notin(variables['Build.Reason'], 'PullRequest')) }}:
      # agent pool can't be read from a user-defined variable (Azure DevOps limitation)
      agentPool: dotnet-internal-vs2019-preview
      # runAsPublic is used in expressions, which can't read from user-defined variables
      runAsPublic: false<|MERGE_RESOLUTION|>--- conflicted
+++ resolved
@@ -24,10 +24,7 @@
 trigger:
 - master
 - release/3.0
-<<<<<<< HEAD
-=======
 - arcade
->>>>>>> 7e7a6386
 
 # To be added in the future when VSTS supports this feature
 # only trigger pull request builds for the master branch
