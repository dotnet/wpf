# Initialize variables if they aren't already defined.
# These may be defined as parameters of the importing script, or set after importing this script.

# CI mode - set to true on CI server for PR validation build or official build.
[bool]$ci = if (Test-Path variable:ci) { $ci } else { $false }

# Build configuration. Common values include 'Debug' and 'Release', but the repository may use other names.
[string]$configuration = if (Test-Path variable:configuration) { $configuration } else { "Debug" }

# Set to true to output binary log from msbuild. Note that emitting binary log slows down the build.
# Binary log must be enabled on CI.
[bool]$binaryLog = if (Test-Path variable:binaryLog) { $binaryLog } else { $ci }

# Set to true to use the pipelines logger which will enable Azure logging output.
# https://github.com/Microsoft/azure-pipelines-tasks/blob/master/docs/authoring/commands.md
# This flag is meant as a temporary opt-opt for the feature while validate it across
# our consumers. It will be deleted in the future.
[bool]$pipelinesLog = if (Test-Path variable:pipelinesLog) { $pipelinesLog } else { $ci }

# Turns on machine preparation/clean up code that changes the machine state (e.g. kills build processes).
[bool]$prepareMachine = if (Test-Path variable:prepareMachine) { $prepareMachine } else { $false }

# True to restore toolsets and dependencies.
[bool]$restore = if (Test-Path variable:restore) { $restore } else { $true }

# Adjusts msbuild verbosity level.
[string]$verbosity = if (Test-Path variable:verbosity) { $verbosity } else { "minimal" }

# Set to true to reuse msbuild nodes. Recommended to not reuse on CI.
[bool]$nodeReuse = if (Test-Path variable:nodeReuse) { $nodeReuse } else { !$ci }

# Configures warning treatment in msbuild.
[bool]$warnAsError = if (Test-Path variable:warnAsError) { $warnAsError } else { $true }

# Specifies which msbuild engine to use for build: 'vs', 'dotnet' or unspecified (determined based on presence of tools.vs in global.json).
[string]$msbuildEngine = if (Test-Path variable:msbuildEngine) { $msbuildEngine } else { $null }

# True to attempt using .NET Core already that meets requirements specified in global.json 
# installed on the machine instead of downloading one.
[bool]$useInstalledDotNetCli = if (Test-Path variable:useInstalledDotNetCli) { $useInstalledDotNetCli } else { $true }

# True to use global NuGet cache instead of restoring packages to repository-local directory.
[bool]$useGlobalNuGetCache = if (Test-Path variable:useGlobalNuGetCache) { $useGlobalNuGetCache } else { !$ci }

# An array of names of processes to stop on script exit if prepareMachine is true.
$processesToStopOnExit = if (Test-Path variable:processesToStopOnExit) { $processesToStopOnExit } else { @("msbuild", "dotnet", "vbcscompiler") }

set-strictmode -version 2.0
$ErrorActionPreference = "Stop"
[Net.ServicePointManager]::SecurityProtocol = [Net.SecurityProtocolType]::Tls12

function Create-Directory([string[]] $path) {
  if (!(Test-Path $path)) {
    New-Item -path $path -force -itemType "Directory" | Out-Null
  }
}

function Unzip([string]$zipfile, [string]$outpath) {
  Add-Type -AssemblyName System.IO.Compression.FileSystem
  [System.IO.Compression.ZipFile]::ExtractToDirectory($zipfile, $outpath)
}

# This will exec a process using the console and return it's exit code.
# This will not throw when the process fails.
# Returns process exit code.
function Exec-Process([string]$command, [string]$commandArgs) {
  $startInfo = New-Object System.Diagnostics.ProcessStartInfo
  $startInfo.FileName = $command
  $startInfo.Arguments = $commandArgs
  $startInfo.UseShellExecute = $false
  $startInfo.WorkingDirectory = Get-Location

  $process = New-Object System.Diagnostics.Process
  $process.StartInfo = $startInfo
  $process.Start() | Out-Null

  $finished = $false
  try {
    while (-not $process.WaitForExit(100)) { 
      # Non-blocking loop done to allow ctr-c interrupts
    }

    $finished = $true
    return $global:LASTEXITCODE = $process.ExitCode
  }
  finally {
    # If we didn't finish then an error occured or the user hit ctrl-c.  Either
    # way kill the process
    if (-not $finished) {
      $process.Kill()
    }
  }
}

function Write-PipelineTaskError {
  [CmdletBinding()]
  param(
    [Parameter(Mandatory = $true)]
    [string]$Message,
    [Parameter(Mandatory = $false)]
    [string]$Type = 'error',
    [string]$ErrCode,
    [string]$SourcePath,
    [string]$LineNumber,
    [string]$ColumnNumber,
    [switch]$AsOutput)

    if(!$ci) {
      if($Type -eq 'error') {
        Write-Error $Message
        return
      }
      elseif ($Type -eq 'warning') {
        Write-Warning $Message
        return
      }
    }

    if(($Type -ne 'error') -and ($Type -ne 'warning')) {
      Write-Host $Message
      return
    }
    if(-not $PSBoundParameters.ContainsKey('Type')) {
      $PSBoundParameters.Add('Type', 'error')
    }
    Write-LogIssue @PSBoundParameters
}

function Write-PipelineSetVariable {
  [CmdletBinding()]
  param(
    [Parameter(Mandatory = $true)]
    [string]$Name,
    [string]$Value,
    [switch]$Secret,
    [switch]$AsOutput)

    if($ci) {
      Write-LoggingCommand -Area 'task' -Event 'setvariable' -Data $Value -Properties @{
        'variable' = $Name
        'issecret' = $Secret
      } -AsOutput:$AsOutput
    }
}

function Write-PipelinePrependPath {
  [CmdletBinding()]
  param(
    [Parameter(Mandatory=$true)]
    [string]$Path,
    [switch]$AsOutput)
    if($ci) {
      Write-LoggingCommand -Area 'task' -Event 'prependpath' -Data $Path -AsOutput:$AsOutput
    }
}

function InitializeDotNetCli([bool]$install) {
  if (Test-Path variable:global:_DotNetInstallDir) {
    return $global:_DotNetInstallDir
  }

  # Don't resolve runtime, shared framework, or SDK from other locations to ensure build determinism
  $env:DOTNET_MULTILEVEL_LOOKUP=0

  # Disable first run since we do not need all ASP.NET packages restored.
  $env:DOTNET_SKIP_FIRST_TIME_EXPERIENCE=1

  # Disable telemetry on CI.
  if ($ci) {
    $env:DOTNET_CLI_TELEMETRY_OPTOUT=1
  }

  # Source Build uses DotNetCoreSdkDir variable
  if ($env:DotNetCoreSdkDir -ne $null) {
    $env:DOTNET_INSTALL_DIR = $env:DotNetCoreSdkDir
  }

  # Find the first path on %PATH% that contains the dotnet.exe
  if ($useInstalledDotNetCli -and (-not $globalJsonHasRuntimes) -and ($env:DOTNET_INSTALL_DIR -eq $null)) {
    $dotnetCmd = Get-Command "dotnet.exe" -ErrorAction SilentlyContinue
    if ($dotnetCmd -ne $null) {
      $env:DOTNET_INSTALL_DIR = Split-Path $dotnetCmd.Path -Parent
    }
  }

  $dotnetSdkVersion = $GlobalJson.tools.dotnet

  # Use dotnet installation specified in DOTNET_INSTALL_DIR if it contains the required SDK version,
  # otherwise install the dotnet CLI and SDK to repo local .dotnet directory to avoid potential permission issues.
  if ((-not $globalJsonHasRuntimes) -and ($env:DOTNET_INSTALL_DIR -ne $null) -and (Test-Path(Join-Path $env:DOTNET_INSTALL_DIR "sdk\$dotnetSdkVersion"))) {
    $dotnetRoot = $env:DOTNET_INSTALL_DIR
  } else {
    $dotnetRoot = Join-Path $RepoRoot ".dotnet"

    if (-not (Test-Path(Join-Path $dotnetRoot "sdk\$dotnetSdkVersion"))) {
      if ($install) {
        InstallDotNetSdk $dotnetRoot $dotnetSdkVersion
      } else {
        Write-PipelineTaskError "Unable to find dotnet with SDK version '$dotnetSdkVersion'"
        ExitWithExitCode 1
      }
    }

    $env:DOTNET_INSTALL_DIR = $dotnetRoot
  }

  # Add dotnet to PATH. This prevents any bare invocation of dotnet in custom
  # build steps from using anything other than what we've downloaded.
  # It also ensures that VS msbuild will use the downloaded sdk targets.
  $env:PATH = "$dotnetRoot;$env:PATH"

  # Make Sure that our bootstrapped dotnet cli is avaliable in future steps of the Azure Pipelines build
  Write-PipelinePrependPath -Path $dotnetRoot
  Write-PipelineSetVariable -Name 'DOTNET_MULTILEVEL_LOOKUP' -Value '0'
  Write-PipelineSetVariable -Name 'DOTNET_SKIP_FIRST_TIME_EXPERIENCE' -Value '1'

  return $global:_DotNetInstallDir = $dotnetRoot
}

function GetDotNetInstallScript([string] $dotnetRoot) {
  $installScript = Join-Path $dotnetRoot "dotnet-install.ps1"
  if (!(Test-Path $installScript)) {
    Create-Directory $dotnetRoot
    Invoke-WebRequest "https://dot.net/v1/dotnet-install.ps1" -OutFile $installScript
  }

  return $installScript
}

function InstallDotNetSdk([string] $dotnetRoot, [string] $version, [string] $architecture = "") {
  InstallDotNet $dotnetRoot $version $architecture
}

function InstallDotNet([string] $dotnetRoot, [string] $version, [string] $architecture = "", [string] $runtime = "", [bool] $skipNonVersionedFiles = $false) {  $installScript = GetDotNetInstallScript $dotnetRoot
  $installScript = GetDotNetInstallScript $dotnetRoot
  $installParameters = @{
    Version = $version
    InstallDir = $dotnetRoot
  }

  if ($architecture) { $installParameters.Architecture = $architecture }
  if ($runtime) { $installParameters.Runtime = $runtime }
  if ($skipNonVersionedFiles) { $installParameters.SkipNonVersionedFiles = $skipNonVersionedFiles }

  & $installScript @installParameters
  if ($lastExitCode -ne 0) {
    Write-PipelineTaskError -Message "Failed to install dotnet cli (exit code '$lastExitCode')."
    ExitWithExitCode $lastExitCode
  }
}

#
# Locates Visual Studio MSBuild installation. 
# The preference order for MSBuild to use is as follows:
#
#   1. MSBuild from an active VS command prompt
#   2. MSBuild from a compatible VS installation
#   3. MSBuild from the xcopy tool package
#
# Returns full path to msbuild.exe.
# Throws on failure.
#
function InitializeVisualStudioMSBuild([bool]$install, [object]$vsRequirements = $null) {
  if (Test-Path variable:global:_MSBuildExe) {
    return $global:_MSBuildExe
  }

  if (!$vsRequirements) { $vsRequirements = $GlobalJson.tools.vs }
  $vsMinVersionStr = if ($vsRequirements.version) { $vsRequirements.version } else { "15.9" }
  $vsMinVersion = [Version]::new($vsMinVersionStr) 

  # Try msbuild command available in the environment.
  if ($env:VSINSTALLDIR -ne $null) {
    $msbuildCmd = Get-Command "msbuild.exe" -ErrorAction SilentlyContinue
    if ($msbuildCmd -ne $null) {
      # Workaround for https://github.com/dotnet/roslyn/issues/35793
      # Due to this issue $msbuildCmd.Version returns 0.0.0.0 for msbuild.exe 16.2+
      $msbuildVersion = [Version]::new((Get-Item $msbuildCmd.Path).VersionInfo.ProductVersion.Split(@('-', '+'))[0])

      if ($msbuildVersion -ge $vsMinVersion) {
        return $global:_MSBuildExe = $msbuildCmd.Path
      }

      # Report error - the developer environment is initialized with incompatible VS version.
      throw "Developer Command Prompt for VS $($env:VisualStudioVersion) is not recent enough. Please upgrade to $vsMinVersionStr or build from a plain CMD window"
    }
  }

  # Locate Visual Studio installation or download x-copy msbuild.
  $vsInfo = LocateVisualStudio $vsRequirements
  if ($vsInfo -ne $null) {
    $vsInstallDir = $vsInfo.installationPath
    $vsMajorVersion = $vsInfo.installationVersion.Split('.')[0]

    InitializeVisualStudioEnvironmentVariables $vsInstallDir $vsMajorVersion
  } else {

    if (Get-Member -InputObject $GlobalJson.tools -Name "xcopy-msbuild") {
      $xcopyMSBuildVersion = $GlobalJson.tools.'xcopy-msbuild'
      $vsMajorVersion = $xcopyMSBuildVersion.Split('.')[0]
    } else {
      $vsMajorVersion = $vsMinVersion.Major
      $xcopyMSBuildVersion = "$vsMajorVersion.$($vsMinVersion.Minor).0-alpha"
    }

    $vsInstallDir = InitializeXCopyMSBuild $xcopyMSBuildVersion $install
    if ($vsInstallDir -eq $null) {
      throw "Unable to find Visual Studio that has required version and components installed"
    }
  }

  $msbuildVersionDir = if ([int]$vsMajorVersion -lt 16) { "$vsMajorVersion.0" } else { "Current" }
  return $global:_MSBuildExe = Join-Path $vsInstallDir "MSBuild\$msbuildVersionDir\Bin\msbuild.exe"
}

function InitializeVisualStudioEnvironmentVariables([string] $vsInstallDir, [string] $vsMajorVersion) {
  $env:VSINSTALLDIR = $vsInstallDir
  Set-Item "env:VS$($vsMajorVersion)0COMNTOOLS" (Join-Path $vsInstallDir "Common7\Tools\")
  
  $vsSdkInstallDir = Join-Path $vsInstallDir "VSSDK\"
  if (Test-Path $vsSdkInstallDir) {
    Set-Item "env:VSSDK$($vsMajorVersion)0Install" $vsSdkInstallDir
    $env:VSSDKInstall = $vsSdkInstallDir
  }
}

function InstallXCopyMSBuild([string]$packageVersion) {
  return InitializeXCopyMSBuild $packageVersion -install $true
}

function InitializeXCopyMSBuild([string]$packageVersion, [bool]$install) {
  $packageName = "RoslynTools.MSBuild"
  $packageDir = Join-Path $ToolsDir "msbuild\$packageVersion"
  $packagePath = Join-Path $packageDir "$packageName.$packageVersion.nupkg"

  if (!(Test-Path $packageDir)) {
    if (!$install) {
      return $null
    }

    Create-Directory $packageDir
    Write-Host "Downloading $packageName $packageVersion"
    Invoke-WebRequest "https://dotnet.myget.org/F/roslyn-tools/api/v2/package/$packageName/$packageVersion/" -OutFile $packagePath
    Unzip $packagePath $packageDir
  }

  return Join-Path $packageDir "tools"
}

#
# Locates Visual Studio instance that meets the minimal requirements specified by tools.vs object in global.json.
#
# The following properties of tools.vs are recognized:
#   "version": "{major}.{minor}"    
#       Two part minimal VS version, e.g. "15.9", "16.0", etc.
#   "components": ["componentId1", "componentId2", ...] 
#       Array of ids of workload components that must be available in the VS instance.
#       See e.g. https://docs.microsoft.com/en-us/visualstudio/install/workload-component-id-vs-enterprise?view=vs-2017
#
# Returns JSON describing the located VS instance (same format as returned by vswhere), 
# or $null if no instance meeting the requirements is found on the machine.
#
function LocateVisualStudio([object]$vsRequirements = $null){
  if (Get-Member -InputObject $GlobalJson.tools -Name "vswhere") {
    $vswhereVersion = $GlobalJson.tools.vswhere
  } else {
    $vswhereVersion = "2.5.2"
  }

  $vsWhereDir = Join-Path $ToolsDir "vswhere\$vswhereVersion"
  $vsWhereExe = Join-Path $vsWhereDir "vswhere.exe"

  if (!(Test-Path $vsWhereExe)) {
    Create-Directory $vsWhereDir
    Write-Host "Downloading vswhere"
    Invoke-WebRequest "https://github.com/Microsoft/vswhere/releases/download/$vswhereVersion/vswhere.exe" -OutFile $vswhereExe
  }

  if (!$vsRequirements) { $vsRequirements = $GlobalJson.tools.vs }
  $args = @("-latest", "-prerelease", "-format", "json", "-requires", "Microsoft.Component.MSBuild")
  
  if (Get-Member -InputObject $vsRequirements -Name "version") {
    $args += "-version"
    $args += $vsRequirements.version
  }

  if (Get-Member -InputObject $vsRequirements -Name "components") {
    foreach ($component in $vsRequirements.components) {
      $args += "-requires"
      $args += $component
    }    
  }

  $vsInfo =& $vsWhereExe $args | ConvertFrom-Json

  if ($lastExitCode -ne 0) {
    return $null
  }

  # use first matching instance
  return $vsInfo[0]
}

function InitializeBuildTool() {
  if (Test-Path variable:global:_BuildTool) {
    return $global:_BuildTool
  }

  if (-not $msbuildEngine) {
    $msbuildEngine = GetDefaultMSBuildEngine
  }

  # Initialize dotnet cli if listed in 'tools'
  $dotnetRoot = $null
  if (Get-Member -InputObject $GlobalJson.tools -Name "dotnet") {
    $dotnetRoot = InitializeDotNetCli -install:$restore
  }

  if ($msbuildEngine -eq "dotnet") {
    if (!$dotnetRoot) {
      Write-PipelineTaskError "/global.json must specify 'tools.dotnet'."
      ExitWithExitCode 1
    }

    $buildTool = @{ Path = Join-Path $dotnetRoot "dotnet.exe"; Command = "msbuild"; Tool = "dotnet"; Framework = "netcoreapp2.1" }
  } elseif ($msbuildEngine -eq "vs") {
    try {
      $msbuildPath = InitializeVisualStudioMSBuild -install:$restore
    } catch {
      Write-PipelineTaskError $_
      ExitWithExitCode 1
    }

    $buildTool = @{ Path = $msbuildPath; Command = ""; Tool = "vs"; Framework = "net472" }
  } else {
    Write-PipelineTaskError "Unexpected value of -msbuildEngine: '$msbuildEngine'."
    ExitWithExitCode 1
  }

  return $global:_BuildTool = $buildTool
}

function GetDefaultMSBuildEngine() {
  # Presence of tools.vs indicates the repo needs to build using VS msbuild on Windows.
  if (Get-Member -InputObject $GlobalJson.tools -Name "vs") {
    return "vs"
  }
  
  if (Get-Member -InputObject $GlobalJson.tools -Name "dotnet") {
    return "dotnet"
  }

  Write-PipelineTaskError "-msbuildEngine must be specified, or /global.json must specify 'tools.dotnet' or 'tools.vs'."
  ExitWithExitCode 1
}

function GetNuGetPackageCachePath() {
  if ($env:NUGET_PACKAGES -eq $null) {
    # Use local cache on CI to ensure deterministic build,
    # use global cache in dev builds to avoid cost of downloading packages.
    if ($useGlobalNuGetCache) {
      $env:NUGET_PACKAGES = Join-Path $env:UserProfile ".nuget\packages"
    } else {
      $env:NUGET_PACKAGES = Join-Path $RepoRoot ".packages"
    }
  }

  return $env:NUGET_PACKAGES
}

# Returns a full path to an Arcade SDK task project file.
function GetSdkTaskProject([string]$taskName) {
  return Join-Path (Split-Path (InitializeToolset) -Parent) "SdkTasks\$taskName.proj"
}

function InitializeNativeTools() {
  if (Get-Member -InputObject $GlobalJson -Name "native-tools") {
    $nativeArgs=""
    if ($ci) {
      $nativeArgs = "-InstallDirectory $ToolsDir"
    }
    Invoke-Expression "& `"$PSScriptRoot/init-tools-native.ps1`" $nativeArgs"
  }
}

function InitializeToolset() {
  if (Test-Path variable:global:_ToolsetBuildProj) {
    return $global:_ToolsetBuildProj
  }

  $nugetCache = GetNuGetPackageCachePath

  $toolsetVersion = $GlobalJson.'msbuild-sdks'.'Microsoft.DotNet.Arcade.Sdk'
  $toolsetLocationFile = Join-Path $ToolsetDir "$toolsetVersion.txt"

  if (Test-Path $toolsetLocationFile) {
    $path = Get-Content $toolsetLocationFile -TotalCount 1
    if (Test-Path $path) {
      return $global:_ToolsetBuildProj = $path
    }
  }

  if (-not $restore) {
    Write-PipelineTaskError "Toolset version $toolsetVersion has not been restored."
    ExitWithExitCode 1
  }

  $buildTool = InitializeBuildTool

  $proj = Join-Path $ToolsetDir "restore.proj"
  $bl = if ($binaryLog) { "/bl:" + (Join-Path $LogDir "ToolsetRestore.binlog") } else { "" }

  '<Project Sdk="Microsoft.DotNet.Arcade.Sdk"/>' | Set-Content $proj
<<<<<<< HEAD
  MSBuild $proj $bl /t:__WriteToolsetLocation /clp:ErrorsOnly`;NoSummary /p:__ToolsetLocationOutputFile=$toolsetLocationFile
=======

  MSBuild-Core $proj $bl /t:__WriteToolsetLocation /clp:ErrorsOnly`;NoSummary /p:__ToolsetLocationOutputFile=$toolsetLocationFile
>>>>>>> 8da03886

  $path = Get-Content $toolsetLocationFile -TotalCount 1
  if (!(Test-Path $path)) {
    throw "Invalid toolset path: $path"
  }

  return $global:_ToolsetBuildProj = $path
}

function ExitWithExitCode([int] $exitCode) {
  if ($ci -and $prepareMachine) {
    Stop-Processes
  }
  exit $exitCode
}

function Stop-Processes() {
  Write-Host "Killing running build processes..."
  foreach ($processName in $processesToStopOnExit) {
    Get-Process -Name $processName -ErrorAction SilentlyContinue | Stop-Process
  }
}

#
# Executes msbuild (or 'dotnet msbuild') with arguments passed to the function.
# The arguments are automatically quoted.
# Terminates the script if the build fails.
#
function MSBuild() {
  if ($pipelinesLog) {
    $buildTool = InitializeBuildTool
    $toolsetBuildProject = InitializeToolset
    $path = Split-Path -parent $toolsetBuildProject
    $path = Join-Path $path (Join-Path $buildTool.Framework "Microsoft.DotNet.Arcade.Sdk.dll")
    $args += "/logger:$path"
  }

  MSBuild-Core @args
}

#
# Executes msbuild (or 'dotnet msbuild') with arguments passed to the function.
# The arguments are automatically quoted.
# Terminates the script if the build fails.
#
function MSBuild-Core() {
  if ($ci) {
    if (!$binaryLog) {
      throw "Binary log must be enabled in CI build."
    }

    if ($nodeReuse) {
      throw "Node reuse must be disabled in CI build."
    }
  }

  $buildTool = InitializeBuildTool

  $cmdArgs = "$($buildTool.Command) /m /nologo /clp:Summary /v:$verbosity /nr:$nodeReuse /p:ContinuousIntegrationBuild=$ci"

  if ($warnAsError) { 
    $cmdArgs += " /warnaserror /p:TreatWarningsAsErrors=true" 
  }

  foreach ($arg in $args) {
    if ($arg -ne $null -and $arg.Trim() -ne "") {
      $cmdArgs += " `"$arg`""
    }
  }
  
  $exitCode = Exec-Process $buildTool.Path $cmdArgs

  if ($exitCode -ne 0) {
    Write-PipelineTaskError "Build failed."

    $buildLog = GetMSBuildBinaryLogCommandLineArgument $args
    if ($buildLog -ne $null) {      
      Write-Host "See log: $buildLog" -ForegroundColor DarkGray 
    }

    ExitWithExitCode $exitCode
  }
}

function GetMSBuildBinaryLogCommandLineArgument($arguments) {  
  foreach ($argument in $arguments) {
    if ($argument -ne $null) {
      $arg = $argument.Trim()
      if ($arg.StartsWith("/bl:", "OrdinalIgnoreCase")) {
        return $arg.Substring("/bl:".Length)
      } 
        
      if ($arg.StartsWith("/binaryLogger:", "OrdinalIgnoreCase")) {
        return $arg.Substring("/binaryLogger:".Length)
      }
    }
  }

  return $null
}

. $PSScriptRoot\LoggingCommandFunctions.ps1

$RepoRoot = Resolve-Path (Join-Path $PSScriptRoot "..\..")
$EngRoot = Resolve-Path (Join-Path $PSScriptRoot "..")
$ArtifactsDir = Join-Path $RepoRoot "artifacts"
$ToolsetDir = Join-Path $ArtifactsDir "toolset"
$ToolsDir = Join-Path $RepoRoot ".tools"
$LogDir = Join-Path (Join-Path $ArtifactsDir "log") $configuration
$TempDir = Join-Path (Join-Path $ArtifactsDir "tmp") $configuration
$GlobalJson = Get-Content -Raw -Path (Join-Path $RepoRoot "global.json") | ConvertFrom-Json
# true if global.json contains a "runtimes" section
$globalJsonHasRuntimes = if ($GlobalJson.tools.PSObject.Properties.Name -Match 'runtimes') { $true } else { $false }

Create-Directory $ToolsetDir
Create-Directory $TempDir
Create-Directory $LogDir

<<<<<<< HEAD
if ($ci) {
  Write-Host "##vso[task.setvariable variable=Artifacts]$ArtifactsDir"
  Write-Host "##vso[task.setvariable variable=Artifacts.Toolset]$ToolsetDir"
  Write-Host "##vso[task.setvariable variable=Artifacts.Log]$LogDir"

  $env:TEMP = $TempDir
  $env:TMP = $TempDir
}
=======
Write-PipelineSetVariable -Name 'Artifacts' -Value $ArtifactsDir
Write-PipelineSetVariable -Name 'Artifacts.Toolset' -Value $ToolsetDir
Write-PipelineSetVariable -Name 'Artifacts.Log' -Value $LogDir
Write-PipelineSetVariable -Name 'TEMP' -Value $TempDir
Write-PipelineSetVariable -Name 'TMP' -Value $TempDir
>>>>>>> 8da03886
<|MERGE_RESOLUTION|>--- conflicted
+++ resolved
@@ -511,12 +511,8 @@
   $bl = if ($binaryLog) { "/bl:" + (Join-Path $LogDir "ToolsetRestore.binlog") } else { "" }
 
   '<Project Sdk="Microsoft.DotNet.Arcade.Sdk"/>' | Set-Content $proj
-<<<<<<< HEAD
-  MSBuild $proj $bl /t:__WriteToolsetLocation /clp:ErrorsOnly`;NoSummary /p:__ToolsetLocationOutputFile=$toolsetLocationFile
-=======
 
   MSBuild-Core $proj $bl /t:__WriteToolsetLocation /clp:ErrorsOnly`;NoSummary /p:__ToolsetLocationOutputFile=$toolsetLocationFile
->>>>>>> 8da03886
 
   $path = Get-Content $toolsetLocationFile -TotalCount 1
   if (!(Test-Path $path)) {
@@ -635,19 +631,8 @@
 Create-Directory $TempDir
 Create-Directory $LogDir
 
-<<<<<<< HEAD
-if ($ci) {
-  Write-Host "##vso[task.setvariable variable=Artifacts]$ArtifactsDir"
-  Write-Host "##vso[task.setvariable variable=Artifacts.Toolset]$ToolsetDir"
-  Write-Host "##vso[task.setvariable variable=Artifacts.Log]$LogDir"
-
-  $env:TEMP = $TempDir
-  $env:TMP = $TempDir
-}
-=======
 Write-PipelineSetVariable -Name 'Artifacts' -Value $ArtifactsDir
 Write-PipelineSetVariable -Name 'Artifacts.Toolset' -Value $ToolsetDir
 Write-PipelineSetVariable -Name 'Artifacts.Log' -Value $LogDir
 Write-PipelineSetVariable -Name 'TEMP' -Value $TempDir
-Write-PipelineSetVariable -Name 'TMP' -Value $TempDir
->>>>>>> 8da03886
+Write-PipelineSetVariable -Name 'TMP' -Value $TempDir