<?xml version="1.0" encoding="utf-8"?>
<Dependencies>
  <ProductDependencies>
    <Dependency Name="Microsoft.Private.Winforms" Version="4.8.0-servicing.19480.1">
      <Uri>https://github.com/dotnet/winforms</Uri>
      <Sha>af088e57775b7b9f28322511bc5be8ddb356b8a8</Sha>
    </Dependency>
  </ProductDependencies>
  <ToolsetDependencies>
    <Dependency Name="Microsoft.Win32.Registry" Version="4.6.0-rc2.19460.1" CoherentParentDependency="Microsoft.NETCore.App">
      <Uri>https://github.com/dotnet/corefx</Uri>
      <Sha>1f43072465d4be9920ab04a3c3ad91f82144de4e</Sha>
    </Dependency>
    <Dependency Name="System.CodeDom" Version="4.6.0-rc2.19460.1" CoherentParentDependency="Microsoft.NETCore.App">
      <Uri>https://github.com/dotnet/corefx</Uri>
      <Sha>1f43072465d4be9920ab04a3c3ad91f82144de4e</Sha>
    </Dependency>
    <Dependency Name="System.Configuration.ConfigurationManager" Version="4.6.0-rc2.19460.1" CoherentParentDependency="Microsoft.NETCore.App">
      <Uri>https://github.com/dotnet/corefx</Uri>
      <Sha>1f43072465d4be9920ab04a3c3ad91f82144de4e</Sha>
    </Dependency>
    <Dependency Name="System.Diagnostics.EventLog" Version="4.6.0-rc2.19460.1" CoherentParentDependency="Microsoft.NETCore.App">
      <Uri>https://github.com/dotnet/corefx</Uri>
      <Sha>1f43072465d4be9920ab04a3c3ad91f82144de4e</Sha>
    </Dependency>
    <Dependency Name="System.DirectoryServices" Version="4.6.0-rc2.19460.1" CoherentParentDependency="Microsoft.NETCore.App">
      <Uri>https://github.com/dotnet/corefx</Uri>
      <Sha>1f43072465d4be9920ab04a3c3ad91f82144de4e</Sha>
    </Dependency>
    <Dependency Name="System.Drawing.Common" Version="4.6.0-rc2.19460.1" CoherentParentDependency="Microsoft.NETCore.App">
      <Uri>https://github.com/dotnet/corefx</Uri>
      <Sha>1f43072465d4be9920ab04a3c3ad91f82144de4e</Sha>
    </Dependency>
    <Dependency Name="System.Reflection.Emit" Version="4.6.0-rc2.19460.1" CoherentParentDependency="Microsoft.NETCore.App">
      <Uri>https://github.com/dotnet/corefx</Uri>
      <Sha>1f43072465d4be9920ab04a3c3ad91f82144de4e</Sha>
    </Dependency>
    <Dependency Name="System.Reflection.MetadataLoadContext" Version="4.6.0-rc2.19460.1" CoherentParentDependency="Microsoft.NETCore.App">
      <Uri>https://github.com/dotnet/corefx</Uri>
      <Sha>1f43072465d4be9920ab04a3c3ad91f82144de4e</Sha>
    </Dependency>
    <Dependency Name="System.Security.AccessControl" Version="4.6.0-rc2.19460.1" CoherentParentDependency="Microsoft.NETCore.App">
      <Uri>https://github.com/dotnet/corefx</Uri>
      <Sha>1f43072465d4be9920ab04a3c3ad91f82144de4e</Sha>
    </Dependency>
    <Dependency Name="System.Security.Cryptography.Xml" Version="4.6.0-rc2.19460.1" CoherentParentDependency="Microsoft.NETCore.App">
      <Uri>https://github.com/dotnet/corefx</Uri>
      <Sha>1f43072465d4be9920ab04a3c3ad91f82144de4e</Sha>
    </Dependency>
    <Dependency Name="System.Security.Permissions" Version="4.6.0-rc2.19460.1" CoherentParentDependency="Microsoft.NETCore.App">
      <Uri>https://github.com/dotnet/corefx</Uri>
      <Sha>1f43072465d4be9920ab04a3c3ad91f82144de4e</Sha>
    </Dependency>
    <Dependency Name="System.Security.Principal.Windows" Version="4.6.0-rc2.19460.1" CoherentParentDependency="Microsoft.NETCore.App">
      <Uri>https://github.com/dotnet/corefx</Uri>
      <Sha>1f43072465d4be9920ab04a3c3ad91f82144de4e</Sha>
    </Dependency>
    <Dependency Name="System.Windows.Extensions" Version="4.6.0-rc2.19460.1" CoherentParentDependency="Microsoft.NETCore.App">
      <Uri>https://github.com/dotnet/corefx</Uri>
      <Sha>1f43072465d4be9920ab04a3c3ad91f82144de4e</Sha>
    </Dependency>
    <Dependency Name="Microsoft.NETCore.App" Version="3.0.0-rc2-19460-02" CoherentParentDependency="Microsoft.Private.Winforms">
      <Uri>https://github.com/dotnet/core-setup</Uri>
      <Sha>4421cfb105df112492038e5c5a70c24bce48e72f</Sha>
    </Dependency>
    <Dependency Name="Microsoft.DotNet.Arcade.Sdk" Version="1.0.0-beta.19569.2">
      <Uri>https://github.com/dotnet/arcade</Uri>
      <Sha>e34d933e18ba1cd393bbafcb6018e0f858d3e89e</Sha>
    </Dependency>
    <Dependency Name="Microsoft.DotNet.CodeAnalysis" Version="1.0.0-beta.19569.2">
      <Uri>https://github.com/dotnet/arcade</Uri>
      <Sha>e34d933e18ba1cd393bbafcb6018e0f858d3e89e</Sha>
    </Dependency>
    <Dependency Name="Microsoft.NETCore.Platforms" Version="3.0.0-rc2.19460.1" CoherentParentDependency="Microsoft.NETCore.App">
      <Uri>https://github.com/dotnet/corefx</Uri>
      <Sha>1f43072465d4be9920ab04a3c3ad91f82144de4e</Sha>
    </Dependency>
<<<<<<< HEAD
    <Dependency Name="Microsoft.DotNet.Wpf.DncEng" Version="4.8.0-rc2.19462.38">
      <Uri>https://dev.azure.com/dnceng/internal/_git/dotnet-wpf-int</Uri>
      <Sha>c6a86389475b7d71a073433e3b2746f10b448ecb</Sha>
=======
    <Dependency Name="Microsoft.DotNet.Wpf.DncEng" Version="4.8.0-servicing.19570.4">
      <Uri>https://dev.azure.com/dnceng/internal/_git/dotnet-wpf-int</Uri>
      <Sha>650e0570cd32888ee0807598f5448d389dbf1512</Sha>
>>>>>>> f59734d7
    </Dependency>
    <Dependency Name="System.IO.Packaging" Version="4.6.0-rc2.19460.1" CoherentParentDependency="Microsoft.NETCore.App">
      <Uri>https://github.com/dotnet/corefx</Uri>
      <Sha>1f43072465d4be9920ab04a3c3ad91f82144de4e</Sha>
    </Dependency>
    <Dependency Name="Microsoft.NETCore.Runtime.CoreCLR" Version="3.0.0-rc2.19459.3" CoherentParentDependency="Microsoft.NETCore.App">
      <Uri>https://github.com/dotnet/coreclr</Uri>
      <Sha>1533d6a5db52179c23a552878cd227fb2e7448bf</Sha>
    </Dependency>
    <Dependency Name="Microsoft.NETCore.ILDAsm" Version="3.0.0-rc2.19459.3" CoherentParentDependency="Microsoft.NETCore.Runtime.CoreCLR">
      <Uri>https://github.com/dotnet/coreclr</Uri>
      <Sha>1533d6a5db52179c23a552878cd227fb2e7448bf</Sha>
    </Dependency>
    <Dependency Name="Microsoft.NETCore.ILAsm" Version="3.0.0-rc2.19459.3" CoherentParentDependency="Microsoft.NETCore.Runtime.CoreCLR">
      <Uri>https://github.com/dotnet/coreclr</Uri>
      <Sha>1533d6a5db52179c23a552878cd227fb2e7448bf</Sha>
    </Dependency>
    <Dependency Name="Microsoft.DotNet.Helix.Sdk" Version="2.0.0-beta.19569.2">
      <Uri>https://github.com/dotnet/arcade</Uri>
      <Sha>e34d933e18ba1cd393bbafcb6018e0f858d3e89e</Sha>
    </Dependency>
    <Dependency Name="Microsoft.DotNet.ApiCompat" Version="1.0.0-beta.19569.2">
      <Uri>https://github.com/dotnet/arcade</Uri>
      <Sha>e34d933e18ba1cd393bbafcb6018e0f858d3e89e</Sha>
    </Dependency>
    <Dependency Name="Microsoft.DotNet.GenAPI" Version="1.0.0-beta.19569.2">
      <Uri>https://github.com/dotnet/arcade</Uri>
      <Sha>e34d933e18ba1cd393bbafcb6018e0f858d3e89e</Sha>
    </Dependency>
    <Dependency Name="runtime.win-x86.Microsoft.DotNet.Wpf.Test" Version="4.8.0-rc2.19476.1">
      <Uri>https://dev.azure.com/dnceng/internal/_git/dotnet-wpf-test</Uri>
      <Sha>1ccfd5a80e9957d9eb355fe44ed02ae192c5153a</Sha>
    </Dependency>
  </ToolsetDependencies>
</Dependencies><|MERGE_RESOLUTION|>--- conflicted
+++ resolved
@@ -75,15 +75,9 @@
       <Uri>https://github.com/dotnet/corefx</Uri>
       <Sha>1f43072465d4be9920ab04a3c3ad91f82144de4e</Sha>
     </Dependency>
-<<<<<<< HEAD
-    <Dependency Name="Microsoft.DotNet.Wpf.DncEng" Version="4.8.0-rc2.19462.38">
-      <Uri>https://dev.azure.com/dnceng/internal/_git/dotnet-wpf-int</Uri>
-      <Sha>c6a86389475b7d71a073433e3b2746f10b448ecb</Sha>
-=======
     <Dependency Name="Microsoft.DotNet.Wpf.DncEng" Version="4.8.0-servicing.19570.4">
       <Uri>https://dev.azure.com/dnceng/internal/_git/dotnet-wpf-int</Uri>
       <Sha>650e0570cd32888ee0807598f5448d389dbf1512</Sha>
->>>>>>> f59734d7
     </Dependency>
     <Dependency Name="System.IO.Packaging" Version="4.6.0-rc2.19460.1" CoherentParentDependency="Microsoft.NETCore.App">
       <Uri>https://github.com/dotnet/corefx</Uri>
