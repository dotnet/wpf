﻿<Project Sdk="Microsoft.NET.Sdk">
  <PropertyGroup>
    <ProjectGuid>{B73BB4AB-68DE-4B91-BBB0-AB4F2D504AC3}</ProjectGuid>
    <TargetFramework>net5.0</TargetFramework>
<<<<<<< HEAD
    <Platforms>AnyCPU;x64;arm64</Platforms>
=======
    <Platforms>AnyCPU;x64</Platforms>
>>>>>>> 79202b28
    <!-- We ignore this warning because we want to pack powershell scripts that won't be executed as part of installing this package. -->
    <NoWarn>$(NoWarn);NU5111</NoWarn>
  </PropertyGroup>

  <PropertyGroup>
    <!--
      PlatformIndependentPackage = true means that this package does
      not require the automatic generation of a runtime.json file using
      the Bait & Switch technique to reference RID specific packages
    -->
    <PlatformIndependentPackage>true</PlatformIndependentPackage>
  </PropertyGroup>

  <PropertyGroup>
    <PackageName>$(MSBuildProjectName.Replace('.ArchNeutral',''))$(TransportPackageNameSuffix)</PackageName>
    <AssemblyName>$(PackageName)</AssemblyName>
    <PackageDescription>WPF Build props/targets transport package shared between dotnet/wpf and dotnet-wpf-int</PackageDescription>
  </PropertyGroup>

  <ItemGroup>
    <PackagingContent Include="$(RepoRoot)eng\WpfArcadeSdk\Sdk\*" SubFolder="root\Sdk" />
    <PackagingContent Include="$(RepoRoot)eng\WpfArcadeSdk\tools\*" SubFolder="root\tools" />
    <PackagingContent Include="$(RepoRoot)eng\WpfArcadeSdk\tools\CodeGen\*" SubFolder="root\tools\CodeGen" />
    <PackagingContent Include="$(RepoRoot)eng\WpfArcadeSdk\tools\CodeGen\AvTrace\*" SubFolder="root\tools\CodeGen\AvTrace" />
    <PackagingContent Include="$(RepoRoot)eng\WpfArcadeSdk\tools\WppConfig\*" SubFolder="root\tools\WppConfig" />
    <PackagingContent Include="$(RepoRoot)eng\WpfArcadeSdk\tools\WppConfig\rev1\*" SubFolder="root\tools\WppConfig\rev1" />
    <PackagingContent Include="$(RepoRoot)eng\WpfArcadeSdk\tools\CodeAnalysis\*" SubFolder="root\tools\CodeAnalysis" />
  </ItemGroup>

  <!--
    Pack $(WpfSharedDir) and $(WpfCommonDir) sources for use by dotnet-wpf-int
  -->
  <ItemGroup>
    <PackagingContent Include="$(WpfSharedDir)**\*" SubFolder="root\Src\Shared\%(RecursiveDir)" />
    <PackagingContent Include="$(WpfCommonDir)**\*" SubFolder="root\Src\Common\%(RecursiveDir)" />

    <PackagingContent Include="$(WpfGraphicsDir)core\**\*.h*" SubFolder="root\Src\WpfGfx\core\%(RecursiveDir)" />
    <PackagingContent Include="$(WpfGraphicsDir)core\**\*.inl" SubFolder="root\Src\WpfGfx\core\%(RecursiveDir)" />
    <PackagingContent Include="$(WpfGraphicsDir)common\**\*.h*" SubFolder="root\Src\WpfGfx\common\%(RecursiveDir)" />
    <PackagingContent Include="$(WpfGraphicsDir)common\**\*.in*" SubFolder="root\Src\WpfGfx\common\%(RecursiveDir)" />
  </ItemGroup>
</Project><|MERGE_RESOLUTION|>--- conflicted
+++ resolved
@@ -1,12 +1,8 @@
 ﻿<Project Sdk="Microsoft.NET.Sdk">
   <PropertyGroup>
     <ProjectGuid>{B73BB4AB-68DE-4B91-BBB0-AB4F2D504AC3}</ProjectGuid>
-    <TargetFramework>net5.0</TargetFramework>
-<<<<<<< HEAD
+    <TargetFramework>net5.0</TargetFramework>`
     <Platforms>AnyCPU;x64;arm64</Platforms>
-=======
-    <Platforms>AnyCPU;x64</Platforms>
->>>>>>> 79202b28
     <!-- We ignore this warning because we want to pack powershell scripts that won't be executed as part of installing this package. -->
     <NoWarn>$(NoWarn);NU5111</NoWarn>
   </PropertyGroup>
