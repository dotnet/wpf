--- conflicted
+++ resolved
@@ -591,13 +591,8 @@
             {
                 string constructorArgumentName = member.ConstructorArgument;
                 string propertyName = member.Name;
-<<<<<<< HEAD
                 IReadOnlyDictionary<char, char> markupExtensionBracketCharactersList = member.MarkupExtensionBracketCharacters;
-                SpecialBracketCharacters splBracketCharacters = markupExtensionBracketCharactersList != null && markupExtensionBracketCharactersList.Count > 0
-=======
-                IReadOnlyDictionary<char,char> markupExtensionBracketCharactersList = member.MarkupExtensionBracketCharacters;
                 SpecialBracketCharacters splBracketCharacters = markupExtensionBracketCharactersList is not null && markupExtensionBracketCharactersList.Count > 0
->>>>>>> 53636887
                     ? new SpecialBracketCharacters(markupExtensionBracketCharactersList)
                     : null;
                 if (splBracketCharacters is not null)
@@ -1062,13 +1057,8 @@
 
         private void InitializeAssemblyLoadHook()
         {
-<<<<<<< HEAD
             _syncAccessingUnexaminedAssemblies = new object();
-            if (ReferenceAssemblies == null)
-=======
-            _syncAccessingUnexaminedAssemblies = new Object();
             if (ReferenceAssemblies is null)
->>>>>>> 53636887
             {
                 _assemblyLoadHandler = new AssemblyLoadHandler(this);
                 _assemblyLoadHandler.Hook();
