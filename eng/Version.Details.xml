--- conflicted
+++ resolved
@@ -1,81 +1,6 @@
 <?xml version="1.0" encoding="utf-8"?>
 <Dependencies>
   <ProductDependencies>
-<<<<<<< HEAD
-    <Dependency Name="Microsoft.Private.Winforms" Version="4.8.0-preview5.19222.16">
-      <Uri>https://github.com/dotnet/winforms</Uri>
-      <Sha>ac5d565f7a9b42c9031a45bfd4a96f1bae0a5aa5</Sha>
-    </Dependency>
-  </ProductDependencies>
-  <ToolsetDependencies>
-    <Dependency Name="Microsoft.Win32.Registry" Version="4.6.0-preview5.19221.5" CoherentParentDependency="Microsoft.NETCore.App">
-      <Uri>https://github.com/dotnet/corefx</Uri>
-      <Sha>b96247e76506e81ff6eb28dd2a14914a59e2a257</Sha>
-    </Dependency>
-    <Dependency Name="System.CodeDom" Version="4.6.0-preview5.19221.5" CoherentParentDependency="Microsoft.NETCore.App">
-      <Uri>https://github.com/dotnet/corefx</Uri>
-      <Sha>b96247e76506e81ff6eb28dd2a14914a59e2a257</Sha>
-    </Dependency>
-    <Dependency Name="System.Configuration.ConfigurationManager" Version="4.6.0-preview5.19221.5" CoherentParentDependency="Microsoft.NETCore.App">
-      <Uri>https://github.com/dotnet/corefx</Uri>
-      <Sha>b96247e76506e81ff6eb28dd2a14914a59e2a257</Sha>
-    </Dependency>
-    <Dependency Name="System.Diagnostics.EventLog" Version="4.6.0-preview5.19221.5" CoherentParentDependency="Microsoft.NETCore.App">
-      <Uri>https://github.com/dotnet/corefx</Uri>
-      <Sha>b96247e76506e81ff6eb28dd2a14914a59e2a257</Sha>
-    </Dependency>
-    <Dependency Name="System.DirectoryServices" Version="4.6.0-preview5.19221.5" CoherentParentDependency="Microsoft.NETCore.App">
-      <Uri>https://github.com/dotnet/corefx</Uri>
-      <Sha>b96247e76506e81ff6eb28dd2a14914a59e2a257</Sha>
-    </Dependency>
-    <Dependency Name="System.Drawing.Common" Version="4.6.0-preview5.19221.5" CoherentParentDependency="Microsoft.NETCore.App">
-      <Uri>https://github.com/dotnet/corefx</Uri>
-      <Sha>b96247e76506e81ff6eb28dd2a14914a59e2a257</Sha>
-    </Dependency>
-    <Dependency Name="System.Reflection.Emit" Version="4.6.0-preview5.19221.5" CoherentParentDependency="Microsoft.NETCore.App">
-      <Uri>https://github.com/dotnet/corefx</Uri>
-      <Sha>b96247e76506e81ff6eb28dd2a14914a59e2a257</Sha>
-    </Dependency>
-    <Dependency Name="System.Reflection.MetadataLoadContext" Version="4.6.0-preview5.19221.5" CoherentParentDependency="Microsoft.NETCore.App">
-      <Uri>https://github.com/dotnet/corefx</Uri>
-      <Sha>b96247e76506e81ff6eb28dd2a14914a59e2a257</Sha>
-    </Dependency>
-    <Dependency Name="System.Security.AccessControl" Version="4.6.0-preview5.19221.5" CoherentParentDependency="Microsoft.NETCore.App">
-      <Uri>https://github.com/dotnet/corefx</Uri>
-      <Sha>b96247e76506e81ff6eb28dd2a14914a59e2a257</Sha>
-    </Dependency>
-    <Dependency Name="System.Security.Cryptography.Xml" Version="4.6.0-preview5.19221.5" CoherentParentDependency="Microsoft.NETCore.App">
-      <Uri>https://github.com/dotnet/corefx</Uri>
-      <Sha>b96247e76506e81ff6eb28dd2a14914a59e2a257</Sha>
-    </Dependency>
-    <Dependency Name="System.Security.Permissions" Version="4.6.0-preview5.19221.5" CoherentParentDependency="Microsoft.NETCore.App">
-      <Uri>https://github.com/dotnet/corefx</Uri>
-      <Sha>b96247e76506e81ff6eb28dd2a14914a59e2a257</Sha>
-    </Dependency>
-    <Dependency Name="System.Security.Principal.Windows" Version="4.6.0-preview5.19221.5" CoherentParentDependency="Microsoft.NETCore.App">
-      <Uri>https://github.com/dotnet/corefx</Uri>
-      <Sha>b96247e76506e81ff6eb28dd2a14914a59e2a257</Sha>
-    </Dependency>
-    <Dependency Name="System.Windows.Extensions" Version="4.6.0-preview5.19221.5" CoherentParentDependency="Microsoft.NETCore.App">
-      <Uri>https://github.com/dotnet/corefx</Uri>
-      <Sha>b96247e76506e81ff6eb28dd2a14914a59e2a257</Sha>
-    </Dependency>
-    <Dependency Name="Microsoft.NETCore.App" Version="3.0.0-preview5-27621-08">
-      <Uri>https://github.com/dotnet/core-setup</Uri>
-      <Sha>416ae9f2f223d349130198b96d7ce9c617fa25cd</Sha>
-    </Dependency>
-    <Dependency Name="Microsoft.DotNet.Arcade.Sdk" Version="1.0.0-beta.19220.1">
-      <Uri>https://github.com/dotnet/arcade</Uri>
-      <Sha>c24866e3dece1ac0af7b54ff783d706019a05902</Sha>
-    </Dependency>
-    <Dependency Name="Microsoft.DotNet.CodeAnalysis" Version="1.0.0-beta.19220.1">
-      <Uri>https://github.com/dotnet/arcade</Uri>
-      <Sha>c24866e3dece1ac0af7b54ff783d706019a05902</Sha>
-    </Dependency>
-    <Dependency Name="Microsoft.NETCore.Platforms" Version="3.0.0-preview5.19221.5" CoherentParentDependency="Microsoft.NETCore.App">
-      <Uri>https://github.com/dotnet/corefx</Uri>
-      <Sha>b96247e76506e81ff6eb28dd2a14914a59e2a257</Sha>
-=======
     <Dependency Name="Microsoft.Private.Winforms" Version="4.8.0-preview6.19279.2">
       <Uri>https://github.com/dotnet/winforms</Uri>
       <Sha>bbde30e7f09411d9c045015e8f3b6517bec2828a</Sha>
@@ -169,7 +94,6 @@
     <Dependency Name="Microsoft.NETCore.ILAsm" Version="3.0.0-preview6.19280.1" CoherentParentDependency="Microsoft.NETCore.Runtime.CoreCLR">
       <Uri>https://github.com/dotnet/coreclr</Uri>
       <Sha>41832cedbb2d46362239d2b272964a39ca37cd89</Sha>
->>>>>>> 8da03886
     </Dependency>
   </ToolsetDependencies>
 </Dependencies>