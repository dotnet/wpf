--- conflicted
+++ resolved
@@ -31,12 +31,8 @@
             {
                 _preconstructionPropertyValues = new Dictionary<XamlMember, object>(source.PreconstructionPropertyValues);
             }
-<<<<<<< HEAD
+
             if (source._assignedProperties is not null)
-=======
-
-            if (source._assignedProperties != null)
->>>>>>> 7095be30
             {
                 _assignedProperties = new HashSet<XamlMember>(source.AssignedProperties);
             }
