--- conflicted
+++ resolved
@@ -223,12 +223,8 @@
                         keysToRemove.Add(key);
                     }
                 }
-<<<<<<< HEAD
+
                 if (keysToRemove is not null)
-=======
-
-                if (keysToRemove != null)
->>>>>>> 7095be30
                 {
                     foreach (object key in keysToRemove)
                     {
