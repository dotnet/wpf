<?xml version="1.0" encoding="utf-8"?>
<Dependencies>
  <ProductDependencies>
    <Dependency Name="Microsoft.Private.Winforms" Version="4.8.0-preview7.19325.3">
      <Uri>https://github.com/dotnet/winforms</Uri>
      <Sha>9b0ec7bb6e82818a4ac80702a9cd5c45f5d2ffde</Sha>
    </Dependency>
  </ProductDependencies>
  <ToolsetDependencies>
    <Dependency Name="Microsoft.Win32.Registry" Version="4.6.0-preview7.19320.1" CoherentParentDependency="Microsoft.NETCore.App">
      <Uri>https://github.com/dotnet/corefx</Uri>
      <Sha>468355e66daf9eaeb1978703fa6365cd1e37e644</Sha>
    </Dependency>
    <Dependency Name="System.CodeDom" Version="4.6.0-preview7.19320.1" CoherentParentDependency="Microsoft.NETCore.App">
      <Uri>https://github.com/dotnet/corefx</Uri>
      <Sha>468355e66daf9eaeb1978703fa6365cd1e37e644</Sha>
    </Dependency>
    <Dependency Name="System.Configuration.ConfigurationManager" Version="4.6.0-preview7.19320.1" CoherentParentDependency="Microsoft.NETCore.App">
      <Uri>https://github.com/dotnet/corefx</Uri>
      <Sha>468355e66daf9eaeb1978703fa6365cd1e37e644</Sha>
    </Dependency>
    <Dependency Name="System.Diagnostics.EventLog" Version="4.6.0-preview7.19320.1" CoherentParentDependency="Microsoft.NETCore.App">
      <Uri>https://github.com/dotnet/corefx</Uri>
      <Sha>468355e66daf9eaeb1978703fa6365cd1e37e644</Sha>
    </Dependency>
    <Dependency Name="System.DirectoryServices" Version="4.6.0-preview7.19320.1" CoherentParentDependency="Microsoft.NETCore.App">
      <Uri>https://github.com/dotnet/corefx</Uri>
      <Sha>468355e66daf9eaeb1978703fa6365cd1e37e644</Sha>
    </Dependency>
    <Dependency Name="System.Drawing.Common" Version="4.6.0-preview7.19320.1" CoherentParentDependency="Microsoft.NETCore.App">
      <Uri>https://github.com/dotnet/corefx</Uri>
      <Sha>468355e66daf9eaeb1978703fa6365cd1e37e644</Sha>
    </Dependency>
    <Dependency Name="System.Reflection.Emit" Version="4.6.0-preview7.19320.1" CoherentParentDependency="Microsoft.NETCore.App">
      <Uri>https://github.com/dotnet/corefx</Uri>
      <Sha>468355e66daf9eaeb1978703fa6365cd1e37e644</Sha>
    </Dependency>
    <Dependency Name="System.Reflection.MetadataLoadContext" Version="4.6.0-preview7.19320.1" CoherentParentDependency="Microsoft.NETCore.App">
      <Uri>https://github.com/dotnet/corefx</Uri>
      <Sha>468355e66daf9eaeb1978703fa6365cd1e37e644</Sha>
    </Dependency>
    <Dependency Name="System.Security.AccessControl" Version="4.6.0-preview7.19320.1" CoherentParentDependency="Microsoft.NETCore.App">
      <Uri>https://github.com/dotnet/corefx</Uri>
      <Sha>468355e66daf9eaeb1978703fa6365cd1e37e644</Sha>
    </Dependency>
    <Dependency Name="System.Security.Cryptography.Xml" Version="4.6.0-preview7.19320.1" CoherentParentDependency="Microsoft.NETCore.App">
      <Uri>https://github.com/dotnet/corefx</Uri>
      <Sha>468355e66daf9eaeb1978703fa6365cd1e37e644</Sha>
    </Dependency>
    <Dependency Name="System.Security.Permissions" Version="4.6.0-preview7.19320.1" CoherentParentDependency="Microsoft.NETCore.App">
      <Uri>https://github.com/dotnet/corefx</Uri>
      <Sha>468355e66daf9eaeb1978703fa6365cd1e37e644</Sha>
    </Dependency>
    <Dependency Name="System.Security.Principal.Windows" Version="4.6.0-preview7.19320.1" CoherentParentDependency="Microsoft.NETCore.App">
      <Uri>https://github.com/dotnet/corefx</Uri>
      <Sha>468355e66daf9eaeb1978703fa6365cd1e37e644</Sha>
    </Dependency>
    <Dependency Name="System.Windows.Extensions" Version="4.6.0-preview7.19320.1" CoherentParentDependency="Microsoft.NETCore.App">
      <Uri>https://github.com/dotnet/corefx</Uri>
      <Sha>468355e66daf9eaeb1978703fa6365cd1e37e644</Sha>
    </Dependency>
    <Dependency Name="Microsoft.NETCore.App" Version="3.0.0-preview7-27824-03" CoherentParentDependency="Microsoft.Private.Winforms">
      <Uri>https://github.com/dotnet/core-setup</Uri>
      <Sha>e1d780539e85f4d8de263957715f9d08db2ceef4</Sha>
    </Dependency>
<<<<<<< HEAD
    <Dependency Name="Microsoft.DotNet.Arcade.Sdk" Version="1.0.0-beta.19326.2">
      <Uri>https://github.com/dotnet/arcade</Uri>
      <Sha>4b3d46cc75969c4e2de5786ec2b10a430b26dd9f</Sha>
    </Dependency>
    <Dependency Name="Microsoft.DotNet.CodeAnalysis" Version="1.0.0-beta.19326.2">
      <Uri>https://github.com/dotnet/arcade</Uri>
      <Sha>4b3d46cc75969c4e2de5786ec2b10a430b26dd9f</Sha>
=======
    <Dependency Name="Microsoft.DotNet.Arcade.Sdk" Version="1.0.0-beta.19326.23">
      <Uri>https://github.com/dotnet/arcade</Uri>
      <Sha>332e44d0a09e1c781c9bea9a48c07d0b0151d6c7</Sha>
    </Dependency>
    <Dependency Name="Microsoft.DotNet.CodeAnalysis" Version="1.0.0-beta.19326.23">
      <Uri>https://github.com/dotnet/arcade</Uri>
      <Sha>332e44d0a09e1c781c9bea9a48c07d0b0151d6c7</Sha>
>>>>>>> 32117d23
    </Dependency>
    <Dependency Name="Microsoft.NETCore.Platforms" Version="3.0.0-preview7.19320.1" CoherentParentDependency="Microsoft.NETCore.App">
      <Uri>https://github.com/dotnet/corefx</Uri>
      <Sha>468355e66daf9eaeb1978703fa6365cd1e37e644</Sha>
    </Dependency>
<<<<<<< HEAD
    <Dependency Name="Microsoft.DotNet.Wpf.DncEng" Version="4.8.0-preview7.19326.21">
      <Uri>https://dev.azure.com/dnceng/internal/_git/dotnet-wpf-int</Uri>
      <Sha>120e86951727331e5b899ed8b5b3b4ac35764b42</Sha>
=======
    <Dependency Name="Microsoft.DotNet.Wpf.DncEng" Version="4.8.0-preview7.19325.4">
      <Uri>https://dev.azure.com/dnceng/internal/_git/dotnet-wpf-int</Uri>
      <Sha>914f5f71a797720a04c0808e4dd3e50b1fb2f4b6</Sha>
>>>>>>> 32117d23
    </Dependency>
    <Dependency Name="System.IO.Packaging" Version="4.6.0-preview7.19320.1" CoherentParentDependency="Microsoft.NETCore.App">
      <Uri>https://github.com/dotnet/corefx</Uri>
      <Sha>468355e66daf9eaeb1978703fa6365cd1e37e644</Sha>
    </Dependency>
    <Dependency Name="Microsoft.NETCore.Runtime.CoreCLR" Version="3.0.0-preview7.19323.2" CoherentParentDependency="Microsoft.NETCore.App">
      <Uri>https://github.com/dotnet/coreclr</Uri>
      <Sha>8974a699899bdc2cc5687504e1ada606ac803e9b</Sha>
    </Dependency>
    <Dependency Name="Microsoft.NETCore.ILDAsm" Version="3.0.0-preview7.19323.2" CoherentParentDependency="Microsoft.NETCore.Runtime.CoreCLR">
      <Uri>https://github.com/dotnet/coreclr</Uri>
      <Sha>8974a699899bdc2cc5687504e1ada606ac803e9b</Sha>
    </Dependency>
    <Dependency Name="Microsoft.NETCore.ILAsm" Version="3.0.0-preview7.19323.2" CoherentParentDependency="Microsoft.NETCore.Runtime.CoreCLR">
      <Uri>https://github.com/dotnet/coreclr</Uri>
      <Sha>8974a699899bdc2cc5687504e1ada606ac803e9b</Sha>
    </Dependency>
<<<<<<< HEAD
    <Dependency Name="Microsoft.DotNet.Helix.Sdk" Version="2.0.0-beta.19326.2">
      <Uri>https://github.com/dotnet/arcade</Uri>
      <Sha>4b3d46cc75969c4e2de5786ec2b10a430b26dd9f</Sha>
    </Dependency>
    <Dependency Name="Microsoft.DotNet.ApiCompat" Version="1.0.0-beta.19326.2">
      <Uri>https://github.com/dotnet/arcade</Uri>
      <Sha>4b3d46cc75969c4e2de5786ec2b10a430b26dd9f</Sha>
    </Dependency>
    <Dependency Name="Microsoft.DotNet.GenAPI" Version="1.0.0-beta.19326.2">
      <Uri>https://github.com/dotnet/arcade</Uri>
      <Sha>4b3d46cc75969c4e2de5786ec2b10a430b26dd9f</Sha>
=======
    <Dependency Name="Microsoft.DotNet.Helix.Sdk" Version="2.0.0-beta.19326.23">
      <Uri>https://github.com/dotnet/arcade</Uri>
      <Sha>332e44d0a09e1c781c9bea9a48c07d0b0151d6c7</Sha>
    </Dependency>
    <Dependency Name="Microsoft.DotNet.ApiCompat" Version="1.0.0-beta.19326.23">
      <Uri>https://github.com/dotnet/arcade</Uri>
      <Sha>332e44d0a09e1c781c9bea9a48c07d0b0151d6c7</Sha>
    </Dependency>
    <Dependency Name="Microsoft.DotNet.GenAPI" Version="1.0.0-beta.19326.23">
      <Uri>https://github.com/dotnet/arcade</Uri>
      <Sha>332e44d0a09e1c781c9bea9a48c07d0b0151d6c7</Sha>
>>>>>>> 32117d23
    </Dependency>
  </ToolsetDependencies>
</Dependencies><|MERGE_RESOLUTION|>--- conflicted
+++ resolved
@@ -63,15 +63,6 @@
       <Uri>https://github.com/dotnet/core-setup</Uri>
       <Sha>e1d780539e85f4d8de263957715f9d08db2ceef4</Sha>
     </Dependency>
-<<<<<<< HEAD
-    <Dependency Name="Microsoft.DotNet.Arcade.Sdk" Version="1.0.0-beta.19326.2">
-      <Uri>https://github.com/dotnet/arcade</Uri>
-      <Sha>4b3d46cc75969c4e2de5786ec2b10a430b26dd9f</Sha>
-    </Dependency>
-    <Dependency Name="Microsoft.DotNet.CodeAnalysis" Version="1.0.0-beta.19326.2">
-      <Uri>https://github.com/dotnet/arcade</Uri>
-      <Sha>4b3d46cc75969c4e2de5786ec2b10a430b26dd9f</Sha>
-=======
     <Dependency Name="Microsoft.DotNet.Arcade.Sdk" Version="1.0.0-beta.19326.23">
       <Uri>https://github.com/dotnet/arcade</Uri>
       <Sha>332e44d0a09e1c781c9bea9a48c07d0b0151d6c7</Sha>
@@ -79,21 +70,14 @@
     <Dependency Name="Microsoft.DotNet.CodeAnalysis" Version="1.0.0-beta.19326.23">
       <Uri>https://github.com/dotnet/arcade</Uri>
       <Sha>332e44d0a09e1c781c9bea9a48c07d0b0151d6c7</Sha>
->>>>>>> 32117d23
     </Dependency>
     <Dependency Name="Microsoft.NETCore.Platforms" Version="3.0.0-preview7.19320.1" CoherentParentDependency="Microsoft.NETCore.App">
       <Uri>https://github.com/dotnet/corefx</Uri>
       <Sha>468355e66daf9eaeb1978703fa6365cd1e37e644</Sha>
     </Dependency>
-<<<<<<< HEAD
     <Dependency Name="Microsoft.DotNet.Wpf.DncEng" Version="4.8.0-preview7.19326.21">
       <Uri>https://dev.azure.com/dnceng/internal/_git/dotnet-wpf-int</Uri>
       <Sha>120e86951727331e5b899ed8b5b3b4ac35764b42</Sha>
-=======
-    <Dependency Name="Microsoft.DotNet.Wpf.DncEng" Version="4.8.0-preview7.19325.4">
-      <Uri>https://dev.azure.com/dnceng/internal/_git/dotnet-wpf-int</Uri>
-      <Sha>914f5f71a797720a04c0808e4dd3e50b1fb2f4b6</Sha>
->>>>>>> 32117d23
     </Dependency>
     <Dependency Name="System.IO.Packaging" Version="4.6.0-preview7.19320.1" CoherentParentDependency="Microsoft.NETCore.App">
       <Uri>https://github.com/dotnet/corefx</Uri>
@@ -111,19 +95,6 @@
       <Uri>https://github.com/dotnet/coreclr</Uri>
       <Sha>8974a699899bdc2cc5687504e1ada606ac803e9b</Sha>
     </Dependency>
-<<<<<<< HEAD
-    <Dependency Name="Microsoft.DotNet.Helix.Sdk" Version="2.0.0-beta.19326.2">
-      <Uri>https://github.com/dotnet/arcade</Uri>
-      <Sha>4b3d46cc75969c4e2de5786ec2b10a430b26dd9f</Sha>
-    </Dependency>
-    <Dependency Name="Microsoft.DotNet.ApiCompat" Version="1.0.0-beta.19326.2">
-      <Uri>https://github.com/dotnet/arcade</Uri>
-      <Sha>4b3d46cc75969c4e2de5786ec2b10a430b26dd9f</Sha>
-    </Dependency>
-    <Dependency Name="Microsoft.DotNet.GenAPI" Version="1.0.0-beta.19326.2">
-      <Uri>https://github.com/dotnet/arcade</Uri>
-      <Sha>4b3d46cc75969c4e2de5786ec2b10a430b26dd9f</Sha>
-=======
     <Dependency Name="Microsoft.DotNet.Helix.Sdk" Version="2.0.0-beta.19326.23">
       <Uri>https://github.com/dotnet/arcade</Uri>
       <Sha>332e44d0a09e1c781c9bea9a48c07d0b0151d6c7</Sha>
@@ -135,7 +106,6 @@
     <Dependency Name="Microsoft.DotNet.GenAPI" Version="1.0.0-beta.19326.23">
       <Uri>https://github.com/dotnet/arcade</Uri>
       <Sha>332e44d0a09e1c781c9bea9a48c07d0b0151d6c7</Sha>
->>>>>>> 32117d23
     </Dependency>
   </ToolsetDependencies>
 </Dependencies>