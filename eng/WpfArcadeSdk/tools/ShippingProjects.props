--- conflicted
+++ resolved
@@ -28,11 +28,7 @@
       PresentationFramework.Classic;
       PresentationFramework.Luna;
       PresentationFramework.Royale;
-<<<<<<< HEAD
-      PresentationFramework.Win11;
-=======
       PresentationFramework.Fluent;
->>>>>>> 94d8cc51
       WindowsFormsIntegration;
       PenImc;
       wpfgfx;
@@ -103,11 +99,7 @@
       PresentationFramework.Classic-ref;
       PresentationFramework.Luna-ref;
       PresentationFramework.Royale-ref;
-<<<<<<< HEAD
-      PresentationFramework.Win11-ref;
-=======
       PresentationFramework.Fluent-ref;
->>>>>>> 94d8cc51
       PresentationUI-ref;
       System.Printing-ref;
       System.Windows.Controls.Ribbon-ref;
@@ -146,13 +138,8 @@
       PresentationFramework.Luna-ref;
       PresentationFramework.Royale;
       PresentationFramework.Royale-ref;
-<<<<<<< HEAD
-      PresentationFramework.Win11;
-      PresentationFramework.Win11-ref;
-=======
       PresentationFramework.Fluent;
       PresentationFramework.Fluent-ref;
->>>>>>> 94d8cc51
       PresentationUI;
       ReachFramework;
       ReachFramework-ref;
