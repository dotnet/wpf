<<<<<<< HEAD
<!-- Licensed to the .NET Foundation under one or more agreements. The .NET Foundation licenses this file to you under the MIT license. See the LICENSE file in the project root for more information. -->
<Project Sdk="Microsoft.NET.Sdk">
  <!--
    This MSBuild file is intended to be used as the body of the default 
    publishing release pipeline. The release pipeline will use this file
    to invoke the PushToStaticFeed task that will read the build asset
    manifest and publish the assets described in the manifest to
    informed target feeds.
  -->

  <PropertyGroup>
    <TargetFramework>netcoreapp2.1</TargetFramework>
  </PropertyGroup>

  <Import Project="$(MSBuildThisFileDirectory)DefaultVersions.props" Condition="Exists('$(MSBuildThisFileDirectory)DefaultVersions.props')" />

  <!--
    This won't be necessary once we solve this issue:
    https://github.com/dotnet/arcade/issues/2266
  -->
  <Import Project="$(MSBuildThisFileDirectory)ArtifactsCategory.props" Condition="Exists('$(MSBuildThisFileDirectory)ArtifactsCategory.props')" />
  
  <Import Project="$(NuGetPackageRoot)microsoft.dotnet.build.tasks.feed\$(MicrosoftDotNetBuildTasksFeedVersion)\build\Microsoft.DotNet.Build.Tasks.Feed.targets" />

  <Target Name="PublishToFeed">
    <Error Condition="'$(ArtifactsCategory)' == ''" Text="ArtifactsCategory: The artifacts' category produced by the build wasn't provided." />
    <Error Condition="'$(AccountKeyToStaticFeed)' == ''" Text="AccountKeyToStaticFeed: Account key for target feed wasn't provided." />
    <Error Condition="'$(ManifestsBasePath)' == ''" Text="Full path to asset manifests directory wasn't provided." />
    <Error Condition="'$(BlobBasePath)' == '' AND '$(PackageBasePath)' == ''" Text="A valid full path to BlobBasePath of PackageBasePath is required." />

    <ItemGroup>
      <!-- Include all manifests found in the manifest folder. -->
      <ManifestFiles Include="$(ManifestsBasePath)*.xml" />
    </ItemGroup>

    <Error Condition="'@(ManifestFiles)' == ''" Text="No manifest file was found in the provided path: $(ManifestsBasePath)" />

    <!--
      For now the type of packages being published will be informed for the whole build.
      Eventually this will be specified on a per package basis:
      TODO: https://github.com/dotnet/arcade/issues/2266
    -->
    <PropertyGroup>
      <TargetStaticFeed Condition="'$(ArtifactsCategory.ToUpper())' == '.NETCORE'">https://dotnetfeed.blob.core.windows.net/dotnet-core/index.json</TargetStaticFeed>
      <TargetStaticFeed Condition="'$(ArtifactsCategory.ToUpper())' == '.NETCOREVALIDATION'">https://dotnetfeed.blob.core.windows.net/arcade-validation/index.json</TargetStaticFeed>
      <TargetStaticFeed Condition="'$(ArtifactsCategory.ToUpper())' == 'ASPNETCORE'">https://dotnetfeed.blob.core.windows.net/aspnet-aspnetcore/index.json</TargetStaticFeed>
      <TargetStaticFeed Condition="'$(ArtifactsCategory.ToUpper())' == 'ASPNETCORETOOLING'">https://dotnetfeed.blob.core.windows.net/aspnet-aspnetcore-tooling/index.json</TargetStaticFeed>
      <TargetStaticFeed Condition="'$(ArtifactsCategory.ToUpper())' == 'ENTITYFRAMEWORKCORE'">https://dotnetfeed.blob.core.windows.net/aspnet-entityframeworkcore/index.json</TargetStaticFeed>
      <TargetStaticFeed Condition="'$(ArtifactsCategory.ToUpper())' == 'ASPNETEXTENSIONS'">https://dotnetfeed.blob.core.windows.net/aspnet-extensions/index.json</TargetStaticFeed>
      <TargetStaticFeed Condition="'$(ArtifactsCategory.ToUpper())' == 'CORECLR'">https://dotnetfeed.blob.core.windows.net/dotnet-coreclr/index.json</TargetStaticFeed>
      <TargetStaticFeed Condition="'$(ArtifactsCategory.ToUpper())' == 'CORESDK'">https://dotnetfeed.blob.core.windows.net/dotnet-sdk/index.json</TargetStaticFeed>
      <TargetStaticFeed Condition="'$(ArtifactsCategory.ToUpper())' == 'TOOLSINTERNAL'">https://dotnetfeed.blob.core.windows.net/dotnet-tools-internal/index.json</TargetStaticFeed>
      <TargetStaticFeed Condition="'$(ArtifactsCategory.ToUpper())' == 'TOOLSET'">https://dotnetfeed.blob.core.windows.net/dotnet-toolset/index.json</TargetStaticFeed>
      <TargetStaticFeed Condition="'$(ArtifactsCategory.ToUpper())' == 'WINDOWSDESKTOP'">https://dotnetfeed.blob.core.windows.net/dotnet-windowsdesktop/index.json</TargetStaticFeed>
      <TargetStaticFeed Condition="'$(ArtifactsCategory.ToUpper())' == 'NUGETCLIENT'">https://dotnetfeed.blob.core.windows.net/nuget-nugetclient/index.json</TargetStaticFeed>
      <TargetStaticFeed Condition="'$(ArtifactsCategory.ToUpper())' == 'ASPNETENTITYFRAMEWORK6'">https://dotnetfeed.blob.core.windows.net/aspnet-entityframework6/index.json</TargetStaticFeed>
      <TargetStaticFeed Condition="'$(ArtifactsCategory.ToUpper())' == 'ASPNETBLAZOR'">https://dotnetfeed.blob.core.windows.net/aspnet-blazor/index.json</TargetStaticFeed>
    </PropertyGroup>

    <Error 
      Condition="'$(TargetStaticFeed)' == ''" 
      Text="'$(ArtifactsCategory)' wasn't recognized as a valid artifact category. Valid categories are: '.NetCore' and '.NetCoreValidation'" />

    <!-- Iterate publishing assets from each manifest file. -->
    <PushArtifactsInManifestToFeed
      ExpectedFeedUrl="$(TargetStaticFeed)"
      AccountKey="$(AccountKeyToStaticFeed)"
      BARBuildId="$(BARBuildId)"
      MaestroApiEndpoint="$(MaestroApiEndpoint)"
      BuildAssetRegistryToken="$(BuildAssetRegistryToken)"
      Overwrite="$(OverrideAssetsWithSameName)"
      PassIfExistingItemIdentical="$(PassIfExistingItemIdentical)"
      MaxClients="$(MaxParallelUploads)"
      UploadTimeoutInMinutes="$(MaxUploadTimeoutInMinutes)"
      AssetManifestPath="%(ManifestFiles.Identity)"
      BlobAssetsBasePath="$(BlobBasePath)"
      PackageAssetsBasePath="$(PackageBasePath)"/>
  </Target>

  <ItemGroup>
    <PackageReference Include="Microsoft.DotNet.Build.Tasks.Feed" Version="$(MicrosoftDotNetBuildTasksFeedVersion)" />
  </ItemGroup>
</Project>
=======
<!-- Licensed to the .NET Foundation under one or more agreements. The .NET Foundation licenses this file to you under the MIT license. See the LICENSE file in the project root for more information. -->
<Project Sdk="Microsoft.NET.Sdk">
  <!--
    This MSBuild file is intended to be used as the body of the default 
    publishing release pipeline. The release pipeline will use this file
    to invoke the PushToStaticFeed task that will read the build asset
    manifest and publish the assets described in the manifest to
    informed target feeds.
  -->

  <PropertyGroup>
    <TargetFramework>netcoreapp2.1</TargetFramework>
  </PropertyGroup>

  <Import Project="$(MSBuildThisFileDirectory)DefaultVersions.props" Condition="Exists('$(MSBuildThisFileDirectory)DefaultVersions.props')" />

  <!--
    This won't be necessary once we solve this issue:
    https://github.com/dotnet/arcade/issues/2266
  -->
  <Import Project="$(MSBuildThisFileDirectory)ArtifactsCategory.props" Condition="Exists('$(MSBuildThisFileDirectory)ArtifactsCategory.props')" />
  
  <Import Project="$(NuGetPackageRoot)microsoft.dotnet.build.tasks.feed\$(MicrosoftDotNetBuildTasksFeedVersion)\build\Microsoft.DotNet.Build.Tasks.Feed.targets" />

  <Target Name="PublishToFeed">
    <Error Condition="'$(ArtifactsCategory)' == ''" Text="ArtifactsCategory: The artifacts' category produced by the build wasn't provided." />
    <Error Condition="'$(AccountKeyToStaticFeed)' == ''" Text="AccountKeyToStaticFeed: Account key for target feed wasn't provided." />
    <Error Condition="'$(ManifestsBasePath)' == ''" Text="Full path to asset manifests directory wasn't provided." />
    <Error Condition="'$(BlobBasePath)' == '' AND '$(PackageBasePath)' == ''" Text="A valid full path to BlobBasePath of PackageBasePath is required." />

    <ItemGroup>
      <!-- Include all manifests found in the manifest folder. -->
      <ManifestFiles Include="$(ManifestsBasePath)*.xml" />
    </ItemGroup>

    <Error Condition="'@(ManifestFiles)' == ''" Text="No manifest file was found in the provided path: $(ManifestsBasePath)" />

    <!--
      For now the type of packages being published will be informed for the whole build.
      Eventually this will be specified on a per package basis:
      TODO: https://github.com/dotnet/arcade/issues/2266
    -->
    <PropertyGroup>
      <TargetStaticFeed Condition="'$(ArtifactsCategory.ToUpper())' == '.NETCORE'">https://dotnetfeed.blob.core.windows.net/dotnet-core/index.json</TargetStaticFeed>
      <TargetStaticFeed Condition="'$(ArtifactsCategory.ToUpper())' == '.NETCOREVALIDATION'">https://dotnetfeed.blob.core.windows.net/arcade-validation/index.json</TargetStaticFeed>
      <TargetStaticFeed Condition="'$(ArtifactsCategory.ToUpper())' == 'ASPNETCORE'">https://dotnetfeed.blob.core.windows.net/aspnet-aspnetcore/index.json</TargetStaticFeed>
      <TargetStaticFeed Condition="'$(ArtifactsCategory.ToUpper())' == 'ASPNETCORETOOLING'">https://dotnetfeed.blob.core.windows.net/aspnet-aspnetcore-tooling/index.json</TargetStaticFeed>
      <TargetStaticFeed Condition="'$(ArtifactsCategory.ToUpper())' == 'ENTITYFRAMEWORKCORE'">https://dotnetfeed.blob.core.windows.net/aspnet-entityframeworkcore/index.json</TargetStaticFeed>
      <TargetStaticFeed Condition="'$(ArtifactsCategory.ToUpper())' == 'ASPNETEXTENSIONS'">https://dotnetfeed.blob.core.windows.net/aspnet-extensions/index.json</TargetStaticFeed>
      <TargetStaticFeed Condition="'$(ArtifactsCategory.ToUpper())' == 'CORECLR'">https://dotnetfeed.blob.core.windows.net/dotnet-coreclr/index.json</TargetStaticFeed>
      <TargetStaticFeed Condition="'$(ArtifactsCategory.ToUpper())' == 'CORESDK'">https://dotnetfeed.blob.core.windows.net/dotnet-sdk/index.json</TargetStaticFeed>
      <TargetStaticFeed Condition="'$(ArtifactsCategory.ToUpper())' == 'TOOLSINTERNAL'">https://dotnetfeed.blob.core.windows.net/dotnet-tools-internal/index.json</TargetStaticFeed>
      <TargetStaticFeed Condition="'$(ArtifactsCategory.ToUpper())' == 'TOOLSET'">https://dotnetfeed.blob.core.windows.net/dotnet-toolset/index.json</TargetStaticFeed>
      <TargetStaticFeed Condition="'$(ArtifactsCategory.ToUpper())' == 'WINDOWSDESKTOP'">https://dotnetfeed.blob.core.windows.net/dotnet-windowsdesktop/index.json</TargetStaticFeed>
      <TargetStaticFeed Condition="'$(ArtifactsCategory.ToUpper())' == 'NUGETCLIENT'">https://dotnetfeed.blob.core.windows.net/nuget-nugetclient/index.json</TargetStaticFeed>
      <TargetStaticFeed Condition="'$(ArtifactsCategory.ToUpper())' == 'ASPNETENTITYFRAMEWORK6'">https://dotnetfeed.blob.core.windows.net/aspnet-entityframework6/index.json</TargetStaticFeed>
      <TargetStaticFeed Condition="'$(ArtifactsCategory.ToUpper())' == 'ASPNETBLAZOR'">https://dotnetfeed.blob.core.windows.net/aspnet-blazor/index.json</TargetStaticFeed>
    </PropertyGroup>

    <Error 
      Condition="'$(TargetStaticFeed)' == ''" 
      Text="'$(ArtifactsCategory)' wasn't recognized as a valid artifact category. Valid categories are: '.NetCore' and '.NetCoreValidation'" />

    <!-- Iterate publishing assets from each manifest file. -->
    <PushArtifactsInManifestToFeed
      ExpectedFeedUrl="$(TargetStaticFeed)"
      AccountKey="$(AccountKeyToStaticFeed)"
      BARBuildId="$(BARBuildId)"
      MaestroApiEndpoint="$(MaestroApiEndpoint)"
      BuildAssetRegistryToken="$(BuildAssetRegistryToken)"
      Overwrite="$(OverrideAssetsWithSameName)"
      PassIfExistingItemIdentical="$(PassIfExistingItemIdentical)"
      MaxClients="$(MaxParallelUploads)"
      UploadTimeoutInMinutes="$(MaxUploadTimeoutInMinutes)"
      AssetManifestPath="%(ManifestFiles.Identity)"
      BlobAssetsBasePath="$(BlobBasePath)"
      PackageAssetsBasePath="$(PackageBasePath)"/>
  </Target>

  <ItemGroup>
    <PackageReference Include="Microsoft.DotNet.Build.Tasks.Feed" Version="$(MicrosoftDotNetBuildTasksFeedVersion)" />
  </ItemGroup>
</Project>
>>>>>>> dcc3312f
<|MERGE_RESOLUTION|>--- conflicted
+++ resolved
@@ -1,169 +1,83 @@
-<<<<<<< HEAD
-<!-- Licensed to the .NET Foundation under one or more agreements. The .NET Foundation licenses this file to you under the MIT license. See the LICENSE file in the project root for more information. -->
-<Project Sdk="Microsoft.NET.Sdk">
-  <!--
-    This MSBuild file is intended to be used as the body of the default 
-    publishing release pipeline. The release pipeline will use this file
-    to invoke the PushToStaticFeed task that will read the build asset
-    manifest and publish the assets described in the manifest to
-    informed target feeds.
-  -->
-
-  <PropertyGroup>
-    <TargetFramework>netcoreapp2.1</TargetFramework>
-  </PropertyGroup>
-
-  <Import Project="$(MSBuildThisFileDirectory)DefaultVersions.props" Condition="Exists('$(MSBuildThisFileDirectory)DefaultVersions.props')" />
-
-  <!--
-    This won't be necessary once we solve this issue:
-    https://github.com/dotnet/arcade/issues/2266
-  -->
-  <Import Project="$(MSBuildThisFileDirectory)ArtifactsCategory.props" Condition="Exists('$(MSBuildThisFileDirectory)ArtifactsCategory.props')" />
-  
-  <Import Project="$(NuGetPackageRoot)microsoft.dotnet.build.tasks.feed\$(MicrosoftDotNetBuildTasksFeedVersion)\build\Microsoft.DotNet.Build.Tasks.Feed.targets" />
-
-  <Target Name="PublishToFeed">
-    <Error Condition="'$(ArtifactsCategory)' == ''" Text="ArtifactsCategory: The artifacts' category produced by the build wasn't provided." />
-    <Error Condition="'$(AccountKeyToStaticFeed)' == ''" Text="AccountKeyToStaticFeed: Account key for target feed wasn't provided." />
-    <Error Condition="'$(ManifestsBasePath)' == ''" Text="Full path to asset manifests directory wasn't provided." />
-    <Error Condition="'$(BlobBasePath)' == '' AND '$(PackageBasePath)' == ''" Text="A valid full path to BlobBasePath of PackageBasePath is required." />
-
-    <ItemGroup>
-      <!-- Include all manifests found in the manifest folder. -->
-      <ManifestFiles Include="$(ManifestsBasePath)*.xml" />
-    </ItemGroup>
-
-    <Error Condition="'@(ManifestFiles)' == ''" Text="No manifest file was found in the provided path: $(ManifestsBasePath)" />
-
-    <!--
-      For now the type of packages being published will be informed for the whole build.
-      Eventually this will be specified on a per package basis:
-      TODO: https://github.com/dotnet/arcade/issues/2266
-    -->
-    <PropertyGroup>
-      <TargetStaticFeed Condition="'$(ArtifactsCategory.ToUpper())' == '.NETCORE'">https://dotnetfeed.blob.core.windows.net/dotnet-core/index.json</TargetStaticFeed>
-      <TargetStaticFeed Condition="'$(ArtifactsCategory.ToUpper())' == '.NETCOREVALIDATION'">https://dotnetfeed.blob.core.windows.net/arcade-validation/index.json</TargetStaticFeed>
-      <TargetStaticFeed Condition="'$(ArtifactsCategory.ToUpper())' == 'ASPNETCORE'">https://dotnetfeed.blob.core.windows.net/aspnet-aspnetcore/index.json</TargetStaticFeed>
-      <TargetStaticFeed Condition="'$(ArtifactsCategory.ToUpper())' == 'ASPNETCORETOOLING'">https://dotnetfeed.blob.core.windows.net/aspnet-aspnetcore-tooling/index.json</TargetStaticFeed>
-      <TargetStaticFeed Condition="'$(ArtifactsCategory.ToUpper())' == 'ENTITYFRAMEWORKCORE'">https://dotnetfeed.blob.core.windows.net/aspnet-entityframeworkcore/index.json</TargetStaticFeed>
-      <TargetStaticFeed Condition="'$(ArtifactsCategory.ToUpper())' == 'ASPNETEXTENSIONS'">https://dotnetfeed.blob.core.windows.net/aspnet-extensions/index.json</TargetStaticFeed>
-      <TargetStaticFeed Condition="'$(ArtifactsCategory.ToUpper())' == 'CORECLR'">https://dotnetfeed.blob.core.windows.net/dotnet-coreclr/index.json</TargetStaticFeed>
-      <TargetStaticFeed Condition="'$(ArtifactsCategory.ToUpper())' == 'CORESDK'">https://dotnetfeed.blob.core.windows.net/dotnet-sdk/index.json</TargetStaticFeed>
-      <TargetStaticFeed Condition="'$(ArtifactsCategory.ToUpper())' == 'TOOLSINTERNAL'">https://dotnetfeed.blob.core.windows.net/dotnet-tools-internal/index.json</TargetStaticFeed>
-      <TargetStaticFeed Condition="'$(ArtifactsCategory.ToUpper())' == 'TOOLSET'">https://dotnetfeed.blob.core.windows.net/dotnet-toolset/index.json</TargetStaticFeed>
-      <TargetStaticFeed Condition="'$(ArtifactsCategory.ToUpper())' == 'WINDOWSDESKTOP'">https://dotnetfeed.blob.core.windows.net/dotnet-windowsdesktop/index.json</TargetStaticFeed>
-      <TargetStaticFeed Condition="'$(ArtifactsCategory.ToUpper())' == 'NUGETCLIENT'">https://dotnetfeed.blob.core.windows.net/nuget-nugetclient/index.json</TargetStaticFeed>
-      <TargetStaticFeed Condition="'$(ArtifactsCategory.ToUpper())' == 'ASPNETENTITYFRAMEWORK6'">https://dotnetfeed.blob.core.windows.net/aspnet-entityframework6/index.json</TargetStaticFeed>
-      <TargetStaticFeed Condition="'$(ArtifactsCategory.ToUpper())' == 'ASPNETBLAZOR'">https://dotnetfeed.blob.core.windows.net/aspnet-blazor/index.json</TargetStaticFeed>
-    </PropertyGroup>
-
-    <Error 
-      Condition="'$(TargetStaticFeed)' == ''" 
-      Text="'$(ArtifactsCategory)' wasn't recognized as a valid artifact category. Valid categories are: '.NetCore' and '.NetCoreValidation'" />
-
-    <!-- Iterate publishing assets from each manifest file. -->
-    <PushArtifactsInManifestToFeed
-      ExpectedFeedUrl="$(TargetStaticFeed)"
-      AccountKey="$(AccountKeyToStaticFeed)"
-      BARBuildId="$(BARBuildId)"
-      MaestroApiEndpoint="$(MaestroApiEndpoint)"
-      BuildAssetRegistryToken="$(BuildAssetRegistryToken)"
-      Overwrite="$(OverrideAssetsWithSameName)"
-      PassIfExistingItemIdentical="$(PassIfExistingItemIdentical)"
-      MaxClients="$(MaxParallelUploads)"
-      UploadTimeoutInMinutes="$(MaxUploadTimeoutInMinutes)"
-      AssetManifestPath="%(ManifestFiles.Identity)"
-      BlobAssetsBasePath="$(BlobBasePath)"
-      PackageAssetsBasePath="$(PackageBasePath)"/>
-  </Target>
-
-  <ItemGroup>
-    <PackageReference Include="Microsoft.DotNet.Build.Tasks.Feed" Version="$(MicrosoftDotNetBuildTasksFeedVersion)" />
-  </ItemGroup>
-</Project>
-=======
-<!-- Licensed to the .NET Foundation under one or more agreements. The .NET Foundation licenses this file to you under the MIT license. See the LICENSE file in the project root for more information. -->
-<Project Sdk="Microsoft.NET.Sdk">
-  <!--
-    This MSBuild file is intended to be used as the body of the default 
-    publishing release pipeline. The release pipeline will use this file
-    to invoke the PushToStaticFeed task that will read the build asset
-    manifest and publish the assets described in the manifest to
-    informed target feeds.
-  -->
-
-  <PropertyGroup>
-    <TargetFramework>netcoreapp2.1</TargetFramework>
-  </PropertyGroup>
-
-  <Import Project="$(MSBuildThisFileDirectory)DefaultVersions.props" Condition="Exists('$(MSBuildThisFileDirectory)DefaultVersions.props')" />
-
-  <!--
-    This won't be necessary once we solve this issue:
-    https://github.com/dotnet/arcade/issues/2266
-  -->
-  <Import Project="$(MSBuildThisFileDirectory)ArtifactsCategory.props" Condition="Exists('$(MSBuildThisFileDirectory)ArtifactsCategory.props')" />
-  
-  <Import Project="$(NuGetPackageRoot)microsoft.dotnet.build.tasks.feed\$(MicrosoftDotNetBuildTasksFeedVersion)\build\Microsoft.DotNet.Build.Tasks.Feed.targets" />
-
-  <Target Name="PublishToFeed">
-    <Error Condition="'$(ArtifactsCategory)' == ''" Text="ArtifactsCategory: The artifacts' category produced by the build wasn't provided." />
-    <Error Condition="'$(AccountKeyToStaticFeed)' == ''" Text="AccountKeyToStaticFeed: Account key for target feed wasn't provided." />
-    <Error Condition="'$(ManifestsBasePath)' == ''" Text="Full path to asset manifests directory wasn't provided." />
-    <Error Condition="'$(BlobBasePath)' == '' AND '$(PackageBasePath)' == ''" Text="A valid full path to BlobBasePath of PackageBasePath is required." />
-
-    <ItemGroup>
-      <!-- Include all manifests found in the manifest folder. -->
-      <ManifestFiles Include="$(ManifestsBasePath)*.xml" />
-    </ItemGroup>
-
-    <Error Condition="'@(ManifestFiles)' == ''" Text="No manifest file was found in the provided path: $(ManifestsBasePath)" />
-
-    <!--
-      For now the type of packages being published will be informed for the whole build.
-      Eventually this will be specified on a per package basis:
-      TODO: https://github.com/dotnet/arcade/issues/2266
-    -->
-    <PropertyGroup>
-      <TargetStaticFeed Condition="'$(ArtifactsCategory.ToUpper())' == '.NETCORE'">https://dotnetfeed.blob.core.windows.net/dotnet-core/index.json</TargetStaticFeed>
-      <TargetStaticFeed Condition="'$(ArtifactsCategory.ToUpper())' == '.NETCOREVALIDATION'">https://dotnetfeed.blob.core.windows.net/arcade-validation/index.json</TargetStaticFeed>
-      <TargetStaticFeed Condition="'$(ArtifactsCategory.ToUpper())' == 'ASPNETCORE'">https://dotnetfeed.blob.core.windows.net/aspnet-aspnetcore/index.json</TargetStaticFeed>
-      <TargetStaticFeed Condition="'$(ArtifactsCategory.ToUpper())' == 'ASPNETCORETOOLING'">https://dotnetfeed.blob.core.windows.net/aspnet-aspnetcore-tooling/index.json</TargetStaticFeed>
-      <TargetStaticFeed Condition="'$(ArtifactsCategory.ToUpper())' == 'ENTITYFRAMEWORKCORE'">https://dotnetfeed.blob.core.windows.net/aspnet-entityframeworkcore/index.json</TargetStaticFeed>
-      <TargetStaticFeed Condition="'$(ArtifactsCategory.ToUpper())' == 'ASPNETEXTENSIONS'">https://dotnetfeed.blob.core.windows.net/aspnet-extensions/index.json</TargetStaticFeed>
-      <TargetStaticFeed Condition="'$(ArtifactsCategory.ToUpper())' == 'CORECLR'">https://dotnetfeed.blob.core.windows.net/dotnet-coreclr/index.json</TargetStaticFeed>
-      <TargetStaticFeed Condition="'$(ArtifactsCategory.ToUpper())' == 'CORESDK'">https://dotnetfeed.blob.core.windows.net/dotnet-sdk/index.json</TargetStaticFeed>
-      <TargetStaticFeed Condition="'$(ArtifactsCategory.ToUpper())' == 'TOOLSINTERNAL'">https://dotnetfeed.blob.core.windows.net/dotnet-tools-internal/index.json</TargetStaticFeed>
-      <TargetStaticFeed Condition="'$(ArtifactsCategory.ToUpper())' == 'TOOLSET'">https://dotnetfeed.blob.core.windows.net/dotnet-toolset/index.json</TargetStaticFeed>
-      <TargetStaticFeed Condition="'$(ArtifactsCategory.ToUpper())' == 'WINDOWSDESKTOP'">https://dotnetfeed.blob.core.windows.net/dotnet-windowsdesktop/index.json</TargetStaticFeed>
-      <TargetStaticFeed Condition="'$(ArtifactsCategory.ToUpper())' == 'NUGETCLIENT'">https://dotnetfeed.blob.core.windows.net/nuget-nugetclient/index.json</TargetStaticFeed>
-      <TargetStaticFeed Condition="'$(ArtifactsCategory.ToUpper())' == 'ASPNETENTITYFRAMEWORK6'">https://dotnetfeed.blob.core.windows.net/aspnet-entityframework6/index.json</TargetStaticFeed>
-      <TargetStaticFeed Condition="'$(ArtifactsCategory.ToUpper())' == 'ASPNETBLAZOR'">https://dotnetfeed.blob.core.windows.net/aspnet-blazor/index.json</TargetStaticFeed>
-    </PropertyGroup>
-
-    <Error 
-      Condition="'$(TargetStaticFeed)' == ''" 
-      Text="'$(ArtifactsCategory)' wasn't recognized as a valid artifact category. Valid categories are: '.NetCore' and '.NetCoreValidation'" />
-
-    <!-- Iterate publishing assets from each manifest file. -->
-    <PushArtifactsInManifestToFeed
-      ExpectedFeedUrl="$(TargetStaticFeed)"
-      AccountKey="$(AccountKeyToStaticFeed)"
-      BARBuildId="$(BARBuildId)"
-      MaestroApiEndpoint="$(MaestroApiEndpoint)"
-      BuildAssetRegistryToken="$(BuildAssetRegistryToken)"
-      Overwrite="$(OverrideAssetsWithSameName)"
-      PassIfExistingItemIdentical="$(PassIfExistingItemIdentical)"
-      MaxClients="$(MaxParallelUploads)"
-      UploadTimeoutInMinutes="$(MaxUploadTimeoutInMinutes)"
-      AssetManifestPath="%(ManifestFiles.Identity)"
-      BlobAssetsBasePath="$(BlobBasePath)"
-      PackageAssetsBasePath="$(PackageBasePath)"/>
-  </Target>
-
-  <ItemGroup>
-    <PackageReference Include="Microsoft.DotNet.Build.Tasks.Feed" Version="$(MicrosoftDotNetBuildTasksFeedVersion)" />
-  </ItemGroup>
-</Project>
->>>>>>> dcc3312f
+<!-- Licensed to the .NET Foundation under one or more agreements. The .NET Foundation licenses this file to you under the MIT license. See the LICENSE file in the project root for more information. -->
+<Project Sdk="Microsoft.NET.Sdk">
+  <!--
+    This MSBuild file is intended to be used as the body of the default 
+    publishing release pipeline. The release pipeline will use this file
+    to invoke the PushToStaticFeed task that will read the build asset
+    manifest and publish the assets described in the manifest to
+    informed target feeds.
+  -->
+
+  <PropertyGroup>
+    <TargetFramework>netcoreapp2.1</TargetFramework>
+  </PropertyGroup>
+
+  <Import Project="$(MSBuildThisFileDirectory)DefaultVersions.props" Condition="Exists('$(MSBuildThisFileDirectory)DefaultVersions.props')" />
+
+  <!--
+    This won't be necessary once we solve this issue:
+    https://github.com/dotnet/arcade/issues/2266
+  -->
+  <Import Project="$(MSBuildThisFileDirectory)ArtifactsCategory.props" Condition="Exists('$(MSBuildThisFileDirectory)ArtifactsCategory.props')" />
+  
+  <Import Project="$(NuGetPackageRoot)microsoft.dotnet.build.tasks.feed\$(MicrosoftDotNetBuildTasksFeedVersion)\build\Microsoft.DotNet.Build.Tasks.Feed.targets" />
+
+  <Target Name="PublishToFeed">
+    <Error Condition="'$(ArtifactsCategory)' == ''" Text="ArtifactsCategory: The artifacts' category produced by the build wasn't provided." />
+    <Error Condition="'$(AccountKeyToStaticFeed)' == ''" Text="AccountKeyToStaticFeed: Account key for target feed wasn't provided." />
+    <Error Condition="'$(ManifestsBasePath)' == ''" Text="Full path to asset manifests directory wasn't provided." />
+    <Error Condition="'$(BlobBasePath)' == '' AND '$(PackageBasePath)' == ''" Text="A valid full path to BlobBasePath of PackageBasePath is required." />
+
+    <ItemGroup>
+      <!-- Include all manifests found in the manifest folder. -->
+      <ManifestFiles Include="$(ManifestsBasePath)*.xml" />
+    </ItemGroup>
+
+    <Error Condition="'@(ManifestFiles)' == ''" Text="No manifest file was found in the provided path: $(ManifestsBasePath)" />
+
+    <!--
+      For now the type of packages being published will be informed for the whole build.
+      Eventually this will be specified on a per package basis:
+      TODO: https://github.com/dotnet/arcade/issues/2266
+    -->
+    <PropertyGroup>
+      <TargetStaticFeed Condition="'$(ArtifactsCategory.ToUpper())' == '.NETCORE'">https://dotnetfeed.blob.core.windows.net/dotnet-core/index.json</TargetStaticFeed>
+      <TargetStaticFeed Condition="'$(ArtifactsCategory.ToUpper())' == '.NETCOREVALIDATION'">https://dotnetfeed.blob.core.windows.net/arcade-validation/index.json</TargetStaticFeed>
+      <TargetStaticFeed Condition="'$(ArtifactsCategory.ToUpper())' == 'ASPNETCORE'">https://dotnetfeed.blob.core.windows.net/aspnet-aspnetcore/index.json</TargetStaticFeed>
+      <TargetStaticFeed Condition="'$(ArtifactsCategory.ToUpper())' == 'ASPNETCORETOOLING'">https://dotnetfeed.blob.core.windows.net/aspnet-aspnetcore-tooling/index.json</TargetStaticFeed>
+      <TargetStaticFeed Condition="'$(ArtifactsCategory.ToUpper())' == 'ENTITYFRAMEWORKCORE'">https://dotnetfeed.blob.core.windows.net/aspnet-entityframeworkcore/index.json</TargetStaticFeed>
+      <TargetStaticFeed Condition="'$(ArtifactsCategory.ToUpper())' == 'ASPNETEXTENSIONS'">https://dotnetfeed.blob.core.windows.net/aspnet-extensions/index.json</TargetStaticFeed>
+      <TargetStaticFeed Condition="'$(ArtifactsCategory.ToUpper())' == 'CORECLR'">https://dotnetfeed.blob.core.windows.net/dotnet-coreclr/index.json</TargetStaticFeed>
+      <TargetStaticFeed Condition="'$(ArtifactsCategory.ToUpper())' == 'CORESDK'">https://dotnetfeed.blob.core.windows.net/dotnet-sdk/index.json</TargetStaticFeed>
+      <TargetStaticFeed Condition="'$(ArtifactsCategory.ToUpper())' == 'TOOLSINTERNAL'">https://dotnetfeed.blob.core.windows.net/dotnet-tools-internal/index.json</TargetStaticFeed>
+      <TargetStaticFeed Condition="'$(ArtifactsCategory.ToUpper())' == 'TOOLSET'">https://dotnetfeed.blob.core.windows.net/dotnet-toolset/index.json</TargetStaticFeed>
+      <TargetStaticFeed Condition="'$(ArtifactsCategory.ToUpper())' == 'WINDOWSDESKTOP'">https://dotnetfeed.blob.core.windows.net/dotnet-windowsdesktop/index.json</TargetStaticFeed>
+      <TargetStaticFeed Condition="'$(ArtifactsCategory.ToUpper())' == 'NUGETCLIENT'">https://dotnetfeed.blob.core.windows.net/nuget-nugetclient/index.json</TargetStaticFeed>
+      <TargetStaticFeed Condition="'$(ArtifactsCategory.ToUpper())' == 'ASPNETENTITYFRAMEWORK6'">https://dotnetfeed.blob.core.windows.net/aspnet-entityframework6/index.json</TargetStaticFeed>
+      <TargetStaticFeed Condition="'$(ArtifactsCategory.ToUpper())' == 'ASPNETBLAZOR'">https://dotnetfeed.blob.core.windows.net/aspnet-blazor/index.json</TargetStaticFeed>
+    </PropertyGroup>
+
+    <Error 
+      Condition="'$(TargetStaticFeed)' == ''" 
+      Text="'$(ArtifactsCategory)' wasn't recognized as a valid artifact category. Valid categories are: '.NetCore' and '.NetCoreValidation'" />
+
+    <!-- Iterate publishing assets from each manifest file. -->
+    <PushArtifactsInManifestToFeed
+      ExpectedFeedUrl="$(TargetStaticFeed)"
+      AccountKey="$(AccountKeyToStaticFeed)"
+      BARBuildId="$(BARBuildId)"
+      MaestroApiEndpoint="$(MaestroApiEndpoint)"
+      BuildAssetRegistryToken="$(BuildAssetRegistryToken)"
+      Overwrite="$(OverrideAssetsWithSameName)"
+      PassIfExistingItemIdentical="$(PassIfExistingItemIdentical)"
+      MaxClients="$(MaxParallelUploads)"
+      UploadTimeoutInMinutes="$(MaxUploadTimeoutInMinutes)"
+      AssetManifestPath="%(ManifestFiles.Identity)"
+      BlobAssetsBasePath="$(BlobBasePath)"
+      PackageAssetsBasePath="$(PackageBasePath)"/>
+  </Target>
+
+  <ItemGroup>
+    <PackageReference Include="Microsoft.DotNet.Build.Tasks.Feed" Version="$(MicrosoftDotNetBuildTasksFeedVersion)" />
+  </ItemGroup>
+</Project>