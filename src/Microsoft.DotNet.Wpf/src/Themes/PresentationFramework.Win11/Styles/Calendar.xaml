﻿<!--
    This Source Code Form is subject to the terms of the MIT License.
    If a copy of the MIT was not distributed with this file, You can obtain one at https://opensource.org/licenses/MIT.
    Copyright (C) Leszek Pomianowski and WPF UI Contributors.
    All Rights Reserved.
-->

<ResourceDictionary
    xmlns="http://schemas.microsoft.com/winfx/2006/xaml/presentation"
    xmlns:x="http://schemas.microsoft.com/winfx/2006/xaml"
    xmlns:system="clr-namespace:System;assembly=System.Runtime">

    <!--
        TODO:
        Selecting the month and year / decade should be visible and active right away, but it is not {{sad pepe}}.
        The behavior of the calendar needs to be changed but without creating a new control.
        All this in order to use the appearance of the picker compatible with MS Office.
    -->

    <system:String x:Key="CaretUpGlyph">&#xEDDB;</system:String>
    <system:String x:Key="CaretDownGlyph">&#xEDDC;</system:String>    


    <!--  HINT: Day button style  -->
    <Style x:Key="DefaultCalendarDayButtonStyle" TargetType="CalendarDayButton">
        <Setter Property="MinWidth" Value="30" />
        <Setter Property="MinHeight" Value="30" />
        <Setter Property="FontSize" Value="14" />
        <Setter Property="HorizontalContentAlignment" Value="Center" />
        <Setter Property="VerticalContentAlignment" Value="Center" />
        <Setter Property="Template">
            <Setter.Value>
                <ControlTemplate TargetType="CalendarDayButton">
                    <Grid>
                        <Rectangle
                            x:Name="TodayBackground"
                            Fill="{DynamicResource CalendarViewTodayBackground}"
                            Opacity="0"
                            RadiusX="99"
                            RadiusY="99" />
                        <Rectangle
                            x:Name="SelectedBackground"
                            Opacity="0"
                            RadiusX="99"
                            RadiusY="99"
                            Stroke="{DynamicResource CalendarViewSelectedBorderBrush}"
                            StrokeThickness="1" />
                        <Border
                            Background="{TemplateBinding Background}"
                            BorderBrush="{TemplateBinding BorderBrush}"
                            BorderThickness="{TemplateBinding BorderThickness}" />
                        <Rectangle
                            x:Name="HighlightBackground"
                            Fill="{DynamicResource CalendarViewItemBackgroundPointerOver}"
                            Opacity="0"
                            RadiusX="99"
                            RadiusY="99" />
                        <ContentPresenter
                            x:Name="NormalText"
                            Margin="5,1,5,1"
                            HorizontalAlignment="{TemplateBinding HorizontalContentAlignment}"
                            VerticalAlignment="{TemplateBinding VerticalContentAlignment}"
                            TextBlock.Foreground="{DynamicResource CalendarViewForeground}" />
                        <Rectangle
                            x:Name="DayButtonFocusVisual"
                            IsHitTestVisible="false"
                            RadiusX="1"
                            RadiusY="1"
                            Visibility="Collapsed">
                            <Rectangle.Stroke>
                                <SolidColorBrush Color="Transparent" />
                            </Rectangle.Stroke>
                        </Rectangle>
                        <VisualStateManager.VisualStateGroups>
                            <VisualStateGroup Name="CommonStates">
                                <VisualStateGroup.Transitions>
                                    <VisualTransition GeneratedDuration="0:0:0.1" />
                                </VisualStateGroup.Transitions>
                                <VisualState Name="Normal" />
                                <VisualState Name="MouseOver">
                                    <Storyboard>
                                        <DoubleAnimation
                                            Storyboard.TargetName="HighlightBackground"
                                            Storyboard.TargetProperty="Opacity"
                                            To="1"
                                            Duration="0" />
                                    </Storyboard>
                                </VisualState>
                                <VisualState Name="Pressed">
                                    <Storyboard>
                                        <DoubleAnimation
                                            Storyboard.TargetName="HighlightBackground"
                                            Storyboard.TargetProperty="Opacity"
                                            To="1"
                                            Duration="0" />
                                    </Storyboard>
                                </VisualState>
                                <VisualState Name="Disabled">
                                    <Storyboard>
                                        <DoubleAnimation
                                            Storyboard.TargetName="HighlightBackground"
                                            Storyboard.TargetProperty="Opacity"
                                            To="0"
                                            Duration="0" />
                                        <DoubleAnimation
                                            Storyboard.TargetName="NormalText"
                                            Storyboard.TargetProperty="Opacity"
                                            To="1"
                                            Duration="0" />
                                    </Storyboard>
                                </VisualState>
                            </VisualStateGroup>
                            <VisualStateGroup Name="SelectionStates">
                                <VisualStateGroup.Transitions>
                                    <VisualTransition GeneratedDuration="0" />
                                </VisualStateGroup.Transitions>
                                <VisualState Name="Unselected" />
                                <VisualState Name="Selected">
                                    <Storyboard>
                                        <DoubleAnimation
                                            Storyboard.TargetName="SelectedBackground"
                                            Storyboard.TargetProperty="Opacity"
                                            To="1"
                                            Duration="0" />
                                    </Storyboard>
                                </VisualState>
                            </VisualStateGroup>
                            <VisualStateGroup Name="CalendarButtonFocusStates">
                                <VisualStateGroup.Transitions>
                                    <VisualTransition GeneratedDuration="0" />
                                </VisualStateGroup.Transitions>
                                <VisualState Name="CalendarButtonFocused">
                                    <Storyboard>
                                        <ObjectAnimationUsingKeyFrames
                                            Storyboard.TargetName="DayButtonFocusVisual"
                                            Storyboard.TargetProperty="Visibility"
                                            Duration="0">
                                            <DiscreteObjectKeyFrame KeyTime="0">
                                                <DiscreteObjectKeyFrame.Value>
                                                    <Visibility>Visible</Visibility>
                                                </DiscreteObjectKeyFrame.Value>
                                            </DiscreteObjectKeyFrame>
                                        </ObjectAnimationUsingKeyFrames>
                                    </Storyboard>
                                </VisualState>
                                <VisualState Name="CalendarButtonUnfocused">
                                    <Storyboard>
                                        <ObjectAnimationUsingKeyFrames
                                            Storyboard.TargetName="DayButtonFocusVisual"
                                            Storyboard.TargetProperty="Visibility"
                                            Duration="0">
                                            <DiscreteObjectKeyFrame KeyTime="0">
                                                <DiscreteObjectKeyFrame.Value>
                                                    <Visibility>Collapsed</Visibility>
                                                </DiscreteObjectKeyFrame.Value>
                                            </DiscreteObjectKeyFrame>
                                        </ObjectAnimationUsingKeyFrames>
                                    </Storyboard>
                                </VisualState>
                            </VisualStateGroup>
                            <VisualStateGroup Name="ActiveStates">
                                <VisualStateGroup.Transitions>
                                    <VisualTransition GeneratedDuration="0" />
                                </VisualStateGroup.Transitions>
                                <VisualState Name="Active" />
                            </VisualStateGroup>
                            <VisualStateGroup Name="DayStates">
                                <VisualStateGroup.Transitions>
                                    <VisualTransition GeneratedDuration="0" />
                                </VisualStateGroup.Transitions>
                                <VisualState Name="RegularDay" />
                                <VisualState Name="Today">
                                    <Storyboard>
                                        <DoubleAnimation
                                            Storyboard.TargetName="TodayBackground"
                                            Storyboard.TargetProperty="Opacity"
                                            To="1"
                                            Duration="0" />
                                        <ObjectAnimationUsingKeyFrames Storyboard.TargetName="NormalText" Storyboard.TargetProperty="(TextBlock.Foreground)">
                                            <ObjectAnimationUsingKeyFrames.KeyFrames>
                                                <DiscreteObjectKeyFrame KeyTime="0:0:0" Value="{DynamicResource CalendarViewTodayForeground}" />
                                            </ObjectAnimationUsingKeyFrames.KeyFrames>
                                        </ObjectAnimationUsingKeyFrames>
                                    </Storyboard>
                                </VisualState>
                            </VisualStateGroup>
                            <VisualStateGroup Name="BlackoutDayStates" />
                        </VisualStateManager.VisualStateGroups>
                    </Grid>
                </ControlTemplate>
            </Setter.Value>
        </Setter>
    </Style>

    <!--  HINT: Month/year/decade button style  -->
    <Style x:Key="DefaultCalendarButtonStyle" TargetType="CalendarButton">
        <Setter Property="MinWidth" Value="40" />
        <Setter Property="MinHeight" Value="40" />
        <Setter Property="FontSize" Value="12" />
        <Setter Property="HorizontalContentAlignment" Value="Center" />
        <Setter Property="VerticalContentAlignment" Value="Center" />
        <Setter Property="Template">
            <Setter.Value>
                <ControlTemplate TargetType="CalendarButton">
                    <Grid>
                        <Rectangle
                            x:Name="SelectedBackground"
                            Fill="{DynamicResource CalendarViewSelectedBackground}"
                            Opacity="0"
                            RadiusX="99"
                            RadiusY="99" />
                        <Rectangle
                            x:Name="Background"
                            Fill="{DynamicResource CalendarViewItemBackgroundPointerOver}"
                            Opacity="0"
                            RadiusX="99"
                            RadiusY="99" />
                        <ContentPresenter
                            x:Name="NormalText"
                            Margin="1,0,1,1"
                            HorizontalAlignment="{TemplateBinding HorizontalContentAlignment}"
                            VerticalAlignment="{TemplateBinding VerticalContentAlignment}"
                            TextBlock.Foreground="{DynamicResource CalendarViewForeground}" />
                        <Rectangle
                            x:Name="CalendarButtonFocusVisual"
                            IsHitTestVisible="false"
                            RadiusX="99"
                            RadiusY="99"
                            Stroke="{DynamicResource CalendarViewForeground}"
                            Visibility="Collapsed" />

                        <VisualStateManager.VisualStateGroups>
                            <VisualStateGroup Name="CommonStates">
                                <VisualStateGroup.Transitions>
                                    <VisualTransition GeneratedDuration="0:0:0.1" />
                                </VisualStateGroup.Transitions>
                                <VisualState Name="Normal" />
                                <VisualState Name="MouseOver">
                                    <Storyboard>
                                        <DoubleAnimation
                                            Storyboard.TargetName="Background"
                                            Storyboard.TargetProperty="Opacity"
                                            To="1"
                                            Duration="0" />
                                    </Storyboard>
                                </VisualState>
                                <VisualState Name="Pressed">
                                    <Storyboard>
                                        <DoubleAnimation
                                            Storyboard.TargetName="Background"
                                            Storyboard.TargetProperty="Opacity"
                                            To="1"
                                            Duration="0" />
                                    </Storyboard>
                                </VisualState>
                            </VisualStateGroup>
                            <VisualStateGroup Name="SelectionStates">
                                <VisualStateGroup.Transitions>
                                    <VisualTransition GeneratedDuration="0" />
                                </VisualStateGroup.Transitions>
                                <VisualState Name="Unselected" />
                                <VisualState Name="Selected">
                                    <Storyboard>
                                        <DoubleAnimation
                                            Storyboard.TargetName="SelectedBackground"
                                            Storyboard.TargetProperty="Opacity"
                                            To="1"
                                            Duration="0" />
                                        <ObjectAnimationUsingKeyFrames Storyboard.TargetName="NormalText" Storyboard.TargetProperty="(TextBlock.Foreground)">
                                            <ObjectAnimationUsingKeyFrames.KeyFrames>
                                                <DiscreteObjectKeyFrame KeyTime="0:0:0" Value="{DynamicResource CalendarViewTodayForeground}" />
                                            </ObjectAnimationUsingKeyFrames.KeyFrames>
                                        </ObjectAnimationUsingKeyFrames>
                                    </Storyboard>
                                </VisualState>
                            </VisualStateGroup>
                            <VisualStateGroup Name="ActiveStates">
                                <VisualStateGroup.Transitions>
                                    <VisualTransition GeneratedDuration="0" />
                                </VisualStateGroup.Transitions>
                                <VisualState Name="Active" />
                            </VisualStateGroup>
                            <VisualStateGroup Name="CalendarButtonFocusStates">
                                <VisualStateGroup.Transitions>
                                    <VisualTransition GeneratedDuration="0" />
                                </VisualStateGroup.Transitions>
                                <VisualState Name="CalendarButtonFocused">
                                    <Storyboard>
                                        <ObjectAnimationUsingKeyFrames
                                            Storyboard.TargetName="CalendarButtonFocusVisual"
                                            Storyboard.TargetProperty="Visibility"
                                            Duration="0">
                                            <DiscreteObjectKeyFrame KeyTime="0">
                                                <DiscreteObjectKeyFrame.Value>
                                                    <Visibility>Visible</Visibility>
                                                </DiscreteObjectKeyFrame.Value>
                                            </DiscreteObjectKeyFrame>
                                        </ObjectAnimationUsingKeyFrames>
                                    </Storyboard>
                                </VisualState>
                                <VisualState Name="CalendarButtonUnfocused" />
                            </VisualStateGroup>
                        </VisualStateManager.VisualStateGroups>
                    </Grid>
                </ControlTemplate>
            </Setter.Value>
        </Setter>
    </Style>

    <Style x:Key="DefaultCalendarItemStyle" TargetType="{x:Type CalendarItem}">
        <Setter Property="Margin" Value="0" />
        <Setter Property="BorderThickness" Value="0" />
        <Setter Property="BorderBrush" Value="Transparent" />
        <Setter Property="Background" Value="Transparent" />
        <Setter Property="SnapsToDevicePixels" Value="True" />
        <Setter Property="OverridesDefaultStyle" Value="True" />
        <Setter Property="Template">
            <Setter.Value>
                <ControlTemplate TargetType="{x:Type CalendarItem}">
                    <Grid x:Name="PART_Root" Margin="12">
                        <Grid>
                            <Grid.RowDefinitions>
                                <RowDefinition Height="Auto" />
                                <RowDefinition Height="*" />
                            </Grid.RowDefinitions>

                            <!--  HINT: Header with title and navigation buttons  -->
                            <Grid Grid.Row="0" Margin="8,0,8,14">
                                <Grid.ColumnDefinitions>
                                    <ColumnDefinition Width="*" />
                                    <ColumnDefinition Width="Auto" />
                                    <ColumnDefinition Width="Auto" />
                                </Grid.ColumnDefinitions>
                                <Button
                                    x:Name="PART_HeaderButton"
                                    Grid.Column="0"
                                    Margin="-6,0,0,0"
                                    Padding="6,2"
                                    HorizontalAlignment="Left"
                                    VerticalAlignment="Center"
                                    Background="Transparent"
                                    BorderBrush="Transparent"
                                    Focusable="False"
                                    FontSize="14"
                                    FontWeight="Bold"
                                    Foreground="{DynamicResource CalendarViewForeground}" />
                                <Button
                                    x:Name="PART_PreviousButton"
                                    Grid.Column="1"
                                    Width="26"
                                    Height="26"
                                    Margin="0,0,8,0"
                                    Padding="0"
                                    HorizontalAlignment="Right"
                                    VerticalAlignment="Center"
                                    Background="Transparent"
                                    BorderBrush="Transparent"
                                    Focusable="False"
<<<<<<< HEAD
                                    Foreground="{DynamicResource CalendarViewButtonForeground}">
                                    <Button.Content>
                                        <SymbolIcon
                                            Filled="True"
                                            FontSize="20"
                                            Symbol="CaretUp20" />
                                    </Button.Content>
=======
                                    Foreground="{DynamicResource CalendarViewButtonForeground}">                                    
                                        <FontIcon
                                            FontFamily="Segoe Fluent Icons"
                                            FontSize="8"
                                            Glyph="{StaticResource CaretUpGlyph}" />
>>>>>>> 7a9c4996
                                </Button>
                                <Button
                                    x:Name="PART_NextButton"
                                    Grid.Column="2"
                                    Width="26"
                                    Height="26"
                                    Margin="0"
                                    Padding="0"
                                    HorizontalAlignment="Right"
                                    VerticalAlignment="Center"
                                    Background="Transparent"
                                    BorderBrush="Transparent"
                                    Focusable="False"
                                    Foreground="{DynamicResource CalendarViewButtonForeground}">
<<<<<<< HEAD
                                    <Button.Content>
                                        <SymbolIcon
                                            Filled="True"
                                            FontSize="20"
                                            Symbol="CaretDown20" />
                                    </Button.Content>
=======
                                        <FontIcon
                                            FontFamily="Segoe Fluent Icons"
                                            FontSize="8"
                                            Glyph="{StaticResource CaretDownGlyph}" />
>>>>>>> 7a9c4996
                                </Button>
                            </Grid>

                            <!--  HINT: Day picker  -->
                            <Grid
                                x:Name="PART_MonthView"
                                Grid.Row="1"
                                HorizontalAlignment="Center"
                                VerticalAlignment="Center"
                                Visibility="Visible">
                                <Grid.ColumnDefinitions>
                                    <ColumnDefinition Width="Auto" />
                                    <ColumnDefinition Width="Auto" />
                                    <ColumnDefinition Width="Auto" />
                                    <ColumnDefinition Width="Auto" />
                                    <ColumnDefinition Width="Auto" />
                                    <ColumnDefinition Width="Auto" />
                                    <ColumnDefinition Width="Auto" />
                                </Grid.ColumnDefinitions>
                                <Grid.RowDefinitions>
                                    <RowDefinition Height="Auto" />
                                    <RowDefinition Height="Auto" />
                                    <RowDefinition Height="Auto" />
                                    <RowDefinition Height="Auto" />
                                    <RowDefinition Height="Auto" />
                                    <RowDefinition Height="Auto" />
                                    <RowDefinition Height="Auto" />
                                </Grid.RowDefinitions>
                            </Grid>

                            <Border
                                Grid.Row="1"
                                HorizontalAlignment="Center"
                                VerticalAlignment="Center">
                                <Grid x:Name="PART_YearView" Visibility="Hidden">
                                    <Grid.ColumnDefinitions>
                                        <ColumnDefinition Width="Auto" />
                                        <ColumnDefinition Width="Auto" />
                                        <ColumnDefinition Width="Auto" />
                                        <ColumnDefinition Width="Auto" />
                                    </Grid.ColumnDefinitions>
                                    <Grid.RowDefinitions>
                                        <RowDefinition Height="Auto" />
                                        <RowDefinition Height="Auto" />
                                        <RowDefinition Height="Auto" />
                                    </Grid.RowDefinitions>
                                </Grid>
                            </Border>

                            <Rectangle
                                x:Name="PART_DisabledVisual"
                                Grid.Row="0"
                                Grid.RowSpan="2"
                                Opacity="0"
                                RadiusX="2"
                                RadiusY="2"
                                Stretch="Fill"
                                Stroke="Transparent"
                                StrokeThickness="0"
                                Visibility="Collapsed">
                                <Rectangle.Fill>
                                    <SolidColorBrush Color="{DynamicResource ControlFillColorDefault}" />
                                </Rectangle.Fill>
                            </Rectangle>
                        </Grid>
                    </Grid>
                    <ControlTemplate.Triggers>
                        <Trigger Property="IsEnabled" Value="False">
                            <Setter TargetName="PART_DisabledVisual" Property="Visibility" Value="Visible" />
                        </Trigger>
                        <DataTrigger Binding="{Binding DisplayMode, RelativeSource={RelativeSource FindAncestor, AncestorType={x:Type Calendar}}}" Value="Year">
                            <Setter TargetName="PART_MonthView" Property="Visibility" Value="Hidden" />
                            <Setter TargetName="PART_YearView" Property="Visibility" Value="Visible" />
                        </DataTrigger>
                        <DataTrigger Binding="{Binding DisplayMode, RelativeSource={RelativeSource FindAncestor, AncestorType={x:Type Calendar}}}" Value="Decade">
                            <Setter TargetName="PART_MonthView" Property="Visibility" Value="Hidden" />
                            <Setter TargetName="PART_YearView" Property="Visibility" Value="Visible" />
                        </DataTrigger>
                    </ControlTemplate.Triggers>
                    <ControlTemplate.Resources>
                        <DataTemplate x:Key="{x:Static CalendarItem.DayTitleTemplateResourceKey}">
                            <TextBlock
                                Margin="0,0,0,6"
                                HorizontalAlignment="Center"
                                VerticalAlignment="Center"
                                FontSize="12"
                                FontWeight="SemiBold"
                                Foreground="{DynamicResource CalendarViewForeground}"
                                Text="{Binding}" />
                        </DataTemplate>
                    </ControlTemplate.Resources>
                </ControlTemplate>
            </Setter.Value>
        </Setter>
    </Style>

    <!--  https://developer.microsoft.com/en-us/fluentui#/controls/web/datepicker  -->

    <Style x:Key="DefaultCalendarStyle" TargetType="{x:Type Calendar}">
        <Setter Property="CalendarButtonStyle" Value="{StaticResource DefaultCalendarButtonStyle}" />
        <Setter Property="CalendarDayButtonStyle" Value="{StaticResource DefaultCalendarDayButtonStyle}" />
        <Setter Property="CalendarItemStyle" Value="{StaticResource DefaultCalendarItemStyle}" />
        <Setter Property="Foreground" Value="{DynamicResource CalendarViewForeground}" />
        <Setter Property="Background" Value="Transparent" />
        <Setter Property="BorderBrush" Value="Transparent" />
        <Setter Property="BorderThickness" Value="0" />
        <Setter Property="Template">
            <Setter.Value>
                <ControlTemplate TargetType="{x:Type Calendar}">
                    <Border
                        x:Name="PART_Root"
                        Margin="0"
                        Padding="0"
                        Background="{DynamicResource CalendarViewBackground}"
                        BorderBrush="{DynamicResource CalendarViewBorderBrush}"
                        BorderThickness="1"
                        CornerRadius="8">
                        <CalendarItem
                            x:Name="PART_CalendarItem"
                            Margin="0"
                            Padding="0"
                            HorizontalAlignment="Stretch"
                            VerticalAlignment="Stretch"
                            Background="{TemplateBinding Background}"
                            BorderBrush="{TemplateBinding BorderBrush}"
                            BorderThickness="{TemplateBinding BorderThickness}"
                            Style="{TemplateBinding CalendarItemStyle}" />
                    </Border>
                </ControlTemplate>
            </Setter.Value>
        </Setter>
    </Style>

    <Style BasedOn="{StaticResource DefaultCalendarStyle}" TargetType="{x:Type Calendar}" />

</ResourceDictionary><|MERGE_RESOLUTION|>--- conflicted
+++ resolved
@@ -356,21 +356,13 @@
                                     Background="Transparent"
                                     BorderBrush="Transparent"
                                     Focusable="False"
-<<<<<<< HEAD
                                     Foreground="{DynamicResource CalendarViewButtonForeground}">
                                     <Button.Content>
-                                        <SymbolIcon
-                                            Filled="True"
-                                            FontSize="20"
-                                            Symbol="CaretUp20" />
-                                    </Button.Content>
-=======
-                                    Foreground="{DynamicResource CalendarViewButtonForeground}">                                    
                                         <FontIcon
                                             FontFamily="Segoe Fluent Icons"
                                             FontSize="8"
                                             Glyph="{StaticResource CaretUpGlyph}" />
->>>>>>> 7a9c4996
+                                    </Button.Content>
                                 </Button>
                                 <Button
                                     x:Name="PART_NextButton"
@@ -385,19 +377,12 @@
                                     BorderBrush="Transparent"
                                     Focusable="False"
                                     Foreground="{DynamicResource CalendarViewButtonForeground}">
-<<<<<<< HEAD
                                     <Button.Content>
-                                        <SymbolIcon
-                                            Filled="True"
-                                            FontSize="20"
-                                            Symbol="CaretDown20" />
-                                    </Button.Content>
-=======
                                         <FontIcon
                                             FontFamily="Segoe Fluent Icons"
                                             FontSize="8"
                                             Glyph="{StaticResource CaretDownGlyph}" />
->>>>>>> 7a9c4996
+                                    </Button.Content>
                                 </Button>
                             </Grid>
 
