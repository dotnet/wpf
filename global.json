{
  "tools": {
    "dotnet": "5.0.100",
    "runtimes": {
      "dotnet": [
        "2.1.7",
        "$(MicrosoftNetCoreAppInternalVersion)"
      ]
    },
    "vs": {
      "version": "16.5"
    }
  },
  "msbuild-sdks": {
<<<<<<< HEAD
    "Microsoft.DotNet.Arcade.Sdk": "5.0.0-beta.21160.3",
    "Microsoft.DotNet.Helix.Sdk": "5.0.0-beta.21160.3"
=======
    "Microsoft.DotNet.Arcade.Sdk": "5.0.0-beta.21262.2",
    "Microsoft.DotNet.Helix.Sdk": "5.0.0-beta.21262.2"
>>>>>>> 270e9dec
  },
  "sdk": {
    "version": "5.0.100"
  },
  "native-tools": {
    "strawberry-perl": "5.28.1.1-1",
    "net-framework-48-ref-assemblies": "0.0.0.1",
    "dotnet-api-docs_net5.0": "0.0.0.3",
    "net-framework-472-iltools": "0.0.0.1"
  }
}<|MERGE_RESOLUTION|>--- conflicted
+++ resolved
@@ -12,13 +12,8 @@
     }
   },
   "msbuild-sdks": {
-<<<<<<< HEAD
-    "Microsoft.DotNet.Arcade.Sdk": "5.0.0-beta.21160.3",
-    "Microsoft.DotNet.Helix.Sdk": "5.0.0-beta.21160.3"
-=======
     "Microsoft.DotNet.Arcade.Sdk": "5.0.0-beta.21262.2",
     "Microsoft.DotNet.Helix.Sdk": "5.0.0-beta.21262.2"
->>>>>>> 270e9dec
   },
   "sdk": {
     "version": "5.0.100"
