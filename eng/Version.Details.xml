<?xml version="1.0" encoding="utf-8"?>
<Dependencies>
<<<<<<< HEAD
=======
  <ProductDependencies>
    <Dependency Name="Microsoft.Private.Winforms" Version="4.8.0-preview6.19274.2">
      <Uri>https://github.com/dotnet/winforms</Uri>
      <Sha>f38a7a167d8f83924d43f8d2d8f2b03034351eb7</Sha>
    </Dependency>
  </ProductDependencies>
>>>>>>> 73f83d93
  <ToolsetDependencies>
    <Dependency Name="Microsoft.Win32.Registry" Version="4.6.0-preview6.19273.5" CoherentParentDependency="Microsoft.NETCore.App">
      <Uri>https://github.com/dotnet/corefx</Uri>
      <Sha>41489a93acf3f36abcaaaea2003a8fdbb577cf35</Sha>
    </Dependency>
    <Dependency Name="System.CodeDom" Version="4.6.0-preview6.19273.5" CoherentParentDependency="Microsoft.NETCore.App">
      <Uri>https://github.com/dotnet/corefx</Uri>
      <Sha>41489a93acf3f36abcaaaea2003a8fdbb577cf35</Sha>
    </Dependency>
    <Dependency Name="System.Configuration.ConfigurationManager" Version="4.6.0-preview6.19273.5" CoherentParentDependency="Microsoft.NETCore.App">
      <Uri>https://github.com/dotnet/corefx</Uri>
      <Sha>41489a93acf3f36abcaaaea2003a8fdbb577cf35</Sha>
    </Dependency>
    <Dependency Name="System.Diagnostics.EventLog" Version="4.6.0-preview6.19273.5" CoherentParentDependency="Microsoft.NETCore.App">
      <Uri>https://github.com/dotnet/corefx</Uri>
      <Sha>41489a93acf3f36abcaaaea2003a8fdbb577cf35</Sha>
    </Dependency>
    <Dependency Name="System.DirectoryServices" Version="4.6.0-preview6.19273.5" CoherentParentDependency="Microsoft.NETCore.App">
      <Uri>https://github.com/dotnet/corefx</Uri>
      <Sha>41489a93acf3f36abcaaaea2003a8fdbb577cf35</Sha>
    </Dependency>
    <Dependency Name="System.Drawing.Common" Version="4.6.0-preview6.19273.5" CoherentParentDependency="Microsoft.NETCore.App">
      <Uri>https://github.com/dotnet/corefx</Uri>
      <Sha>41489a93acf3f36abcaaaea2003a8fdbb577cf35</Sha>
    </Dependency>
    <Dependency Name="System.Reflection.Emit" Version="4.6.0-preview6.19273.5" CoherentParentDependency="Microsoft.NETCore.App">
      <Uri>https://github.com/dotnet/corefx</Uri>
      <Sha>41489a93acf3f36abcaaaea2003a8fdbb577cf35</Sha>
    </Dependency>
    <Dependency Name="System.Reflection.MetadataLoadContext" Version="4.6.0-preview6.19273.5" CoherentParentDependency="Microsoft.NETCore.App">
      <Uri>https://github.com/dotnet/corefx</Uri>
      <Sha>41489a93acf3f36abcaaaea2003a8fdbb577cf35</Sha>
    </Dependency>
    <Dependency Name="System.Security.AccessControl" Version="4.6.0-preview6.19273.5" CoherentParentDependency="Microsoft.NETCore.App">
      <Uri>https://github.com/dotnet/corefx</Uri>
      <Sha>41489a93acf3f36abcaaaea2003a8fdbb577cf35</Sha>
    </Dependency>
    <Dependency Name="System.Security.Cryptography.Xml" Version="4.6.0-preview6.19273.5" CoherentParentDependency="Microsoft.NETCore.App">
      <Uri>https://github.com/dotnet/corefx</Uri>
      <Sha>41489a93acf3f36abcaaaea2003a8fdbb577cf35</Sha>
    </Dependency>
    <Dependency Name="System.Security.Permissions" Version="4.6.0-preview6.19273.5" CoherentParentDependency="Microsoft.NETCore.App">
      <Uri>https://github.com/dotnet/corefx</Uri>
      <Sha>41489a93acf3f36abcaaaea2003a8fdbb577cf35</Sha>
    </Dependency>
    <Dependency Name="System.Security.Principal.Windows" Version="4.6.0-preview6.19273.5" CoherentParentDependency="Microsoft.NETCore.App">
      <Uri>https://github.com/dotnet/corefx</Uri>
      <Sha>41489a93acf3f36abcaaaea2003a8fdbb577cf35</Sha>
    </Dependency>
    <Dependency Name="System.Windows.Extensions" Version="4.6.0-preview6.19273.5" CoherentParentDependency="Microsoft.NETCore.App">
      <Uri>https://github.com/dotnet/corefx</Uri>
      <Sha>41489a93acf3f36abcaaaea2003a8fdbb577cf35</Sha>
    </Dependency>
    <Dependency Name="Microsoft.NETCore.App" Version="3.0.0-preview6-27723-08">
      <Uri>https://github.com/dotnet/core-setup</Uri>
      <Sha>20426e8c486d8715337cb6438ec70bc3619a514d</Sha>
    </Dependency>
    <Dependency Name="Microsoft.DotNet.Arcade.Sdk" Version="1.0.0-beta.19274.4">
      <Uri>https://github.com/dotnet/arcade</Uri>
      <Sha>ed3510aaa6610514c484e23a4b7f17963bf16e0c</Sha>
    </Dependency>
    <Dependency Name="Microsoft.DotNet.CodeAnalysis" Version="1.0.0-beta.19274.4">
      <Uri>https://github.com/dotnet/arcade</Uri>
      <Sha>ed3510aaa6610514c484e23a4b7f17963bf16e0c</Sha>
    </Dependency>
    <Dependency Name="Microsoft.NETCore.Platforms" Version="3.0.0-preview6.19273.5" CoherentParentDependency="Microsoft.NETCore.App">
      <Uri>https://github.com/dotnet/corefx</Uri>
      <Sha>41489a93acf3f36abcaaaea2003a8fdbb577cf35</Sha>
<<<<<<< HEAD
    </Dependency>
    <Dependency Name="Microsoft.Private.Winforms" Version="4.8.0-preview6.19258.6" CoherentParentDependency="Microsoft.NETCore.App">
      <Uri>https://github.com/dotnet/winforms</Uri>
      <Sha>ee51a187ba1d2174233dacb6e2056e5403f9d36e</Sha>
=======
>>>>>>> 73f83d93
    </Dependency>
    <Dependency Name="Microsoft.DotNet.Wpf.DncEng" Version="4.8.0-preview6.19274.6">
      <Uri>https://dev.azure.com/dnceng/internal/_git/dotnet-wpf-int</Uri>
      <Sha>59875ab910724caf2b8f5ee042b925e0b07458c2</Sha>
    </Dependency>
    <Dependency Name="System.IO.Packaging" Version="4.6.0-preview6.19273.5" CoherentParentDependency="Microsoft.NETCore.App">
      <Uri>https://github.com/dotnet/corefx</Uri>
      <Sha>41489a93acf3f36abcaaaea2003a8fdbb577cf35</Sha>
    </Dependency>
  </ToolsetDependencies>
</Dependencies><|MERGE_RESOLUTION|>--- conflicted
+++ resolved
@@ -1,14 +1,5 @@
 <?xml version="1.0" encoding="utf-8"?>
 <Dependencies>
-<<<<<<< HEAD
-=======
-  <ProductDependencies>
-    <Dependency Name="Microsoft.Private.Winforms" Version="4.8.0-preview6.19274.2">
-      <Uri>https://github.com/dotnet/winforms</Uri>
-      <Sha>f38a7a167d8f83924d43f8d2d8f2b03034351eb7</Sha>
-    </Dependency>
-  </ProductDependencies>
->>>>>>> 73f83d93
   <ToolsetDependencies>
     <Dependency Name="Microsoft.Win32.Registry" Version="4.6.0-preview6.19273.5" CoherentParentDependency="Microsoft.NETCore.App">
       <Uri>https://github.com/dotnet/corefx</Uri>
@@ -66,24 +57,21 @@
       <Uri>https://github.com/dotnet/core-setup</Uri>
       <Sha>20426e8c486d8715337cb6438ec70bc3619a514d</Sha>
     </Dependency>
-    <Dependency Name="Microsoft.DotNet.Arcade.Sdk" Version="1.0.0-beta.19274.4">
+    <Dependency Name="Microsoft.DotNet.Arcade.Sdk" Version="1.0.0-beta.19274.6">
       <Uri>https://github.com/dotnet/arcade</Uri>
-      <Sha>ed3510aaa6610514c484e23a4b7f17963bf16e0c</Sha>
+      <Sha>b5016f5688dc8ca9f3e4811ee7e2e86ad8907a40</Sha>
     </Dependency>
-    <Dependency Name="Microsoft.DotNet.CodeAnalysis" Version="1.0.0-beta.19274.4">
+    <Dependency Name="Microsoft.DotNet.CodeAnalysis" Version="1.0.0-beta.19274.6">
       <Uri>https://github.com/dotnet/arcade</Uri>
-      <Sha>ed3510aaa6610514c484e23a4b7f17963bf16e0c</Sha>
+      <Sha>b5016f5688dc8ca9f3e4811ee7e2e86ad8907a40</Sha>
     </Dependency>
     <Dependency Name="Microsoft.NETCore.Platforms" Version="3.0.0-preview6.19273.5" CoherentParentDependency="Microsoft.NETCore.App">
       <Uri>https://github.com/dotnet/corefx</Uri>
       <Sha>41489a93acf3f36abcaaaea2003a8fdbb577cf35</Sha>
-<<<<<<< HEAD
     </Dependency>
     <Dependency Name="Microsoft.Private.Winforms" Version="4.8.0-preview6.19258.6" CoherentParentDependency="Microsoft.NETCore.App">
       <Uri>https://github.com/dotnet/winforms</Uri>
       <Sha>ee51a187ba1d2174233dacb6e2056e5403f9d36e</Sha>
-=======
->>>>>>> 73f83d93
     </Dependency>
     <Dependency Name="Microsoft.DotNet.Wpf.DncEng" Version="4.8.0-preview6.19274.6">
       <Uri>https://dev.azure.com/dnceng/internal/_git/dotnet-wpf-int</Uri>
