<?xml version="1.0" encoding="utf-8"?>
<!-- This file should be kept in sync across https://www.github.com/dotnet/wpf and dotnet-wpf-int repos. -->
<configuration>
  <packageSources>
    <clear />
    <!--Begin: Package sources managed by Dependency Flow automation. Do not edit the sources below.-->
    <!--  Begin: Package sources from dotnet-runtime -->
<<<<<<< HEAD
    <add key="darc-int-dotnet-runtime-2b3cfc7" value="https://pkgs.dev.azure.com/dnceng/internal/_packaging/darc-int-dotnet-runtime-2b3cfc79/nuget/v3/index.json" />
=======
    <add key="darc-int-dotnet-runtime-80de56d" value="https://pkgs.dev.azure.com/dnceng/internal/_packaging/darc-int-dotnet-runtime-80de56da/nuget/v3/index.json" />
    <add key="darc-int-dotnet-runtime-80de56d-2" value="https://pkgs.dev.azure.com/dnceng/internal/_packaging/darc-int-dotnet-runtime-80de56da-2/nuget/v3/index.json" />
    <add key="darc-int-dotnet-runtime-80de56d-1" value="https://pkgs.dev.azure.com/dnceng/internal/_packaging/darc-int-dotnet-runtime-80de56da-1/nuget/v3/index.json" />
>>>>>>> bc9193f4
    <!--  End: Package sources from dotnet-runtime -->
    <!--End: Package sources managed by Dependency Flow automation. Do not edit the sources above.-->
    <add key="dotnet-eng" value="https://pkgs.dev.azure.com/dnceng/public/_packaging/dotnet-eng/nuget/v3/index.json" />
    <add key="dotnet-tools" value="https://pkgs.dev.azure.com/dnceng/public/_packaging/dotnet-tools/nuget/v3/index.json" />
    <add key="dotnet5" value="https://pkgs.dev.azure.com/dnceng/public/_packaging/dotnet5/nuget/v3/index.json" />
    <add key="dotnet5-transport" value="https://pkgs.dev.azure.com/dnceng/public/_packaging/dotnet5-transport/nuget/v3/index.json" />
    <add key="dotnet6" value="https://pkgs.dev.azure.com/dnceng/public/_packaging/dotnet6/nuget/v3/index.json" />
    <add key="dotnet6-transport" value="https://pkgs.dev.azure.com/dnceng/public/_packaging/dotnet6-transport/nuget/v3/index.json" />
    <add key="dotnet-public" value="https://pkgs.dev.azure.com/dnceng/public/_packaging/dotnet-public/nuget/v3/index.json" />
  </packageSources>
  <disabledPackageSources>
    <!--Begin: Package sources managed by Dependency Flow automation. Do not edit the sources below.-->
    <!--  Begin: Package sources from dotnet-runtime -->
<<<<<<< HEAD
    <add key="darc-int-dotnet-runtime-2b3cfc7" value="true" />
=======
    <add key="darc-int-dotnet-runtime-80de56d-1" value="true" />
    <add key="darc-int-dotnet-runtime-80de56d-2" value="true" />
    <add key="darc-int-dotnet-runtime-80de56d" value="true" />
>>>>>>> bc9193f4
    <!--  End: Package sources from dotnet-runtime -->
    <!--End: Package sources managed by Dependency Flow automation. Do not edit the sources above.-->
  </disabledPackageSources>
</configuration><|MERGE_RESOLUTION|>--- conflicted
+++ resolved
@@ -5,13 +5,10 @@
     <clear />
     <!--Begin: Package sources managed by Dependency Flow automation. Do not edit the sources below.-->
     <!--  Begin: Package sources from dotnet-runtime -->
-<<<<<<< HEAD
     <add key="darc-int-dotnet-runtime-2b3cfc7" value="https://pkgs.dev.azure.com/dnceng/internal/_packaging/darc-int-dotnet-runtime-2b3cfc79/nuget/v3/index.json" />
-=======
     <add key="darc-int-dotnet-runtime-80de56d" value="https://pkgs.dev.azure.com/dnceng/internal/_packaging/darc-int-dotnet-runtime-80de56da/nuget/v3/index.json" />
     <add key="darc-int-dotnet-runtime-80de56d-2" value="https://pkgs.dev.azure.com/dnceng/internal/_packaging/darc-int-dotnet-runtime-80de56da-2/nuget/v3/index.json" />
     <add key="darc-int-dotnet-runtime-80de56d-1" value="https://pkgs.dev.azure.com/dnceng/internal/_packaging/darc-int-dotnet-runtime-80de56da-1/nuget/v3/index.json" />
->>>>>>> bc9193f4
     <!--  End: Package sources from dotnet-runtime -->
     <!--End: Package sources managed by Dependency Flow automation. Do not edit the sources above.-->
     <add key="dotnet-eng" value="https://pkgs.dev.azure.com/dnceng/public/_packaging/dotnet-eng/nuget/v3/index.json" />
@@ -25,13 +22,10 @@
   <disabledPackageSources>
     <!--Begin: Package sources managed by Dependency Flow automation. Do not edit the sources below.-->
     <!--  Begin: Package sources from dotnet-runtime -->
-<<<<<<< HEAD
     <add key="darc-int-dotnet-runtime-2b3cfc7" value="true" />
-=======
     <add key="darc-int-dotnet-runtime-80de56d-1" value="true" />
     <add key="darc-int-dotnet-runtime-80de56d-2" value="true" />
     <add key="darc-int-dotnet-runtime-80de56d" value="true" />
->>>>>>> bc9193f4
     <!--  End: Package sources from dotnet-runtime -->
     <!--End: Package sources managed by Dependency Flow automation. Do not edit the sources above.-->
   </disabledPackageSources>
