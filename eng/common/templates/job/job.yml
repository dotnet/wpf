--- conflicted
+++ resolved
@@ -43,18 +43,12 @@
   # Optional: enable sending telemetry
   enableTelemetry: false
 
-<<<<<<< HEAD
-  # Optional: define the helix repo for telemeetry (example: 'dotnet/arcade')
-  helixRepo: ''
-
-=======
   # Optional: define the helix repo for telemetry (example: 'dotnet/arcade')
   helixRepo: ''
 
   # Optional: define the helix type for telemetry (example: 'build/product/')
   helixType: ''
 
->>>>>>> 8da03886
   # Required: name of the job
   name: ''
 
@@ -134,11 +128,8 @@
       displayName: 'Send Helix Start Telemetry'
       inputs:
         helixRepo: ${{ parameters.helixRepo }}
-<<<<<<< HEAD
-=======
         ${{ if ne(parameters.helixType, '') }}:
           helixType: ${{ parameters.helixType }}
->>>>>>> 8da03886
         buildConfig: $(_BuildConfig)
         runAsPublic: ${{ parameters.runAsPublic }}
       continueOnError: ${{ parameters.continueOnError }}
