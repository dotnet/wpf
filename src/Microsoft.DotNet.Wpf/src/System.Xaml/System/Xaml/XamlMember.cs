--- conflicted
+++ resolved
@@ -553,12 +553,8 @@
                     return SchemaContext.GetValueConverter<XamlDeferringLoader>(loaderTypes[0], null);
                 }
             }
-<<<<<<< HEAD
+
             if (Type is not null)
-=======
-
-            if (Type != null)
->>>>>>> 7095be30
             {
                 return Type.DeferringLoader;
             }
@@ -651,12 +647,8 @@
             {
                 return _reflector.IsUnknown;
             }
-<<<<<<< HEAD
+
             return UnderlyingMember is null;
-=======
-
-            return UnderlyingMember == null;
->>>>>>> 7095be30
         }
 
         protected virtual bool LookupIsWriteOnly()
@@ -714,12 +706,8 @@
                     result = SchemaContext.GetValueConverter<TypeConverter>(converterType, null);
                 }
             }
-<<<<<<< HEAD
+
             if (result is null && Type is not null)
-=======
-
-            if (result == null && Type != null)
->>>>>>> 7095be30
             {
                 result = Type.TypeConverter;
             }
@@ -738,12 +726,8 @@
                     result = SchemaContext.GetValueConverter<ValueSerializer>(converterType, null);
                 }
             }
-<<<<<<< HEAD
+
             if (result is null && Type is not null)
-=======
-
-            if (result == null && Type != null)
->>>>>>> 7095be30
             {
                 result = Type.ValueSerializer;
             }
@@ -900,12 +884,8 @@
 
                     _reflector.SetCustomAttributeProviderVolatile(attrProvider);
                 }
-<<<<<<< HEAD
+
                 return _reflector.CustomAttributeProvider is not null || UnderlyingMemberInternal.Value is not null;
-=======
-
-                return _reflector.CustomAttributeProvider != null || UnderlyingMemberInternal.Value != null;
->>>>>>> 7095be30
             }
         }
 
@@ -942,12 +922,8 @@
                         defaultValueAttrib = (DefaultValueAttribute)attribs[0];
                     }
                 }
-<<<<<<< HEAD
+
                 if (defaultValueAttrib is not null)
-=======
-
-                if (defaultValueAttrib != null)
->>>>>>> 7095be30
                 {
                     _reflector.DefaultValue = defaultValueAttrib.Value;
                 }
