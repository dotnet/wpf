--- conflicted
+++ resolved
@@ -67,12 +67,7 @@
             // Get the IXamlTypeResolver from the service provider
             ArgumentNullException.ThrowIfNull(serviceProvider);
 
-<<<<<<< HEAD
             if (serviceProvider.GetService(typeof(IXamlTypeResolver)) is not IXamlTypeResolver xamlTypeResolver)
-=======
-            IXamlTypeResolver xamlTypeResolver = serviceProvider.GetService(typeof(IXamlTypeResolver)) as IXamlTypeResolver;
-            if( xamlTypeResolver is null)
->>>>>>> aa1896f4
             {
                 throw new InvalidOperationException(SR.Format(SR.MarkupExtensionNoContext, GetType().Name, nameof(IXamlTypeResolver)));
             }
