--- conflicted
+++ resolved
@@ -58,11 +58,7 @@
 }
 function CopyManagedBinariesToLocation($location, $localBinLocation)
 {
-<<<<<<< HEAD
-    # Layout of where the managed binaries looks something like this:
-=======
     # Layout of where the managed binaries looks something like this: 
->>>>>>> 79202b28
     # x86 - artifacts\packaging\Debug\Microsoft.DotNet.Wpf.GitHub\lib\net5.0
     # x64 - artifacts\packaging\Debug\x64\Microsoft.DotNet.Wpf.GitHub\lib\net5.0
 
