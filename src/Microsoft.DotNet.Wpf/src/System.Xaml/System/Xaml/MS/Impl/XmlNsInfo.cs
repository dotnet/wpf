--- conflicted
+++ resolved
@@ -192,11 +192,7 @@
 
         void LoadNsDefHelper(IList<XmlNsDefinition> result, string xmlns, string clrns, Assembly assembly)
         {
-<<<<<<< HEAD
-            if (string.IsNullOrEmpty(xmlns) || clrns == null)
-=======
-            if (String.IsNullOrEmpty(xmlns) || clrns is null)
->>>>>>> 53636887
+            if (string.IsNullOrEmpty(xmlns) || clrns is null)
             {
                 throw new XamlSchemaException(SR.Format(SR.BadXmlnsDefinition, assembly.FullName));
             }
