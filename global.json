--- conflicted
+++ resolved
@@ -12,13 +12,8 @@
     }
   },
   "msbuild-sdks": {
-<<<<<<< HEAD
     "Microsoft.DotNet.Arcade.Sdk": "6.0.0-beta.20509.12",
     "Microsoft.DotNet.Helix.Sdk": "6.0.0-beta.20509.12"
-=======
-    "Microsoft.DotNet.Arcade.Sdk": "5.0.0-beta.20510.1",
-    "Microsoft.DotNet.Helix.Sdk": "5.0.0-beta.20510.1"
->>>>>>> 8c2cdd65
   },
   "sdk": {
     "version": "5.0.100-rc.2.20479.15"
