--- conflicted
+++ resolved
@@ -1,19 +1,11 @@
 <?xml version="1.0" encoding="utf-8"?>
 <Dependencies>
   <ProductDependencies>
-<<<<<<< HEAD
     <Dependency Name="Microsoft.Private.Winforms" Version=" 6.0.12-servicing.22554.4 ">
-=======
-    <Dependency Name="Microsoft.Private.Winforms" Version="6.0.10-servicing.22476.6">
->>>>>>> f5f85159
       <Uri>https://dev.azure.com/dnceng/internal/_git/dotnet-winforms</Uri>
       <Sha>729cc7ccdec38bb23e6216a371293bb5ce738b5a</Sha>
     </Dependency>
-<<<<<<< HEAD
     <Dependency Name="Microsoft.Dotnet.WinForms.ProjectTemplates" Version=" 6.0.12-servicing.22554.4 ">
-=======
-    <Dependency Name="Microsoft.Dotnet.WinForms.ProjectTemplates" Version="6.0.10-servicing.22476.6">
->>>>>>> f5f85159
       <Uri>https://dev.azure.com/dnceng/internal/_git/dotnet-winforms</Uri>
       <Sha>729cc7ccdec38bb23e6216a371293bb5ce738b5a</Sha>
     </Dependency>
