--- conflicted
+++ resolved
@@ -1,105 +1,51 @@
-<<<<<<< HEAD
-parameters:
-  dependsOn: ''
-  queue: {}
-  configuration: 'Debug'
-  condition: succeeded()
-  continueOnError: false
-  runAsPublic: false
-  publishUsingPipelines: false
-phases:
-  - phase: Asset_Registry_Publish
-    displayName: Publish to Build Asset Registry
-    dependsOn: ${{ parameters.dependsOn }}
-    queue: ${{ parameters.queue }}
-    variables:
-      _BuildConfig: ${{ parameters.configuration }}
-    steps:
-      - ${{ if and(eq(parameters.runAsPublic, 'false'), ne(variables['System.TeamProject'], 'public'), notin(variables['Build.Reason'], 'PullRequest')) }}:
-        - task: DownloadBuildArtifacts@0
-          displayName: Download artifact
-          inputs:
-            artifactName: AssetManifests
-            downloadPath: '$(Build.StagingDirectory)/Download'
-          condition: ${{ parameters.condition }}
-          continueOnError: ${{ parameters.continueOnError }}
-        - task: AzureKeyVault@1
-          inputs:
-            azureSubscription: 'DotNet-Engineering-Services_KeyVault'
-            KeyVaultName: EngKeyVault
-            SecretsFilter: 'MaestroAccessToken'
-          condition: ${{ parameters.condition }}
-          continueOnError: ${{ parameters.continueOnError }}
-        - task: PowerShell@2
-          displayName: Publish Build Assets
-          inputs:
-            filePath: eng\common\sdk-task.ps1
-            arguments: -task PublishBuildAssets -restore -msbuildEngine dotnet
-              /p:ManifestsPath='$(Build.StagingDirectory)/Download/AssetManifests'
-              /p:BuildAssetRegistryToken=$(MaestroAccessToken)
-              /p:MaestroApiEndpoint=https://maestro-prod.westus2.cloudapp.azure.com
-              /p:PublishUsingPipelines=${{ parameters.publishUsingPipelines }}
-              /p:Configuration=$(_BuildConfig)
-          condition: ${{ parameters.condition }}
-          continueOnError: ${{ parameters.continueOnError }}
-        - task: PublishBuildArtifacts@1
-          displayName: Publish Logs to VSTS
-          inputs:
-            PathtoPublish: '$(Build.SourcesDirectory)/artifacts/log/$(_BuildConfig)'
-            PublishLocation: Container
-            ArtifactName: $(Agent.Os)_Asset_Registry_Publish
-          continueOnError: true
-          condition: always()
-=======
-parameters:
-  dependsOn: ''
-  queue: {}
-  configuration: 'Debug'
-  condition: succeeded()
-  continueOnError: false
-  runAsPublic: false
-  publishUsingPipelines: false
-phases:
-  - phase: Asset_Registry_Publish
-    displayName: Publish to Build Asset Registry
-    dependsOn: ${{ parameters.dependsOn }}
-    queue: ${{ parameters.queue }}
-    variables:
-      _BuildConfig: ${{ parameters.configuration }}
-    steps:
-      - ${{ if and(eq(parameters.runAsPublic, 'false'), ne(variables['System.TeamProject'], 'public'), notin(variables['Build.Reason'], 'PullRequest')) }}:
-        - task: DownloadBuildArtifacts@0
-          displayName: Download artifact
-          inputs:
-            artifactName: AssetManifests
-            downloadPath: '$(Build.StagingDirectory)/Download'
-          condition: ${{ parameters.condition }}
-          continueOnError: ${{ parameters.continueOnError }}
-        - task: AzureKeyVault@1
-          inputs:
-            azureSubscription: 'DotNet-Engineering-Services_KeyVault'
-            KeyVaultName: EngKeyVault
-            SecretsFilter: 'MaestroAccessToken'
-          condition: ${{ parameters.condition }}
-          continueOnError: ${{ parameters.continueOnError }}
-        - task: PowerShell@2
-          displayName: Publish Build Assets
-          inputs:
-            filePath: eng\common\sdk-task.ps1
-            arguments: -task PublishBuildAssets -restore -msbuildEngine dotnet
-              /p:ManifestsPath='$(Build.StagingDirectory)/Download/AssetManifests'
-              /p:BuildAssetRegistryToken=$(MaestroAccessToken)
-              /p:MaestroApiEndpoint=https://maestro-prod.westus2.cloudapp.azure.com
-              /p:PublishUsingPipelines=${{ parameters.publishUsingPipelines }}
-              /p:Configuration=$(_BuildConfig)
-          condition: ${{ parameters.condition }}
-          continueOnError: ${{ parameters.continueOnError }}
-        - task: PublishBuildArtifacts@1
-          displayName: Publish Logs to VSTS
-          inputs:
-            PathtoPublish: '$(Build.SourcesDirectory)/artifacts/log/$(_BuildConfig)'
-            PublishLocation: Container
-            ArtifactName: $(Agent.Os)_Asset_Registry_Publish
-          continueOnError: true
-          condition: always()
->>>>>>> dcc3312f
+parameters:
+  dependsOn: ''
+  queue: {}
+  configuration: 'Debug'
+  condition: succeeded()
+  continueOnError: false
+  runAsPublic: false
+  publishUsingPipelines: false
+phases:
+  - phase: Asset_Registry_Publish
+    displayName: Publish to Build Asset Registry
+    dependsOn: ${{ parameters.dependsOn }}
+    queue: ${{ parameters.queue }}
+    variables:
+      _BuildConfig: ${{ parameters.configuration }}
+    steps:
+      - ${{ if and(eq(parameters.runAsPublic, 'false'), ne(variables['System.TeamProject'], 'public'), notin(variables['Build.Reason'], 'PullRequest')) }}:
+        - task: DownloadBuildArtifacts@0
+          displayName: Download artifact
+          inputs:
+            artifactName: AssetManifests
+            downloadPath: '$(Build.StagingDirectory)/Download'
+          condition: ${{ parameters.condition }}
+          continueOnError: ${{ parameters.continueOnError }}
+        - task: AzureKeyVault@1
+          inputs:
+            azureSubscription: 'DotNet-Engineering-Services_KeyVault'
+            KeyVaultName: EngKeyVault
+            SecretsFilter: 'MaestroAccessToken'
+          condition: ${{ parameters.condition }}
+          continueOnError: ${{ parameters.continueOnError }}
+        - task: PowerShell@2
+          displayName: Publish Build Assets
+          inputs:
+            filePath: eng\common\sdk-task.ps1
+            arguments: -task PublishBuildAssets -restore -msbuildEngine dotnet
+              /p:ManifestsPath='$(Build.StagingDirectory)/Download/AssetManifests'
+              /p:BuildAssetRegistryToken=$(MaestroAccessToken)
+              /p:MaestroApiEndpoint=https://maestro-prod.westus2.cloudapp.azure.com
+              /p:PublishUsingPipelines=${{ parameters.publishUsingPipelines }}
+              /p:Configuration=$(_BuildConfig)
+          condition: ${{ parameters.condition }}
+          continueOnError: ${{ parameters.continueOnError }}
+        - task: PublishBuildArtifacts@1
+          displayName: Publish Logs to VSTS
+          inputs:
+            PathtoPublish: '$(Build.SourcesDirectory)/artifacts/log/$(_BuildConfig)'
+            PublishLocation: Container
+            ArtifactName: $(Agent.Os)_Asset_Registry_Publish
+          continueOnError: true
+          condition: always()