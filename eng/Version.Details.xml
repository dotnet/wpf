<?xml version="1.0" encoding="utf-8"?>
<Dependencies>
  <ProductDependencies>
    <Dependency Name="Microsoft.Private.Winforms" Version="4.8.0-preview7.19320.7">
      <Uri>https://github.com/dotnet/winforms</Uri>
      <Sha>ec302430e0e792ea446ec20e3406a03dc0143310</Sha>
    </Dependency>
  </ProductDependencies>
  <ToolsetDependencies>
    <Dependency Name="Microsoft.Win32.Registry" Version="4.6.0-preview7.19320.1" CoherentParentDependency="Microsoft.NETCore.App">
      <Uri>https://github.com/dotnet/corefx</Uri>
      <Sha>468355e66daf9eaeb1978703fa6365cd1e37e644</Sha>
    </Dependency>
    <Dependency Name="System.CodeDom" Version="4.6.0-preview7.19320.1" CoherentParentDependency="Microsoft.NETCore.App">
      <Uri>https://github.com/dotnet/corefx</Uri>
      <Sha>468355e66daf9eaeb1978703fa6365cd1e37e644</Sha>
    </Dependency>
    <Dependency Name="System.Configuration.ConfigurationManager" Version="4.6.0-preview7.19320.1" CoherentParentDependency="Microsoft.NETCore.App">
      <Uri>https://github.com/dotnet/corefx</Uri>
      <Sha>468355e66daf9eaeb1978703fa6365cd1e37e644</Sha>
    </Dependency>
    <Dependency Name="System.Diagnostics.EventLog" Version="4.6.0-preview7.19320.1" CoherentParentDependency="Microsoft.NETCore.App">
      <Uri>https://github.com/dotnet/corefx</Uri>
      <Sha>468355e66daf9eaeb1978703fa6365cd1e37e644</Sha>
    </Dependency>
    <Dependency Name="System.DirectoryServices" Version="4.6.0-preview7.19320.1" CoherentParentDependency="Microsoft.NETCore.App">
      <Uri>https://github.com/dotnet/corefx</Uri>
      <Sha>468355e66daf9eaeb1978703fa6365cd1e37e644</Sha>
    </Dependency>
    <Dependency Name="System.Drawing.Common" Version="4.6.0-preview7.19320.1" CoherentParentDependency="Microsoft.NETCore.App">
      <Uri>https://github.com/dotnet/corefx</Uri>
      <Sha>468355e66daf9eaeb1978703fa6365cd1e37e644</Sha>
    </Dependency>
    <Dependency Name="System.Reflection.Emit" Version="4.6.0-preview7.19320.1" CoherentParentDependency="Microsoft.NETCore.App">
      <Uri>https://github.com/dotnet/corefx</Uri>
      <Sha>468355e66daf9eaeb1978703fa6365cd1e37e644</Sha>
    </Dependency>
    <Dependency Name="System.Reflection.MetadataLoadContext" Version="4.6.0-preview7.19320.1" CoherentParentDependency="Microsoft.NETCore.App">
      <Uri>https://github.com/dotnet/corefx</Uri>
      <Sha>468355e66daf9eaeb1978703fa6365cd1e37e644</Sha>
    </Dependency>
    <Dependency Name="System.Security.AccessControl" Version="4.6.0-preview7.19320.1" CoherentParentDependency="Microsoft.NETCore.App">
      <Uri>https://github.com/dotnet/corefx</Uri>
      <Sha>468355e66daf9eaeb1978703fa6365cd1e37e644</Sha>
    </Dependency>
    <Dependency Name="System.Security.Cryptography.Xml" Version="4.6.0-preview7.19320.1" CoherentParentDependency="Microsoft.NETCore.App">
      <Uri>https://github.com/dotnet/corefx</Uri>
      <Sha>468355e66daf9eaeb1978703fa6365cd1e37e644</Sha>
    </Dependency>
    <Dependency Name="System.Security.Permissions" Version="4.6.0-preview7.19320.1" CoherentParentDependency="Microsoft.NETCore.App">
      <Uri>https://github.com/dotnet/corefx</Uri>
      <Sha>468355e66daf9eaeb1978703fa6365cd1e37e644</Sha>
    </Dependency>
    <Dependency Name="System.Security.Principal.Windows" Version="4.6.0-preview7.19320.1" CoherentParentDependency="Microsoft.NETCore.App">
      <Uri>https://github.com/dotnet/corefx</Uri>
      <Sha>468355e66daf9eaeb1978703fa6365cd1e37e644</Sha>
    </Dependency>
    <Dependency Name="System.Windows.Extensions" Version="4.6.0-preview7.19320.1" CoherentParentDependency="Microsoft.NETCore.App">
      <Uri>https://github.com/dotnet/corefx</Uri>
      <Sha>468355e66daf9eaeb1978703fa6365cd1e37e644</Sha>
    </Dependency>
    <Dependency Name="Microsoft.NETCore.App" Version="3.0.0-preview7-27820-06" CoherentParentDependency="Microsoft.Private.Winforms">
      <Uri>https://github.com/dotnet/core-setup</Uri>
      <Sha>a6d97ae21c572ecd5485c2979e8652a70908926a</Sha>
    </Dependency>
    <Dependency Name="Microsoft.DotNet.Arcade.Sdk" Version="1.0.0-beta.19321.75">
      <Uri>https://github.com/dotnet/arcade</Uri>
      <Sha>fcee3d5c2d6180bec19c4ae50234771c436b4b52</Sha>
    </Dependency>
    <Dependency Name="Microsoft.DotNet.CodeAnalysis" Version="1.0.0-beta.19321.75">
      <Uri>https://github.com/dotnet/arcade</Uri>
      <Sha>fcee3d5c2d6180bec19c4ae50234771c436b4b52</Sha>
    </Dependency>
    <Dependency Name="Microsoft.NETCore.Platforms" Version="3.0.0-preview7.19320.1" CoherentParentDependency="Microsoft.NETCore.App">
      <Uri>https://github.com/dotnet/corefx</Uri>
      <Sha>468355e66daf9eaeb1978703fa6365cd1e37e644</Sha>
    </Dependency>
    <Dependency Name="Microsoft.DotNet.Wpf.DncEng" Version="4.8.0-preview7.19321.4">
      <Uri>https://dev.azure.com/dnceng/internal/_git/dotnet-wpf-int</Uri>
      <Sha>60ea959c0348e659f63275c9cfb7898fed9c0056</Sha>
    </Dependency>
    <Dependency Name="System.IO.Packaging" Version="4.6.0-preview7.19320.1" CoherentParentDependency="Microsoft.NETCore.App">
      <Uri>https://github.com/dotnet/corefx</Uri>
      <Sha>468355e66daf9eaeb1978703fa6365cd1e37e644</Sha>
    </Dependency>
    <Dependency Name="Microsoft.NETCore.Runtime.CoreCLR" Version="3.0.0-preview7.19320.3" CoherentParentDependency="Microsoft.NETCore.App">
      <Uri>https://github.com/dotnet/coreclr</Uri>
      <Sha>9bd2787a9dd2aa4d2b7d4f72afebc3dbe896e896</Sha>
    </Dependency>
    <Dependency Name="Microsoft.NETCore.ILDAsm" Version="3.0.0-preview7.19320.3" CoherentParentDependency="Microsoft.NETCore.Runtime.CoreCLR">
      <Uri>https://github.com/dotnet/coreclr</Uri>
      <Sha>9bd2787a9dd2aa4d2b7d4f72afebc3dbe896e896</Sha>
    </Dependency>
    <Dependency Name="Microsoft.NETCore.ILAsm" Version="3.0.0-preview7.19320.3" CoherentParentDependency="Microsoft.NETCore.Runtime.CoreCLR">
      <Uri>https://github.com/dotnet/coreclr</Uri>
      <Sha>9bd2787a9dd2aa4d2b7d4f72afebc3dbe896e896</Sha>
    </Dependency>
    <Dependency Name="Microsoft.DotNet.Helix.Sdk" Version="2.0.0-beta.19321.75">
      <Uri>https://github.com/dotnet/arcade</Uri>
      <Sha>fcee3d5c2d6180bec19c4ae50234771c436b4b52</Sha>
    </Dependency>
    <Dependency Name="Microsoft.DotNet.ApiCompat" Version="1.0.0-beta.19321.75">
      <Uri>https://github.com/dotnet/arcade</Uri>
      <Sha>fcee3d5c2d6180bec19c4ae50234771c436b4b52</Sha>
<<<<<<< HEAD
    </Dependency>
    <Dependency Name="Microsoft.DotNet.GenAPI" Version="1.0.0-beta.19321.75">
      <Uri>https://github.com/dotnet/arcade</Uri>
      <Sha>fcee3d5c2d6180bec19c4ae50234771c436b4b52</Sha>
=======
>>>>>>> dd7c69d3
    </Dependency>
  </ToolsetDependencies>
</Dependencies><|MERGE_RESOLUTION|>--- conflicted
+++ resolved
@@ -102,13 +102,10 @@
     <Dependency Name="Microsoft.DotNet.ApiCompat" Version="1.0.0-beta.19321.75">
       <Uri>https://github.com/dotnet/arcade</Uri>
       <Sha>fcee3d5c2d6180bec19c4ae50234771c436b4b52</Sha>
-<<<<<<< HEAD
     </Dependency>
     <Dependency Name="Microsoft.DotNet.GenAPI" Version="1.0.0-beta.19321.75">
       <Uri>https://github.com/dotnet/arcade</Uri>
       <Sha>fcee3d5c2d6180bec19c4ae50234771c436b4b52</Sha>
-=======
->>>>>>> dd7c69d3
     </Dependency>
   </ToolsetDependencies>
 </Dependencies>