--- conflicted
+++ resolved
@@ -996,16 +996,10 @@
                     if (Channel != null)
                     {
                         // SyncFlush will Commit()
-<<<<<<< HEAD
+
                         CommittingBatch?.Invoke(Channel, new EventArgs());
                         
-=======
-                        if (CommittingBatch != null)
-                        {
-                            CommittingBatch(Channel, new EventArgs());
-                        }
-
->>>>>>> 70aca0cd
+
                         Channel.SyncFlush();
                     }
                 }
@@ -2268,16 +2262,9 @@
                         do
                         {
                             // WaitForNextMessage will Commit()
-<<<<<<< HEAD
                             CommittingBatch?.Invoke(Channel, new EventArgs());
                             
-=======
-                            if (CommittingBatch != null)
-                            {
-                                CommittingBatch(Channel, new EventArgs());
-                            }
-
->>>>>>> 70aca0cd
+
                             Channel.WaitForNextMessage();
                             NotifyChannelMessage();
                         } while (_interlockState == InterlockState.WaitingForResponse);
@@ -2316,16 +2303,9 @@
                 else
                 {
                     // SyncFlush() will Commit()
-<<<<<<< HEAD
                     CommittingBatch?.Invoke(Channel, new EventArgs());
                     
-=======
-                    if (CommittingBatch != null)
-                    {
-                        CommittingBatch(Channel, new EventArgs());
-                    }
-
->>>>>>> 70aca0cd
+
                     //
                     // Issue a sync flush, which will only return after
                     // the last frame is presented
