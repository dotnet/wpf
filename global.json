{
  "tools": {
    "dotnet": "8.0.100-preview.7.23376.3",
    "runtimes": {
      "dotnet": [
        "2.1.7",
        "$(VSRedistCommonNetCoreSharedFrameworkx6480PackageVersion)"
      ]
    },
    "vs": {
      "version": "17.2"
    }
  },
  "msbuild-sdks": {
<<<<<<< HEAD
    "Microsoft.DotNet.Arcade.Sdk": "8.0.0-beta.23461.2",
    "Microsoft.DotNet.Helix.Sdk": "8.0.0-beta.23461.2"
=======
    "Microsoft.DotNet.Arcade.Sdk": "8.0.0-beta.23415.4",
    "Microsoft.DotNet.Helix.Sdk": "8.0.0-beta.23415.4"
>>>>>>> f8a92639
  },
  "sdk": {
    "version": "8.0.100-preview.7.23376.3"
  },
  "native-tools": {
    "strawberry-perl": "5.28.1.1-1",
    "net-framework-48-ref-assemblies": "0.0.0.1"
  }
}<|MERGE_RESOLUTION|>--- conflicted
+++ resolved
@@ -12,13 +12,8 @@
     }
   },
   "msbuild-sdks": {
-<<<<<<< HEAD
-    "Microsoft.DotNet.Arcade.Sdk": "8.0.0-beta.23461.2",
-    "Microsoft.DotNet.Helix.Sdk": "8.0.0-beta.23461.2"
-=======
     "Microsoft.DotNet.Arcade.Sdk": "8.0.0-beta.23415.4",
     "Microsoft.DotNet.Helix.Sdk": "8.0.0-beta.23415.4"
->>>>>>> f8a92639
   },
   "sdk": {
     "version": "8.0.100-preview.7.23376.3"
