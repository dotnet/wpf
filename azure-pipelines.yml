--- conflicted
+++ resolved
@@ -4,14 +4,6 @@
 # Parameters ARE available in template expressions, and parameters can have default values,
 # so they can be used to control yaml flow.
 #
-<<<<<<< HEAD
-# TODO:
-#   BuildMsBuildSdkPackages, _BuildMsBuildSdkPackages, _BuildMsBuildSdkPackagesArgs should be removed eventually, when 
-#   Microsoft.DotNet.Arcade.Wpf.Sdk is moved from dnceng/dotnet-wpf-int to github/dotnet/wpf. 
-#   When that move happens, there would be no need to suppress the Sdk build by default. Currently, 
-#   allowing the Sdk to build every time will result in an infinite loop that triggers a dotnet/wpf built,
-=======
->>>>>>> 8da03886
 
 variables:
 
@@ -23,13 +15,10 @@
   _PublishUsingPipelines: true
   _DotNetArtifactsCategory: WINDOWSDESKTOP
 
-<<<<<<< HEAD
-=======
 
   _PublishUsingPipelines: true
   _DotNetArtifactsCategory: WINDOWSDESKTOP
 
->>>>>>> 8da03886
 # only trigger ci builds for the master and release branches
 trigger:
 - master
