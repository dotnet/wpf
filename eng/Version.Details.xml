--- conflicted
+++ resolved
@@ -41,13 +41,6 @@
       <Uri>https://github.com/dotnet/corefx</Uri>
       <Sha>6ca16758a5d454c1f1b04975bf55f259dd71fc49</Sha>
     </Dependency>
-<<<<<<< HEAD
-=======
-    <Dependency Name="Microsoft.NETCore.App" Version="3.0.0-preview5-27608-16">
-      <Uri>https://github.com/dotnet/core-setup</Uri>
-      <Sha>59c193bd93deafba5926cb827872b80338aca7c0</Sha>
-    </Dependency>
->>>>>>> ae0597e7
     <Dependency Name="System.Reflection.MetadataLoadContext" Version="4.6.0-preview5.19208.5" CoherentParentDependency="Microsoft.NETCore.App">
       <Uri>https://github.com/dotnet/corefx</Uri>
       <Sha>6ca16758a5d454c1f1b04975bf55f259dd71fc49</Sha>
