# Please remember to update the documentation if you make changes to these parameters!
parameters:
  HelixSource: 'pr/default'              # required -- sources must start with pr/, official/, prodcon/, or agent/
  HelixType: 'tests/default/'            # required -- Helix telemetry which identifies what type of data this is; should include "test" for clarity and must end in '/'
  HelixBuild: $(Build.BuildNumber)       # required -- the build number Helix will use to identify this -- automatically set to the AzDO build number
  HelixTargetQueues: ''                  # required -- semicolon delimited list of Helix queues to test on; see https://helix.dot.net/ for a list of queues
  HelixAccessToken: ''                   # required -- access token to make Helix API requests; should be provided by the appropriate variable group
<<<<<<< HEAD
=======
  HelixConfiguration: ''                 # optional -- additional property attached to a job
>>>>>>> 8da03886
  HelixPreCommands: ''                   # optional -- commands to run before Helix work item execution
  HelixPostCommands: ''                  # optional -- commands to run after Helix work item execution
  WorkItemDirectory: ''                  # optional -- a payload directory to zip up and send to Helix; requires WorkItemCommand; incompatible with XUnitProjects
  WorkItemCommand: ''                    # optional -- a command to execute on the payload; requires WorkItemDirectory; incompatible with XUnitProjects
  WorkItemTimeout: ''                    # optional -- a timeout in seconds for the work item command; requires WorkItemDirectory; incompatible with XUnitProjects
  CorrelationPayloadDirectory: ''        # optional -- a directory to zip up and send to Helix as a correlation payload
  XUnitProjects: ''                      # optional -- semicolon delimited list of XUnitProjects to parse and send to Helix; requires XUnitRuntimeTargetFramework, XUnitPublishTargetFramework, XUnitRunnerVersion, and IncludeDotNetCli=true
  XUnitWorkItemTimeout: ''               # optional -- the workitem timeout in seconds for all workitems created from the xUnit projects specified by XUnitProjects
  XUnitPublishTargetFramework: ''        # optional -- framework to use to publish your xUnit projects
  XUnitRuntimeTargetFramework: ''        # optional -- framework to use for the xUnit console runner
  XUnitRunnerVersion: ''                 # optional -- version of the xUnit nuget package you wish to use on Helix; required for XUnitProjects
  IncludeDotNetCli: false                # optional -- true will download a version of the .NET CLI onto the Helix machine as a correlation payload; requires DotNetCliPackageType and DotNetCliVersion
  DotNetCliPackageType: ''               # optional -- either 'sdk' or 'runtime'; determines whether the sdk or runtime will be sent to Helix; see https://raw.githubusercontent.com/dotnet/core/master/release-notes/releases.json
  DotNetCliVersion: ''                   # optional -- version of the CLI to send to Helix; based on this: https://raw.githubusercontent.com/dotnet/core/master/release-notes/releases.json
  EnableXUnitReporter: false             # optional -- true enables XUnit result reporting to Mission Control
  WaitForWorkItemCompletion: true        # optional -- true will make the task wait until work items have been completed and fail the build if work items fail. False is "fire and forget."
  IsExternal: false                      # [DEPRECATED] -- doesn't do anything, jobs are external if HelixAccessToken is empty and Creator is set
  Creator: ''                            # optional -- if the build is external, use this to specify who is sending the job
<<<<<<< HEAD
  DisplayNamePrefix: 'Send job to Helix' # optional -- rename the beginning of the displayName of the steps in AzDO 
=======
  DisplayNamePrefix: 'Run Tests'         # optional -- rename the beginning of the displayName of the steps in AzDO 
>>>>>>> 8da03886
  condition: succeeded()                 # optional -- condition for step to execute; defaults to succeeded()
  continueOnError: false                 # optional -- determines whether to continue the build if the step errors; defaults to false

steps:
  - powershell: 'powershell "$env:BUILD_SOURCESDIRECTORY\eng\common\msbuild.ps1 $env:BUILD_SOURCESDIRECTORY\eng\common\helixpublish.proj /restore /t:Test /bl:$env:BUILD_SOURCESDIRECTORY\artifacts\log\$env:BuildConfig\SendToHelix.binlog"'
    displayName: ${{ parameters.DisplayNamePrefix }} (Windows)
    env:
      BuildConfig: $(_BuildConfig)
      HelixSource: ${{ parameters.HelixSource }}
      HelixType: ${{ parameters.HelixType }}
      HelixBuild: ${{ parameters.HelixBuild }}
      HelixConfiguration:  ${{ parameters.HelixConfiguration }}
      HelixTargetQueues: ${{ parameters.HelixTargetQueues }}
      HelixAccessToken: ${{ parameters.HelixAccessToken }}
      HelixPreCommands: ${{ parameters.HelixPreCommands }}
      HelixPostCommands: ${{ parameters.HelixPostCommands }}
      WorkItemDirectory: ${{ parameters.WorkItemDirectory }}
      WorkItemCommand: ${{ parameters.WorkItemCommand }}
      WorkItemTimeout: ${{ parameters.WorkItemTimeout }}
      CorrelationPayloadDirectory: ${{ parameters.CorrelationPayloadDirectory }}
      XUnitProjects: ${{ parameters.XUnitProjects }}
      XUnitWorkItemTimeout: ${{ parameters.XUnitWorkItemTimeout }}
      XUnitPublishTargetFramework: ${{ parameters.XUnitPublishTargetFramework }}
      XUnitRuntimeTargetFramework: ${{ parameters.XUnitRuntimeTargetFramework }}
      XUnitRunnerVersion: ${{ parameters.XUnitRunnerVersion }}
      IncludeDotNetCli: ${{ parameters.IncludeDotNetCli }}
      DotNetCliPackageType: ${{ parameters.DotNetCliPackageType }}
      DotNetCliVersion: ${{ parameters.DotNetCliVersion }}
      EnableXUnitReporter: ${{ parameters.EnableXUnitReporter }}
      WaitForWorkItemCompletion: ${{ parameters.WaitForWorkItemCompletion }}
      Creator: ${{ parameters.Creator }}
      SYSTEM_ACCESSTOKEN: $(System.AccessToken)
    condition: and(${{ parameters.condition }}, eq(variables['Agent.Os'], 'Windows_NT'))
    continueOnError: ${{ parameters.continueOnError }}
  - script: $BUILD_SOURCESDIRECTORY/eng/common/msbuild.sh $BUILD_SOURCESDIRECTORY/eng/common/helixpublish.proj /restore /t:Test /bl:$BUILD_SOURCESDIRECTORY/artifacts/log/$BuildConfig/SendToHelix.binlog
    displayName: ${{ parameters.DisplayNamePrefix }} (Unix)
    env:
      BuildConfig: $(_BuildConfig)
      HelixSource: ${{ parameters.HelixSource }}
      HelixType: ${{ parameters.HelixType }}
      HelixBuild: ${{ parameters.HelixBuild }}
      HelixConfiguration:  ${{ parameters.HelixConfiguration }}
      HelixTargetQueues: ${{ parameters.HelixTargetQueues }}
      HelixAccessToken: ${{ parameters.HelixAccessToken }}
      HelixPreCommands: ${{ parameters.HelixPreCommands }}
      HelixPostCommands: ${{ parameters.HelixPostCommands }}
      WorkItemDirectory: ${{ parameters.WorkItemDirectory }}
      WorkItemCommand: ${{ parameters.WorkItemCommand }}
      WorkItemTimeout: ${{ parameters.WorkItemTimeout }}
      CorrelationPayloadDirectory: ${{ parameters.CorrelationPayloadDirectory }}
      XUnitProjects: ${{ parameters.XUnitProjects }}
      XUnitWorkItemTimeout: ${{ parameters.XUnitWorkItemTimeout }}
      XUnitPublishTargetFramework: ${{ parameters.XUnitPublishTargetFramework }}
      XUnitRuntimeTargetFramework: ${{ parameters.XUnitRuntimeTargetFramework }}
      XUnitRunnerVersion: ${{ parameters.XUnitRunnerVersion }}
      IncludeDotNetCli: ${{ parameters.IncludeDotNetCli }}
      DotNetCliPackageType: ${{ parameters.DotNetCliPackageType }}
      DotNetCliVersion: ${{ parameters.DotNetCliVersion }}
      EnableXUnitReporter: ${{ parameters.EnableXUnitReporter }}
      WaitForWorkItemCompletion: ${{ parameters.WaitForWorkItemCompletion }}
      Creator: ${{ parameters.Creator }}
      SYSTEM_ACCESSTOKEN: $(System.AccessToken)
    condition: and(${{ parameters.condition }}, ne(variables['Agent.Os'], 'Windows_NT'))
    continueOnError: ${{ parameters.continueOnError }}<|MERGE_RESOLUTION|>--- conflicted
+++ resolved
@@ -5,10 +5,7 @@
   HelixBuild: $(Build.BuildNumber)       # required -- the build number Helix will use to identify this -- automatically set to the AzDO build number
   HelixTargetQueues: ''                  # required -- semicolon delimited list of Helix queues to test on; see https://helix.dot.net/ for a list of queues
   HelixAccessToken: ''                   # required -- access token to make Helix API requests; should be provided by the appropriate variable group
-<<<<<<< HEAD
-=======
   HelixConfiguration: ''                 # optional -- additional property attached to a job
->>>>>>> 8da03886
   HelixPreCommands: ''                   # optional -- commands to run before Helix work item execution
   HelixPostCommands: ''                  # optional -- commands to run after Helix work item execution
   WorkItemDirectory: ''                  # optional -- a payload directory to zip up and send to Helix; requires WorkItemCommand; incompatible with XUnitProjects
@@ -27,11 +24,7 @@
   WaitForWorkItemCompletion: true        # optional -- true will make the task wait until work items have been completed and fail the build if work items fail. False is "fire and forget."
   IsExternal: false                      # [DEPRECATED] -- doesn't do anything, jobs are external if HelixAccessToken is empty and Creator is set
   Creator: ''                            # optional -- if the build is external, use this to specify who is sending the job
-<<<<<<< HEAD
-  DisplayNamePrefix: 'Send job to Helix' # optional -- rename the beginning of the displayName of the steps in AzDO 
-=======
   DisplayNamePrefix: 'Run Tests'         # optional -- rename the beginning of the displayName of the steps in AzDO 
->>>>>>> 8da03886
   condition: succeeded()                 # optional -- condition for step to execute; defaults to succeeded()
   continueOnError: false                 # optional -- determines whether to continue the build if the step errors; defaults to false
 
