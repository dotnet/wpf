--- conflicted
+++ resolved
@@ -1,1684 +1,1667 @@
-﻿<?xml version="1.0" encoding="utf-8"?>
-<<<<<<< HEAD
-<xliff xmlns="urn:oasis:names:tc:xliff:document:1.2" xmlns:xsi="http://www.w3.org/2001/XMLSchema-instance" version="1.2" schemaLocation="urn:oasis:names:tc:xliff:document:1.2 xliff-core-1.2-transitional.xsd">
-  <file datatype="xml" source-language="en" target-language="zh-Hant" original="../Strings.resx">
-=======
-<xliff xmlns="urn:oasis:names:tc:xliff:document:1.2" xmlns:xsi="http://www.w3.org/2001/XMLSchema-instance" version="1.2" xsi:schemaLocation="urn:oasis:names:tc:xliff:document:1.2 xliff-core-1.2-transitional.xsd">
-  <file datatype="xml" source-language="en" target-language="zh-HANT" original="../Strings.resx">
->>>>>>> 564aebd6
-    <body>
-      <trans-unit id="APSException">
-        <source>Enumerating attached properties on object '{0}' threw an exception.</source>
-        <target state="translated">列舉物件 '{0}' 的附加屬性時擲回例外狀況。</target>
-        <note />
-      </trans-unit>
-      <trans-unit id="AddCollection">
-        <source>Add value to collection of type '{0}' threw an exception.</source>
-        <target state="translated">將值加入到型別 '{0}' 的集合時擲回例外狀況。</target>
-        <note />
-      </trans-unit>
-      <trans-unit id="AddDictionary">
-        <source>Add value to dictionary of type '{0}' threw an exception.</source>
-        <target state="translated">將值加入到型別 '{0}' 的字典時擲回例外狀況。</target>
-        <note />
-      </trans-unit>
-      <trans-unit id="AmbiguousCollectionItemType">
-        <source>Cannot determine the item type of collection type '{0}' because it has more than one Add method or ICollection&lt;T&gt; implementation. To make this collection type usable in XAML, add a public Add(object) method, implement System.Collections.IList or a single System.Collections.Generic.ICollection&lt;T&gt;.</source>
-        <target state="translated">無法判斷集合型別 '{0}' 的項目型別，因為它有一個以上 Add 方法或 ICollection&lt;T&gt; 實作。若要讓此集合型別可以在 XAML 中使用，請加入 public Add(object) 方法，實作 System.Collections.IList 或單一 System.Collections.Generic.ICollection&lt;T&gt;。</target>
-        <note />
-      </trans-unit>
-      <trans-unit id="AmbiguousDictionaryItemType">
-        <source>Cannot determine the item type of dictionary type '{0}' because it has more than one Add method or IDictionary&lt;K,V&gt; implementation. To make this dictionary type usable in XAML, add a public Add(object,object) method, implement System.Collections.IDictionary or a single System.Collections.Generic.IDictionary&lt;K,V&gt;.</source>
-        <target state="translated">無法判斷字典型別 '{0}' 的項目型別，因為它有一個以上 Add 方法或 IDictionary&lt;K,V&gt; 實作。若要讓此字典型別可以在 XAML 中使用，請加入 public Add(object,object) 方法，實作 System.Collections.IDictionary 或單一 System.Collections.Generic.IDictionary&lt;K,V&gt;。</target>
-        <note />
-      </trans-unit>
-      <trans-unit id="Animation_ChildMustBeKeyFrame">
-        <source>A child of KeyFrameAnimation in XAML must be a KeyFrame of a compatible type.</source>
-        <target state="translated">XAML 中 KeyFrameAnimation 的子項目必須是相容型別的 KeyFrame。</target>
-        <note />
-      </trans-unit>
-      <trans-unit id="Animation_InvalidAnimationUsingKeyFramesDuration">
-        <source>'{0}' must have either a TimeSpan for its Duration or a TimeSpan for the KeyTime of its last KeyFrame. This '{0}' has a Duration of '{1}' and a KeyTime of '{2}' for its last KeyFrame, so the KeyTimes cannot be resolved.</source>
-        <target state="translated">'{0}' 最後一個 KeyFrame 之 Duration 必須設定 TimeSpan，或 KeyTime 必須設定 TimeSpan。此 '{0}' 最後一個 KeyFrame 的 Duration 為 '{1}'，且 KeyTime 為 '{2}'，因此無法解析 KeyTime。</target>
-        <note />
-      </trans-unit>
-      <trans-unit id="Animation_InvalidBaseValue">
-        <source>'{0}' is not a valid '{1}' value for class '{2}'. This value might have been supplied by the base value of the property being animated or the output value of another animation applied to the same property.</source>
-        <target state="translated">'{0}' 不是類別 '{2}' 的有效 '{1}' 值。此值必須由要展示動畫之屬性的基礎值提供，或是由另一個套用至相同屬性之動畫的輸出值提供。</target>
-        <note />
-      </trans-unit>
-      <trans-unit id="Animation_InvalidResolvedKeyTimes">
-        <source>Resolved KeyTime for key frame at index {1} cannot be greater than resolved KeyTime for key frame at index {4}. KeyFrames[{1}]5D; has specified KeyTime '{2}', which resolves to time {3}; KeyFrames[{4}]5D; has specified KeyTime '{5}', which resolves to time {6}. Some KeyTimes are resolved relative to Begin time of '{0}' and others relative to its Duration, so some sets of KeyTimes are not valid for all Durations.</source>
-<<<<<<< HEAD
-        <target state="needs-review-translation">在索引 {1} 解析之主要畫面格的 KeyTime 不能大於在索引 {4} 解析之主要畫面格的 KeyTime。KeyFrames[{1}] 具有指定的 KeyTime '{2}'，它會解析為時間 {3}; KeyFrames[{4}] 具有指定的 KeyTime '{5}'，它會解析為時間 {6}。某些 KeyTimes 會相對解析為 '{0}' 的 Begin 時間，而其他則會相對解析為其 Duration，因此某些 KeyTimes 集合並非對於所有 Duration 都有效。</target>
-=======
-        <target state="translated">解析出的索引 {1} 主要畫面 KeyTime，不可大於解析出的索引 {4} 主要畫面 KeyTime。KeyFrames[{1}]5D; 指定了 KeyTime '{2}'，其會解析為時間 {3}; 而 KeyFrames[{4}]5D; 則指定了 KeyTime '{5}'，會解析為時間 {6}。某些 KeyTimes 會解析為相對於 '{0}' 的 Begin 時間，其他則會解析為相對於其 Duration，所以某些 KeyTimes 集合並非對所有 Duration 都有效。</target>
->>>>>>> 564aebd6
-        <note />
-      </trans-unit>
-      <trans-unit id="Animation_InvalidTimeKeyTime">
-        <source>'{2}' KeyTime value is not valid for key frame at index {1} of this '{0}' because it is greater than animation's Duration value '{3}'.</source>
-        <target state="translated">'{2}' KeyTime 值對於位於此 '{0}' 之索引 {1} 的主要畫面格而言是無效的，因為它大於動畫的 Duration 值 '{3}'。</target>
-        <note />
-      </trans-unit>
-      <trans-unit id="Animation_Invalid_DefaultValue">
-        <source>'{0}' cannot use default {1} value of '{2}'.</source>
-        <target state="translated">'{0}' 無法使用 '{2}' 的預設值 {1}。</target>
-        <note />
-      </trans-unit>
-      <trans-unit id="Animation_NoTextChildren">
-        <source>KeyFrameAnimation objects cannot have text objects as children.</source>
-        <target state="translated">KeyFrameAnimation 物件不能使用文字物件做為子項目。</target>
-        <note />
-      </trans-unit>
-      <trans-unit id="ArgumentRequired">
-        <source>One of the following arguments must be non-null: '{0}'.</source>
-        <target state="translated">下列其中一個引數必須是非 null: '{0}'。</target>
-        <note />
-      </trans-unit>
-      <trans-unit id="ArrayAddNotImplemented">
-        <source>Array Add method is not implemented.</source>
-        <target state="translated">未實作陣列 Add 方法。</target>
-        <note />
-      </trans-unit>
-      <trans-unit id="AssemblyTagMissing">
-        <source>Part between semicolon ';' and equals sign '=' is not '{0}' URI '{1}'.</source>
-        <target state="translated">分號 ';' 與等號 '=' 之間的部分不是 '{0}' URI '{1}'。</target>
-        <note />
-      </trans-unit>
-      <trans-unit id="AttachableEventNotImplemented">
-        <source>Attachable events are not implemented.</source>
-        <target state="translated">未實作可附加事件。</target>
-        <note />
-      </trans-unit>
-      <trans-unit id="AttachableMemberNotFound">
-        <source>Attachable member '{0}' was not found.</source>
-        <target state="translated">找不到可附加成員 '{0}'。</target>
-        <note />
-      </trans-unit>
-      <trans-unit id="AttachedPropOnFwdRefTC">
-        <source>Cannot set property '{0}' on object '{1}' because the object is a forward or incompletely initialized reference. The unresolved name(s) are: '{2}'.</source>
-        <target state="translated">無法設定物件 '{1}' 上的屬性 '{0}'，因為此物件是轉送或未完全初始化的參考。未解析的名稱為: '{2}'。</target>
-        <note />
-      </trans-unit>
-      <trans-unit id="AttachedPropertyOnDictionaryKey">
-        <source>An attachable property named '{1}' is attached on a dictionary key '{0}' that is either a string or can be type-converted to string, which is not supported.</source>
-        <target state="translated">名為 '{1}' 的可附加屬性所附加的字典索引鍵 '{0}'，可能是字串或可轉型成字串，但都不受支援。</target>
-        <note />
-      </trans-unit>
-      <trans-unit id="AttachedPropertyOnTypeConvertedOrStringProperty">
-        <source>An attachable property named '{2}' is attached to a property named '{1}'.  The property named '{1}' is either a string or can be type-converted to string; attaching on such properties are not supported.  For debugging, the property '{1}' contains an object '{0}'.</source>
-        <target state="translated">名為 '{2}' 的可附加屬性被附加到名為 '{1}' 的屬性。名為 '{1}' 的屬性是字串或可以轉型成字串; 不支援附加到這類屬性。就偵錯而言，屬性 '{1}' 包含物件 '{0}'。</target>
-        <note />
-      </trans-unit>
-      <trans-unit id="AttributeUnhandledKind">
-        <source>An unhandled scanner attribute was encountered.</source>
-        <target state="translated">遇到未處理的掃描器屬性。</target>
-        <note />
-      </trans-unit>
-      <trans-unit id="BadInternalsVisibleTo1">
-        <source>One of the InternalsVisibleToAttribute values in assembly '{0}' is not a valid assembly name. Use the format 'AssemblyShortName' or 'AssemblyShortName, PublicKey=...'.</source>
-        <target state="translated">組件 '{0}' 中的其中一個 InternalsVisibleToAttribute 值不是有效的組件名稱。請使用格式 'AssemblyShortName' 或 'AssemblyShortName, PublicKey=...'。</target>
-        <note />
-      </trans-unit>
-      <trans-unit id="BadInternalsVisibleTo2">
-        <source>InternalsVisibleToAttribute value '{0}' in assembly '{1}' is not a valid assembly name. Use the format 'AssemblyShortName' or 'AssemblyShortName, PublicKey=...'.</source>
-        <target state="translated">組件 '{1}' 中的 InternalsVisibleToAttribute 值 '{0}' 不是有效的組件名稱。請使用格式 'AssemblyShortName' 或 'AssemblyShortName, PublicKey=...'。</target>
-        <note />
-      </trans-unit>
-      <trans-unit id="BadMethod">
-        <source>Bad method '{0}' on '{1}'.</source>
-        <target state="translated">'{1}' 上的方法 '{0}' 錯誤。</target>
-        <note />
-      </trans-unit>
-      <trans-unit id="BadStateObjectWriter">
-        <source>Bad state in ObjectWriter. Non directive missing instance.</source>
-        <target state="translated">ObjectWriter 中狀態錯誤。遺失 XAML 指示詞的執行個體。</target>
-        <note />
-      </trans-unit>
-      <trans-unit id="BadXmlnsCompat">
-        <source>An XmlnsCompatibleWithAttribute in assembly '{0}' is missing a required property. Set both the NewNamespace and OldNamespace properties, or remove the XmlnsCompatibleWithAttribute.</source>
-        <target state="translated">組件 '{0}' 中的 XmlnsCompatibleWithAttribute 遺漏必要屬性。請同時設定 NewNamespace 和 OldNamespace 屬性，或移除 XmlnsCompatibleWithAttribute。</target>
-        <note />
-      </trans-unit>
-      <trans-unit id="BadXmlnsDefinition">
-        <source>An XmlnsDefinitionAttribute in assembly '{0}' is missing a required property. Set both the ClrNamespace and XmlNamespace properties, or remove the XmlnsDefinitionAttribute.</source>
-        <target state="translated">組件 '{0}' 中的 XmlnsDefinitionAttribute 遺漏必要屬性。請同時設定 ClrNamespace 和 XmlNamespace 屬性，或移除 XmlnsDefinitionAttribute。</target>
-        <note />
-      </trans-unit>
-      <trans-unit id="BadXmlnsPrefix">
-        <source>An XmlnsPrefixAttribute in assembly '{0}' is missing a required property. Set both the Prefix and XmlNamespace properties, or remove the XmlnsPrefixAttribute.</source>
-        <target state="translated">組件 '{0}' 中的 XmlnsPrefixAttribute 遺漏必要屬性。請同時設定 Prefix 和 XmlNamespace 屬性，或移除 XmlnsPrefixAttribute。</target>
-        <note />
-      </trans-unit>
-      <trans-unit id="BuilderStackNotEmptyOnClose">
-        <source>Builder Stack is not empty when end of XamlNode stream was reached.</source>
-        <target state="translated">到達 XamlNode 資料流末端時，產生器堆疊不是空的。</target>
-        <note />
-      </trans-unit>
-      <trans-unit id="CanConvertFromFailed">
-        <source>Failed to check convertibility from type '{0}' using '{1}'. This generally indicates an incorrectly implemented TypeConverter.</source>
-        <target state="translated">使用 '{1}' 檢查從型別 '{0}' 的轉換性失敗。這通常表示實作 TypeConverter 不正確。</target>
-        <note />
-      </trans-unit>
-      <trans-unit id="CanConvertToFailed">
-        <source>Failed to check convertibility to type '{0}' using '{1}'. This generally indicates an incorrectly implemented TypeConverter.</source>
-        <target state="translated">使用 '{1}' 檢查轉換為型別 '{0}' 的轉換性失敗。這通常表示實作 TypeConverter 不正確。</target>
-        <note />
-      </trans-unit>
-      <trans-unit id="CannotAddPositionalParameters">
-        <source>In markup extensions, all constructor argument values should be atoms.  For the object of type '{0}', one or more argument values are not atomic.</source>
-        <target state="translated">在標記延伸中，所有建構函數引數值都應該是元素。就型別 '{0}' 的物件而言，有一個或多個引數值不是元素。</target>
-        <note />
-      </trans-unit>
-      <trans-unit id="CannotConvertStringToType">
-        <source>Cannot convert string value '{0}' to type '{1}'.</source>
-        <target state="translated">無法將字串值 '{0}' 轉換為型別 '{1}'。</target>
-        <note />
-      </trans-unit>
-      <trans-unit id="CannotConvertType">
-        <source>Cannot convert type '{0}' to '{1}'.</source>
-        <target state="translated">無法將型別 '{0}' 轉換為 '{1}'。</target>
-        <note />
-      </trans-unit>
-      <trans-unit id="CannotCreateBadEventDelegate">
-        <source>Cannot create an instance of '{0}' because XamlType is not valid.</source>
-        <target state="translated">無法建立 '{0}' 的執行個體，因為 XamlType 無效。</target>
-        <note />
-      </trans-unit>
-      <trans-unit id="CannotCreateBadType">
-        <source>Cannot create an instance of '{0}' because XamlType is not valid.</source>
-        <target state="translated">無法建立 '{0}' 的執行個體，因為 XamlType 無效。</target>
-        <note />
-      </trans-unit>
-      <trans-unit id="CannotFindAssembly">
-        <source>Cannot find Assembly '{0}' in URI '{1}'.</source>
-        <target state="translated">在 URI '{1}' 中找不到組件 '{0}'。</target>
-        <note />
-      </trans-unit>
-      <trans-unit id="CannotModifyReadOnlyContainer">
-        <source>Cannot modify a read-only container.</source>
-        <target state="translated">無法修改唯讀容器。</target>
-        <note />
-      </trans-unit>
-      <trans-unit id="CannotReassignSchemaContext">
-        <source>Cannot reassign a previously set SchemaContext.</source>
-        <target state="translated">無法重新指派先前已設定的 SchemaContext。</target>
-        <note />
-      </trans-unit>
-      <trans-unit id="CannotResolveTypeForFactoryMethod">
-        <source>Cannot resolve type '{0}' for method '{1}'.</source>
-        <target state="translated">無法解析方法 '{1}' 的型別 '{0}'。</target>
-        <note />
-      </trans-unit>
-      <trans-unit id="CannotRetrievePartsOfWriteOnlyContainer">
-        <source>Cannot get part or part information from a write-only container.</source>
-        <target state="translated">無法從唯寫容器取得組件或組件資訊。</target>
-        <note />
-      </trans-unit>
-      <trans-unit id="CannotSetBaseUri">
-        <source>BaseUri can only be set once at the root node (XamlXmlReader may provide a default at the root node).</source>
-        <target state="translated">BaseUri 只能在根節點設定一次 (XamlXmlReader 可以在根節點提供預設值)。</target>
-        <note />
-      </trans-unit>
-      <trans-unit id="CannotSetSchemaContext">
-        <source>Cannot set SchemaContext on ObjectWriter.</source>
-        <target state="translated">無法設定 ObjectWriter 上的 SchemaContext。</target>
-        <note />
-      </trans-unit>
-      <trans-unit id="CannotSetSchemaContextNull">
-        <source>Cannot set SchemaContext to null.</source>
-        <target state="translated">無法將 SchemaContext 設定為 null。</target>
-        <note />
-      </trans-unit>
-      <trans-unit id="CannotWriteClosedWriter">
-        <source>Cannot write on a closed XamlWriter.</source>
-        <target state="translated">無法在關閉的 XamlWriter 上寫入。</target>
-        <note />
-      </trans-unit>
-      <trans-unit id="CannotWriteXmlSpacePreserveOnMember">
-        <source>The value '{1}' contains significant white space(s) but "xml:space = preserve" cannot be written down on the member '{0}'.</source>
-        <target state="translated">值 '{1}' 含有重要空格，但無法將 "xml:space = preserve" 寫入成員 '{0}'。</target>
-        <note />
-      </trans-unit>
-      <trans-unit id="CantAssignRootInstance">
-        <source>Cannot assign root instance of type '{0}' to type '{1}'.</source>
-        <target state="translated">無法將 '{0}' 型別的根執行個體指派為 '{1}' 型別。</target>
-        <note />
-      </trans-unit>
-      <trans-unit id="CantCreateUnknownType">
-        <source>Cannot create unknown type '{0}'.</source>
-        <target state="translated">無法建立未知的型別 '{0}'。</target>
-        <note />
-      </trans-unit>
-      <trans-unit id="CantGetWriteonlyProperty">
-        <source>Cannot get write-only property '{0}'.</source>
-        <target state="translated">無法取得唯寫屬性 '{0}'。</target>
-        <note />
-      </trans-unit>
-      <trans-unit id="CantSetReadonlyProperty">
-        <source>Cannot set read-only property '{0}'.</source>
-        <target state="translated">無法設定唯讀屬性 '{0}'。</target>
-        <note />
-      </trans-unit>
-      <trans-unit id="CantSetUnknownProperty">
-        <source>Cannot set unknown member '{0}'.</source>
-        <target state="translated">無法設定未知的成員 '{0}'。</target>
-        <note />
-      </trans-unit>
-      <trans-unit id="CloseInsideTemplate">
-        <source>Close called while inside a deferred load section.</source>
-        <target state="translated">在延後的載入區段內部呼叫了關閉。</target>
-        <note />
-      </trans-unit>
-      <trans-unit id="CloseXamlWriterBeforeReading">
-        <source>Must close XamlWriter before reading from XamlNodeList.</source>
-        <target state="translated">必須先關閉 XamlWriter 然後再從 XamlNodeList 讀取。</target>
-        <note />
-      </trans-unit>
-      <trans-unit id="CollectionCannotContainNulls">
-        <source>Collection '{0}' cannot contain null values.</source>
-        <target state="translated">集合 '{0}' 不可包含 null 值。</target>
-        <note />
-      </trans-unit>
-      <trans-unit id="CollectionNumberOfElementsMustBeLessOrEqualTo">
-        <source>The number of elements in this collection must be less than or equal to '{0}'.</source>
-        <target state="translated">此集合中的項目數目必須小於或等於 '{0}'。</target>
-        <note />
-      </trans-unit>
-      <trans-unit id="Collection_BadType">
-        <source>Cannot add instance of type '{1}' to a collection of type '{0}'. Only items of type '{2}' are allowed.</source>
-        <target state="translated">無法新增型別為 '{1}' 的執行個體至型別 '{0}' 的集合。只允許使用型別為 '{2}' 的項目。</target>
-        <note />
-      </trans-unit>
-      <trans-unit id="Collection_CopyTo_ArrayCannotBeMultidimensional">
-        <source>Cannot pass multidimensional array to the CopyTo method on a collection.</source>
-        <target state="translated">無法傳遞多維度陣列至集合上的 CopyTo 方法。</target>
-        <note />
-      </trans-unit>
-      <trans-unit id="Collection_CopyTo_IndexGreaterThanOrEqualToArrayLength">
-        <source>'{0}' parameter value is equal to or greater than the length of the '{1}' parameter value.</source>
-        <target state="translated">'{0}' 參數值等於或大於 '{1}' 參數值的長度。</target>
-        <note />
-      </trans-unit>
-      <trans-unit id="Collection_CopyTo_NumberOfElementsExceedsArrayLength">
-        <source>The number of elements in this collection is greater than the available space from '{0}' to the end of destination '{1}'.</source>
-        <target state="translated">此集合中的項目數目大於從 '{0}' 到目的地 '{1}' 結尾的可用空間。</target>
-        <note />
-      </trans-unit>
-      <trans-unit id="ConstructImplicitType">
-        <source>Failed attempting to create an Implicit Type with a constructor.</source>
-        <target state="translated">嘗試使用建構函式建立隱含型別失敗。</target>
-        <note />
-      </trans-unit>
-      <trans-unit id="ConstructorInvocation">
-        <source>The invocation of the constructor on type '{0}' that matches the specified binding constraints threw an exception.</source>
-        <target state="translated">符合所指定繫結條件約束之型別 '{0}' 上建構函式的引動過程擲回例外狀況。</target>
-        <note />
-      </trans-unit>
-      <trans-unit id="ConstructorNotFoundForGivenPositionalParameters">
-        <source>Cannot write the given positional parameters because a matching constructor was not found.</source>
-        <target state="translated">無法寫入所指定的位置參數，因為找不到相符的建構函式。</target>
-        <note />
-      </trans-unit>
-      <trans-unit id="ConvertFromException">
-        <source>'{0}' ValueSerializer cannot convert from '{1}'.</source>
-        <target state="translated">'{0}' ValueSerializer 無法從 '{1}' 轉換。</target>
-        <note />
-      </trans-unit>
-      <trans-unit id="ConvertToException">
-        <source>'{0}' ValueSerializer cannot convert '{1}' to '{2}'.</source>
-        <target state="translated">'{0}' ValueSerializer 無法將 '{1}' 轉換為 '{2}'。</target>
-        <note />
-      </trans-unit>
-      <trans-unit id="ConverterMustDeriveFromBase">
-        <source>Converter type '{0}' doesn't derive from expected base type '{1}'.</source>
-        <target state="translated">轉換器型別 '{0}' 不是衍生自預期的基底型別 '{1}'。</target>
-        <note />
-      </trans-unit>
-      <trans-unit id="DefaultAttachablePropertyStoreCannotAddInstance">
-        <source>Failed to add attached properties to item in ConditionalWeakTable.</source>
-        <target state="translated">無法將附加屬性加入到 ConditionalWeakTable 中的項目。</target>
-        <note />
-      </trans-unit>
-      <trans-unit id="DeferredLoad">
-        <source>Deferred load threw an exception.</source>
-        <target state="translated">延後的載入擲回例外狀況。</target>
-        <note />
-      </trans-unit>
-      <trans-unit id="DeferredPropertyNotCollected">
-        <source>Deferred member was not collected in '{0}'.</source>
-        <target state="translated">延後的成員未收集在 '{0}' 中。</target>
-        <note />
-      </trans-unit>
-      <trans-unit id="DeferredSave">
-        <source>Save of deferred-load content threw an exception.</source>
-        <target state="translated">儲存延後的載入內容時擲回例外狀況。</target>
-        <note />
-      </trans-unit>
-      <trans-unit id="DeferringLoaderInstanceNull">
-        <source>Cannot get a XamlDeferringLoader from XamlValueConverter '{0}' because its ConverterInstance property is null.</source>
-        <target state="translated">無法從 XamlValueConverter '{0}' 取得 XamlDeferringLoader，因為它的 ConverterInstance 屬性為 null。</target>
-        <note />
-      </trans-unit>
-      <trans-unit id="DependsOnMissing">
-        <source>'{0}'.'{1}' Depends on '{0}'.{1}', which was not set.</source>
-        <target state="translated">'{0}'.'{1}' 相依於 '{0}'.{1}'，但是並未設定。</target>
-        <note />
-      </trans-unit>
-      <trans-unit id="DictionaryFirstChanceException">
-        <source>Dictionary of type '{0}' cannot add key '{1}'. A TypeConverter will convert the key to type '{2}'. To avoid seeing this error, override System.Collections.IDictionary.Add and perform the conversion there.</source>
-        <target state="translated">型別 '{0}' 的字典無法加入索引鍵 '{1}'。TypeConverter 會將索引鍵轉換為型別 '{2}'。若要避免出現這項錯誤，請覆寫 System.Collections.IDictionary.Add 並且在那裡執行轉換。</target>
-        <note />
-      </trans-unit>
-      <trans-unit id="DirectiveGetter">
-        <source>Directive getter is not implemented.</source>
-        <target state="translated">未實作指示詞 getter。</target>
-        <note />
-      </trans-unit>
-      <trans-unit id="DirectiveMustBeString">
-        <source>Directive '{0}' must be a value of type string. Remove this directive or change it to a string value.</source>
-        <target state="translated">指示詞 '{0}' 必須是字串型別的值。請移除這個指示詞，或將它變更為字串值。</target>
-        <note />
-      </trans-unit>
-      <trans-unit id="DirectiveNotAtRoot">
-        <source>Directive '{0}' is only allowed on the root object. Remove this directive or move it to the root of the document.</source>
-        <target state="translated">指示詞 '{0}' 只允許使用在根物件上。請移除這個指示詞，或將它移到文件根目錄。</target>
-        <note />
-      </trans-unit>
-      <trans-unit id="DirectiveNotFound">
-        <source>Directive '{0}' was not found in TargetNamespace '{1}'.</source>
-        <target state="translated">在 TargetNamespace '{1}' 中找不到指示詞 '{0}'。</target>
-        <note />
-      </trans-unit>
-      <trans-unit id="DuplicateMemberSet">
-        <source>'{0}' property has already been set on '{1}'.</source>
-        <target state="translated">'{0}' 屬性在 '{1}' 上已經設定過了。</target>
-        <note />
-      </trans-unit>
-      <trans-unit id="DuplicateXmlnsCompat">
-        <source>There is more than one XmlnsCompatibleWithAttribute in assembly '{0}' for OldNamespace '{1}'. Remove the extra attribute(s).</source>
-        <target state="translated">OldNamespace '{1}' 的組件 '{0}' 中有一個以上 XmlnsCompatibleWithAttribute。請移除多餘的屬性。</target>
-        <note />
-      </trans-unit>
-      <trans-unit id="DuplicateXmlnsCompatAcrossAssemblies">
-        <source>There are conflicting XmlnsCompatibleWithAttributes in assemblies '{0}' and '{1}' for OldNamespace '{2}'. Change the attributes to have the same NewNamespace, or pass a non-conflicting set of Reference Assemblies in the XamlSchemaContext constructor.</source>
-        <target state="translated">OldNamespace '{2}' 的組件 '{0}' 和 '{1}' 中有衝突的 XmlnsCompatibleWithAttributes。請變更這些屬性讓它們具有相同的 NewNamespace，或者在 XamlSchemaContext 建構函式中傳遞一組不衝突的參考組件。</target>
-        <note />
-      </trans-unit>
-      <trans-unit id="Enum_Invalid">
-        <source>'{0}' enumeration value is not valid.</source>
-        <target state="translated">'{0}' 列舉值無效。</target>
-        <note />
-      </trans-unit>
-      <trans-unit id="Enumerator_VerifyContext">
-        <source>No current object to return.</source>
-        <target state="translated">沒有可傳回的目前物件。</target>
-        <note />
-      </trans-unit>
-      <trans-unit id="EventCannotBeAssigned">
-        <source>'{0}' event cannot be assigned a value that is not assignable to '{1}'.</source>
-        <target state="translated">不可將無法指派給 '{1}' 的值指派給 '{0}' 事件。</target>
-        <note />
-      </trans-unit>
-      <trans-unit id="ExpandPositionalParametersWithReadOnlyProperties">
-        <source>Cannot write positional parameters in the current state.  The writer cannot write the positional parameters in attribute form because the writer has started to write elements, nor can the writer expand the positional parameters since not all properties are writable.  Try moving the positional parameter member earlier in the node stream, to a place where XamlXmlWriter can still write attributes.</source>
-        <target state="translated">無法寫入處於目前狀態的位置參數。寫入器無法以屬性 (Attribute) 形式寫入位置參數，因為寫入器已開始寫入項目，而且寫入器也無法展開此位置參數，因為並非所有屬性 (Property) 都可寫入。請嘗試將先前節點資料流中的位置參數成員，移到 XamlXmlWriter 仍然可以寫入屬性的地方。</target>
-        <note />
-      </trans-unit>
-      <trans-unit id="ExpandPositionalParametersWithoutUnderlyingType">
-        <source>Cannot write positional parameters in the current state.  The writer cannot write the positional parameters in attribute form because the writer has started to write elements, nor can the writer expand the positional parameters since UnderlyingType on type '{0}' is null.  Try moving the positional parameter member earlier in the node stream, to place where XamlXmlWriter can still write attributes.</source>
-        <target state="translated">無法寫入處於目前狀態的位置參數。寫入器無法以屬性形式寫入位置參數，因為寫入器已開始寫入項目，而且寫入器也無法展開此位置參數，因為型別 '{0}' 上的 UnderlyingType 為 null。請嘗試將先前節點資料流中的位置參數成員，移到 XamlXmlWriter 仍然可以寫入屬性的地方。</target>
-        <note />
-      </trans-unit>
-      <trans-unit id="ExpandPositionalParametersinTypeWithNoDefaultConstructor">
-        <source>Cannot write positional parameters in the current state.  The writer cannot write the positional parameters in attribute form because the writer has started to write elements, nor can the writer expand the positional parameters due to the lack of a default constructor on the markup extension that contains the positional parameters.  Try moving the positional parameter member earlier in the node stream, to a place where XamlXmlWriter can still write attributes.</source>
-        <target state="translated">無法寫入處於目前狀態的位置參數。寫入器無法以屬性形式寫入位置參數，因為寫入器已開始寫入項目，而且寫入器也無法展開此位置參數，因為包含此位置參數的標記延伸上沒有預設建構函式。請嘗試將先前節點資料流中的位置參數成員，移到 XamlXmlWriter 仍然可以寫入屬性的地方。</target>
-        <note />
-      </trans-unit>
-      <trans-unit id="ExpectedLoadPermission">
-        <source>Expected permission of type XamlLoadPermission.</source>
-        <target state="translated">必須是 XamlLoadPermission 類型的權限。</target>
-        <note />
-      </trans-unit>
-      <trans-unit id="ExpectedObjectMarkupInfo">
-        <source>Expected value of type ObjectMarkupInfo.</source>
-        <target state="translated">必須是型別 ObjectMarkupInfo 的值。</target>
-        <note />
-      </trans-unit>
-      <trans-unit id="ExpectedQualifiedAssemblyName">
-        <source>Assembly name '{0}' is not fully qualified. The Name, Version, Culture, and PublicKeyToken must all be provided.</source>
-        <target state="translated">組件名稱 '{0}' 不是完整限定名稱。名稱、版本、文化特性及 PublicKeyToken 都必須提供。</target>
-        <note />
-      </trans-unit>
-      <trans-unit id="ExpectedQualifiedTypeName">
-        <source>Type name '{0}' is not assembly-qualified. You can obtain this value from System.Type.AssemblyQualifiedName.</source>
-        <target state="translated">型別名稱 '{0}' 不是組件限定名稱。您可以從 System.Type.AssemblyQualifiedName 取得這項值。</target>
-        <note />
-      </trans-unit>
-      <trans-unit id="FactoryReturnedNull">
-        <source>The factory method '{0}' that matches the specified binding constraints returned null.</source>
-        <target state="translated">符合所指定繫結條件約束的 Factory 方法 '{0}' 傳回了 null。</target>
-        <note />
-      </trans-unit>
-      <trans-unit id="FileFormatException">
-        <source>Input file or data stream does not conform to the expected file format specification.</source>
-        <target state="translated">輸入檔或資料流不符合預期的檔案格式規格。</target>
-        <note />
-      </trans-unit>
-      <trans-unit id="FileFormatExceptionWithFileName">
-        <source>'{0}' file does not conform to the expected file format specification.</source>
-        <target state="translated">'{0}' 檔案不符合預期的檔案格式規格。</target>
-        <note />
-      </trans-unit>
-      <trans-unit id="FileNotFoundExceptionMessage">
-        <source>Could not load file or assembly '{0}' or one of its dependencies. The system cannot find the specified file.</source>
-        <target state="translated">無法載入檔案或組件 '{0}' 或其相依性的其中之一。系統找不到指定的檔案。</target>
-        <note />
-      </trans-unit>
-      <trans-unit id="ForwardRefDirectives">
-        <source>Attempt to reference named object(s) '{0}' which have not yet been defined. Forward references, or references to objects that contain forward references, are not supported on directives other than Key.</source>
-        <target state="translated">嘗試參考尚未定義的具名物件 '{0}'。Key 以外的指示詞上不支援向前參考，或參考包含向前參考的物件。</target>
-        <note />
-      </trans-unit>
-      <trans-unit id="Freezable_CantBeFrozen">
-        <source>Specified value of type '{0}' must have IsFrozen set to false to modify.</source>
-        <target state="translated">所指定型別 '{0}' 的值必須將 IsFrozen 設定為 false，才能進行修改。</target>
-        <note />
-      </trans-unit>
-      <trans-unit id="FrugalList_CannotPromoteBeyondArray">
-        <source>Cannot promote from Array.</source>
-        <target state="translated">無法從陣列升級。</target>
-        <note />
-      </trans-unit>
-      <trans-unit id="FrugalList_TargetMapCannotHoldAllData">
-        <source>Cannot promote from '{0}' to '{1}' because the target map is too small.</source>
-        <target state="translated">無法從 '{0}' 升級到 '{1}'，因為目標對應太小。</target>
-        <note />
-      </trans-unit>
-      <trans-unit id="GetConverterInstance">
-        <source>Getting instance of '{0}' threw an exception.</source>
-        <target state="translated">取得 '{0}' 的執行個體時擲回例外狀況。</target>
-        <note />
-      </trans-unit>
-      <trans-unit id="GetItemsException">
-        <source>Retrieving items in collection or dictionary of type '{0}' threw an exception.</source>
-        <target state="translated">擷取型別 '{0}' 的集合或字典中的項目時擲回例外狀況。</target>
-        <note />
-      </trans-unit>
-      <trans-unit id="GetItemsReturnedNull">
-        <source>XamlTypeInvoker.GetItems returned null for type '{0}'. This generally indicates an incorrectly implemented collection type.</source>
-        <target state="translated">XamlTypeInvoker.GetItems 對型別 '{0}' 傳回 null。這通常表示實作集合型別不正確。</target>
-        <note />
-      </trans-unit>
-      <trans-unit id="GetObjectNull">
-        <source>Collection property '{0}'.'{1}' is null.</source>
-        <target state="translated">集合屬性 '{0}'.'{1}' 為 null。</target>
-        <note />
-      </trans-unit>
-      <trans-unit id="GetTargetTypeOnNonAttachableMember">
-        <source>Cannot get TargetType on a non-attachable Member.</source>
-        <target state="translated">無法取得非可附加成員上的 TargetType。</target>
-        <note />
-      </trans-unit>
-      <trans-unit id="GetValue">
-        <source>Get property '{0}' threw an exception.</source>
-        <target state="translated">Get 屬性 '{0}' 擲回例外狀況。</target>
-        <note />
-      </trans-unit>
-      <trans-unit id="GetterOrSetterRequired">
-        <source>Either getter or setter must be non-null.</source>
-        <target state="translated">getter 或 setter 其中一個必須為非 null。</target>
-        <note />
-      </trans-unit>
-      <trans-unit id="IncorrectGetterParamNum">
-        <source>Attached property getter methods must have one parameter and a non-void return type.</source>
-        <target state="translated">附加的屬性 getter 方法必須有一個參數和非 void 傳回型別。</target>
-        <note />
-      </trans-unit>
-      <trans-unit id="IncorrectSetterParamNum">
-        <source>Attached property setter and attached event adder methods must have two parameters.</source>
-        <target state="translated">附加的屬性 setter 和附加的事件 adder 方法必須有兩個參數。</target>
-        <note />
-      </trans-unit>
-      <trans-unit id="InitializationGuard">
-        <source>Initialization of '{0}' threw an exception.</source>
-        <target state="translated">'{0}' 的初始設定擲回例外狀況。</target>
-        <note />
-      </trans-unit>
-      <trans-unit id="InitializationSyntaxWithoutTypeConverter">
-        <source>Type '{0}' cannot be initialized from text (XamlLanguage.Initialization).  Add a TypeConverter to this type or change the XAML to use a constructor or factory method.</source>
-        <target state="translated">無法從文字 (XamlLanguage.Initialization) 初始化型別 '{0}'。請將一個 TypeConverter 加入到此型別，或將 XAML 變更為使用建構函式或 Factory 方法。</target>
-        <note />
-      </trans-unit>
-      <trans-unit id="InvalidCharInTypeName">
-        <source>Character '{0}' was unexpected in string '{1}'.  Invalid XAML type name.</source>
-        <target state="translated">字元 '{0}' 不應出現在字串 '{1}' 中。無效的 XAML 型別名稱。</target>
-        <note />
-      </trans-unit>
-      <trans-unit id="InvalidClosingBracketCharacers">
-        <source>Encountered a closing BracketCharacter '{0}' without a corresponding opening BracketCharacter.</source>
-        <target state="translated">發生結尾 BracketCharacter '{0}' 沒有相對應的開頭 BracketCharacter。</target>
-        <note />
-      </trans-unit>
-      <trans-unit id="InvalidEvent">
-        <source>Event argument is invalid.</source>
-        <target state="translated">事件引數無效。</target>
-        <note />
-      </trans-unit>
-      <trans-unit id="InvalidExpression">
-        <source>Invalid expression: '{0}'</source>
-        <target state="translated">無效的運算式: '{0}'</target>
-        <note />
-      </trans-unit>
-      <trans-unit id="InvalidPermissionStateValue">
-        <source>PermissionState value '{0}' is not valid for this Permission.</source>
-        <target state="translated">PermissionState 值 '{0}' 對此權限無效。</target>
-        <note />
-      </trans-unit>
-      <trans-unit id="InvalidPermissionType">
-        <source>Permission type is not valid. Expected '{0}'.</source>
-        <target state="translated">使用權限類型無效。應該是 '{0}'。</target>
-        <note />
-      </trans-unit>
-      <trans-unit id="InvalidTypeArgument">
-        <source>Type argument '{0}' is not a valid type.</source>
-        <target state="translated">型別引數 '{0}' 不是有效的型別。</target>
-        <note />
-      </trans-unit>
-      <trans-unit id="InvalidTypeListString">
-        <source>The string '{0}' is not a valid XAML type name list. Type name lists are comma-delimited lists of types; such as 'x:String, x:Int32'.</source>
-        <target state="translated">字串 '{0}' 不是有效的 XAML 型別名稱清單。型別名稱清單是以逗號分隔的型別清單，例如 'x:String, x:Int32'。</target>
-        <note />
-      </trans-unit>
-      <trans-unit id="InvalidTypeString">
-        <source>The string '{0}' is not a valid XAML type name. Type names contain an optional prefix, a name, and optional type arguments; such as 'String', 'x:Int32', 'g:Dictionary(x:String,x:Int32)'.</source>
-        <target state="translated">字串 '{0}' 不是有效的 XAML 型別名稱。型別名稱包含選擇性的前置詞、名稱及選擇性的型別引數，例如 'String'、'x:Int32'、'g:Dictionary(x:String,x:Int32)'。</target>
-        <note />
-      </trans-unit>
-      <trans-unit id="InvalidXamlMemberName">
-        <source>'{0}' is not a valid XAML member name.</source>
-        <target state="translated">'{0}' 不是有效的 XAML 成員名稱。</target>
-        <note />
-      </trans-unit>
-      <trans-unit id="LateConstructionDirective">
-        <source>Construction directive '{0}' must be an attribute or the first property element.</source>
-        <target state="translated">建構指示詞 '{0}' 必須是屬性 (Attribute) 或第一個屬性 (Property) 項目。</target>
-        <note />
-      </trans-unit>
-      <trans-unit id="LineNumberAndPosition">
-        <source>'{0}' Line number '{1}' and line position '{2}'.</source>
-        <target state="translated">'{0}' 行號 '{1}' 和行位置 '{2}'。</target>
-        <note />
-      </trans-unit>
-      <trans-unit id="LineNumberOnly">
-        <source>'{0}' Line number '{1}'.</source>
-        <target state="translated">'{0}' 行號 '{1}'。</target>
-        <note />
-      </trans-unit>
-      <trans-unit id="ListNotIList">
-        <source>List collection is not an IList.</source>
-        <target state="translated">清單集合不是 IList。</target>
-        <note />
-      </trans-unit>
-      <trans-unit id="MalformedBracketCharacters">
-        <source>BracketCharacter '{0}' does not have a corresponding opening/closing BracketCharacter.</source>
-        <target state="translated">BracketCharacter '{0}' 沒有相對應的開頭/結尾 BracketCharacter。</target>
-        <note />
-      </trans-unit>
-      <trans-unit id="MalformedPropertyName">
-        <source>Cannot parse the malformed property name '{0}'.</source>
-        <target state="translated">無法剖析格式錯誤的屬性名稱 '{0}'。</target>
-        <note />
-      </trans-unit>
-      <trans-unit id="MarkupExtensionArrayBadType">
-        <source>Items in the array must be type '{0}'. One or more items cannot be cast to this type.</source>
-        <target state="translated">陣列中之項目的型別必須是 '{0}'。一或多個項目無法轉型為此型別。</target>
-        <note />
-      </trans-unit>
-      <trans-unit id="MarkupExtensionArrayType">
-        <source>Must set Type before calling ProvideValue on ArrayExtension.</source>
-        <target state="translated">必須先設定型別然後再呼叫 ArrayExtension 上的 ProvideValue。</target>
-        <note />
-      </trans-unit>
-      <trans-unit id="MarkupExtensionBadStatic">
-        <source>'{0}' StaticExtension value cannot be resolved to an enumeration, static field, or static property.</source>
-        <target state="translated">'{0}' StaticExtension 值無法解析為列舉、靜態欄位或靜態屬性。</target>
-        <note />
-      </trans-unit>
-      <trans-unit id="MarkupExtensionNoContext">
-        <source>Markup extension '{0}' requires '{1}' be implemented in the IServiceProvider for ProvideValue.</source>
-        <target state="translated">標記延伸 '{0}' 要求 '{1}' 必須已在 ProvideValue 的 IServiceProvider 中實作。</target>
-        <note />
-      </trans-unit>
-      <trans-unit id="MarkupExtensionStaticMember">
-        <source>StaticExtension must have Member property set before ProvideValue can be called.</source>
-        <target state="translated">StaticExtension 必須設定 Member 屬性，才能呼叫 ProvideValue。</target>
-        <note />
-      </trans-unit>
-      <trans-unit id="MarkupExtensionTypeName">
-        <source>TypeExtension must have TypeName property set before ProvideValue can be called.</source>
-        <target state="translated">TypeExtension 必須設定 TypeName 屬性，才能呼叫 ProvideValue。</target>
-        <note />
-      </trans-unit>
-      <trans-unit id="MarkupExtensionTypeNameBad">
-        <source>'{0}' string is not valid for type.</source>
-        <target state="translated">'{0}' 字串對於型別而言是無效的。</target>
-        <note />
-      </trans-unit>
-      <trans-unit id="MarkupExtensionWithDuplicateArity">
-        <source>Cannot determine the positional parameters for type '{0}' because it has more than one constructor overload with '{1}' parameters. To make this markup extension usable in XAML, remove the duplicate constructor overload(s) or set XamlSchemaContextSettings.SupportMarkupExtensionsWithDuplicateArity to true.</source>
-        <target state="translated">無法判斷型別 '{0}' 的位置參數，因為它有一個以上具有 '{1}' 參數的建構函式多載。若要讓這個標記延伸可以在 XAML 中使用，請移除重複的建構函式多載，或將 XamlSchemaContextSettings.SupportMarkupExtensionsWithDuplicateArity 設定為 true。</target>
-        <note />
-      </trans-unit>
-      <trans-unit id="MemberHasInvalidXamlName">
-        <source>The name of the member '{0}' contains characters that are invalid in XAML.</source>
-        <target state="translated">成員 '{0}' 的名稱含有在 XAML 中無效的字元。</target>
-        <note />
-      </trans-unit>
-      <trans-unit id="MemberIsInternal">
-        <source>Member '{0}' on type '{1}' is internal.</source>
-        <target state="translated">型別 '{1}' 上的成員 '{0}' 是內部成員。</target>
-        <note />
-      </trans-unit>
-      <trans-unit id="MethodInvocation">
-        <source>The invocation of a method '{0}' that matches the specified binding constraints threw an exception.</source>
-        <target state="translated">符合所指定繫結條件約束之方法 '{0}' 的引動過程擲回例外狀況。</target>
-        <note />
-      </trans-unit>
-      <trans-unit id="MissingAssemblyName">
-        <source>No local assembly provided to complete URI='{0}'.</source>
-        <target state="translated">未提供本機組件以完成 URI='{0}'。</target>
-        <note />
-      </trans-unit>
-      <trans-unit id="MissingCase">
-        <source>Missing case '{0}' in DeferringWriter'{1}' method.</source>
-        <target state="translated">DeferringWriter'{1}' 方法中遺漏案例 '{0}'。</target>
-        <note />
-      </trans-unit>
-      <trans-unit id="MissingCaseXamlNodes">
-        <source>Missing case in Default processing of XamlNodes.</source>
-        <target state="translated">XamlNodes 的預設處理中遺漏案例。</target>
-        <note />
-      </trans-unit>
-      <trans-unit id="MissingComma1">
-        <source>Unexpected equals sign '=' following '{0}'. Check for a missing comma separator.</source>
-        <target state="translated">'{0}' 後面有未預期的等號 '='。請檢查是否遺漏了逗號分隔符號。</target>
-        <note />
-      </trans-unit>
-      <trans-unit id="MissingComma2">
-        <source>Unexpected equals sign '=' following '{0}'='{1}'. Check for a missing comma separator.</source>
-        <target state="translated">'{0}'='{1}' 後面有未預期的等號 '='。請檢查是否遺漏了逗號分隔符號。</target>
-        <note />
-      </trans-unit>
-      <trans-unit id="MissingImplicitProperty">
-        <source>Missing implicit property case.</source>
-        <target state="translated">遺漏隱含屬性案例。</target>
-        <note />
-      </trans-unit>
-      <trans-unit id="MissingImplicitPropertyTypeCase">
-        <source>Missing case for ImplicitPropertyType.</source>
-        <target state="translated">遺漏 ImplicitPropertyType 的案例。</target>
-        <note />
-      </trans-unit>
-      <trans-unit id="MissingKey">
-        <source>Missing key value on '{0}' object.</source>
-        <target state="translated">遺漏 '{0}' 物件的機碼值。</target>
-        <note />
-      </trans-unit>
-      <trans-unit id="MissingLookPropertyBit">
-        <source>Missing case handler in LookupPropertyBit.</source>
-        <target state="translated">LookupPropertyBit 中遺漏案例處理常式。</target>
-        <note />
-      </trans-unit>
-      <trans-unit id="MissingNameProvider">
-        <source>Service provider is missing the IXamlNameProvider service.</source>
-        <target state="translated">服務提供者遺漏 IXamlNameProvider 服務。</target>
-        <note />
-      </trans-unit>
-      <trans-unit id="MissingNameResolver">
-        <source>Service provider is missing the INameResolver service.</source>
-        <target state="translated">服務提供者遺漏 INameResolver 服務。</target>
-        <note />
-      </trans-unit>
-      <trans-unit id="MissingPropertyCaseClrType">
-        <source>Missing case in ClrType 'Member' lookup.</source>
-        <target state="translated">ClrType 'Member' 查閱中遺漏案例。</target>
-        <note />
-      </trans-unit>
-      <trans-unit id="MissingTagInNamespace">
-        <source>Missing '{0}' in URI '{1}'.</source>
-        <target state="translated">URI '{1}' 中遺漏 '{0}'。</target>
-        <note />
-      </trans-unit>
-      <trans-unit id="MissingTypeConverter">
-        <source>Creating from text without a TypeConverter is not allowed.</source>
-        <target state="translated">不允許從沒有 TypeConverter 的文字建立。</target>
-        <note />
-      </trans-unit>
-      <trans-unit id="MustBeOfType">
-        <source>'{0}' must be of type '{1}'.</source>
-        <target state="translated">'{0}' 必須屬於型別 '{1}'。</target>
-        <note />
-      </trans-unit>
-      <trans-unit id="MustHaveName">
-        <source>Reference must have a Name to resolve.</source>
-        <target state="translated">參考必須有名稱才能解析。</target>
-        <note />
-      </trans-unit>
-      <trans-unit id="MustNotCallSetter">
-        <source>This setter is not intended to be used directly from your code. Do not call this setter.</source>
-        <target state="translated">這個 setter 不可直接從程式碼使用。請勿呼叫這個 setter。</target>
-        <note />
-      </trans-unit>
-      <trans-unit id="NameNotFound">
-        <source>Name resolution failure. '{0}' was not found.</source>
-        <target state="translated">名稱解析失敗。找不到 '{0}'。</target>
-        <note />
-      </trans-unit>
-      <trans-unit id="NameScopeDuplicateNamesNotAllowed">
-        <source>Cannot register duplicate name '{0}' in this scope.</source>
-        <target state="translated">無法在此範圍中登錄重複的名稱 '{0}'。</target>
-        <note />
-      </trans-unit>
-      <trans-unit id="NameScopeException">
-        <source>Could not register named object. {0}</source>
-        <target state="translated">無法登錄具名物件。{0}</target>
-        <note />
-      </trans-unit>
-      <trans-unit id="NameScopeInvalidIdentifierName">
-        <source>'{0}' name is not valid for identifier.</source>
-        <target state="translated">'{0}' 名稱對識別項而言是無效的。</target>
-        <note />
-      </trans-unit>
-      <trans-unit id="NameScopeNameNotEmptyString">
-        <source>Name cannot be an empty string.</source>
-        <target state="translated">名稱不可為空字串。</target>
-        <note />
-      </trans-unit>
-      <trans-unit id="NameScopeNameNotFound">
-        <source>Name '{0}' was not found.</source>
-        <target state="translated">找不到名稱 '{0}'。</target>
-        <note />
-      </trans-unit>
-      <trans-unit id="NameScopeOnRootInstance">
-        <source>Cannot attach NameScope to null root instance.</source>
-        <target state="translated">無法將 NameScope 附加到 null 根執行個體。</target>
-        <note />
-      </trans-unit>
-      <trans-unit id="NamespaceDeclarationCannotBeXml">
-        <source>The prefix 'xml' is reserved.</source>
-        <target state="translated">前置詞 'xml' 是保留的。</target>
-        <note />
-      </trans-unit>
-      <trans-unit id="NamespaceDeclarationNamespaceCannotBeNull">
-        <source>NamespaceDeclaration.Namespace cannot be null.  Provide a value for this property.</source>
-        <target state="translated">NamespaceDeclaration.Namespace 不可為 null。請提供此屬性的值。</target>
-        <note />
-      </trans-unit>
-      <trans-unit id="NamespaceDeclarationPrefixCannotBeNull">
-        <source>NamespaceDeclaration.Prefix cannot be null.  Provide a value for this property.</source>
-        <target state="translated">NamespaceDeclaration.Prefix 不可為 null。請提供此屬性的值。</target>
-        <note />
-      </trans-unit>
-      <trans-unit id="NamespaceNotFound">
-        <source>Namespace '{0}' was not found in scope.</source>
-        <target state="translated">範圍中找不到命名空間 '{0}'。</target>
-        <note />
-      </trans-unit>
-      <trans-unit id="NoAddMethodFound">
-        <source>No Add methods found on type '{0}' for a value of type '{1}'.</source>
-        <target state="translated">型別 '{0}' 上找不到 Add 方法可使用於型別 '{1}' 的值。</target>
-        <note />
-      </trans-unit>
-      <trans-unit id="NoAttributeUsage">
-        <source>'{0}' is not allowed in attribute usage.</source>
-        <target state="translated">屬性使用方式中不允許 '{0}'。</target>
-        <note />
-      </trans-unit>
-      <trans-unit id="NoConstructor">
-        <source>No matching constructor found on type '{0}'. You can use the Arguments or FactoryMethod directives to construct this type.</source>
-        <target state="translated">型別 '{0}' 上找不到相符的建構函式。您可以使用 Arguments 或 FactoryMethod 指示詞來建構此型別。</target>
-        <note />
-      </trans-unit>
-      <trans-unit id="NoConstructorWithNArugments">
-        <source>A Constructor for '{0}' with '{1}' arguments was not found.</source>
-        <target state="translated">找不到使用於 '{0}' 具有 '{1}' 引數的建構函式。</target>
-        <note />
-      </trans-unit>
-      <trans-unit id="NoDefaultConstructor">
-        <source>No default constructor found for type '{0}'. You can use the Arguments or FactoryMethod directives to construct this type.</source>
-        <target state="translated">找不到型別 '{0}' 的預設建構函式。您可以使用 Arguments 或 FactoryMethod 指示詞來建構此型別。</target>
-        <note />
-      </trans-unit>
-      <trans-unit id="NoElementUsage">
-        <source>'{0}' is not allowed in element usage.</source>
-        <target state="translated">項目使用方式中不允許 '{0}'。</target>
-        <note />
-      </trans-unit>
-      <trans-unit id="NoPropertyInCurrentFrame_EM">
-        <source>XAML Node Stream: Missing StartMember on Type '{0}' before EndMember.</source>
-        <target state="translated">XAML 節點資料流: 在型別 '{0}' 上的 EndMember 前面遺漏 StartMember。</target>
-        <note />
-      </trans-unit>
-      <trans-unit id="NoPropertyInCurrentFrame_EM_noType">
-        <source>XAML Node Stream: EndMember must follow StartObject and StartMember.</source>
-        <target state="translated">XAML 節點資料流: EndMember 必須在 StartObject 和 StartMember 後面。</target>
-        <note />
-      </trans-unit>
-      <trans-unit id="NoPropertyInCurrentFrame_GO">
-        <source>XAML Node Stream: GetObject requires a StartMember after StartObject '{0}'.</source>
-        <target state="translated">XAML 節點資料流: GetObject 必須在 StartObject '{0}' 後面有 StartMember。</target>
-        <note />
-      </trans-unit>
-      <trans-unit id="NoPropertyInCurrentFrame_GO_noType">
-        <source>XAML Node Stream: GetObject must follow a StartObject and StartMember.</source>
-        <target state="translated">XAML 節點資料流: GetObject 必須在 StartObject 和 StartMember 後面。</target>
-        <note />
-      </trans-unit>
-      <trans-unit id="NoPropertyInCurrentFrame_NS">
-        <source>XAML Node Stream: '{0}'='{1}' Namespace Declaration requires a StartMember after StartObject '{2}'.</source>
-        <target state="translated">XAML 節點資料流: '{0}'='{1}' 命名空間宣告必須在 StartObject '{2}' 後面有 StartMember。</target>
-        <note />
-      </trans-unit>
-      <trans-unit id="NoPropertyInCurrentFrame_SO">
-        <source>XAML Node Stream: StartObject '{0}' requires a StartMember after StartObject '{1}'.</source>
-        <target state="translated">XAML 節點資料流: StartObject '{0}' 必須在 StartObject '{1}' 後面有 StartMember。</target>
-        <note />
-      </trans-unit>
-      <trans-unit id="NoPropertyInCurrentFrame_V">
-        <source>XAML Node Stream: Value of '{0}' requires a StartMember after StartObject '{1}'.</source>
-        <target state="translated">XAML 節點資料流: '{0}' 的值必須在 StartObject '{1}' 後面有 StartMember。</target>
-        <note />
-      </trans-unit>
-      <trans-unit id="NoPropertyInCurrentFrame_V_noType">
-        <source>XAML Node Stream: Value of '{0}' must follow a StartObject and StartMember.</source>
-        <target state="translated">XAML 節點資料流: '{0}' 的值必須在 StartObject 和 StartMember 後面。</target>
-        <note />
-      </trans-unit>
-      <trans-unit id="NoSuchConstructor">
-        <source>No constructor with '{0}' arguments for '{1}'.</source>
-        <target state="translated">沒有適用於 '{1}' 具有 '{0}' 引數的建構函式。</target>
-        <note />
-      </trans-unit>
-      <trans-unit id="NoTypeInCurrentFrame_EO">
-        <source>XAML Node Stream: Missing CurrentObject before EndObject.</source>
-        <target state="translated">XAML 節點資料流: EndObject 的前面遺漏 CurrentObject。</target>
-        <note />
-      </trans-unit>
-      <trans-unit id="NoTypeInCurrentFrame_SM">
-        <source>XAML Node Stream: Missing StartObject before StartMember '{0}'.</source>
-        <target state="translated">XAML 節點資料流: StartMember '{0}' 的前面遺漏 StartObject。</target>
-        <note />
-      </trans-unit>
-      <trans-unit id="NonMEWithPositionalParameters">
-        <source>Type with positional parameters is not a markup extension.</source>
-        <target state="translated">具有位置參數的型別不是標記延伸。</target>
-        <note />
-      </trans-unit>
-      <trans-unit id="NotAmbientProperty">
-        <source>'{0}'.'{1}' is not an ambient property.</source>
-        <target state="translated">'{0}'.'{1}' 不是環境屬性。</target>
-        <note />
-      </trans-unit>
-      <trans-unit id="NotAmbientType">
-        <source>'{0}' is not an ambient type.</source>
-        <target state="translated">'{0}' 不是環境型別。</target>
-        <note />
-      </trans-unit>
-      <trans-unit id="NotAssignableFrom">
-        <source>The type '{0}' is not assignable from the type '{1}'.</source>
-        <target state="translated">型別 '{0}' 不可從型別 '{1}' 指派。</target>
-        <note />
-      </trans-unit>
-      <trans-unit id="NotDeclaringTypeAttributeProperty">
-        <source>['{0}'('{1}')]5D; on '{2}' is not a property declared on this type.</source>
-<<<<<<< HEAD
-        <target state="needs-review-translation">'{2}' 上的 ['{0}'('{1}')] 不是在此型別上宣告的屬性。</target>
-=======
-        <target state="translated">'{2}' 上的 ['{0}'('{1}')]5D; 不是在此類型上宣告的屬性。</target>
->>>>>>> 564aebd6
-        <note />
-      </trans-unit>
-      <trans-unit id="NotSupportedOnDirective">
-        <source>This operation is not supported on directive members.</source>
-        <target state="translated">指示詞成員不支援此作業。</target>
-        <note />
-      </trans-unit>
-      <trans-unit id="NotSupportedOnUnknownMember">
-        <source>This operation is not supported on unknown members.</source>
-        <target state="translated">未知的成員不支援此作業。</target>
-        <note />
-      </trans-unit>
-      <trans-unit id="NotSupportedOnUnknownType">
-        <source>This operation is not supported on unknown types.</source>
-        <target state="translated">未知的型別不支援此作業。</target>
-        <note />
-      </trans-unit>
-      <trans-unit id="ObjectNotTcOrMe">
-        <source>Argument should be a Type Converter, Markup Extension or Null.</source>
-        <target state="translated">引數應該是型別轉換器、標記延伸或 Null。</target>
-        <note />
-      </trans-unit>
-      <trans-unit id="ObjectReaderAttachedPropertyNotFound">
-        <source>Unable to find an attachable property named '{0}' on type '{1}'.</source>
-        <target state="translated">型別 '{1}' 上找不到名為 '{0}' 的可附加屬性。</target>
-        <note />
-      </trans-unit>
-      <trans-unit id="ObjectReaderDictionaryMethod1NotFound">
-        <source>Unable to locate MemberMarkupInfo.DictionaryEntriesFromGeneric method.</source>
-        <target state="translated">找不到 MemberMarkupInfo.DictionaryEntriesFromGeneric 方法。</target>
-        <note />
-      </trans-unit>
-      <trans-unit id="ObjectReaderInstanceDescriptorIncompatibleArgumentTypes">
-        <source>InstanceDescriptor provided an argument of type '{0}' where a parameter of type '{1}' was expected.</source>
-        <target state="translated">InstanceDescriptor 提供了型別 '{0}' 的引數，但需要的是型別 '{1}' 的引數。</target>
-        <note />
-      </trans-unit>
-      <trans-unit id="ObjectReaderInstanceDescriptorIncompatibleArguments">
-        <source>InstanceDescriptor did not provide the correct number of arguments.</source>
-        <target state="translated">InstanceDescriptor 未提供正確的引數數目。</target>
-        <note />
-      </trans-unit>
-      <trans-unit id="ObjectReaderInstanceDescriptorInvalidMethod">
-        <source>InstanceDescriptor did not provide a valid constructor or method.</source>
-        <target state="translated">InstanceDescriptor 未提供有效的建構函式或方法。</target>
-        <note />
-      </trans-unit>
-      <trans-unit id="ObjectReaderMultidimensionalArrayNotSupported">
-        <source>Multidimensional arrays not supported.</source>
-        <target state="translated">不支援多維陣列。</target>
-        <note />
-      </trans-unit>
-      <trans-unit id="ObjectReaderNoDefaultConstructor">
-        <source>Unable to serialize type '{0}'.  Verify that the type is public and either has a default constructor or an instance descriptor.</source>
-        <target state="translated">無法序列化型別 '{0}'。請確認此型別是否為公用、是否擁有預設建構函式或執行個體描述元。</target>
-        <note />
-      </trans-unit>
-      <trans-unit id="ObjectReaderNoMatchingConstructor">
-        <source>Unable to find a suitable constructor for the specified constructor arguments on type '{0}'.</source>
-        <target state="translated">在型別 '{0}' 上找不到適合所指定建構函式引數的建構函式。</target>
-        <note />
-      </trans-unit>
-      <trans-unit id="ObjectReaderTypeCannotRoundtrip">
-        <source>Unable to read objects of the type �{0}� because there are no accessible constructors. To allow this type to be used in XAML, add a default constructor, use ConstructorArgumentAttribute, or provide an InstanceDescriptor.</source>
-        <target state="translated">無法讀取型別 {0} 的物件，因為沒有可存取的建構函式。若要讓這種型別能使用在 XAML 中，請加入預設建構函式、使用 ConstructorArgumentAttribute，或提供 InstanceDescriptor。</target>
-        <note />
-      </trans-unit>
-      <trans-unit id="ObjectReaderTypeIsNested">
-        <source>Unable to read objects of the type '{0}'.  Nested types are not supported.</source>
-        <target state="translated">無法讀取型別 '{0}' 的物件。不支援巢狀型別。</target>
-        <note />
-      </trans-unit>
-      <trans-unit id="ObjectReaderTypeNotAllowed">
-        <source>'{0}' blocked the use of type '{1}' in XAML. If you want to serialize this type, change '{0}'.GetXamlType to return a non-null value for this type, or pass a different value in the schemaContext parameter of the XamlObjectReader constructor.</source>
-        <target state="translated">'{0}' 阻礙了型別 '{1}' 在 XAML 中的使用。如果您要序列化此型別，請將 '{0}'.GetXamlType 變更為傳回此型別的非 null 值，或在 XamlObjectReader 建構函式的 schemaContext 參數中傳遞不同的值。</target>
-        <note />
-      </trans-unit>
-      <trans-unit id="ObjectReaderXamlNamePropertyMustBeString">
-        <source>The name property '{0}' on type '{1}' must be of type System.String.</source>
-        <target state="translated">型別 '{1}' 上的名稱屬性 '{0}' 必須是 System.String 型別。</target>
-        <note />
-      </trans-unit>
-      <trans-unit id="ObjectReaderXamlNameScopeResultsInClonedObject">
-        <source>The object graph contains multiple references to an instance of type '{0}' and the serializer cannot find a commonly visible location to write the instance. You should examine your use of name scopes.</source>
-        <target state="translated">此物件圖形含有多個型別 '{0}' 之執行個體的參考，而且序列化程式找不到一般的可見位置來寫入此執行個體。請檢查名稱範圍的使用情況。</target>
-        <note />
-      </trans-unit>
-      <trans-unit id="ObjectReaderXamlNamedElementAlreadyRegistered">
-        <source>An element with the name '{0}' has already been registered in this scope.</source>
-        <target state="translated">名為 '{0}' 的項目已經在此範圍中註冊了。</target>
-        <note />
-      </trans-unit>
-      <trans-unit id="ObjectReader_TypeNotVisible">
-        <source>Type '{0}' not visible. If the type is local, please set the LocalAssembly field in XamlReaderSettings.</source>
-        <target state="translated">型別 '{0}' 不可見。如果此型別是區域型別，請在 XamlReaderSettings 中設定 LocalAssembly 欄位。</target>
-        <note />
-      </trans-unit>
-      <trans-unit id="ObjectWriterTypeNotAllowed">
-        <source>'{0}' blocked the use of type '{1}' in XAML. If you want to load this type, change '{0}'.GetXamlType to return a non-null value for this type, or pass a different value in the schemaContext parameter of the XamlObjectWriter constructor.</source>
-        <target state="translated">'{0}' 阻礙了型別 '{1}' 在 XAML 中的使用。如果您要載入此型別，請將 '{0}'.GetXamlType 變更為傳回此型別的非 null 值，或在 XamlObjectWriter 建構函式的 schemaContext 參數中傳遞不同的值。</target>
-        <note />
-      </trans-unit>
-      <trans-unit id="OnlySupportedOnCollections">
-        <source>This operation is only supported on collection types.</source>
-        <target state="translated">只有集合型別支援這項作業。</target>
-        <note />
-      </trans-unit>
-      <trans-unit id="OnlySupportedOnCollectionsAndDictionaries">
-        <source>This operation is only supported on collection and dictionary types.</source>
-        <target state="translated">只有集合和字典型別支援這項作業。</target>
-        <note />
-      </trans-unit>
-      <trans-unit id="OnlySupportedOnDictionaries">
-        <source>This operation is only supported on dictionary types.</source>
-        <target state="translated">只有字典型別支援這項作業。</target>
-        <note />
-      </trans-unit>
-      <trans-unit id="OpenPropertyInCurrentFrame_EO">
-        <source>XAML Node Stream: Missing EndMember for '{0}.{1}' before EndObject.</source>
-        <target state="translated">XAML 節點資料流: EndObject 前面遺漏 '{0}.{1}' 的 EndMember。</target>
-        <note />
-      </trans-unit>
-      <trans-unit id="OpenPropertyInCurrentFrame_SM">
-        <source>XAML Node Stream: Missing EndMember for '{0}.{1}' before StartMember '{2}'.</source>
-        <target state="translated">XAML 節點資料流: StartMember '{2}' 前面遺漏 '{0}.{1}' 的 EndMember。</target>
-        <note />
-      </trans-unit>
-      <trans-unit id="ParameterCannotBeNegative">
-        <source>Parameter must be greater than or equal to zero.</source>
-        <target state="translated">參數必須大於或等於零。</target>
-        <note />
-      </trans-unit>
-      <trans-unit id="ParentlessPropertyElement">
-        <source>The property element '{0}' is not contained by an object element.</source>
-        <target state="translated">屬性項目 '{0}' 未包含在物件項目中。</target>
-        <note />
-      </trans-unit>
-      <trans-unit id="ParserAssemblyLoadVersionMismatch">
-        <source>Cannot load assembly '{0}' because a different version of that same assembly is loaded '{1}'.</source>
-        <target state="translated">無法載入組件 '{0}'，因為已載入相同組件的不同版本 '{1}'。</target>
-        <note />
-      </trans-unit>
-      <trans-unit id="ParserAttributeArgsHigh">
-        <source>Too many attributes are specified for '{0}'.</source>
-        <target state="translated">為 '{0}' 指定太多屬性。</target>
-        <note />
-      </trans-unit>
-      <trans-unit id="ParserAttributeArgsLow">
-        <source>'{0}' requires more attributes.</source>
-        <target state="translated">'{0}' 需要更多屬性。</target>
-        <note />
-      </trans-unit>
-      <trans-unit id="PositionalParamsWrongLength">
-        <source>GetPositionalParameters returned the wrong length vector.</source>
-        <target state="translated">GetPositionalParameters 傳回長度錯誤的向量。</target>
-        <note />
-      </trans-unit>
-      <trans-unit id="PrefixNotFound">
-        <source>Prefix '{0}' does not map to a namespace.</source>
-        <target state="translated">前字詞 '{0}' 未對應到命名空間。</target>
-        <note />
-      </trans-unit>
-      <trans-unit id="PrefixNotInFrames">
-        <source>The prefix '{0}' could not be found.</source>
-        <target state="translated">找不到前置詞 '{0}'。</target>
-        <note />
-      </trans-unit>
-      <trans-unit id="PropertyDoesNotTakeText">
-        <source>'{0}' property on '{1}' does not allow you to specify text.</source>
-        <target state="translated">'{1}' 上的屬性 '{0}' 不允許指定文字。</target>
-        <note />
-      </trans-unit>
-      <trans-unit id="PropertyNotImplemented">
-        <source>'{0}' is not implemented.</source>
-        <target state="translated">'{0}' 未實作。</target>
-        <note />
-      </trans-unit>
-      <trans-unit id="ProvideValue">
-        <source>Provide value on '{0}' threw an exception.</source>
-        <target state="translated">在 '{0}' 上提供值時擲回例外狀況。</target>
-        <note />
-      </trans-unit>
-      <trans-unit id="ProvideValueCycle">
-        <source>Cannot call MarkupExtension.ProvideValue because of a cyclical dependency. Properties inside a MarkupExtension cannot reference objects that reference the result of the MarkupExtension. The affected MarkupExtensions are:</source>
-        <target state="translated">無法呼叫 MarkupExtension.ProvideValue，因為有循環相依性。MarkupExtension 內部的屬性不可參考會參考 MarkupExtension 結果的物件。受影響的 MarkupExtensions 為:</target>
-        <note />
-      </trans-unit>
-      <trans-unit id="QualifiedNameHasWrongFormat">
-        <source>'{0}' type name does not have the expected format 'className, assembly'.</source>
-        <target state="translated">'{0}' 型別名稱不是預期的格式 'className, assembly'。</target>
-        <note />
-      </trans-unit>
-      <trans-unit id="QuoteCharactersOutOfPlace">
-        <source>Quote characters ' or " are only allowed at the start of values.</source>
-        <target state="translated">引號字元 ' 或 " 只能使用在值的開頭。</target>
-        <note />
-      </trans-unit>
-      <trans-unit id="ReferenceIsNull">
-        <source>Value cannot be null. Object reference: '{0}'.</source>
-        <target state="translated">值不能為 null。物件參考: '{0}'。</target>
-        <note />
-      </trans-unit>
-      <trans-unit id="SavedContextSchemaContextMismatch">
-        <source>schemaContext parameter cannot be different from savedContext.SchemaContext</source>
-        <target state="translated">schemaContext 參數不能與 savedContext.SchemaContext 不同</target>
-        <note />
-      </trans-unit>
-      <trans-unit id="SavedContextSchemaContextNull">
-        <source>savedContext.SchemaContext cannot be null</source>
-        <target state="translated">savedContext.SchemaContext 不可為 null</target>
-        <note />
-      </trans-unit>
-      <trans-unit id="SchemaContextNotInitialized">
-        <source>SchemaContext on writer must be initialized before accessing the reader.</source>
-        <target state="translated">必須先初始化寫入器上的 SchemaContext 然後再存取讀取器。</target>
-        <note />
-      </trans-unit>
-      <trans-unit id="SchemaContextNull">
-        <source>SchemaContext cannot be null.</source>
-        <target state="translated">SchemaContext 不可為 null。</target>
-        <note />
-      </trans-unit>
-      <trans-unit id="SecurityExceptionForSettingSandboxExternalToTrue">
-        <source>Cannot set SandboxExternalContent to true in partial trust.</source>
-        <target state="translated">在部分信任的情況下，無法將 SandboxExternalContent 設定為 True。</target>
-        <note />
-      </trans-unit>
-      <trans-unit id="SecurityXmlMissingAttribute">
-        <source>Invalid security XML. Missing expected attribute '{0}'.</source>
-        <target state="translated">無效的安全性 XML。遺漏所需的屬性 '{0}'。</target>
-        <note />
-      </trans-unit>
-      <trans-unit id="SecurityXmlUnexpectedTag">
-        <source>Invalid security XML. Unexpected tag '{0}', expected '{1}'.</source>
-        <target state="translated">無效的安全性 XML。未預期的標記 '{0}'，應該是 '{1}'。</target>
-        <note />
-      </trans-unit>
-      <trans-unit id="SecurityXmlUnexpectedValue">
-        <source>Invalid security XML. Unexpected value '{0}' in attribute '{1}', expected '{2}'.</source>
-        <target state="translated">無效的安全性 XML。屬性 '{1}' 中有未預期的值 '{0}'，應該是 '{2}'。</target>
-        <note />
-      </trans-unit>
-      <trans-unit id="ServiceTypeAlreadyAdded">
-        <source>This serviceType is already registered to another service.</source>
-        <target state="translated">此 serviceType 已在其他服務登錄。</target>
-        <note />
-      </trans-unit>
-      <trans-unit id="SetConnectionId">
-        <source>Set connectionId threw an exception.</source>
-        <target state="translated">設定 connectionId 時擲回例外狀況。</target>
-        <note />
-      </trans-unit>
-      <trans-unit id="SetOnlyProperty">
-        <source>'{0}'.'{1}' is a property without a getter and is not a valid XAML property.</source>
-        <target state="translated">'{0}'.'{1}' 是沒有 getter 的屬性，而且不是有效的 XAML 屬性。</target>
-        <note />
-      </trans-unit>
-      <trans-unit id="SetTargetTypeOnNonAttachableMember">
-        <source>Cannot set TargetType on a non-attachable Member.</source>
-        <target state="translated">無法設定非可附加成員上的 TargetType。</target>
-        <note />
-      </trans-unit>
-      <trans-unit id="SetUriBase">
-        <source>Setting xml:base on '{0}' threw an exception.</source>
-        <target state="translated">設定 '{0}' 上的 xml:base 時擲回例外狀況。</target>
-        <note />
-      </trans-unit>
-      <trans-unit id="SetValue">
-        <source>Set property '{0}' threw an exception.</source>
-        <target state="translated">設定屬性 '{0}' 時擲回例外狀況。</target>
-        <note />
-      </trans-unit>
-      <trans-unit id="SetXmlInstance">
-        <source>Setting xml instance on '{0}' threw an exception.</source>
-        <target state="translated">設定 '{0}' 上的 xml 執行個體時擲回例外狀況。</target>
-        <note />
-      </trans-unit>
-      <trans-unit id="SettingPropertiesIsNotAllowed">
-        <source>Setting properties is not allowed on a type converted instance. Property = '{0}'</source>
-        <target state="translated">不允許在型別轉換的執行個體上設定屬性。屬性 = '{0}'</target>
-        <note />
-      </trans-unit>
-      <trans-unit id="ShouldOverrideMethod">
-        <source>Method '{0}' is not supported by default. It can be implemented in derived classes.</source>
-        <target state="translated">預設情況不支援方法 '{0}'。它可以實作在衍生類別中。</target>
-        <note />
-      </trans-unit>
-      <trans-unit id="ShouldSerializeFailed">
-        <source>ShouldSerialize check failed for member '{0}'.</source>
-        <target state="translated">成員 '{0}' 的 ShouldSerialize 檢查失敗。</target>
-        <note />
-      </trans-unit>
-      <trans-unit id="SimpleFixupsMustHaveOneName">
-        <source>Directly Assignable Fixups must only have one name.</source>
-        <target state="translated">可直接指派的修復只能有一個名稱。</target>
-        <note />
-      </trans-unit>
-      <trans-unit id="StringEmpty">
-        <source>Parameter cannot be a zero-length string.</source>
-        <target state="translated">參數不能是零長度字串。</target>
-        <note />
-      </trans-unit>
-      <trans-unit id="StringIsNullOrEmpty">
-        <source>The string is null or empty.</source>
-        <target state="translated">字串是 null 或空白。</target>
-        <note />
-      </trans-unit>
-      <trans-unit id="TemplateNotCollected">
-        <source>Deferred load section was not collected in '{0}'.</source>
-        <target state="translated">延後的載入區段未收集在 '{0}' 中。</target>
-        <note />
-      </trans-unit>
-      <trans-unit id="ThreadAlreadyStarted">
-        <source>Thread is already started.</source>
-        <target state="translated">執行緒已經啟動。</target>
-        <note />
-      </trans-unit>
-      <trans-unit id="ToStringNull">
-        <source>(null)</source>
-        <target state="translated">(null)</target>
-        <note />
-      </trans-unit>
-      <trans-unit id="TokenizerHelperEmptyToken">
-        <source>Empty token encountered at position {0} while parsing '{1}'.</source>
-        <target state="translated">剖析 '{1}' 時，於位置 {0} 發現空的語彙基元。</target>
-        <note />
-      </trans-unit>
-      <trans-unit id="TokenizerHelperExtraDataEncountered">
-        <source>Extra data encountered at position {0} while parsing '{1}'.</source>
-        <target state="translated">剖析 '{1}' 時，於位置 {0} 發現額外的資料。</target>
-        <note />
-      </trans-unit>
-      <trans-unit id="TokenizerHelperMissingEndQuote">
-        <source>Missing end quote encountered while parsing '{0}'.</source>
-        <target state="translated">剖析 '{0}' 時遺失結尾引號。</target>
-        <note />
-      </trans-unit>
-      <trans-unit id="TokenizerHelperPrematureStringTermination">
-        <source>Premature string termination encountered while parsing '{0}'.</source>
-        <target state="translated">剖析 '{0}' 時發現字串過早結束。</target>
-        <note />
-      </trans-unit>
-      <trans-unit id="TooManyAttributes">
-        <source>Error with member '{0}'.'{1}'.  It has more than one '{2}'.</source>
-        <target state="translated">成員 '{0}'.'{1}' 錯誤。它有多個 '{2}'。</target>
-        <note />
-      </trans-unit>
-      <trans-unit id="TooManyAttributesOnType">
-        <source>Error with type '{0}'.  It has more than one '{1}'.</source>
-        <target state="translated">型別 '{0}' 錯誤。它有多個 '{1}'。</target>
-        <note />
-      </trans-unit>
-      <trans-unit id="TooManyTypeConverterAttributes">
-        <source>Only one TypeConverter attribute is allowed on a type.</source>
-        <target state="translated">型別上只能有一個 TypeConverter 屬性。</target>
-        <note />
-      </trans-unit>
-      <trans-unit id="TransitiveForwardRefDirectives">
-        <source>Object '{0}' assigned to directive '{1}' has properties which are references to named object(s) '{2}' which have not yet been defined. Forward references, or references to objects that contain forward references, are not supported inside object construction directives.</source>
-        <target state="translated">指派給指示詞 '{1}' 的物件 '{0}' 包含的屬性是尚未定義之具名物件 '{2}' 的參考。物件建構指示詞內不支援向前參考，或參考包含向前參考的物件。</target>
-        <note />
-      </trans-unit>
-      <trans-unit id="TypeConverterFailed">
-        <source>Failed to create a '{0}' from the text '{1}'.</source>
-        <target state="translated">無法從文字 '{1}' 建立 '{0}'。</target>
-        <note />
-      </trans-unit>
-      <trans-unit id="TypeConverterFailed2">
-        <source>Failed to convert '{0}' to type '{1}'.</source>
-        <target state="translated">無法將 '{0}' 轉換為型別 '{1}'。</target>
-        <note />
-      </trans-unit>
-      <trans-unit id="TypeHasInvalidXamlName">
-        <source>The name of the type '{0}' contains characters that are invalid in XAML.</source>
-        <target state="translated">型別 '{0}' 的名稱含有在 XAML 中無效的字元。</target>
-        <note />
-      </trans-unit>
-      <trans-unit id="TypeHasNoContentProperty">
-        <source>Type '{0}' does not have a content property. Specify the name of the property to set, or add a ContentPropertyAttribute or TypeConverterAttribute on the type.</source>
-        <target state="translated">型別 '{0}' 沒有內容屬性。請指定要設定的屬性名稱，或在此型別上加入 ContentPropertyAttribute 或 TypeConverterAttribute。</target>
-        <note />
-      </trans-unit>
-      <trans-unit id="TypeMetadataCannotChangeAfterUse">
-        <source>Cannot change property metadata after it has been associated with a property.</source>
-        <target state="translated">當屬性中繼資料與屬性關聯時，即無法變更。</target>
-        <note />
-      </trans-unit>
-      <trans-unit id="TypeNameCannotHavePeriod">
-        <source>Type name '{0}' cannot have a dot '.'.</source>
-        <target state="translated">型別名稱 '{0}' 不能有點號 '.'。</target>
-        <note />
-      </trans-unit>
-      <trans-unit id="TypeNotFound">
-        <source>Type reference cannot find type named '{0}'.</source>
-        <target state="translated">型別參考找不到名為 '{0}' 的型別。</target>
-        <note />
-      </trans-unit>
-      <trans-unit id="TypeNotPublic">
-        <source>Type '{0}' is not public.</source>
-        <target state="translated">型別 '{0}' 不是公用型別。</target>
-        <note />
-      </trans-unit>
-      <trans-unit id="UnclosedQuote">
-        <source>Unclosed quoted value.</source>
-        <target state="translated">無結尾引號的值。</target>
-        <note />
-      </trans-unit>
-      <trans-unit id="UnexpectedClose">
-        <source>Unexpected close of XAML Node Stream.</source>
-        <target state="translated">未預期的 XAML 節點資料流關閉。</target>
-        <note />
-      </trans-unit>
-      <trans-unit id="UnexpectedConstructorArg">
-        <source>Invalid metadata for attribute '{0}' on '{1}'. Expected '{2}' argument(s) of type '{3}'.</source>
-        <target state="translated">'{1}' 上屬性 '{0}' 的中繼資料無效。應該是型別 '{3}' 的 '{2}' 引數。</target>
-        <note />
-      </trans-unit>
-      <trans-unit id="UnexpectedNodeType">
-        <source>Unexpected '{0}' in parse rule '{1}'.</source>
-        <target state="translated">剖析規則 '{1}' 中有未預期的 '{0}'。</target>
-        <note />
-      </trans-unit>
-      <trans-unit id="UnexpectedParameterType">
-        <source>Parameter is unexpected type '{0}'. Expected type is '{1}'.</source>
-        <target state="translated">參數是未預期的型別 '{0}'。預期型別為 '{1}'。</target>
-        <note />
-      </trans-unit>
-      <trans-unit id="UnexpectedToken">
-        <source>Unexpected token '{0}' in rule: '{1}', in '{2}'.</source>
-        <target state="translated">規則 '{1}' 中有未預期的語彙基元 '{0}' (位於 '{2}' 中)。</target>
-        <note />
-      </trans-unit>
-      <trans-unit id="UnexpectedTokenAfterME">
-        <source>Unexpected token after end of markup extension.</source>
-        <target state="translated">標記延伸結尾之後有未預期的語彙基元。</target>
-        <note />
-      </trans-unit>
-      <trans-unit id="UnhandledBoolTypeBit">
-        <source>Unhandled BoolTypeBit.</source>
-        <target state="translated">未處理的 BoolTypeBit。</target>
-        <note />
-      </trans-unit>
-      <trans-unit id="UnknownAttributeProperty">
-        <source>['{0}'('{1}')]5D; on '{2}' is not a known property.</source>
-<<<<<<< HEAD
-        <target state="needs-review-translation">'{2}' 上的 ['{0}'('{1}')] 不是已知的屬性。</target>
-=======
-        <target state="translated">'{2}' 上的 ['{0}'('{1}')]5D; 不是已知的屬性。</target>
->>>>>>> 564aebd6
-        <note />
-      </trans-unit>
-      <trans-unit id="UnknownMember">
-        <source>Unknown member '{0}' on '{1}'.</source>
-        <target state="translated">'{1}' 上有未知的成員 '{0}'。</target>
-        <note />
-      </trans-unit>
-      <trans-unit id="UnknownMemberOnUnknownType">
-        <source>Unknown member '{0}' on unknown type '{1}'.</source>
-        <target state="translated">未知的型別 '{1}' 上有未知的成員 '{0}'。</target>
-        <note />
-      </trans-unit>
-      <trans-unit id="UnknownMemberSimple">
-        <source>Unknown member '{0}'.</source>
-        <target state="translated">未知的成員 '{0}'。</target>
-        <note />
-      </trans-unit>
-      <trans-unit id="UnknownType">
-        <source>Unknown type '{0}'.</source>
-        <target state="translated">未知的型別 '{0}'。</target>
-        <note />
-      </trans-unit>
-      <trans-unit id="UnresolvedForwardReferences">
-        <source>Unresolved reference '{0}'.</source>
-        <target state="translated">未解析的參考 '{0}'。</target>
-        <note />
-      </trans-unit>
-      <trans-unit id="UnresolvedNamespace">
-        <source>XAML namespace '{0}' is not resolved.</source>
-        <target state="translated">未解析 XAML 命名空間 '{0}'。</target>
-        <note />
-      </trans-unit>
-      <trans-unit id="UriNotFound">
-        <source>Uri '{0}' was not found.</source>
-        <target state="translated">找不到 Uri '{0}'。</target>
-        <note />
-      </trans-unit>
-      <trans-unit id="UsableDuringInitializationOnME">
-        <source>Error with type '{0}'. MarkupExtensions cannot use the 'UsableDuringInitialization' attribute.</source>
-        <target state="translated">型別 '{0}' 錯誤。MarkupExtensions 不可使用 'UsableDuringInitialization' 屬性。</target>
-        <note />
-      </trans-unit>
-      <trans-unit id="ValueInArrayIsNull">
-        <source>A value in the '{0}' array is null.</source>
-        <target state="translated">'{0}' 陣列中有 null 值。</target>
-        <note />
-      </trans-unit>
-      <trans-unit id="ValueMustBeFollowedByEndMember">
-        <source>XAML Node Stream: Value nodes must be followed by EndMember.</source>
-        <target state="translated">XAML 節點資料流: 值節點後面必須有 EndMember。</target>
-        <note />
-      </trans-unit>
-      <trans-unit id="Visual_ArgumentOutOfRange">
-        <source>Specified index is out of range or child at index is null. Do not call this method if VisualChildrenCount returns zero, indicating that the Visual has no children.</source>
-        <target state="translated">指定的索引超出範圍，或位於索引的子項目是 null 值。如果 VisualChildrenCount 傳回零 (表示 Visual 沒有子項目)，請勿呼叫此方法。</target>
-        <note />
-      </trans-unit>
-      <trans-unit id="WhiteSpaceInCollection">
-        <source>XamlXmlWriter cannot write value '{0}' which contains significant white space in collection '{1}'.</source>
-        <target state="translated">XamlXmlWriter 無法寫入含有集合 '{1}' 中重要空格的值 '{0}'。</target>
-        <note />
-      </trans-unit>
-      <trans-unit id="WhitespaceAfterME">
-        <source>White space is not allowed after end of markup extension.</source>
-        <target state="translated">標記延伸結尾之後不允許空白字元。</target>
-        <note />
-      </trans-unit>
-      <trans-unit id="WriterIsClosed">
-        <source>An attempt was made to write to a XamlWriter that has had its Closed method called.</source>
-        <target state="translated">嘗試寫入已經呼叫其 Closed 方法的 XamlWriter。</target>
-        <note />
-      </trans-unit>
-      <trans-unit id="XCRChoiceAfterFallback">
-        <source>Choice cannot follow a Fallback.</source>
-        <target state="translated">Choice 不能跟在 Fallback 後面。</target>
-        <note />
-      </trans-unit>
-      <trans-unit id="XCRChoiceNotFound">
-        <source>AlternateContent must contain one or more Choice elements.</source>
-        <target state="translated">AlternateContent 必須包含一或多個 Choice 項目。</target>
-        <note />
-      </trans-unit>
-      <trans-unit id="XCRChoiceOnlyInAC">
-        <source>Choice is valid only in AlternateContent.</source>
-        <target state="translated">Choice 只有在 AlternateContent 中才有效。</target>
-        <note />
-      </trans-unit>
-      <trans-unit id="XCRCompatCycle">
-        <source>There is a cycle of XML compatibility definitions, such that namespace '{0}' overrides itself. This could be due to inconsistent XmlnsCompatibilityAttributes in different assemblies. Please change the definitions to eliminate this cycle, or pass a non-conflicting set of Reference Assemblies in the XamlSchemaContext constructor.</source>
-        <target state="translated">XML 相容性定義中有循環的現象，例如命名空間 '{0}' 覆寫本身。這可能是不同組件中的 XmlnsCompatibilityAttributes 不一致所致。請變更定義來消除此循環，或在 XamlSchemaContext 建構函式中傳遞一組非衝突的參考組件。</target>
-        <note />
-      </trans-unit>
-      <trans-unit id="XCRDuplicatePreserve">
-        <source>Duplicate Preserve declaration for element '{1}' in namespace '{0}'.</source>
-        <target state="translated">在命名空間 '{0}' 中發現項目 '{1}' 的重複 Preserve 宣告。</target>
-        <note />
-      </trans-unit>
-      <trans-unit id="XCRDuplicateProcessContent">
-        <source>Duplicate ProcessContent declaration for element '{1}' in namespace '{0}'.</source>
-        <target state="translated">在命名空間 '{0}' 中發現項目 '{1}' 的重複 ProcessContent 宣告。</target>
-        <note />
-      </trans-unit>
-      <trans-unit id="XCRDuplicateWildcardPreserve">
-        <source>Duplicate wildcard Preserve declaration for namespace '{0}'.</source>
-        <target state="translated">發現命名空間 '{0}' 的重複萬用字元 Preserve 宣告。</target>
-        <note />
-      </trans-unit>
-      <trans-unit id="XCRDuplicateWildcardProcessContent">
-        <source>Duplicate wildcard ProcessContent declaration for namespace '{0}'.</source>
-        <target state="translated">發現命名空間 '{0}' 的重複萬用字元 ProcessContent 宣告。</target>
-        <note />
-      </trans-unit>
-      <trans-unit id="XCRFallbackOnlyInAC">
-        <source>Fallback is valid only in AlternateContent.</source>
-        <target state="translated">Fallback 只有在 AlternateContent 中才有效。</target>
-        <note />
-      </trans-unit>
-      <trans-unit id="XCRInvalidACChild">
-        <source>'{0}' element is not a valid child of AlternateContent. Only Choice and Fallback elements are valid children of an AlternateContent element.</source>
-        <target state="translated">'{0}' 項目不是 AlternateContent 的有效子項目。只有 Choice 與 Fallback 項目才是 AlternateContent 項目的有效子項目。</target>
-        <note />
-      </trans-unit>
-      <trans-unit id="XCRInvalidAttribInElement">
-        <source>'{0}' attribute is not valid for '{1}' element.</source>
-        <target state="translated">'{0}' 屬性對於 '{1}' 項目而言是無效的。</target>
-        <note />
-      </trans-unit>
-      <trans-unit id="XCRInvalidFormat">
-        <source>'{0}' format is not valid.</source>
-        <target state="translated">'{0}' 格式無效。</target>
-        <note />
-      </trans-unit>
-      <trans-unit id="XCRInvalidPreserve">
-        <source>Cannot have both a specific and a wildcard Preserve declaration for namespace '{0}'.</source>
-        <target state="translated">不能為命名空間 '{0}' 同時指定特定與萬用字元 Preserve 宣告。</target>
-        <note />
-      </trans-unit>
-      <trans-unit id="XCRInvalidProcessContent">
-        <source>Cannot have both a specific and a wildcard ProcessContent declaration for namespace '{0}'.</source>
-        <target state="translated">不能為命名空間 '{0}' 同時指定特定與萬用字元 ProcessContent 宣告。</target>
-        <note />
-      </trans-unit>
-      <trans-unit id="XCRInvalidRequiresAttribute">
-        <source>Requires attribute must contain a valid namespace prefix.</source>
-        <target state="translated">Requires 屬性必須包含有效的命名空間前置詞。</target>
-        <note />
-      </trans-unit>
-      <trans-unit id="XCRInvalidXMLName">
-        <source>'{0}' attribute value is not a valid XML name.</source>
-        <target state="translated">'{0}' 屬性值不是有效的 XML 名稱。</target>
-        <note />
-      </trans-unit>
-      <trans-unit id="XCRMultipleFallbackFound">
-        <source>AlternateContent must contain only one Fallback element.</source>
-        <target state="translated">AlternateContent 只能包含一個 Fallback 項目。</target>
-        <note />
-      </trans-unit>
-      <trans-unit id="XCRMustUnderstandFailed">
-        <source>MustUnderstand condition failed on namespace '{0}'.</source>
-        <target state="translated">命名空間 '{0}' 的 MustUnderstand 條件失敗。</target>
-        <note />
-      </trans-unit>
-      <trans-unit id="XCRNSPreserveNotIgnorable">
-        <source>'{0}' namespace cannot preserve items; it must be declared Ignorable first.</source>
-        <target state="translated">'{0}' 命名空間無法保留項目; 必須先將它宣告為 Ignorable。</target>
-        <note />
-      </trans-unit>
-      <trans-unit id="XCRNSProcessContentNotIgnorable">
-        <source>'{0}' namespace cannot process content; it must be declared Ignorable first.</source>
-        <target state="translated">'{0}' 命名空間無法處理內容; 必須先將它宣告為 Ignorable。</target>
-        <note />
-      </trans-unit>
-      <trans-unit id="XCRRequiresAttribNotFound">
-        <source>Choice must contain a Requires attribute.</source>
-        <target state="translated">Choice 必須包含 Requires 屬性。</target>
-        <note />
-      </trans-unit>
-      <trans-unit id="XCRUndefinedPrefix">
-        <source>'{0}' prefix is not defined.</source>
-        <target state="translated">未定義 '{0}' 前置詞。</target>
-        <note />
-      </trans-unit>
-      <trans-unit id="XCRUnknownCompatAttrib">
-        <source>Unrecognized compatibility attribute '{0}'.</source>
-        <target state="translated">無法識別的相容性屬性 '{0}'。</target>
-        <note />
-      </trans-unit>
-      <trans-unit id="XCRUnknownCompatElement">
-        <source>Unrecognized Compatibility element '{0}'.</source>
-        <target state="translated">無法識別的相容性項目 '{0}'。</target>
-        <note />
-      </trans-unit>
-      <trans-unit id="XClassMustMatchRootInstance">
-        <source>Specified class name '{0}' doesn't match actual root instance type '{1}'. Remove the Class directive or provide an instance via XamlObjectWriterSettings.RootObjectInstance.</source>
-        <target state="translated">指定的類別名稱 '{0}' 與實際根執行個體型別 '{1}' 不相符。請移除 Class 指示詞，或透過 XamlObjectWriterSettings.RootObjectInstance 提供執行個體。</target>
-        <note />
-      </trans-unit>
-      <trans-unit id="XamlFactoryInvalidXamlNode">
-        <source>Unexpected XAML node type '{0}' from XamlReader in XamlFactory.</source>
-        <target state="translated">XamlFactory 中的 XamlReader 有未預期的 XAML 節點型別 '{0}'。</target>
-        <note />
-      </trans-unit>
-      <trans-unit id="XamlMarkupExtensionWriterCannotSetSchemaContext">
-        <source>Cannot set SchemaContext on XamlMarkupExtensionWriter.</source>
-        <target state="translated">無法設定 XamlMarkupExtensionWriter 上的 SchemaContext。</target>
-        <note />
-      </trans-unit>
-      <trans-unit id="XamlMarkupExtensionWriterCannotWriteNonstringValue">
-        <source>Cannot write a value that is not a string.</source>
-        <target state="translated">無法寫入不是字串的值。</target>
-        <note />
-      </trans-unit>
-      <trans-unit id="XamlMarkupExtensionWriterDuplicateMember">
-        <source>The member '{0}' has already been written.</source>
-        <target state="translated">已經寫入成員 '{0}'。</target>
-        <note />
-      </trans-unit>
-      <trans-unit id="XamlMarkupExtensionWriterInputInvalid">
-        <source>Errors detected in input.</source>
-        <target state="translated">在輸入中偵測到錯誤。</target>
-        <note />
-      </trans-unit>
-      <trans-unit id="XamlTypeNameCannotGetPrefix">
-        <source>Cannot convert this XamlTypeName instance to a string because the provided INamespacePrefixLookup could not generate a prefix for the namespace '{0}'.</source>
-        <target state="translated">無法將這個 XamlTypeName 執行個體轉換成字串，因為提供的 INamespacePrefixLookup 無法產生命名空間 '{0}' 的前置詞。</target>
-        <note />
-      </trans-unit>
-      <trans-unit id="XamlTypeNameNameIsNullOrEmpty">
-        <source>Cannot convert this XamlTypeName instance to a string because the Name property is null or empty. Set the Name property before calling XamlTypeName.ToString.</source>
-        <target state="translated">無法將這個 XamlTypeName 執行個體轉換成字串，因為 Name 屬性為 null 或空白。請先設定 Name 屬性然後再呼叫 XamlTypeName.ToString。</target>
-        <note />
-      </trans-unit>
-      <trans-unit id="XamlTypeNameNamespaceIsNull">
-        <source>Cannot convert this XamlTypeName instance to a string because the Namespace property is null. Set the Namespace property before calling XamlTypeName.ToString.</source>
-        <target state="translated">無法將這個 XamlTypeName 執行個體轉換成字串，因為 Namespace 屬性為 null 或空白。請先設定 Namespace 屬性然後再呼叫 XamlTypeName.ToString。</target>
-        <note />
-      </trans-unit>
-      <trans-unit id="XamlXmlWriterCannotWriteNonstringValue">
-        <source>Cannot write a value that is not a string.</source>
-        <target state="translated">無法寫入不是字串的值。</target>
-        <note />
-      </trans-unit>
-      <trans-unit id="XamlXmlWriterDuplicateMember">
-        <source>The member '{0}' has already been written.</source>
-        <target state="translated">已經寫入成員 '{0}'。</target>
-        <note />
-      </trans-unit>
-      <trans-unit id="XamlXmlWriterIsObjectFromMemberSetForArraysOrNonCollections">
-        <source>The argument isObjectFromMember can only be set to true when the type is a collection.</source>
-        <target state="translated">型別為集合時，引數 isObjectFromMember 只能設定為 true。</target>
-        <note />
-      </trans-unit>
-      <trans-unit id="XamlXmlWriterNamespaceAlreadyHasPrefixInCurrentScope">
-        <source>Namespace '{0}' already has a prefix defined in current scope.</source>
-        <target state="translated">命名空間 '{0}' 已經在目前範圍中定義過前置詞。</target>
-        <note />
-      </trans-unit>
-      <trans-unit id="XamlXmlWriterPrefixAlreadyDefinedInCurrentScope">
-        <source>The prefix '{0}' is already defined in current scope.</source>
-        <target state="translated">前置詞 '{0}' 已經在目前範圍中定義過。</target>
-        <note />
-      </trans-unit>
-      <trans-unit id="XamlXmlWriterWriteNotSupportedInCurrentState">
-        <source>Unable to call '{0}' in current state.</source>
-        <target state="translated">目前的狀態無法呼叫 '{0}'。</target>
-        <note />
-      </trans-unit>
-      <trans-unit id="XamlXmlWriterWriteObjectNotSupportedInCurrentState">
-        <source>Unable to call WriteObject with isObjectFromMember set to true in current state.</source>
-        <target state="translated">目前的狀態無法呼叫 isObjectFromMember 設定為 true 的 WriteObject。</target>
-        <note />
-      </trans-unit>
-      <trans-unit id="XaslTypePropertiesNotImplemented">
-        <source>Need to implement public/internal sorting.</source>
-        <target state="translated">必須實作公用/內部排序。</target>
-        <note />
-      </trans-unit>
-      <trans-unit id="XmlDataNull">
-        <source>The value for XmlData property '{0}' is null or not IXmlSerializable.</source>
-        <target state="translated">XmlData 屬性 '{0}' 的值為 null 或者不是 IXmlSerializable。</target>
-        <note />
-      </trans-unit>
-      <trans-unit id="XmlValueNotReader">
-        <source>The value for XmlData property '{0}' is not an XmlReader.</source>
-        <target state="translated">XmlData 屬性 '{0}' 的值不是 XmlReader。</target>
-        <note />
-      </trans-unit>
-      <trans-unit id="XmlnsCompatCycle">
-        <source>There is a cycle of XmlnsCompatibleWithAttribute definitions in assembly '{0}', such that namespace '{1}' overrides itself. Change the definitions to eliminate this cycle.</source>
-        <target state="translated">組件 '{0}' 中 XmlnsCompatibleWithAttribute 定義有循環的現象，例如命名空間 '{1}' 覆寫本身。請變更定義以排除這個循環問題。</target>
-        <note />
-      </trans-unit>
-    </body>
-  </file>
+﻿<?xml version="1.0" encoding="utf-8"?>
+<xliff xmlns="urn:oasis:names:tc:xliff:document:1.2" xmlns:xsi="http://www.w3.org/2001/XMLSchema-instance" version="1.2" xsi:schemaLocation="urn:oasis:names:tc:xliff:document:1.2 xliff-core-1.2-transitional.xsd">
+  <file datatype="xml" source-language="en" target-language="zh-HANT" original="../Strings.resx">
+    <body>
+      <trans-unit id="APSException">
+        <source>Enumerating attached properties on object '{0}' threw an exception.</source>
+        <target state="translated">列舉物件 '{0}' 的附加屬性時擲回例外狀況。</target>
+        <note />
+      </trans-unit>
+      <trans-unit id="AddCollection">
+        <source>Add value to collection of type '{0}' threw an exception.</source>
+        <target state="translated">將值加入到型別 '{0}' 的集合時擲回例外狀況。</target>
+        <note />
+      </trans-unit>
+      <trans-unit id="AddDictionary">
+        <source>Add value to dictionary of type '{0}' threw an exception.</source>
+        <target state="translated">將值加入到型別 '{0}' 的字典時擲回例外狀況。</target>
+        <note />
+      </trans-unit>
+      <trans-unit id="AmbiguousCollectionItemType">
+        <source>Cannot determine the item type of collection type '{0}' because it has more than one Add method or ICollection&lt;T&gt; implementation. To make this collection type usable in XAML, add a public Add(object) method, implement System.Collections.IList or a single System.Collections.Generic.ICollection&lt;T&gt;.</source>
+        <target state="translated">無法判斷集合型別 '{0}' 的項目型別，因為它有一個以上 Add 方法或 ICollection&lt;T&gt; 實作。若要讓此集合型別可以在 XAML 中使用，請加入 public Add(object) 方法，實作 System.Collections.IList 或單一 System.Collections.Generic.ICollection&lt;T&gt;。</target>
+        <note />
+      </trans-unit>
+      <trans-unit id="AmbiguousDictionaryItemType">
+        <source>Cannot determine the item type of dictionary type '{0}' because it has more than one Add method or IDictionary&lt;K,V&gt; implementation. To make this dictionary type usable in XAML, add a public Add(object,object) method, implement System.Collections.IDictionary or a single System.Collections.Generic.IDictionary&lt;K,V&gt;.</source>
+        <target state="translated">無法判斷字典型別 '{0}' 的項目型別，因為它有一個以上 Add 方法或 IDictionary&lt;K,V&gt; 實作。若要讓此字典型別可以在 XAML 中使用，請加入 public Add(object,object) 方法，實作 System.Collections.IDictionary 或單一 System.Collections.Generic.IDictionary&lt;K,V&gt;。</target>
+        <note />
+      </trans-unit>
+      <trans-unit id="Animation_ChildMustBeKeyFrame">
+        <source>A child of KeyFrameAnimation in XAML must be a KeyFrame of a compatible type.</source>
+        <target state="translated">XAML 中 KeyFrameAnimation 的子項目必須是相容型別的 KeyFrame。</target>
+        <note />
+      </trans-unit>
+      <trans-unit id="Animation_InvalidAnimationUsingKeyFramesDuration">
+        <source>'{0}' must have either a TimeSpan for its Duration or a TimeSpan for the KeyTime of its last KeyFrame. This '{0}' has a Duration of '{1}' and a KeyTime of '{2}' for its last KeyFrame, so the KeyTimes cannot be resolved.</source>
+        <target state="translated">'{0}' 最後一個 KeyFrame 之 Duration 必須設定 TimeSpan，或 KeyTime 必須設定 TimeSpan。此 '{0}' 最後一個 KeyFrame 的 Duration 為 '{1}'，且 KeyTime 為 '{2}'，因此無法解析 KeyTime。</target>
+        <note />
+      </trans-unit>
+      <trans-unit id="Animation_InvalidBaseValue">
+        <source>'{0}' is not a valid '{1}' value for class '{2}'. This value might have been supplied by the base value of the property being animated or the output value of another animation applied to the same property.</source>
+        <target state="translated">'{0}' 不是類別 '{2}' 的有效 '{1}' 值。此值必須由要展示動畫之屬性的基礎值提供，或是由另一個套用至相同屬性之動畫的輸出值提供。</target>
+        <note />
+      </trans-unit>
+      <trans-unit id="Animation_InvalidResolvedKeyTimes">
+        <source>Resolved KeyTime for key frame at index {1} cannot be greater than resolved KeyTime for key frame at index {4}. KeyFrames[{1}]5D; has specified KeyTime '{2}', which resolves to time {3}; KeyFrames[{4}]5D; has specified KeyTime '{5}', which resolves to time {6}. Some KeyTimes are resolved relative to Begin time of '{0}' and others relative to its Duration, so some sets of KeyTimes are not valid for all Durations.</source>
+        <target state="translated">解析出的索引 {1} 主要畫面 KeyTime，不可大於解析出的索引 {4} 主要畫面 KeyTime。KeyFrames[{1}]5D; 指定了 KeyTime '{2}'，其會解析為時間 {3}; 而 KeyFrames[{4}]5D; 則指定了 KeyTime '{5}'，會解析為時間 {6}。某些 KeyTimes 會解析為相對於 '{0}' 的 Begin 時間，其他則會解析為相對於其 Duration，所以某些 KeyTimes 集合並非對所有 Duration 都有效。</target>
+        <note />
+      </trans-unit>
+      <trans-unit id="Animation_InvalidTimeKeyTime">
+        <source>'{2}' KeyTime value is not valid for key frame at index {1} of this '{0}' because it is greater than animation's Duration value '{3}'.</source>
+        <target state="translated">'{2}' KeyTime 值對於位於此 '{0}' 之索引 {1} 的主要畫面格而言是無效的，因為它大於動畫的 Duration 值 '{3}'。</target>
+        <note />
+      </trans-unit>
+      <trans-unit id="Animation_Invalid_DefaultValue">
+        <source>'{0}' cannot use default {1} value of '{2}'.</source>
+        <target state="translated">'{0}' 無法使用 '{2}' 的預設值 {1}。</target>
+        <note />
+      </trans-unit>
+      <trans-unit id="Animation_NoTextChildren">
+        <source>KeyFrameAnimation objects cannot have text objects as children.</source>
+        <target state="translated">KeyFrameAnimation 物件不能使用文字物件做為子項目。</target>
+        <note />
+      </trans-unit>
+      <trans-unit id="ArgumentRequired">
+        <source>One of the following arguments must be non-null: '{0}'.</source>
+        <target state="translated">下列其中一個引數必須是非 null: '{0}'。</target>
+        <note />
+      </trans-unit>
+      <trans-unit id="ArrayAddNotImplemented">
+        <source>Array Add method is not implemented.</source>
+        <target state="translated">未實作陣列 Add 方法。</target>
+        <note />
+      </trans-unit>
+      <trans-unit id="AssemblyTagMissing">
+        <source>Part between semicolon ';' and equals sign '=' is not '{0}' URI '{1}'.</source>
+        <target state="translated">分號 ';' 與等號 '=' 之間的部分不是 '{0}' URI '{1}'。</target>
+        <note />
+      </trans-unit>
+      <trans-unit id="AttachableEventNotImplemented">
+        <source>Attachable events are not implemented.</source>
+        <target state="translated">未實作可附加事件。</target>
+        <note />
+      </trans-unit>
+      <trans-unit id="AttachableMemberNotFound">
+        <source>Attachable member '{0}' was not found.</source>
+        <target state="translated">找不到可附加成員 '{0}'。</target>
+        <note />
+      </trans-unit>
+      <trans-unit id="AttachedPropOnFwdRefTC">
+        <source>Cannot set property '{0}' on object '{1}' because the object is a forward or incompletely initialized reference. The unresolved name(s) are: '{2}'.</source>
+        <target state="translated">無法設定物件 '{1}' 上的屬性 '{0}'，因為此物件是轉送或未完全初始化的參考。未解析的名稱為: '{2}'。</target>
+        <note />
+      </trans-unit>
+      <trans-unit id="AttachedPropertyOnDictionaryKey">
+        <source>An attachable property named '{1}' is attached on a dictionary key '{0}' that is either a string or can be type-converted to string, which is not supported.</source>
+        <target state="translated">名為 '{1}' 的可附加屬性所附加的字典索引鍵 '{0}'，可能是字串或可轉型成字串，但都不受支援。</target>
+        <note />
+      </trans-unit>
+      <trans-unit id="AttachedPropertyOnTypeConvertedOrStringProperty">
+        <source>An attachable property named '{2}' is attached to a property named '{1}'.  The property named '{1}' is either a string or can be type-converted to string; attaching on such properties are not supported.  For debugging, the property '{1}' contains an object '{0}'.</source>
+        <target state="translated">名為 '{2}' 的可附加屬性被附加到名為 '{1}' 的屬性。名為 '{1}' 的屬性是字串或可以轉型成字串; 不支援附加到這類屬性。就偵錯而言，屬性 '{1}' 包含物件 '{0}'。</target>
+        <note />
+      </trans-unit>
+      <trans-unit id="AttributeUnhandledKind">
+        <source>An unhandled scanner attribute was encountered.</source>
+        <target state="translated">遇到未處理的掃描器屬性。</target>
+        <note />
+      </trans-unit>
+      <trans-unit id="BadInternalsVisibleTo1">
+        <source>One of the InternalsVisibleToAttribute values in assembly '{0}' is not a valid assembly name. Use the format 'AssemblyShortName' or 'AssemblyShortName, PublicKey=...'.</source>
+        <target state="translated">組件 '{0}' 中的其中一個 InternalsVisibleToAttribute 值不是有效的組件名稱。請使用格式 'AssemblyShortName' 或 'AssemblyShortName, PublicKey=...'。</target>
+        <note />
+      </trans-unit>
+      <trans-unit id="BadInternalsVisibleTo2">
+        <source>InternalsVisibleToAttribute value '{0}' in assembly '{1}' is not a valid assembly name. Use the format 'AssemblyShortName' or 'AssemblyShortName, PublicKey=...'.</source>
+        <target state="translated">組件 '{1}' 中的 InternalsVisibleToAttribute 值 '{0}' 不是有效的組件名稱。請使用格式 'AssemblyShortName' 或 'AssemblyShortName, PublicKey=...'。</target>
+        <note />
+      </trans-unit>
+      <trans-unit id="BadMethod">
+        <source>Bad method '{0}' on '{1}'.</source>
+        <target state="translated">'{1}' 上的方法 '{0}' 錯誤。</target>
+        <note />
+      </trans-unit>
+      <trans-unit id="BadStateObjectWriter">
+        <source>Bad state in ObjectWriter. Non directive missing instance.</source>
+        <target state="translated">ObjectWriter 中狀態錯誤。遺失 XAML 指示詞的執行個體。</target>
+        <note />
+      </trans-unit>
+      <trans-unit id="BadXmlnsCompat">
+        <source>An XmlnsCompatibleWithAttribute in assembly '{0}' is missing a required property. Set both the NewNamespace and OldNamespace properties, or remove the XmlnsCompatibleWithAttribute.</source>
+        <target state="translated">組件 '{0}' 中的 XmlnsCompatibleWithAttribute 遺漏必要屬性。請同時設定 NewNamespace 和 OldNamespace 屬性，或移除 XmlnsCompatibleWithAttribute。</target>
+        <note />
+      </trans-unit>
+      <trans-unit id="BadXmlnsDefinition">
+        <source>An XmlnsDefinitionAttribute in assembly '{0}' is missing a required property. Set both the ClrNamespace and XmlNamespace properties, or remove the XmlnsDefinitionAttribute.</source>
+        <target state="translated">組件 '{0}' 中的 XmlnsDefinitionAttribute 遺漏必要屬性。請同時設定 ClrNamespace 和 XmlNamespace 屬性，或移除 XmlnsDefinitionAttribute。</target>
+        <note />
+      </trans-unit>
+      <trans-unit id="BadXmlnsPrefix">
+        <source>An XmlnsPrefixAttribute in assembly '{0}' is missing a required property. Set both the Prefix and XmlNamespace properties, or remove the XmlnsPrefixAttribute.</source>
+        <target state="translated">組件 '{0}' 中的 XmlnsPrefixAttribute 遺漏必要屬性。請同時設定 Prefix 和 XmlNamespace 屬性，或移除 XmlnsPrefixAttribute。</target>
+        <note />
+      </trans-unit>
+      <trans-unit id="BuilderStackNotEmptyOnClose">
+        <source>Builder Stack is not empty when end of XamlNode stream was reached.</source>
+        <target state="translated">到達 XamlNode 資料流末端時，產生器堆疊不是空的。</target>
+        <note />
+      </trans-unit>
+      <trans-unit id="CanConvertFromFailed">
+        <source>Failed to check convertibility from type '{0}' using '{1}'. This generally indicates an incorrectly implemented TypeConverter.</source>
+        <target state="translated">使用 '{1}' 檢查從型別 '{0}' 的轉換性失敗。這通常表示實作 TypeConverter 不正確。</target>
+        <note />
+      </trans-unit>
+      <trans-unit id="CanConvertToFailed">
+        <source>Failed to check convertibility to type '{0}' using '{1}'. This generally indicates an incorrectly implemented TypeConverter.</source>
+        <target state="translated">使用 '{1}' 檢查轉換為型別 '{0}' 的轉換性失敗。這通常表示實作 TypeConverter 不正確。</target>
+        <note />
+      </trans-unit>
+      <trans-unit id="CannotAddPositionalParameters">
+        <source>In markup extensions, all constructor argument values should be atoms.  For the object of type '{0}', one or more argument values are not atomic.</source>
+        <target state="translated">在標記延伸中，所有建構函數引數值都應該是元素。就型別 '{0}' 的物件而言，有一個或多個引數值不是元素。</target>
+        <note />
+      </trans-unit>
+      <trans-unit id="CannotConvertStringToType">
+        <source>Cannot convert string value '{0}' to type '{1}'.</source>
+        <target state="translated">無法將字串值 '{0}' 轉換為型別 '{1}'。</target>
+        <note />
+      </trans-unit>
+      <trans-unit id="CannotConvertType">
+        <source>Cannot convert type '{0}' to '{1}'.</source>
+        <target state="translated">無法將型別 '{0}' 轉換為 '{1}'。</target>
+        <note />
+      </trans-unit>
+      <trans-unit id="CannotCreateBadEventDelegate">
+        <source>Cannot create an instance of '{0}' because XamlType is not valid.</source>
+        <target state="translated">無法建立 '{0}' 的執行個體，因為 XamlType 無效。</target>
+        <note />
+      </trans-unit>
+      <trans-unit id="CannotCreateBadType">
+        <source>Cannot create an instance of '{0}' because XamlType is not valid.</source>
+        <target state="translated">無法建立 '{0}' 的執行個體，因為 XamlType 無效。</target>
+        <note />
+      </trans-unit>
+      <trans-unit id="CannotFindAssembly">
+        <source>Cannot find Assembly '{0}' in URI '{1}'.</source>
+        <target state="translated">在 URI '{1}' 中找不到組件 '{0}'。</target>
+        <note />
+      </trans-unit>
+      <trans-unit id="CannotModifyReadOnlyContainer">
+        <source>Cannot modify a read-only container.</source>
+        <target state="translated">無法修改唯讀容器。</target>
+        <note />
+      </trans-unit>
+      <trans-unit id="CannotReassignSchemaContext">
+        <source>Cannot reassign a previously set SchemaContext.</source>
+        <target state="translated">無法重新指派先前已設定的 SchemaContext。</target>
+        <note />
+      </trans-unit>
+      <trans-unit id="CannotResolveTypeForFactoryMethod">
+        <source>Cannot resolve type '{0}' for method '{1}'.</source>
+        <target state="translated">無法解析方法 '{1}' 的型別 '{0}'。</target>
+        <note />
+      </trans-unit>
+      <trans-unit id="CannotRetrievePartsOfWriteOnlyContainer">
+        <source>Cannot get part or part information from a write-only container.</source>
+        <target state="translated">無法從唯寫容器取得組件或組件資訊。</target>
+        <note />
+      </trans-unit>
+      <trans-unit id="CannotSetBaseUri">
+        <source>BaseUri can only be set once at the root node (XamlXmlReader may provide a default at the root node).</source>
+        <target state="translated">BaseUri 只能在根節點設定一次 (XamlXmlReader 可以在根節點提供預設值)。</target>
+        <note />
+      </trans-unit>
+      <trans-unit id="CannotSetSchemaContext">
+        <source>Cannot set SchemaContext on ObjectWriter.</source>
+        <target state="translated">無法設定 ObjectWriter 上的 SchemaContext。</target>
+        <note />
+      </trans-unit>
+      <trans-unit id="CannotSetSchemaContextNull">
+        <source>Cannot set SchemaContext to null.</source>
+        <target state="translated">無法將 SchemaContext 設定為 null。</target>
+        <note />
+      </trans-unit>
+      <trans-unit id="CannotWriteClosedWriter">
+        <source>Cannot write on a closed XamlWriter.</source>
+        <target state="translated">無法在關閉的 XamlWriter 上寫入。</target>
+        <note />
+      </trans-unit>
+      <trans-unit id="CannotWriteXmlSpacePreserveOnMember">
+        <source>The value '{1}' contains significant white space(s) but "xml:space = preserve" cannot be written down on the member '{0}'.</source>
+        <target state="translated">值 '{1}' 含有重要空格，但無法將 "xml:space = preserve" 寫入成員 '{0}'。</target>
+        <note />
+      </trans-unit>
+      <trans-unit id="CantAssignRootInstance">
+        <source>Cannot assign root instance of type '{0}' to type '{1}'.</source>
+        <target state="translated">無法將 '{0}' 型別的根執行個體指派為 '{1}' 型別。</target>
+        <note />
+      </trans-unit>
+      <trans-unit id="CantCreateUnknownType">
+        <source>Cannot create unknown type '{0}'.</source>
+        <target state="translated">無法建立未知的型別 '{0}'。</target>
+        <note />
+      </trans-unit>
+      <trans-unit id="CantGetWriteonlyProperty">
+        <source>Cannot get write-only property '{0}'.</source>
+        <target state="translated">無法取得唯寫屬性 '{0}'。</target>
+        <note />
+      </trans-unit>
+      <trans-unit id="CantSetReadonlyProperty">
+        <source>Cannot set read-only property '{0}'.</source>
+        <target state="translated">無法設定唯讀屬性 '{0}'。</target>
+        <note />
+      </trans-unit>
+      <trans-unit id="CantSetUnknownProperty">
+        <source>Cannot set unknown member '{0}'.</source>
+        <target state="translated">無法設定未知的成員 '{0}'。</target>
+        <note />
+      </trans-unit>
+      <trans-unit id="CloseInsideTemplate">
+        <source>Close called while inside a deferred load section.</source>
+        <target state="translated">在延後的載入區段內部呼叫了關閉。</target>
+        <note />
+      </trans-unit>
+      <trans-unit id="CloseXamlWriterBeforeReading">
+        <source>Must close XamlWriter before reading from XamlNodeList.</source>
+        <target state="translated">必須先關閉 XamlWriter 然後再從 XamlNodeList 讀取。</target>
+        <note />
+      </trans-unit>
+      <trans-unit id="CollectionCannotContainNulls">
+        <source>Collection '{0}' cannot contain null values.</source>
+        <target state="translated">集合 '{0}' 不可包含 null 值。</target>
+        <note />
+      </trans-unit>
+      <trans-unit id="CollectionNumberOfElementsMustBeLessOrEqualTo">
+        <source>The number of elements in this collection must be less than or equal to '{0}'.</source>
+        <target state="translated">此集合中的項目數目必須小於或等於 '{0}'。</target>
+        <note />
+      </trans-unit>
+      <trans-unit id="Collection_BadType">
+        <source>Cannot add instance of type '{1}' to a collection of type '{0}'. Only items of type '{2}' are allowed.</source>
+        <target state="translated">無法新增型別為 '{1}' 的執行個體至型別 '{0}' 的集合。只允許使用型別為 '{2}' 的項目。</target>
+        <note />
+      </trans-unit>
+      <trans-unit id="Collection_CopyTo_ArrayCannotBeMultidimensional">
+        <source>Cannot pass multidimensional array to the CopyTo method on a collection.</source>
+        <target state="translated">無法傳遞多維度陣列至集合上的 CopyTo 方法。</target>
+        <note />
+      </trans-unit>
+      <trans-unit id="Collection_CopyTo_IndexGreaterThanOrEqualToArrayLength">
+        <source>'{0}' parameter value is equal to or greater than the length of the '{1}' parameter value.</source>
+        <target state="translated">'{0}' 參數值等於或大於 '{1}' 參數值的長度。</target>
+        <note />
+      </trans-unit>
+      <trans-unit id="Collection_CopyTo_NumberOfElementsExceedsArrayLength">
+        <source>The number of elements in this collection is greater than the available space from '{0}' to the end of destination '{1}'.</source>
+        <target state="translated">此集合中的項目數目大於從 '{0}' 到目的地 '{1}' 結尾的可用空間。</target>
+        <note />
+      </trans-unit>
+      <trans-unit id="ConstructImplicitType">
+        <source>Failed attempting to create an Implicit Type with a constructor.</source>
+        <target state="translated">嘗試使用建構函式建立隱含型別失敗。</target>
+        <note />
+      </trans-unit>
+      <trans-unit id="ConstructorInvocation">
+        <source>The invocation of the constructor on type '{0}' that matches the specified binding constraints threw an exception.</source>
+        <target state="translated">符合所指定繫結條件約束之型別 '{0}' 上建構函式的引動過程擲回例外狀況。</target>
+        <note />
+      </trans-unit>
+      <trans-unit id="ConstructorNotFoundForGivenPositionalParameters">
+        <source>Cannot write the given positional parameters because a matching constructor was not found.</source>
+        <target state="translated">無法寫入所指定的位置參數，因為找不到相符的建構函式。</target>
+        <note />
+      </trans-unit>
+      <trans-unit id="ConvertFromException">
+        <source>'{0}' ValueSerializer cannot convert from '{1}'.</source>
+        <target state="translated">'{0}' ValueSerializer 無法從 '{1}' 轉換。</target>
+        <note />
+      </trans-unit>
+      <trans-unit id="ConvertToException">
+        <source>'{0}' ValueSerializer cannot convert '{1}' to '{2}'.</source>
+        <target state="translated">'{0}' ValueSerializer 無法將 '{1}' 轉換為 '{2}'。</target>
+        <note />
+      </trans-unit>
+      <trans-unit id="ConverterMustDeriveFromBase">
+        <source>Converter type '{0}' doesn't derive from expected base type '{1}'.</source>
+        <target state="translated">轉換器型別 '{0}' 不是衍生自預期的基底型別 '{1}'。</target>
+        <note />
+      </trans-unit>
+      <trans-unit id="DefaultAttachablePropertyStoreCannotAddInstance">
+        <source>Failed to add attached properties to item in ConditionalWeakTable.</source>
+        <target state="translated">無法將附加屬性加入到 ConditionalWeakTable 中的項目。</target>
+        <note />
+      </trans-unit>
+      <trans-unit id="DeferredLoad">
+        <source>Deferred load threw an exception.</source>
+        <target state="translated">延後的載入擲回例外狀況。</target>
+        <note />
+      </trans-unit>
+      <trans-unit id="DeferredPropertyNotCollected">
+        <source>Deferred member was not collected in '{0}'.</source>
+        <target state="translated">延後的成員未收集在 '{0}' 中。</target>
+        <note />
+      </trans-unit>
+      <trans-unit id="DeferredSave">
+        <source>Save of deferred-load content threw an exception.</source>
+        <target state="translated">儲存延後的載入內容時擲回例外狀況。</target>
+        <note />
+      </trans-unit>
+      <trans-unit id="DeferringLoaderInstanceNull">
+        <source>Cannot get a XamlDeferringLoader from XamlValueConverter '{0}' because its ConverterInstance property is null.</source>
+        <target state="translated">無法從 XamlValueConverter '{0}' 取得 XamlDeferringLoader，因為它的 ConverterInstance 屬性為 null。</target>
+        <note />
+      </trans-unit>
+      <trans-unit id="DependsOnMissing">
+        <source>'{0}'.'{1}' Depends on '{0}'.{1}', which was not set.</source>
+        <target state="translated">'{0}'.'{1}' 相依於 '{0}'.{1}'，但是並未設定。</target>
+        <note />
+      </trans-unit>
+      <trans-unit id="DictionaryFirstChanceException">
+        <source>Dictionary of type '{0}' cannot add key '{1}'. A TypeConverter will convert the key to type '{2}'. To avoid seeing this error, override System.Collections.IDictionary.Add and perform the conversion there.</source>
+        <target state="translated">型別 '{0}' 的字典無法加入索引鍵 '{1}'。TypeConverter 會將索引鍵轉換為型別 '{2}'。若要避免出現這項錯誤，請覆寫 System.Collections.IDictionary.Add 並且在那裡執行轉換。</target>
+        <note />
+      </trans-unit>
+      <trans-unit id="DirectiveGetter">
+        <source>Directive getter is not implemented.</source>
+        <target state="translated">未實作指示詞 getter。</target>
+        <note />
+      </trans-unit>
+      <trans-unit id="DirectiveMustBeString">
+        <source>Directive '{0}' must be a value of type string. Remove this directive or change it to a string value.</source>
+        <target state="translated">指示詞 '{0}' 必須是字串型別的值。請移除這個指示詞，或將它變更為字串值。</target>
+        <note />
+      </trans-unit>
+      <trans-unit id="DirectiveNotAtRoot">
+        <source>Directive '{0}' is only allowed on the root object. Remove this directive or move it to the root of the document.</source>
+        <target state="translated">指示詞 '{0}' 只允許使用在根物件上。請移除這個指示詞，或將它移到文件根目錄。</target>
+        <note />
+      </trans-unit>
+      <trans-unit id="DirectiveNotFound">
+        <source>Directive '{0}' was not found in TargetNamespace '{1}'.</source>
+        <target state="translated">在 TargetNamespace '{1}' 中找不到指示詞 '{0}'。</target>
+        <note />
+      </trans-unit>
+      <trans-unit id="DuplicateMemberSet">
+        <source>'{0}' property has already been set on '{1}'.</source>
+        <target state="translated">'{0}' 屬性在 '{1}' 上已經設定過了。</target>
+        <note />
+      </trans-unit>
+      <trans-unit id="DuplicateXmlnsCompat">
+        <source>There is more than one XmlnsCompatibleWithAttribute in assembly '{0}' for OldNamespace '{1}'. Remove the extra attribute(s).</source>
+        <target state="translated">OldNamespace '{1}' 的組件 '{0}' 中有一個以上 XmlnsCompatibleWithAttribute。請移除多餘的屬性。</target>
+        <note />
+      </trans-unit>
+      <trans-unit id="DuplicateXmlnsCompatAcrossAssemblies">
+        <source>There are conflicting XmlnsCompatibleWithAttributes in assemblies '{0}' and '{1}' for OldNamespace '{2}'. Change the attributes to have the same NewNamespace, or pass a non-conflicting set of Reference Assemblies in the XamlSchemaContext constructor.</source>
+        <target state="translated">OldNamespace '{2}' 的組件 '{0}' 和 '{1}' 中有衝突的 XmlnsCompatibleWithAttributes。請變更這些屬性讓它們具有相同的 NewNamespace，或者在 XamlSchemaContext 建構函式中傳遞一組不衝突的參考組件。</target>
+        <note />
+      </trans-unit>
+      <trans-unit id="Enum_Invalid">
+        <source>'{0}' enumeration value is not valid.</source>
+        <target state="translated">'{0}' 列舉值無效。</target>
+        <note />
+      </trans-unit>
+      <trans-unit id="Enumerator_VerifyContext">
+        <source>No current object to return.</source>
+        <target state="translated">沒有可傳回的目前物件。</target>
+        <note />
+      </trans-unit>
+      <trans-unit id="EventCannotBeAssigned">
+        <source>'{0}' event cannot be assigned a value that is not assignable to '{1}'.</source>
+        <target state="translated">不可將無法指派給 '{1}' 的值指派給 '{0}' 事件。</target>
+        <note />
+      </trans-unit>
+      <trans-unit id="ExpandPositionalParametersWithReadOnlyProperties">
+        <source>Cannot write positional parameters in the current state.  The writer cannot write the positional parameters in attribute form because the writer has started to write elements, nor can the writer expand the positional parameters since not all properties are writable.  Try moving the positional parameter member earlier in the node stream, to a place where XamlXmlWriter can still write attributes.</source>
+        <target state="translated">無法寫入處於目前狀態的位置參數。寫入器無法以屬性 (Attribute) 形式寫入位置參數，因為寫入器已開始寫入項目，而且寫入器也無法展開此位置參數，因為並非所有屬性 (Property) 都可寫入。請嘗試將先前節點資料流中的位置參數成員，移到 XamlXmlWriter 仍然可以寫入屬性的地方。</target>
+        <note />
+      </trans-unit>
+      <trans-unit id="ExpandPositionalParametersWithoutUnderlyingType">
+        <source>Cannot write positional parameters in the current state.  The writer cannot write the positional parameters in attribute form because the writer has started to write elements, nor can the writer expand the positional parameters since UnderlyingType on type '{0}' is null.  Try moving the positional parameter member earlier in the node stream, to place where XamlXmlWriter can still write attributes.</source>
+        <target state="translated">無法寫入處於目前狀態的位置參數。寫入器無法以屬性形式寫入位置參數，因為寫入器已開始寫入項目，而且寫入器也無法展開此位置參數，因為型別 '{0}' 上的 UnderlyingType 為 null。請嘗試將先前節點資料流中的位置參數成員，移到 XamlXmlWriter 仍然可以寫入屬性的地方。</target>
+        <note />
+      </trans-unit>
+      <trans-unit id="ExpandPositionalParametersinTypeWithNoDefaultConstructor">
+        <source>Cannot write positional parameters in the current state.  The writer cannot write the positional parameters in attribute form because the writer has started to write elements, nor can the writer expand the positional parameters due to the lack of a default constructor on the markup extension that contains the positional parameters.  Try moving the positional parameter member earlier in the node stream, to a place where XamlXmlWriter can still write attributes.</source>
+        <target state="translated">無法寫入處於目前狀態的位置參數。寫入器無法以屬性形式寫入位置參數，因為寫入器已開始寫入項目，而且寫入器也無法展開此位置參數，因為包含此位置參數的標記延伸上沒有預設建構函式。請嘗試將先前節點資料流中的位置參數成員，移到 XamlXmlWriter 仍然可以寫入屬性的地方。</target>
+        <note />
+      </trans-unit>
+      <trans-unit id="ExpectedLoadPermission">
+        <source>Expected permission of type XamlLoadPermission.</source>
+        <target state="translated">必須是 XamlLoadPermission 類型的權限。</target>
+        <note />
+      </trans-unit>
+      <trans-unit id="ExpectedObjectMarkupInfo">
+        <source>Expected value of type ObjectMarkupInfo.</source>
+        <target state="translated">必須是型別 ObjectMarkupInfo 的值。</target>
+        <note />
+      </trans-unit>
+      <trans-unit id="ExpectedQualifiedAssemblyName">
+        <source>Assembly name '{0}' is not fully qualified. The Name, Version, Culture, and PublicKeyToken must all be provided.</source>
+        <target state="translated">組件名稱 '{0}' 不是完整限定名稱。名稱、版本、文化特性及 PublicKeyToken 都必須提供。</target>
+        <note />
+      </trans-unit>
+      <trans-unit id="ExpectedQualifiedTypeName">
+        <source>Type name '{0}' is not assembly-qualified. You can obtain this value from System.Type.AssemblyQualifiedName.</source>
+        <target state="translated">型別名稱 '{0}' 不是組件限定名稱。您可以從 System.Type.AssemblyQualifiedName 取得這項值。</target>
+        <note />
+      </trans-unit>
+      <trans-unit id="FactoryReturnedNull">
+        <source>The factory method '{0}' that matches the specified binding constraints returned null.</source>
+        <target state="translated">符合所指定繫結條件約束的 Factory 方法 '{0}' 傳回了 null。</target>
+        <note />
+      </trans-unit>
+      <trans-unit id="FileFormatException">
+        <source>Input file or data stream does not conform to the expected file format specification.</source>
+        <target state="translated">輸入檔或資料流不符合預期的檔案格式規格。</target>
+        <note />
+      </trans-unit>
+      <trans-unit id="FileFormatExceptionWithFileName">
+        <source>'{0}' file does not conform to the expected file format specification.</source>
+        <target state="translated">'{0}' 檔案不符合預期的檔案格式規格。</target>
+        <note />
+      </trans-unit>
+      <trans-unit id="FileNotFoundExceptionMessage">
+        <source>Could not load file or assembly '{0}' or one of its dependencies. The system cannot find the specified file.</source>
+        <target state="translated">無法載入檔案或組件 '{0}' 或其相依性的其中之一。系統找不到指定的檔案。</target>
+        <note />
+      </trans-unit>
+      <trans-unit id="ForwardRefDirectives">
+        <source>Attempt to reference named object(s) '{0}' which have not yet been defined. Forward references, or references to objects that contain forward references, are not supported on directives other than Key.</source>
+        <target state="translated">嘗試參考尚未定義的具名物件 '{0}'。Key 以外的指示詞上不支援向前參考，或參考包含向前參考的物件。</target>
+        <note />
+      </trans-unit>
+      <trans-unit id="Freezable_CantBeFrozen">
+        <source>Specified value of type '{0}' must have IsFrozen set to false to modify.</source>
+        <target state="translated">所指定型別 '{0}' 的值必須將 IsFrozen 設定為 false，才能進行修改。</target>
+        <note />
+      </trans-unit>
+      <trans-unit id="FrugalList_CannotPromoteBeyondArray">
+        <source>Cannot promote from Array.</source>
+        <target state="translated">無法從陣列升級。</target>
+        <note />
+      </trans-unit>
+      <trans-unit id="FrugalList_TargetMapCannotHoldAllData">
+        <source>Cannot promote from '{0}' to '{1}' because the target map is too small.</source>
+        <target state="translated">無法從 '{0}' 升級到 '{1}'，因為目標對應太小。</target>
+        <note />
+      </trans-unit>
+      <trans-unit id="GetConverterInstance">
+        <source>Getting instance of '{0}' threw an exception.</source>
+        <target state="translated">取得 '{0}' 的執行個體時擲回例外狀況。</target>
+        <note />
+      </trans-unit>
+      <trans-unit id="GetItemsException">
+        <source>Retrieving items in collection or dictionary of type '{0}' threw an exception.</source>
+        <target state="translated">擷取型別 '{0}' 的集合或字典中的項目時擲回例外狀況。</target>
+        <note />
+      </trans-unit>
+      <trans-unit id="GetItemsReturnedNull">
+        <source>XamlTypeInvoker.GetItems returned null for type '{0}'. This generally indicates an incorrectly implemented collection type.</source>
+        <target state="translated">XamlTypeInvoker.GetItems 對型別 '{0}' 傳回 null。這通常表示實作集合型別不正確。</target>
+        <note />
+      </trans-unit>
+      <trans-unit id="GetObjectNull">
+        <source>Collection property '{0}'.'{1}' is null.</source>
+        <target state="translated">集合屬性 '{0}'.'{1}' 為 null。</target>
+        <note />
+      </trans-unit>
+      <trans-unit id="GetTargetTypeOnNonAttachableMember">
+        <source>Cannot get TargetType on a non-attachable Member.</source>
+        <target state="translated">無法取得非可附加成員上的 TargetType。</target>
+        <note />
+      </trans-unit>
+      <trans-unit id="GetValue">
+        <source>Get property '{0}' threw an exception.</source>
+        <target state="translated">Get 屬性 '{0}' 擲回例外狀況。</target>
+        <note />
+      </trans-unit>
+      <trans-unit id="GetterOrSetterRequired">
+        <source>Either getter or setter must be non-null.</source>
+        <target state="translated">getter 或 setter 其中一個必須為非 null。</target>
+        <note />
+      </trans-unit>
+      <trans-unit id="IncorrectGetterParamNum">
+        <source>Attached property getter methods must have one parameter and a non-void return type.</source>
+        <target state="translated">附加的屬性 getter 方法必須有一個參數和非 void 傳回型別。</target>
+        <note />
+      </trans-unit>
+      <trans-unit id="IncorrectSetterParamNum">
+        <source>Attached property setter and attached event adder methods must have two parameters.</source>
+        <target state="translated">附加的屬性 setter 和附加的事件 adder 方法必須有兩個參數。</target>
+        <note />
+      </trans-unit>
+      <trans-unit id="InitializationGuard">
+        <source>Initialization of '{0}' threw an exception.</source>
+        <target state="translated">'{0}' 的初始設定擲回例外狀況。</target>
+        <note />
+      </trans-unit>
+      <trans-unit id="InitializationSyntaxWithoutTypeConverter">
+        <source>Type '{0}' cannot be initialized from text (XamlLanguage.Initialization).  Add a TypeConverter to this type or change the XAML to use a constructor or factory method.</source>
+        <target state="translated">無法從文字 (XamlLanguage.Initialization) 初始化型別 '{0}'。請將一個 TypeConverter 加入到此型別，或將 XAML 變更為使用建構函式或 Factory 方法。</target>
+        <note />
+      </trans-unit>
+      <trans-unit id="InvalidCharInTypeName">
+        <source>Character '{0}' was unexpected in string '{1}'.  Invalid XAML type name.</source>
+        <target state="translated">字元 '{0}' 不應出現在字串 '{1}' 中。無效的 XAML 型別名稱。</target>
+        <note />
+      </trans-unit>
+      <trans-unit id="InvalidClosingBracketCharacers">
+        <source>Encountered a closing BracketCharacter '{0}' without a corresponding opening BracketCharacter.</source>
+        <target state="translated">發生結尾 BracketCharacter '{0}' 沒有相對應的開頭 BracketCharacter。</target>
+        <note />
+      </trans-unit>
+      <trans-unit id="InvalidEvent">
+        <source>Event argument is invalid.</source>
+        <target state="translated">事件引數無效。</target>
+        <note />
+      </trans-unit>
+      <trans-unit id="InvalidExpression">
+        <source>Invalid expression: '{0}'</source>
+        <target state="translated">無效的運算式: '{0}'</target>
+        <note />
+      </trans-unit>
+      <trans-unit id="InvalidPermissionStateValue">
+        <source>PermissionState value '{0}' is not valid for this Permission.</source>
+        <target state="translated">PermissionState 值 '{0}' 對此權限無效。</target>
+        <note />
+      </trans-unit>
+      <trans-unit id="InvalidPermissionType">
+        <source>Permission type is not valid. Expected '{0}'.</source>
+        <target state="translated">使用權限類型無效。應該是 '{0}'。</target>
+        <note />
+      </trans-unit>
+      <trans-unit id="InvalidTypeArgument">
+        <source>Type argument '{0}' is not a valid type.</source>
+        <target state="translated">型別引數 '{0}' 不是有效的型別。</target>
+        <note />
+      </trans-unit>
+      <trans-unit id="InvalidTypeListString">
+        <source>The string '{0}' is not a valid XAML type name list. Type name lists are comma-delimited lists of types; such as 'x:String, x:Int32'.</source>
+        <target state="translated">字串 '{0}' 不是有效的 XAML 型別名稱清單。型別名稱清單是以逗號分隔的型別清單，例如 'x:String, x:Int32'。</target>
+        <note />
+      </trans-unit>
+      <trans-unit id="InvalidTypeString">
+        <source>The string '{0}' is not a valid XAML type name. Type names contain an optional prefix, a name, and optional type arguments; such as 'String', 'x:Int32', 'g:Dictionary(x:String,x:Int32)'.</source>
+        <target state="translated">字串 '{0}' 不是有效的 XAML 型別名稱。型別名稱包含選擇性的前置詞、名稱及選擇性的型別引數，例如 'String'、'x:Int32'、'g:Dictionary(x:String,x:Int32)'。</target>
+        <note />
+      </trans-unit>
+      <trans-unit id="InvalidXamlMemberName">
+        <source>'{0}' is not a valid XAML member name.</source>
+        <target state="translated">'{0}' 不是有效的 XAML 成員名稱。</target>
+        <note />
+      </trans-unit>
+      <trans-unit id="LateConstructionDirective">
+        <source>Construction directive '{0}' must be an attribute or the first property element.</source>
+        <target state="translated">建構指示詞 '{0}' 必須是屬性 (Attribute) 或第一個屬性 (Property) 項目。</target>
+        <note />
+      </trans-unit>
+      <trans-unit id="LineNumberAndPosition">
+        <source>'{0}' Line number '{1}' and line position '{2}'.</source>
+        <target state="translated">'{0}' 行號 '{1}' 和行位置 '{2}'。</target>
+        <note />
+      </trans-unit>
+      <trans-unit id="LineNumberOnly">
+        <source>'{0}' Line number '{1}'.</source>
+        <target state="translated">'{0}' 行號 '{1}'。</target>
+        <note />
+      </trans-unit>
+      <trans-unit id="ListNotIList">
+        <source>List collection is not an IList.</source>
+        <target state="translated">清單集合不是 IList。</target>
+        <note />
+      </trans-unit>
+      <trans-unit id="MalformedBracketCharacters">
+        <source>BracketCharacter '{0}' does not have a corresponding opening/closing BracketCharacter.</source>
+        <target state="translated">BracketCharacter '{0}' 沒有相對應的開頭/結尾 BracketCharacter。</target>
+        <note />
+      </trans-unit>
+      <trans-unit id="MalformedPropertyName">
+        <source>Cannot parse the malformed property name '{0}'.</source>
+        <target state="translated">無法剖析格式錯誤的屬性名稱 '{0}'。</target>
+        <note />
+      </trans-unit>
+      <trans-unit id="MarkupExtensionArrayBadType">
+        <source>Items in the array must be type '{0}'. One or more items cannot be cast to this type.</source>
+        <target state="translated">陣列中之項目的型別必須是 '{0}'。一或多個項目無法轉型為此型別。</target>
+        <note />
+      </trans-unit>
+      <trans-unit id="MarkupExtensionArrayType">
+        <source>Must set Type before calling ProvideValue on ArrayExtension.</source>
+        <target state="translated">必須先設定型別然後再呼叫 ArrayExtension 上的 ProvideValue。</target>
+        <note />
+      </trans-unit>
+      <trans-unit id="MarkupExtensionBadStatic">
+        <source>'{0}' StaticExtension value cannot be resolved to an enumeration, static field, or static property.</source>
+        <target state="translated">'{0}' StaticExtension 值無法解析為列舉、靜態欄位或靜態屬性。</target>
+        <note />
+      </trans-unit>
+      <trans-unit id="MarkupExtensionNoContext">
+        <source>Markup extension '{0}' requires '{1}' be implemented in the IServiceProvider for ProvideValue.</source>
+        <target state="translated">標記延伸 '{0}' 要求 '{1}' 必須已在 ProvideValue 的 IServiceProvider 中實作。</target>
+        <note />
+      </trans-unit>
+      <trans-unit id="MarkupExtensionStaticMember">
+        <source>StaticExtension must have Member property set before ProvideValue can be called.</source>
+        <target state="translated">StaticExtension 必須設定 Member 屬性，才能呼叫 ProvideValue。</target>
+        <note />
+      </trans-unit>
+      <trans-unit id="MarkupExtensionTypeName">
+        <source>TypeExtension must have TypeName property set before ProvideValue can be called.</source>
+        <target state="translated">TypeExtension 必須設定 TypeName 屬性，才能呼叫 ProvideValue。</target>
+        <note />
+      </trans-unit>
+      <trans-unit id="MarkupExtensionTypeNameBad">
+        <source>'{0}' string is not valid for type.</source>
+        <target state="translated">'{0}' 字串對於型別而言是無效的。</target>
+        <note />
+      </trans-unit>
+      <trans-unit id="MarkupExtensionWithDuplicateArity">
+        <source>Cannot determine the positional parameters for type '{0}' because it has more than one constructor overload with '{1}' parameters. To make this markup extension usable in XAML, remove the duplicate constructor overload(s) or set XamlSchemaContextSettings.SupportMarkupExtensionsWithDuplicateArity to true.</source>
+        <target state="translated">無法判斷型別 '{0}' 的位置參數，因為它有一個以上具有 '{1}' 參數的建構函式多載。若要讓這個標記延伸可以在 XAML 中使用，請移除重複的建構函式多載，或將 XamlSchemaContextSettings.SupportMarkupExtensionsWithDuplicateArity 設定為 true。</target>
+        <note />
+      </trans-unit>
+      <trans-unit id="MemberHasInvalidXamlName">
+        <source>The name of the member '{0}' contains characters that are invalid in XAML.</source>
+        <target state="translated">成員 '{0}' 的名稱含有在 XAML 中無效的字元。</target>
+        <note />
+      </trans-unit>
+      <trans-unit id="MemberIsInternal">
+        <source>Member '{0}' on type '{1}' is internal.</source>
+        <target state="translated">型別 '{1}' 上的成員 '{0}' 是內部成員。</target>
+        <note />
+      </trans-unit>
+      <trans-unit id="MethodInvocation">
+        <source>The invocation of a method '{0}' that matches the specified binding constraints threw an exception.</source>
+        <target state="translated">符合所指定繫結條件約束之方法 '{0}' 的引動過程擲回例外狀況。</target>
+        <note />
+      </trans-unit>
+      <trans-unit id="MissingAssemblyName">
+        <source>No local assembly provided to complete URI='{0}'.</source>
+        <target state="translated">未提供本機組件以完成 URI='{0}'。</target>
+        <note />
+      </trans-unit>
+      <trans-unit id="MissingCase">
+        <source>Missing case '{0}' in DeferringWriter'{1}' method.</source>
+        <target state="translated">DeferringWriter'{1}' 方法中遺漏案例 '{0}'。</target>
+        <note />
+      </trans-unit>
+      <trans-unit id="MissingCaseXamlNodes">
+        <source>Missing case in Default processing of XamlNodes.</source>
+        <target state="translated">XamlNodes 的預設處理中遺漏案例。</target>
+        <note />
+      </trans-unit>
+      <trans-unit id="MissingComma1">
+        <source>Unexpected equals sign '=' following '{0}'. Check for a missing comma separator.</source>
+        <target state="translated">'{0}' 後面有未預期的等號 '='。請檢查是否遺漏了逗號分隔符號。</target>
+        <note />
+      </trans-unit>
+      <trans-unit id="MissingComma2">
+        <source>Unexpected equals sign '=' following '{0}'='{1}'. Check for a missing comma separator.</source>
+        <target state="translated">'{0}'='{1}' 後面有未預期的等號 '='。請檢查是否遺漏了逗號分隔符號。</target>
+        <note />
+      </trans-unit>
+      <trans-unit id="MissingImplicitProperty">
+        <source>Missing implicit property case.</source>
+        <target state="translated">遺漏隱含屬性案例。</target>
+        <note />
+      </trans-unit>
+      <trans-unit id="MissingImplicitPropertyTypeCase">
+        <source>Missing case for ImplicitPropertyType.</source>
+        <target state="translated">遺漏 ImplicitPropertyType 的案例。</target>
+        <note />
+      </trans-unit>
+      <trans-unit id="MissingKey">
+        <source>Missing key value on '{0}' object.</source>
+        <target state="translated">遺漏 '{0}' 物件的機碼值。</target>
+        <note />
+      </trans-unit>
+      <trans-unit id="MissingLookPropertyBit">
+        <source>Missing case handler in LookupPropertyBit.</source>
+        <target state="translated">LookupPropertyBit 中遺漏案例處理常式。</target>
+        <note />
+      </trans-unit>
+      <trans-unit id="MissingNameProvider">
+        <source>Service provider is missing the IXamlNameProvider service.</source>
+        <target state="translated">服務提供者遺漏 IXamlNameProvider 服務。</target>
+        <note />
+      </trans-unit>
+      <trans-unit id="MissingNameResolver">
+        <source>Service provider is missing the INameResolver service.</source>
+        <target state="translated">服務提供者遺漏 INameResolver 服務。</target>
+        <note />
+      </trans-unit>
+      <trans-unit id="MissingPropertyCaseClrType">
+        <source>Missing case in ClrType 'Member' lookup.</source>
+        <target state="translated">ClrType 'Member' 查閱中遺漏案例。</target>
+        <note />
+      </trans-unit>
+      <trans-unit id="MissingTagInNamespace">
+        <source>Missing '{0}' in URI '{1}'.</source>
+        <target state="translated">URI '{1}' 中遺漏 '{0}'。</target>
+        <note />
+      </trans-unit>
+      <trans-unit id="MissingTypeConverter">
+        <source>Creating from text without a TypeConverter is not allowed.</source>
+        <target state="translated">不允許從沒有 TypeConverter 的文字建立。</target>
+        <note />
+      </trans-unit>
+      <trans-unit id="MustBeOfType">
+        <source>'{0}' must be of type '{1}'.</source>
+        <target state="translated">'{0}' 必須屬於型別 '{1}'。</target>
+        <note />
+      </trans-unit>
+      <trans-unit id="MustHaveName">
+        <source>Reference must have a Name to resolve.</source>
+        <target state="translated">參考必須有名稱才能解析。</target>
+        <note />
+      </trans-unit>
+      <trans-unit id="MustNotCallSetter">
+        <source>This setter is not intended to be used directly from your code. Do not call this setter.</source>
+        <target state="translated">這個 setter 不可直接從程式碼使用。請勿呼叫這個 setter。</target>
+        <note />
+      </trans-unit>
+      <trans-unit id="NameNotFound">
+        <source>Name resolution failure. '{0}' was not found.</source>
+        <target state="translated">名稱解析失敗。找不到 '{0}'。</target>
+        <note />
+      </trans-unit>
+      <trans-unit id="NameScopeDuplicateNamesNotAllowed">
+        <source>Cannot register duplicate name '{0}' in this scope.</source>
+        <target state="translated">無法在此範圍中登錄重複的名稱 '{0}'。</target>
+        <note />
+      </trans-unit>
+      <trans-unit id="NameScopeException">
+        <source>Could not register named object. {0}</source>
+        <target state="translated">無法登錄具名物件。{0}</target>
+        <note />
+      </trans-unit>
+      <trans-unit id="NameScopeInvalidIdentifierName">
+        <source>'{0}' name is not valid for identifier.</source>
+        <target state="translated">'{0}' 名稱對識別項而言是無效的。</target>
+        <note />
+      </trans-unit>
+      <trans-unit id="NameScopeNameNotEmptyString">
+        <source>Name cannot be an empty string.</source>
+        <target state="translated">名稱不可為空字串。</target>
+        <note />
+      </trans-unit>
+      <trans-unit id="NameScopeNameNotFound">
+        <source>Name '{0}' was not found.</source>
+        <target state="translated">找不到名稱 '{0}'。</target>
+        <note />
+      </trans-unit>
+      <trans-unit id="NameScopeOnRootInstance">
+        <source>Cannot attach NameScope to null root instance.</source>
+        <target state="translated">無法將 NameScope 附加到 null 根執行個體。</target>
+        <note />
+      </trans-unit>
+      <trans-unit id="NamespaceDeclarationCannotBeXml">
+        <source>The prefix 'xml' is reserved.</source>
+        <target state="translated">前置詞 'xml' 是保留的。</target>
+        <note />
+      </trans-unit>
+      <trans-unit id="NamespaceDeclarationNamespaceCannotBeNull">
+        <source>NamespaceDeclaration.Namespace cannot be null.  Provide a value for this property.</source>
+        <target state="translated">NamespaceDeclaration.Namespace 不可為 null。請提供此屬性的值。</target>
+        <note />
+      </trans-unit>
+      <trans-unit id="NamespaceDeclarationPrefixCannotBeNull">
+        <source>NamespaceDeclaration.Prefix cannot be null.  Provide a value for this property.</source>
+        <target state="translated">NamespaceDeclaration.Prefix 不可為 null。請提供此屬性的值。</target>
+        <note />
+      </trans-unit>
+      <trans-unit id="NamespaceNotFound">
+        <source>Namespace '{0}' was not found in scope.</source>
+        <target state="translated">範圍中找不到命名空間 '{0}'。</target>
+        <note />
+      </trans-unit>
+      <trans-unit id="NoAddMethodFound">
+        <source>No Add methods found on type '{0}' for a value of type '{1}'.</source>
+        <target state="translated">型別 '{0}' 上找不到 Add 方法可使用於型別 '{1}' 的值。</target>
+        <note />
+      </trans-unit>
+      <trans-unit id="NoAttributeUsage">
+        <source>'{0}' is not allowed in attribute usage.</source>
+        <target state="translated">屬性使用方式中不允許 '{0}'。</target>
+        <note />
+      </trans-unit>
+      <trans-unit id="NoConstructor">
+        <source>No matching constructor found on type '{0}'. You can use the Arguments or FactoryMethod directives to construct this type.</source>
+        <target state="translated">型別 '{0}' 上找不到相符的建構函式。您可以使用 Arguments 或 FactoryMethod 指示詞來建構此型別。</target>
+        <note />
+      </trans-unit>
+      <trans-unit id="NoConstructorWithNArugments">
+        <source>A Constructor for '{0}' with '{1}' arguments was not found.</source>
+        <target state="translated">找不到使用於 '{0}' 具有 '{1}' 引數的建構函式。</target>
+        <note />
+      </trans-unit>
+      <trans-unit id="NoDefaultConstructor">
+        <source>No default constructor found for type '{0}'. You can use the Arguments or FactoryMethod directives to construct this type.</source>
+        <target state="translated">找不到型別 '{0}' 的預設建構函式。您可以使用 Arguments 或 FactoryMethod 指示詞來建構此型別。</target>
+        <note />
+      </trans-unit>
+      <trans-unit id="NoElementUsage">
+        <source>'{0}' is not allowed in element usage.</source>
+        <target state="translated">項目使用方式中不允許 '{0}'。</target>
+        <note />
+      </trans-unit>
+      <trans-unit id="NoPropertyInCurrentFrame_EM">
+        <source>XAML Node Stream: Missing StartMember on Type '{0}' before EndMember.</source>
+        <target state="translated">XAML 節點資料流: 在型別 '{0}' 上的 EndMember 前面遺漏 StartMember。</target>
+        <note />
+      </trans-unit>
+      <trans-unit id="NoPropertyInCurrentFrame_EM_noType">
+        <source>XAML Node Stream: EndMember must follow StartObject and StartMember.</source>
+        <target state="translated">XAML 節點資料流: EndMember 必須在 StartObject 和 StartMember 後面。</target>
+        <note />
+      </trans-unit>
+      <trans-unit id="NoPropertyInCurrentFrame_GO">
+        <source>XAML Node Stream: GetObject requires a StartMember after StartObject '{0}'.</source>
+        <target state="translated">XAML 節點資料流: GetObject 必須在 StartObject '{0}' 後面有 StartMember。</target>
+        <note />
+      </trans-unit>
+      <trans-unit id="NoPropertyInCurrentFrame_GO_noType">
+        <source>XAML Node Stream: GetObject must follow a StartObject and StartMember.</source>
+        <target state="translated">XAML 節點資料流: GetObject 必須在 StartObject 和 StartMember 後面。</target>
+        <note />
+      </trans-unit>
+      <trans-unit id="NoPropertyInCurrentFrame_NS">
+        <source>XAML Node Stream: '{0}'='{1}' Namespace Declaration requires a StartMember after StartObject '{2}'.</source>
+        <target state="translated">XAML 節點資料流: '{0}'='{1}' 命名空間宣告必須在 StartObject '{2}' 後面有 StartMember。</target>
+        <note />
+      </trans-unit>
+      <trans-unit id="NoPropertyInCurrentFrame_SO">
+        <source>XAML Node Stream: StartObject '{0}' requires a StartMember after StartObject '{1}'.</source>
+        <target state="translated">XAML 節點資料流: StartObject '{0}' 必須在 StartObject '{1}' 後面有 StartMember。</target>
+        <note />
+      </trans-unit>
+      <trans-unit id="NoPropertyInCurrentFrame_V">
+        <source>XAML Node Stream: Value of '{0}' requires a StartMember after StartObject '{1}'.</source>
+        <target state="translated">XAML 節點資料流: '{0}' 的值必須在 StartObject '{1}' 後面有 StartMember。</target>
+        <note />
+      </trans-unit>
+      <trans-unit id="NoPropertyInCurrentFrame_V_noType">
+        <source>XAML Node Stream: Value of '{0}' must follow a StartObject and StartMember.</source>
+        <target state="translated">XAML 節點資料流: '{0}' 的值必須在 StartObject 和 StartMember 後面。</target>
+        <note />
+      </trans-unit>
+      <trans-unit id="NoSuchConstructor">
+        <source>No constructor with '{0}' arguments for '{1}'.</source>
+        <target state="translated">沒有適用於 '{1}' 具有 '{0}' 引數的建構函式。</target>
+        <note />
+      </trans-unit>
+      <trans-unit id="NoTypeInCurrentFrame_EO">
+        <source>XAML Node Stream: Missing CurrentObject before EndObject.</source>
+        <target state="translated">XAML 節點資料流: EndObject 的前面遺漏 CurrentObject。</target>
+        <note />
+      </trans-unit>
+      <trans-unit id="NoTypeInCurrentFrame_SM">
+        <source>XAML Node Stream: Missing StartObject before StartMember '{0}'.</source>
+        <target state="translated">XAML 節點資料流: StartMember '{0}' 的前面遺漏 StartObject。</target>
+        <note />
+      </trans-unit>
+      <trans-unit id="NonMEWithPositionalParameters">
+        <source>Type with positional parameters is not a markup extension.</source>
+        <target state="translated">具有位置參數的型別不是標記延伸。</target>
+        <note />
+      </trans-unit>
+      <trans-unit id="NotAmbientProperty">
+        <source>'{0}'.'{1}' is not an ambient property.</source>
+        <target state="translated">'{0}'.'{1}' 不是環境屬性。</target>
+        <note />
+      </trans-unit>
+      <trans-unit id="NotAmbientType">
+        <source>'{0}' is not an ambient type.</source>
+        <target state="translated">'{0}' 不是環境型別。</target>
+        <note />
+      </trans-unit>
+      <trans-unit id="NotAssignableFrom">
+        <source>The type '{0}' is not assignable from the type '{1}'.</source>
+        <target state="translated">型別 '{0}' 不可從型別 '{1}' 指派。</target>
+        <note />
+      </trans-unit>
+      <trans-unit id="NotDeclaringTypeAttributeProperty">
+        <source>['{0}'('{1}')]5D; on '{2}' is not a property declared on this type.</source>
+        <target state="translated">'{2}' 上的 ['{0}'('{1}')]5D; 不是在此類型上宣告的屬性。</target>
+        <note />
+      </trans-unit>
+      <trans-unit id="NotSupportedOnDirective">
+        <source>This operation is not supported on directive members.</source>
+        <target state="translated">指示詞成員不支援此作業。</target>
+        <note />
+      </trans-unit>
+      <trans-unit id="NotSupportedOnUnknownMember">
+        <source>This operation is not supported on unknown members.</source>
+        <target state="translated">未知的成員不支援此作業。</target>
+        <note />
+      </trans-unit>
+      <trans-unit id="NotSupportedOnUnknownType">
+        <source>This operation is not supported on unknown types.</source>
+        <target state="translated">未知的型別不支援此作業。</target>
+        <note />
+      </trans-unit>
+      <trans-unit id="ObjectNotTcOrMe">
+        <source>Argument should be a Type Converter, Markup Extension or Null.</source>
+        <target state="translated">引數應該是型別轉換器、標記延伸或 Null。</target>
+        <note />
+      </trans-unit>
+      <trans-unit id="ObjectReaderAttachedPropertyNotFound">
+        <source>Unable to find an attachable property named '{0}' on type '{1}'.</source>
+        <target state="translated">型別 '{1}' 上找不到名為 '{0}' 的可附加屬性。</target>
+        <note />
+      </trans-unit>
+      <trans-unit id="ObjectReaderDictionaryMethod1NotFound">
+        <source>Unable to locate MemberMarkupInfo.DictionaryEntriesFromGeneric method.</source>
+        <target state="translated">找不到 MemberMarkupInfo.DictionaryEntriesFromGeneric 方法。</target>
+        <note />
+      </trans-unit>
+      <trans-unit id="ObjectReaderInstanceDescriptorIncompatibleArgumentTypes">
+        <source>InstanceDescriptor provided an argument of type '{0}' where a parameter of type '{1}' was expected.</source>
+        <target state="translated">InstanceDescriptor 提供了型別 '{0}' 的引數，但需要的是型別 '{1}' 的引數。</target>
+        <note />
+      </trans-unit>
+      <trans-unit id="ObjectReaderInstanceDescriptorIncompatibleArguments">
+        <source>InstanceDescriptor did not provide the correct number of arguments.</source>
+        <target state="translated">InstanceDescriptor 未提供正確的引數數目。</target>
+        <note />
+      </trans-unit>
+      <trans-unit id="ObjectReaderInstanceDescriptorInvalidMethod">
+        <source>InstanceDescriptor did not provide a valid constructor or method.</source>
+        <target state="translated">InstanceDescriptor 未提供有效的建構函式或方法。</target>
+        <note />
+      </trans-unit>
+      <trans-unit id="ObjectReaderMultidimensionalArrayNotSupported">
+        <source>Multidimensional arrays not supported.</source>
+        <target state="translated">不支援多維陣列。</target>
+        <note />
+      </trans-unit>
+      <trans-unit id="ObjectReaderNoDefaultConstructor">
+        <source>Unable to serialize type '{0}'.  Verify that the type is public and either has a default constructor or an instance descriptor.</source>
+        <target state="translated">無法序列化型別 '{0}'。請確認此型別是否為公用、是否擁有預設建構函式或執行個體描述元。</target>
+        <note />
+      </trans-unit>
+      <trans-unit id="ObjectReaderNoMatchingConstructor">
+        <source>Unable to find a suitable constructor for the specified constructor arguments on type '{0}'.</source>
+        <target state="translated">在型別 '{0}' 上找不到適合所指定建構函式引數的建構函式。</target>
+        <note />
+      </trans-unit>
+      <trans-unit id="ObjectReaderTypeCannotRoundtrip">
+        <source>Unable to read objects of the type �{0}� because there are no accessible constructors. To allow this type to be used in XAML, add a default constructor, use ConstructorArgumentAttribute, or provide an InstanceDescriptor.</source>
+        <target state="translated">無法讀取型別 {0} 的物件，因為沒有可存取的建構函式。若要讓這種型別能使用在 XAML 中，請加入預設建構函式、使用 ConstructorArgumentAttribute，或提供 InstanceDescriptor。</target>
+        <note />
+      </trans-unit>
+      <trans-unit id="ObjectReaderTypeIsNested">
+        <source>Unable to read objects of the type '{0}'.  Nested types are not supported.</source>
+        <target state="translated">無法讀取型別 '{0}' 的物件。不支援巢狀型別。</target>
+        <note />
+      </trans-unit>
+      <trans-unit id="ObjectReaderTypeNotAllowed">
+        <source>'{0}' blocked the use of type '{1}' in XAML. If you want to serialize this type, change '{0}'.GetXamlType to return a non-null value for this type, or pass a different value in the schemaContext parameter of the XamlObjectReader constructor.</source>
+        <target state="translated">'{0}' 阻礙了型別 '{1}' 在 XAML 中的使用。如果您要序列化此型別，請將 '{0}'.GetXamlType 變更為傳回此型別的非 null 值，或在 XamlObjectReader 建構函式的 schemaContext 參數中傳遞不同的值。</target>
+        <note />
+      </trans-unit>
+      <trans-unit id="ObjectReaderXamlNamePropertyMustBeString">
+        <source>The name property '{0}' on type '{1}' must be of type System.String.</source>
+        <target state="translated">型別 '{1}' 上的名稱屬性 '{0}' 必須是 System.String 型別。</target>
+        <note />
+      </trans-unit>
+      <trans-unit id="ObjectReaderXamlNameScopeResultsInClonedObject">
+        <source>The object graph contains multiple references to an instance of type '{0}' and the serializer cannot find a commonly visible location to write the instance. You should examine your use of name scopes.</source>
+        <target state="translated">此物件圖形含有多個型別 '{0}' 之執行個體的參考，而且序列化程式找不到一般的可見位置來寫入此執行個體。請檢查名稱範圍的使用情況。</target>
+        <note />
+      </trans-unit>
+      <trans-unit id="ObjectReaderXamlNamedElementAlreadyRegistered">
+        <source>An element with the name '{0}' has already been registered in this scope.</source>
+        <target state="translated">名為 '{0}' 的項目已經在此範圍中註冊了。</target>
+        <note />
+      </trans-unit>
+      <trans-unit id="ObjectReader_TypeNotVisible">
+        <source>Type '{0}' not visible. If the type is local, please set the LocalAssembly field in XamlReaderSettings.</source>
+        <target state="translated">型別 '{0}' 不可見。如果此型別是區域型別，請在 XamlReaderSettings 中設定 LocalAssembly 欄位。</target>
+        <note />
+      </trans-unit>
+      <trans-unit id="ObjectWriterTypeNotAllowed">
+        <source>'{0}' blocked the use of type '{1}' in XAML. If you want to load this type, change '{0}'.GetXamlType to return a non-null value for this type, or pass a different value in the schemaContext parameter of the XamlObjectWriter constructor.</source>
+        <target state="translated">'{0}' 阻礙了型別 '{1}' 在 XAML 中的使用。如果您要載入此型別，請將 '{0}'.GetXamlType 變更為傳回此型別的非 null 值，或在 XamlObjectWriter 建構函式的 schemaContext 參數中傳遞不同的值。</target>
+        <note />
+      </trans-unit>
+      <trans-unit id="OnlySupportedOnCollections">
+        <source>This operation is only supported on collection types.</source>
+        <target state="translated">只有集合型別支援這項作業。</target>
+        <note />
+      </trans-unit>
+      <trans-unit id="OnlySupportedOnCollectionsAndDictionaries">
+        <source>This operation is only supported on collection and dictionary types.</source>
+        <target state="translated">只有集合和字典型別支援這項作業。</target>
+        <note />
+      </trans-unit>
+      <trans-unit id="OnlySupportedOnDictionaries">
+        <source>This operation is only supported on dictionary types.</source>
+        <target state="translated">只有字典型別支援這項作業。</target>
+        <note />
+      </trans-unit>
+      <trans-unit id="OpenPropertyInCurrentFrame_EO">
+        <source>XAML Node Stream: Missing EndMember for '{0}.{1}' before EndObject.</source>
+        <target state="translated">XAML 節點資料流: EndObject 前面遺漏 '{0}.{1}' 的 EndMember。</target>
+        <note />
+      </trans-unit>
+      <trans-unit id="OpenPropertyInCurrentFrame_SM">
+        <source>XAML Node Stream: Missing EndMember for '{0}.{1}' before StartMember '{2}'.</source>
+        <target state="translated">XAML 節點資料流: StartMember '{2}' 前面遺漏 '{0}.{1}' 的 EndMember。</target>
+        <note />
+      </trans-unit>
+      <trans-unit id="ParameterCannotBeNegative">
+        <source>Parameter must be greater than or equal to zero.</source>
+        <target state="translated">參數必須大於或等於零。</target>
+        <note />
+      </trans-unit>
+      <trans-unit id="ParentlessPropertyElement">
+        <source>The property element '{0}' is not contained by an object element.</source>
+        <target state="translated">屬性項目 '{0}' 未包含在物件項目中。</target>
+        <note />
+      </trans-unit>
+      <trans-unit id="ParserAssemblyLoadVersionMismatch">
+        <source>Cannot load assembly '{0}' because a different version of that same assembly is loaded '{1}'.</source>
+        <target state="translated">無法載入組件 '{0}'，因為已載入相同組件的不同版本 '{1}'。</target>
+        <note />
+      </trans-unit>
+      <trans-unit id="ParserAttributeArgsHigh">
+        <source>Too many attributes are specified for '{0}'.</source>
+        <target state="translated">為 '{0}' 指定太多屬性。</target>
+        <note />
+      </trans-unit>
+      <trans-unit id="ParserAttributeArgsLow">
+        <source>'{0}' requires more attributes.</source>
+        <target state="translated">'{0}' 需要更多屬性。</target>
+        <note />
+      </trans-unit>
+      <trans-unit id="PositionalParamsWrongLength">
+        <source>GetPositionalParameters returned the wrong length vector.</source>
+        <target state="translated">GetPositionalParameters 傳回長度錯誤的向量。</target>
+        <note />
+      </trans-unit>
+      <trans-unit id="PrefixNotFound">
+        <source>Prefix '{0}' does not map to a namespace.</source>
+        <target state="translated">前字詞 '{0}' 未對應到命名空間。</target>
+        <note />
+      </trans-unit>
+      <trans-unit id="PrefixNotInFrames">
+        <source>The prefix '{0}' could not be found.</source>
+        <target state="translated">找不到前置詞 '{0}'。</target>
+        <note />
+      </trans-unit>
+      <trans-unit id="PropertyDoesNotTakeText">
+        <source>'{0}' property on '{1}' does not allow you to specify text.</source>
+        <target state="translated">'{1}' 上的屬性 '{0}' 不允許指定文字。</target>
+        <note />
+      </trans-unit>
+      <trans-unit id="PropertyNotImplemented">
+        <source>'{0}' is not implemented.</source>
+        <target state="translated">'{0}' 未實作。</target>
+        <note />
+      </trans-unit>
+      <trans-unit id="ProvideValue">
+        <source>Provide value on '{0}' threw an exception.</source>
+        <target state="translated">在 '{0}' 上提供值時擲回例外狀況。</target>
+        <note />
+      </trans-unit>
+      <trans-unit id="ProvideValueCycle">
+        <source>Cannot call MarkupExtension.ProvideValue because of a cyclical dependency. Properties inside a MarkupExtension cannot reference objects that reference the result of the MarkupExtension. The affected MarkupExtensions are:</source>
+        <target state="translated">無法呼叫 MarkupExtension.ProvideValue，因為有循環相依性。MarkupExtension 內部的屬性不可參考會參考 MarkupExtension 結果的物件。受影響的 MarkupExtensions 為:</target>
+        <note />
+      </trans-unit>
+      <trans-unit id="QualifiedNameHasWrongFormat">
+        <source>'{0}' type name does not have the expected format 'className, assembly'.</source>
+        <target state="translated">'{0}' 型別名稱不是預期的格式 'className, assembly'。</target>
+        <note />
+      </trans-unit>
+      <trans-unit id="QuoteCharactersOutOfPlace">
+        <source>Quote characters ' or " are only allowed at the start of values.</source>
+        <target state="translated">引號字元 ' 或 " 只能使用在值的開頭。</target>
+        <note />
+      </trans-unit>
+      <trans-unit id="ReferenceIsNull">
+        <source>Value cannot be null. Object reference: '{0}'.</source>
+        <target state="translated">值不能為 null。物件參考: '{0}'。</target>
+        <note />
+      </trans-unit>
+      <trans-unit id="SavedContextSchemaContextMismatch">
+        <source>schemaContext parameter cannot be different from savedContext.SchemaContext</source>
+        <target state="translated">schemaContext 參數不能與 savedContext.SchemaContext 不同</target>
+        <note />
+      </trans-unit>
+      <trans-unit id="SavedContextSchemaContextNull">
+        <source>savedContext.SchemaContext cannot be null</source>
+        <target state="translated">savedContext.SchemaContext 不可為 null</target>
+        <note />
+      </trans-unit>
+      <trans-unit id="SchemaContextNotInitialized">
+        <source>SchemaContext on writer must be initialized before accessing the reader.</source>
+        <target state="translated">必須先初始化寫入器上的 SchemaContext 然後再存取讀取器。</target>
+        <note />
+      </trans-unit>
+      <trans-unit id="SchemaContextNull">
+        <source>SchemaContext cannot be null.</source>
+        <target state="translated">SchemaContext 不可為 null。</target>
+        <note />
+      </trans-unit>
+      <trans-unit id="SecurityExceptionForSettingSandboxExternalToTrue">
+        <source>Cannot set SandboxExternalContent to true in partial trust.</source>
+        <target state="translated">在部分信任的情況下，無法將 SandboxExternalContent 設定為 True。</target>
+        <note />
+      </trans-unit>
+      <trans-unit id="SecurityXmlMissingAttribute">
+        <source>Invalid security XML. Missing expected attribute '{0}'.</source>
+        <target state="translated">無效的安全性 XML。遺漏所需的屬性 '{0}'。</target>
+        <note />
+      </trans-unit>
+      <trans-unit id="SecurityXmlUnexpectedTag">
+        <source>Invalid security XML. Unexpected tag '{0}', expected '{1}'.</source>
+        <target state="translated">無效的安全性 XML。未預期的標記 '{0}'，應該是 '{1}'。</target>
+        <note />
+      </trans-unit>
+      <trans-unit id="SecurityXmlUnexpectedValue">
+        <source>Invalid security XML. Unexpected value '{0}' in attribute '{1}', expected '{2}'.</source>
+        <target state="translated">無效的安全性 XML。屬性 '{1}' 中有未預期的值 '{0}'，應該是 '{2}'。</target>
+        <note />
+      </trans-unit>
+      <trans-unit id="ServiceTypeAlreadyAdded">
+        <source>This serviceType is already registered to another service.</source>
+        <target state="translated">此 serviceType 已在其他服務登錄。</target>
+        <note />
+      </trans-unit>
+      <trans-unit id="SetConnectionId">
+        <source>Set connectionId threw an exception.</source>
+        <target state="translated">設定 connectionId 時擲回例外狀況。</target>
+        <note />
+      </trans-unit>
+      <trans-unit id="SetOnlyProperty">
+        <source>'{0}'.'{1}' is a property without a getter and is not a valid XAML property.</source>
+        <target state="translated">'{0}'.'{1}' 是沒有 getter 的屬性，而且不是有效的 XAML 屬性。</target>
+        <note />
+      </trans-unit>
+      <trans-unit id="SetTargetTypeOnNonAttachableMember">
+        <source>Cannot set TargetType on a non-attachable Member.</source>
+        <target state="translated">無法設定非可附加成員上的 TargetType。</target>
+        <note />
+      </trans-unit>
+      <trans-unit id="SetUriBase">
+        <source>Setting xml:base on '{0}' threw an exception.</source>
+        <target state="translated">設定 '{0}' 上的 xml:base 時擲回例外狀況。</target>
+        <note />
+      </trans-unit>
+      <trans-unit id="SetValue">
+        <source>Set property '{0}' threw an exception.</source>
+        <target state="translated">設定屬性 '{0}' 時擲回例外狀況。</target>
+        <note />
+      </trans-unit>
+      <trans-unit id="SetXmlInstance">
+        <source>Setting xml instance on '{0}' threw an exception.</source>
+        <target state="translated">設定 '{0}' 上的 xml 執行個體時擲回例外狀況。</target>
+        <note />
+      </trans-unit>
+      <trans-unit id="SettingPropertiesIsNotAllowed">
+        <source>Setting properties is not allowed on a type converted instance. Property = '{0}'</source>
+        <target state="translated">不允許在型別轉換的執行個體上設定屬性。屬性 = '{0}'</target>
+        <note />
+      </trans-unit>
+      <trans-unit id="ShouldOverrideMethod">
+        <source>Method '{0}' is not supported by default. It can be implemented in derived classes.</source>
+        <target state="translated">預設情況不支援方法 '{0}'。它可以實作在衍生類別中。</target>
+        <note />
+      </trans-unit>
+      <trans-unit id="ShouldSerializeFailed">
+        <source>ShouldSerialize check failed for member '{0}'.</source>
+        <target state="translated">成員 '{0}' 的 ShouldSerialize 檢查失敗。</target>
+        <note />
+      </trans-unit>
+      <trans-unit id="SimpleFixupsMustHaveOneName">
+        <source>Directly Assignable Fixups must only have one name.</source>
+        <target state="translated">可直接指派的修復只能有一個名稱。</target>
+        <note />
+      </trans-unit>
+      <trans-unit id="StringEmpty">
+        <source>Parameter cannot be a zero-length string.</source>
+        <target state="translated">參數不能是零長度字串。</target>
+        <note />
+      </trans-unit>
+      <trans-unit id="StringIsNullOrEmpty">
+        <source>The string is null or empty.</source>
+        <target state="translated">字串是 null 或空白。</target>
+        <note />
+      </trans-unit>
+      <trans-unit id="TemplateNotCollected">
+        <source>Deferred load section was not collected in '{0}'.</source>
+        <target state="translated">延後的載入區段未收集在 '{0}' 中。</target>
+        <note />
+      </trans-unit>
+      <trans-unit id="ThreadAlreadyStarted">
+        <source>Thread is already started.</source>
+        <target state="translated">執行緒已經啟動。</target>
+        <note />
+      </trans-unit>
+      <trans-unit id="ToStringNull">
+        <source>(null)</source>
+        <target state="translated">(null)</target>
+        <note />
+      </trans-unit>
+      <trans-unit id="TokenizerHelperEmptyToken">
+        <source>Empty token encountered at position {0} while parsing '{1}'.</source>
+        <target state="translated">剖析 '{1}' 時，於位置 {0} 發現空的語彙基元。</target>
+        <note />
+      </trans-unit>
+      <trans-unit id="TokenizerHelperExtraDataEncountered">
+        <source>Extra data encountered at position {0} while parsing '{1}'.</source>
+        <target state="translated">剖析 '{1}' 時，於位置 {0} 發現額外的資料。</target>
+        <note />
+      </trans-unit>
+      <trans-unit id="TokenizerHelperMissingEndQuote">
+        <source>Missing end quote encountered while parsing '{0}'.</source>
+        <target state="translated">剖析 '{0}' 時遺失結尾引號。</target>
+        <note />
+      </trans-unit>
+      <trans-unit id="TokenizerHelperPrematureStringTermination">
+        <source>Premature string termination encountered while parsing '{0}'.</source>
+        <target state="translated">剖析 '{0}' 時發現字串過早結束。</target>
+        <note />
+      </trans-unit>
+      <trans-unit id="TooManyAttributes">
+        <source>Error with member '{0}'.'{1}'.  It has more than one '{2}'.</source>
+        <target state="translated">成員 '{0}'.'{1}' 錯誤。它有多個 '{2}'。</target>
+        <note />
+      </trans-unit>
+      <trans-unit id="TooManyAttributesOnType">
+        <source>Error with type '{0}'.  It has more than one '{1}'.</source>
+        <target state="translated">型別 '{0}' 錯誤。它有多個 '{1}'。</target>
+        <note />
+      </trans-unit>
+      <trans-unit id="TooManyTypeConverterAttributes">
+        <source>Only one TypeConverter attribute is allowed on a type.</source>
+        <target state="translated">型別上只能有一個 TypeConverter 屬性。</target>
+        <note />
+      </trans-unit>
+      <trans-unit id="TransitiveForwardRefDirectives">
+        <source>Object '{0}' assigned to directive '{1}' has properties which are references to named object(s) '{2}' which have not yet been defined. Forward references, or references to objects that contain forward references, are not supported inside object construction directives.</source>
+        <target state="translated">指派給指示詞 '{1}' 的物件 '{0}' 包含的屬性是尚未定義之具名物件 '{2}' 的參考。物件建構指示詞內不支援向前參考，或參考包含向前參考的物件。</target>
+        <note />
+      </trans-unit>
+      <trans-unit id="TypeConverterFailed">
+        <source>Failed to create a '{0}' from the text '{1}'.</source>
+        <target state="translated">無法從文字 '{1}' 建立 '{0}'。</target>
+        <note />
+      </trans-unit>
+      <trans-unit id="TypeConverterFailed2">
+        <source>Failed to convert '{0}' to type '{1}'.</source>
+        <target state="translated">無法將 '{0}' 轉換為型別 '{1}'。</target>
+        <note />
+      </trans-unit>
+      <trans-unit id="TypeHasInvalidXamlName">
+        <source>The name of the type '{0}' contains characters that are invalid in XAML.</source>
+        <target state="translated">型別 '{0}' 的名稱含有在 XAML 中無效的字元。</target>
+        <note />
+      </trans-unit>
+      <trans-unit id="TypeHasNoContentProperty">
+        <source>Type '{0}' does not have a content property. Specify the name of the property to set, or add a ContentPropertyAttribute or TypeConverterAttribute on the type.</source>
+        <target state="translated">型別 '{0}' 沒有內容屬性。請指定要設定的屬性名稱，或在此型別上加入 ContentPropertyAttribute 或 TypeConverterAttribute。</target>
+        <note />
+      </trans-unit>
+      <trans-unit id="TypeMetadataCannotChangeAfterUse">
+        <source>Cannot change property metadata after it has been associated with a property.</source>
+        <target state="translated">當屬性中繼資料與屬性關聯時，即無法變更。</target>
+        <note />
+      </trans-unit>
+      <trans-unit id="TypeNameCannotHavePeriod">
+        <source>Type name '{0}' cannot have a dot '.'.</source>
+        <target state="translated">型別名稱 '{0}' 不能有點號 '.'。</target>
+        <note />
+      </trans-unit>
+      <trans-unit id="TypeNotFound">
+        <source>Type reference cannot find type named '{0}'.</source>
+        <target state="translated">型別參考找不到名為 '{0}' 的型別。</target>
+        <note />
+      </trans-unit>
+      <trans-unit id="TypeNotPublic">
+        <source>Type '{0}' is not public.</source>
+        <target state="translated">型別 '{0}' 不是公用型別。</target>
+        <note />
+      </trans-unit>
+      <trans-unit id="UnclosedQuote">
+        <source>Unclosed quoted value.</source>
+        <target state="translated">無結尾引號的值。</target>
+        <note />
+      </trans-unit>
+      <trans-unit id="UnexpectedClose">
+        <source>Unexpected close of XAML Node Stream.</source>
+        <target state="translated">未預期的 XAML 節點資料流關閉。</target>
+        <note />
+      </trans-unit>
+      <trans-unit id="UnexpectedConstructorArg">
+        <source>Invalid metadata for attribute '{0}' on '{1}'. Expected '{2}' argument(s) of type '{3}'.</source>
+        <target state="translated">'{1}' 上屬性 '{0}' 的中繼資料無效。應該是型別 '{3}' 的 '{2}' 引數。</target>
+        <note />
+      </trans-unit>
+      <trans-unit id="UnexpectedNodeType">
+        <source>Unexpected '{0}' in parse rule '{1}'.</source>
+        <target state="translated">剖析規則 '{1}' 中有未預期的 '{0}'。</target>
+        <note />
+      </trans-unit>
+      <trans-unit id="UnexpectedParameterType">
+        <source>Parameter is unexpected type '{0}'. Expected type is '{1}'.</source>
+        <target state="translated">參數是未預期的型別 '{0}'。預期型別為 '{1}'。</target>
+        <note />
+      </trans-unit>
+      <trans-unit id="UnexpectedToken">
+        <source>Unexpected token '{0}' in rule: '{1}', in '{2}'.</source>
+        <target state="translated">規則 '{1}' 中有未預期的語彙基元 '{0}' (位於 '{2}' 中)。</target>
+        <note />
+      </trans-unit>
+      <trans-unit id="UnexpectedTokenAfterME">
+        <source>Unexpected token after end of markup extension.</source>
+        <target state="translated">標記延伸結尾之後有未預期的語彙基元。</target>
+        <note />
+      </trans-unit>
+      <trans-unit id="UnhandledBoolTypeBit">
+        <source>Unhandled BoolTypeBit.</source>
+        <target state="translated">未處理的 BoolTypeBit。</target>
+        <note />
+      </trans-unit>
+      <trans-unit id="UnknownAttributeProperty">
+        <source>['{0}'('{1}')]5D; on '{2}' is not a known property.</source>
+        <target state="translated">'{2}' 上的 ['{0}'('{1}')]5D; 不是已知的屬性。</target>
+        <note />
+      </trans-unit>
+      <trans-unit id="UnknownMember">
+        <source>Unknown member '{0}' on '{1}'.</source>
+        <target state="translated">'{1}' 上有未知的成員 '{0}'。</target>
+        <note />
+      </trans-unit>
+      <trans-unit id="UnknownMemberOnUnknownType">
+        <source>Unknown member '{0}' on unknown type '{1}'.</source>
+        <target state="translated">未知的型別 '{1}' 上有未知的成員 '{0}'。</target>
+        <note />
+      </trans-unit>
+      <trans-unit id="UnknownMemberSimple">
+        <source>Unknown member '{0}'.</source>
+        <target state="translated">未知的成員 '{0}'。</target>
+        <note />
+      </trans-unit>
+      <trans-unit id="UnknownType">
+        <source>Unknown type '{0}'.</source>
+        <target state="translated">未知的型別 '{0}'。</target>
+        <note />
+      </trans-unit>
+      <trans-unit id="UnresolvedForwardReferences">
+        <source>Unresolved reference '{0}'.</source>
+        <target state="translated">未解析的參考 '{0}'。</target>
+        <note />
+      </trans-unit>
+      <trans-unit id="UnresolvedNamespace">
+        <source>XAML namespace '{0}' is not resolved.</source>
+        <target state="translated">未解析 XAML 命名空間 '{0}'。</target>
+        <note />
+      </trans-unit>
+      <trans-unit id="UriNotFound">
+        <source>Uri '{0}' was not found.</source>
+        <target state="translated">找不到 Uri '{0}'。</target>
+        <note />
+      </trans-unit>
+      <trans-unit id="UsableDuringInitializationOnME">
+        <source>Error with type '{0}'. MarkupExtensions cannot use the 'UsableDuringInitialization' attribute.</source>
+        <target state="translated">型別 '{0}' 錯誤。MarkupExtensions 不可使用 'UsableDuringInitialization' 屬性。</target>
+        <note />
+      </trans-unit>
+      <trans-unit id="ValueInArrayIsNull">
+        <source>A value in the '{0}' array is null.</source>
+        <target state="translated">'{0}' 陣列中有 null 值。</target>
+        <note />
+      </trans-unit>
+      <trans-unit id="ValueMustBeFollowedByEndMember">
+        <source>XAML Node Stream: Value nodes must be followed by EndMember.</source>
+        <target state="translated">XAML 節點資料流: 值節點後面必須有 EndMember。</target>
+        <note />
+      </trans-unit>
+      <trans-unit id="Visual_ArgumentOutOfRange">
+        <source>Specified index is out of range or child at index is null. Do not call this method if VisualChildrenCount returns zero, indicating that the Visual has no children.</source>
+        <target state="translated">指定的索引超出範圍，或位於索引的子項目是 null 值。如果 VisualChildrenCount 傳回零 (表示 Visual 沒有子項目)，請勿呼叫此方法。</target>
+        <note />
+      </trans-unit>
+      <trans-unit id="WhiteSpaceInCollection">
+        <source>XamlXmlWriter cannot write value '{0}' which contains significant white space in collection '{1}'.</source>
+        <target state="translated">XamlXmlWriter 無法寫入含有集合 '{1}' 中重要空格的值 '{0}'。</target>
+        <note />
+      </trans-unit>
+      <trans-unit id="WhitespaceAfterME">
+        <source>White space is not allowed after end of markup extension.</source>
+        <target state="translated">標記延伸結尾之後不允許空白字元。</target>
+        <note />
+      </trans-unit>
+      <trans-unit id="WriterIsClosed">
+        <source>An attempt was made to write to a XamlWriter that has had its Closed method called.</source>
+        <target state="translated">嘗試寫入已經呼叫其 Closed 方法的 XamlWriter。</target>
+        <note />
+      </trans-unit>
+      <trans-unit id="XCRChoiceAfterFallback">
+        <source>Choice cannot follow a Fallback.</source>
+        <target state="translated">Choice 不能跟在 Fallback 後面。</target>
+        <note />
+      </trans-unit>
+      <trans-unit id="XCRChoiceNotFound">
+        <source>AlternateContent must contain one or more Choice elements.</source>
+        <target state="translated">AlternateContent 必須包含一或多個 Choice 項目。</target>
+        <note />
+      </trans-unit>
+      <trans-unit id="XCRChoiceOnlyInAC">
+        <source>Choice is valid only in AlternateContent.</source>
+        <target state="translated">Choice 只有在 AlternateContent 中才有效。</target>
+        <note />
+      </trans-unit>
+      <trans-unit id="XCRCompatCycle">
+        <source>There is a cycle of XML compatibility definitions, such that namespace '{0}' overrides itself. This could be due to inconsistent XmlnsCompatibilityAttributes in different assemblies. Please change the definitions to eliminate this cycle, or pass a non-conflicting set of Reference Assemblies in the XamlSchemaContext constructor.</source>
+        <target state="translated">XML 相容性定義中有循環的現象，例如命名空間 '{0}' 覆寫本身。這可能是不同組件中的 XmlnsCompatibilityAttributes 不一致所致。請變更定義來消除此循環，或在 XamlSchemaContext 建構函式中傳遞一組非衝突的參考組件。</target>
+        <note />
+      </trans-unit>
+      <trans-unit id="XCRDuplicatePreserve">
+        <source>Duplicate Preserve declaration for element '{1}' in namespace '{0}'.</source>
+        <target state="translated">在命名空間 '{0}' 中發現項目 '{1}' 的重複 Preserve 宣告。</target>
+        <note />
+      </trans-unit>
+      <trans-unit id="XCRDuplicateProcessContent">
+        <source>Duplicate ProcessContent declaration for element '{1}' in namespace '{0}'.</source>
+        <target state="translated">在命名空間 '{0}' 中發現項目 '{1}' 的重複 ProcessContent 宣告。</target>
+        <note />
+      </trans-unit>
+      <trans-unit id="XCRDuplicateWildcardPreserve">
+        <source>Duplicate wildcard Preserve declaration for namespace '{0}'.</source>
+        <target state="translated">發現命名空間 '{0}' 的重複萬用字元 Preserve 宣告。</target>
+        <note />
+      </trans-unit>
+      <trans-unit id="XCRDuplicateWildcardProcessContent">
+        <source>Duplicate wildcard ProcessContent declaration for namespace '{0}'.</source>
+        <target state="translated">發現命名空間 '{0}' 的重複萬用字元 ProcessContent 宣告。</target>
+        <note />
+      </trans-unit>
+      <trans-unit id="XCRFallbackOnlyInAC">
+        <source>Fallback is valid only in AlternateContent.</source>
+        <target state="translated">Fallback 只有在 AlternateContent 中才有效。</target>
+        <note />
+      </trans-unit>
+      <trans-unit id="XCRInvalidACChild">
+        <source>'{0}' element is not a valid child of AlternateContent. Only Choice and Fallback elements are valid children of an AlternateContent element.</source>
+        <target state="translated">'{0}' 項目不是 AlternateContent 的有效子項目。只有 Choice 與 Fallback 項目才是 AlternateContent 項目的有效子項目。</target>
+        <note />
+      </trans-unit>
+      <trans-unit id="XCRInvalidAttribInElement">
+        <source>'{0}' attribute is not valid for '{1}' element.</source>
+        <target state="translated">'{0}' 屬性對於 '{1}' 項目而言是無效的。</target>
+        <note />
+      </trans-unit>
+      <trans-unit id="XCRInvalidFormat">
+        <source>'{0}' format is not valid.</source>
+        <target state="translated">'{0}' 格式無效。</target>
+        <note />
+      </trans-unit>
+      <trans-unit id="XCRInvalidPreserve">
+        <source>Cannot have both a specific and a wildcard Preserve declaration for namespace '{0}'.</source>
+        <target state="translated">不能為命名空間 '{0}' 同時指定特定與萬用字元 Preserve 宣告。</target>
+        <note />
+      </trans-unit>
+      <trans-unit id="XCRInvalidProcessContent">
+        <source>Cannot have both a specific and a wildcard ProcessContent declaration for namespace '{0}'.</source>
+        <target state="translated">不能為命名空間 '{0}' 同時指定特定與萬用字元 ProcessContent 宣告。</target>
+        <note />
+      </trans-unit>
+      <trans-unit id="XCRInvalidRequiresAttribute">
+        <source>Requires attribute must contain a valid namespace prefix.</source>
+        <target state="translated">Requires 屬性必須包含有效的命名空間前置詞。</target>
+        <note />
+      </trans-unit>
+      <trans-unit id="XCRInvalidXMLName">
+        <source>'{0}' attribute value is not a valid XML name.</source>
+        <target state="translated">'{0}' 屬性值不是有效的 XML 名稱。</target>
+        <note />
+      </trans-unit>
+      <trans-unit id="XCRMultipleFallbackFound">
+        <source>AlternateContent must contain only one Fallback element.</source>
+        <target state="translated">AlternateContent 只能包含一個 Fallback 項目。</target>
+        <note />
+      </trans-unit>
+      <trans-unit id="XCRMustUnderstandFailed">
+        <source>MustUnderstand condition failed on namespace '{0}'.</source>
+        <target state="translated">命名空間 '{0}' 的 MustUnderstand 條件失敗。</target>
+        <note />
+      </trans-unit>
+      <trans-unit id="XCRNSPreserveNotIgnorable">
+        <source>'{0}' namespace cannot preserve items; it must be declared Ignorable first.</source>
+        <target state="translated">'{0}' 命名空間無法保留項目; 必須先將它宣告為 Ignorable。</target>
+        <note />
+      </trans-unit>
+      <trans-unit id="XCRNSProcessContentNotIgnorable">
+        <source>'{0}' namespace cannot process content; it must be declared Ignorable first.</source>
+        <target state="translated">'{0}' 命名空間無法處理內容; 必須先將它宣告為 Ignorable。</target>
+        <note />
+      </trans-unit>
+      <trans-unit id="XCRRequiresAttribNotFound">
+        <source>Choice must contain a Requires attribute.</source>
+        <target state="translated">Choice 必須包含 Requires 屬性。</target>
+        <note />
+      </trans-unit>
+      <trans-unit id="XCRUndefinedPrefix">
+        <source>'{0}' prefix is not defined.</source>
+        <target state="translated">未定義 '{0}' 前置詞。</target>
+        <note />
+      </trans-unit>
+      <trans-unit id="XCRUnknownCompatAttrib">
+        <source>Unrecognized compatibility attribute '{0}'.</source>
+        <target state="translated">無法識別的相容性屬性 '{0}'。</target>
+        <note />
+      </trans-unit>
+      <trans-unit id="XCRUnknownCompatElement">
+        <source>Unrecognized Compatibility element '{0}'.</source>
+        <target state="translated">無法識別的相容性項目 '{0}'。</target>
+        <note />
+      </trans-unit>
+      <trans-unit id="XClassMustMatchRootInstance">
+        <source>Specified class name '{0}' doesn't match actual root instance type '{1}'. Remove the Class directive or provide an instance via XamlObjectWriterSettings.RootObjectInstance.</source>
+        <target state="translated">指定的類別名稱 '{0}' 與實際根執行個體型別 '{1}' 不相符。請移除 Class 指示詞，或透過 XamlObjectWriterSettings.RootObjectInstance 提供執行個體。</target>
+        <note />
+      </trans-unit>
+      <trans-unit id="XamlFactoryInvalidXamlNode">
+        <source>Unexpected XAML node type '{0}' from XamlReader in XamlFactory.</source>
+        <target state="translated">XamlFactory 中的 XamlReader 有未預期的 XAML 節點型別 '{0}'。</target>
+        <note />
+      </trans-unit>
+      <trans-unit id="XamlMarkupExtensionWriterCannotSetSchemaContext">
+        <source>Cannot set SchemaContext on XamlMarkupExtensionWriter.</source>
+        <target state="translated">無法設定 XamlMarkupExtensionWriter 上的 SchemaContext。</target>
+        <note />
+      </trans-unit>
+      <trans-unit id="XamlMarkupExtensionWriterCannotWriteNonstringValue">
+        <source>Cannot write a value that is not a string.</source>
+        <target state="translated">無法寫入不是字串的值。</target>
+        <note />
+      </trans-unit>
+      <trans-unit id="XamlMarkupExtensionWriterDuplicateMember">
+        <source>The member '{0}' has already been written.</source>
+        <target state="translated">已經寫入成員 '{0}'。</target>
+        <note />
+      </trans-unit>
+      <trans-unit id="XamlMarkupExtensionWriterInputInvalid">
+        <source>Errors detected in input.</source>
+        <target state="translated">在輸入中偵測到錯誤。</target>
+        <note />
+      </trans-unit>
+      <trans-unit id="XamlTypeNameCannotGetPrefix">
+        <source>Cannot convert this XamlTypeName instance to a string because the provided INamespacePrefixLookup could not generate a prefix for the namespace '{0}'.</source>
+        <target state="translated">無法將這個 XamlTypeName 執行個體轉換成字串，因為提供的 INamespacePrefixLookup 無法產生命名空間 '{0}' 的前置詞。</target>
+        <note />
+      </trans-unit>
+      <trans-unit id="XamlTypeNameNameIsNullOrEmpty">
+        <source>Cannot convert this XamlTypeName instance to a string because the Name property is null or empty. Set the Name property before calling XamlTypeName.ToString.</source>
+        <target state="translated">無法將這個 XamlTypeName 執行個體轉換成字串，因為 Name 屬性為 null 或空白。請先設定 Name 屬性然後再呼叫 XamlTypeName.ToString。</target>
+        <note />
+      </trans-unit>
+      <trans-unit id="XamlTypeNameNamespaceIsNull">
+        <source>Cannot convert this XamlTypeName instance to a string because the Namespace property is null. Set the Namespace property before calling XamlTypeName.ToString.</source>
+        <target state="translated">無法將這個 XamlTypeName 執行個體轉換成字串，因為 Namespace 屬性為 null 或空白。請先設定 Namespace 屬性然後再呼叫 XamlTypeName.ToString。</target>
+        <note />
+      </trans-unit>
+      <trans-unit id="XamlXmlWriterCannotWriteNonstringValue">
+        <source>Cannot write a value that is not a string.</source>
+        <target state="translated">無法寫入不是字串的值。</target>
+        <note />
+      </trans-unit>
+      <trans-unit id="XamlXmlWriterDuplicateMember">
+        <source>The member '{0}' has already been written.</source>
+        <target state="translated">已經寫入成員 '{0}'。</target>
+        <note />
+      </trans-unit>
+      <trans-unit id="XamlXmlWriterIsObjectFromMemberSetForArraysOrNonCollections">
+        <source>The argument isObjectFromMember can only be set to true when the type is a collection.</source>
+        <target state="translated">型別為集合時，引數 isObjectFromMember 只能設定為 true。</target>
+        <note />
+      </trans-unit>
+      <trans-unit id="XamlXmlWriterNamespaceAlreadyHasPrefixInCurrentScope">
+        <source>Namespace '{0}' already has a prefix defined in current scope.</source>
+        <target state="translated">命名空間 '{0}' 已經在目前範圍中定義過前置詞。</target>
+        <note />
+      </trans-unit>
+      <trans-unit id="XamlXmlWriterPrefixAlreadyDefinedInCurrentScope">
+        <source>The prefix '{0}' is already defined in current scope.</source>
+        <target state="translated">前置詞 '{0}' 已經在目前範圍中定義過。</target>
+        <note />
+      </trans-unit>
+      <trans-unit id="XamlXmlWriterWriteNotSupportedInCurrentState">
+        <source>Unable to call '{0}' in current state.</source>
+        <target state="translated">目前的狀態無法呼叫 '{0}'。</target>
+        <note />
+      </trans-unit>
+      <trans-unit id="XamlXmlWriterWriteObjectNotSupportedInCurrentState">
+        <source>Unable to call WriteObject with isObjectFromMember set to true in current state.</source>
+        <target state="translated">目前的狀態無法呼叫 isObjectFromMember 設定為 true 的 WriteObject。</target>
+        <note />
+      </trans-unit>
+      <trans-unit id="XaslTypePropertiesNotImplemented">
+        <source>Need to implement public/internal sorting.</source>
+        <target state="translated">必須實作公用/內部排序。</target>
+        <note />
+      </trans-unit>
+      <trans-unit id="XmlDataNull">
+        <source>The value for XmlData property '{0}' is null or not IXmlSerializable.</source>
+        <target state="translated">XmlData 屬性 '{0}' 的值為 null 或者不是 IXmlSerializable。</target>
+        <note />
+      </trans-unit>
+      <trans-unit id="XmlValueNotReader">
+        <source>The value for XmlData property '{0}' is not an XmlReader.</source>
+        <target state="translated">XmlData 屬性 '{0}' 的值不是 XmlReader。</target>
+        <note />
+      </trans-unit>
+      <trans-unit id="XmlnsCompatCycle">
+        <source>There is a cycle of XmlnsCompatibleWithAttribute definitions in assembly '{0}', such that namespace '{1}' overrides itself. Change the definitions to eliminate this cycle.</source>
+        <target state="translated">組件 '{0}' 中 XmlnsCompatibleWithAttribute 定義有循環的現象，例如命名空間 '{1}' 覆寫本身。請變更定義以排除這個循環問題。</target>
+        <note />
+      </trans-unit>
+    </body>
+  </file>
 </xliff>