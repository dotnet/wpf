--- conflicted
+++ resolved
@@ -58,12 +58,7 @@
         public virtual void AddToCollection(object instance, object item)
         {
             ArgumentNullException.ThrowIfNull(instance);
-<<<<<<< HEAD
             if (instance is IList list)
-=======
-            IList list = instance as IList;
-            if (list is not null)
->>>>>>> aa1896f4
             {
                 list.Add(item);
                 return;
@@ -97,12 +92,7 @@
         public virtual void AddToDictionary(object instance, object key, object item)
         {
             ArgumentNullException.ThrowIfNull(instance);
-<<<<<<< HEAD
             if (instance is IDictionary dictionary)
-=======
-            IDictionary dictionary = instance as IDictionary;
-            if (dictionary is not null)
->>>>>>> aa1896f4
             {
                 dictionary.Add(key, item);
                 return;
@@ -221,12 +211,7 @@
         public virtual IEnumerator GetItems(object instance)
         {
             ArgumentNullException.ThrowIfNull(instance);
-<<<<<<< HEAD
             if (instance is IEnumerable enumerable)
-=======
-            IEnumerable enumerable = instance as IEnumerable;
-            if (enumerable is not null)
->>>>>>> aa1896f4
             {
                 return enumerable.GetEnumerator();
             }
