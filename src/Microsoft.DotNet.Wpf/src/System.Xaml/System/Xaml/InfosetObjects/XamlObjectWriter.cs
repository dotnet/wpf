--- conflicted
+++ resolved
@@ -92,11 +92,7 @@
                 _preferUnconvertedDictionaryKeys = settings.PreferUnconvertedDictionaryKeys;
             }
 
-<<<<<<< HEAD
             XAML3.INameScope rootNameScope = settings?.ExternalNameScope;
-=======
-            XAML3.INameScope rootNameScope = (settings is not null) ? settings.ExternalNameScope : null;
->>>>>>> c404a5ff
 
             XamlRuntime runtime = CreateRuntime(settings, schemaContext);
 
