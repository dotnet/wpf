// Licensed to the .NET Foundation under one or more agreements.
// The .NET Foundation licenses this file to you under the MIT license.
// See the LICENSE file in the project root for more information.

#nullable disable

using System.Collections;
using System.Reflection;
using System.Runtime.Serialization;
using System.Windows.Markup;

namespace System.Xaml.Schema
{
    public class XamlTypeInvoker
    {
        private static XamlTypeInvoker s_Unknown;

        private Dictionary<XamlType, MethodInfo> _addMethods;
        internal MethodInfo EnumeratorMethod { get; set; }
        private XamlType _xamlType;

        private Action<object> _constructorDelegate;

        private ThreeValuedBool _isPublic;

        protected XamlTypeInvoker()
        {
        }

        public XamlTypeInvoker(XamlType type)
        {
            _xamlType = type ?? throw new ArgumentNullException(nameof(type));
        }

        public static XamlTypeInvoker UnknownInvoker
        {
            get
            {
                if (s_Unknown is null)
                {
                    s_Unknown = new XamlTypeInvoker();
                }

                return s_Unknown;
            }
        }

        public EventHandler<XamlSetMarkupExtensionEventArgs> SetMarkupExtensionHandler
        {
            get { return _xamlType is not null ? _xamlType.SetMarkupExtensionHandler : null; }
        }

        public EventHandler<XamlSetTypeConverterEventArgs> SetTypeConverterHandler
        {
            get { return _xamlType is not null ? _xamlType.SetTypeConverterHandler : null; }
        }

        public virtual void AddToCollection(object instance, object item)
        {
            ArgumentNullException.ThrowIfNull(instance);
            IList list = instance as IList;
            if (list is not null)
            {
                list.Add(item);
                return;
            }

            ThrowIfUnknown();
            if (!_xamlType.IsCollection)
            {
                throw new NotSupportedException(SR.OnlySupportedOnCollections);
            }

            XamlType itemType;
            if (item is not null)
            {
                itemType = _xamlType.SchemaContext.GetXamlType(item.GetType());
            }
            else
            {
                itemType = _xamlType.ItemType;
            }

            MethodInfo addMethod = GetAddMethod(itemType);
            if (addMethod is null)
            {
                throw new XamlSchemaException(SR.Format(SR.NoAddMethodFound, _xamlType, itemType));
            }

            addMethod.Invoke(instance, new object[] { item });
        }

        public virtual void AddToDictionary(object instance, object key, object item)
        {
            ArgumentNullException.ThrowIfNull(instance);
            IDictionary dictionary = instance as IDictionary;
            if (dictionary is not null)
            {
                dictionary.Add(key, item);
                return;
            }

            ThrowIfUnknown();
            if (!_xamlType.IsDictionary)
            {
                throw new NotSupportedException(SR.OnlySupportedOnDictionaries);
            }

            XamlType itemType;
            if (item is not null)
            {
                itemType = _xamlType.SchemaContext.GetXamlType(item.GetType());
            }
            else
            {
                itemType = _xamlType.ItemType;
            }

            MethodInfo addMethod = GetAddMethod(itemType);
            if (addMethod is null)
            {
                throw new XamlSchemaException(SR.Format(SR.NoAddMethodFound, _xamlType, itemType));
            }

            addMethod.Invoke(instance, new object[] { key, item });
        }

        public virtual object CreateInstance(object[] arguments)
        {
            ThrowIfUnknown();
            if (!_xamlType.UnderlyingType.IsValueType && (arguments is null || arguments.Length == 0))
            {
                object result = DefaultCtorXamlActivator.CreateInstance(this);
                if (result is not null)
                {
                    return result;
                }
            }

            return Activator.CreateInstance(_xamlType.UnderlyingType, arguments);
        }

        public virtual MethodInfo GetAddMethod(XamlType contentType)
        {
            ArgumentNullException.ThrowIfNull(contentType);
            if (IsUnknown || _xamlType.ItemType is null)
            {
                return null;
            }

            // Common case is that we match the item type. Short-circuit any additional lookup.
            if (contentType == _xamlType.ItemType ||
                (_xamlType.AllowedContentTypes.Count == 1 && contentType.CanAssignTo(_xamlType.ItemType)))
            {
                return _xamlType.AddMethod;
            }

            // Only collections can have additional content types
            if (!_xamlType.IsCollection)
            {
                return null;
            }

            // Populate the dictionary of all available Add methods
            MethodInfo addMethod;
            if (_addMethods is null)
            {
                Dictionary<XamlType, MethodInfo> addMethods = new Dictionary<XamlType, MethodInfo>();
                addMethods.Add(_xamlType.ItemType, _xamlType.AddMethod);
                foreach (XamlType type in _xamlType.AllowedContentTypes)
                {
                    addMethod = CollectionReflector.GetAddMethod(
                        _xamlType.UnderlyingType, type.UnderlyingType);
                    if (addMethod is not null)
                    {
                        // Use TryAdd as AllowedContentTypes can contain
                        // duplicate types.
                        addMethods.TryAdd(type, addMethod);
                    }
                }

                _addMethods = addMethods;
            }

            // First try the fast path.  Look for an exact match.
            if (_addMethods.TryGetValue(contentType, out addMethod))
            {
                return addMethod;
            }

            // Next the slow path.  Check each one for is assignable from.
            foreach (KeyValuePair<XamlType, MethodInfo> pair in _addMethods)
            {
                if (contentType.CanAssignTo(pair.Key))
                {
                    return pair.Value;
                }
            }

            return null;
        }

        public virtual MethodInfo GetEnumeratorMethod()
        {
            if (IsUnknown)
            {
                return null;
            }

            return _xamlType.GetEnumeratorMethod;
        }

        public virtual IEnumerator GetItems(object instance)
        {
            ArgumentNullException.ThrowIfNull(instance);
            IEnumerable enumerable = instance as IEnumerable;
            if (enumerable is not null)
            {
                return enumerable.GetEnumerator();
            }

            ThrowIfUnknown();
            if (!_xamlType.IsCollection && !_xamlType.IsDictionary)
            {
                throw new NotSupportedException(SR.OnlySupportedOnCollectionsAndDictionaries);
            }

            MethodInfo getEnumMethod = GetEnumeratorMethod();
<<<<<<< HEAD
            return (IEnumerator)getEnumMethod.Invoke(instance, Array.Empty<object>());
        }
=======
            return (IEnumerator)getEnumMethod.Invoke(instance, s_emptyObjectArray);
        }

        // vvvvv---- Unused members.  Servicing policy is to retain these anyway.  -----vvvvv
        private bool IsInSystemXaml
        {
            get
            {
                if (_isInSystemXaml == ThreeValuedBool.NotSet)
                {
                    Type type = _xamlType.UnderlyingType.UnderlyingSystemType;
                    bool result = SafeReflectionInvoker.IsInSystemXaml(type);
                    _isInSystemXaml = result ? ThreeValuedBool.True : ThreeValuedBool.False;
                }

                return _isInSystemXaml == ThreeValuedBool.True;
            }
        }

        // ^^^^^----- End of unused members.  -----^^^^^
>>>>>>> 7095be30

        private bool IsPublic
        {
            get
            {
                if (_isPublic == ThreeValuedBool.NotSet)
                {
                    Type type = _xamlType.UnderlyingType.UnderlyingSystemType;
                    _isPublic = type.IsVisible ? ThreeValuedBool.True : ThreeValuedBool.False;
                }

                return _isPublic == ThreeValuedBool.True;
            }
        }

        private bool IsUnknown
        {
            get { return _xamlType is null || _xamlType.UnderlyingType is null; }
        }

        private void ThrowIfUnknown()
        {
            if (IsUnknown)
            {
                throw new NotSupportedException(SR.NotSupportedOnUnknownType);
            }
        }

        private static class DefaultCtorXamlActivator
        {
            private static ThreeValuedBool s_securityFailureWithCtorDelegate;
            private static ConstructorInfo s_actionCtor =
                typeof(Action<object>).GetConstructor(new Type[] { typeof(Object), typeof(IntPtr) });

            public static object CreateInstance(XamlTypeInvoker type)
            {
                if (!EnsureConstructorDelegate(type))
                {
                    return null;
                }

                object inst = CallCtorDelegate(type);
                return inst;
            }
#pragma warning disable SYSLIB0050
            private static object CallCtorDelegate(XamlTypeInvoker type)
            {
                object inst = FormatterServices.GetUninitializedObject(type._xamlType.UnderlyingType);
                InvokeDelegate(type._constructorDelegate, inst);
                return inst;
            }
#pragma warning restore SYSLIB0050
            private static void InvokeDelegate(Action<object> action, object argument)
            {
                action.Invoke(argument);
            }

            // returns true if a delegate is available, false if not
            private static bool EnsureConstructorDelegate(XamlTypeInvoker type)
            {
                if (type._constructorDelegate is not null)
                {
                    return true;
                }

                if (!type.IsPublic)
                {
                    return false;
                }

                if (s_securityFailureWithCtorDelegate == ThreeValuedBool.NotSet)
                {
                    s_securityFailureWithCtorDelegate =
                        ThreeValuedBool.False;
                }

                if (s_securityFailureWithCtorDelegate == ThreeValuedBool.True)
                {
                    return false;
                }

                Type underlyingType = type._xamlType.UnderlyingType.UnderlyingSystemType;
                // Look up public ctors only, for equivalence with Activator.CreateInstance
                ConstructorInfo tConstInfo = underlyingType.GetConstructor(Type.EmptyTypes);
                if (tConstInfo is null)
                {
                    // Throwing MissingMethodException for equivalence with Activator.CreateInstance
                    throw new MissingMethodException(SR.Format(SR.NoDefaultConstructor, underlyingType.FullName));
                }

                if ((tConstInfo.IsSecurityCritical && !tConstInfo.IsSecuritySafeCritical) ||
                    (tConstInfo.Attributes & MethodAttributes.HasSecurity) == MethodAttributes.HasSecurity ||
                    (underlyingType.Attributes & TypeAttributes.HasSecurity) == TypeAttributes.HasSecurity)
                {
                    // We don't want to bypass security checks for a critical or demanding ctor,
                    // so just treat it as if it were non-public
                    type._isPublic = ThreeValuedBool.False;
                    return false;
                }

                IntPtr constPtr = tConstInfo.MethodHandle.GetFunctionPointer();
                // This requires Reflection Permission
                Action<object> ctorDelegate = ctorDelegate =
                    (Action<object>)s_actionCtor.Invoke(new object[] { null, constPtr });
                type._constructorDelegate = ctorDelegate;
                return true;
            }
        }
    }
}<|MERGE_RESOLUTION|>--- conflicted
+++ resolved
@@ -226,31 +226,8 @@
             }
 
             MethodInfo getEnumMethod = GetEnumeratorMethod();
-<<<<<<< HEAD
             return (IEnumerator)getEnumMethod.Invoke(instance, Array.Empty<object>());
         }
-=======
-            return (IEnumerator)getEnumMethod.Invoke(instance, s_emptyObjectArray);
-        }
-
-        // vvvvv---- Unused members.  Servicing policy is to retain these anyway.  -----vvvvv
-        private bool IsInSystemXaml
-        {
-            get
-            {
-                if (_isInSystemXaml == ThreeValuedBool.NotSet)
-                {
-                    Type type = _xamlType.UnderlyingType.UnderlyingSystemType;
-                    bool result = SafeReflectionInvoker.IsInSystemXaml(type);
-                    _isInSystemXaml = result ? ThreeValuedBool.True : ThreeValuedBool.False;
-                }
-
-                return _isInSystemXaml == ThreeValuedBool.True;
-            }
-        }
-
-        // ^^^^^----- End of unused members.  -----^^^^^
->>>>>>> 7095be30
 
         private bool IsPublic
         {
