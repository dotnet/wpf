--- conflicted
+++ resolved
@@ -8,11 +8,7 @@
   "symbols/Framework/choices/netcoreapp3.1/description": "대상 netcoreapp3.1",
   "symbols/Framework/choices/net5.0/description": "대상 net5.0",
   "symbols/Framework/choices/net6.0/description": "대상 net6.0",
-<<<<<<< HEAD
   "symbols/Framework/choices/net7.0/description": "대상 net7.0",
-=======
-  "symbols/Framework/choices/net7.0/description": "Target net7.0",
->>>>>>> cc4406c6
   "symbols/langVersion/description": "만든 프로젝트 파일의 langVersion를 설정합니다",
   "symbols/skipRestore/description": "지정된 경우, 프로젝트 생성 시 자동 복원을 건너뜁니다.",
   "symbols/Nullable/description": "이 프로젝트에 대해 nullable 참조 형식을 사용할지 여부를 지정합니다.",
