# This is a simple wrapper for eng/pipeline.yml to get around the limitation of
# user-defined variables not being available in yaml template expressions.

# Parameters ARE available in template expressions, and parameters can have default values,
# so they can be used to control yaml flow.
#
# TODO:
#   BuildMsBuildSdkPackages, _BuildMsBuildSdkPackages, _BuildMsBuildSdkPackagesArgs should be removed eventually, when 
#   Microsoft.DotNet.Arcade.Wpf.Sdk is moved from dnceng/dotnet-wpf-int to github/dotnet/wpf. 
#   When that move happens, there would be no need to suppress the Sdk build by default. Currently, 
#   allowing the Sdk to build every time will result in an infinite loop that triggers a dotnet/wpf built,

variables:

  # clean the local repo on the build agents
  Build.Repository.Clean: true
  # When set to true in a manual built, it produces and publishes 
  # Microsoft.DotNet.Arcade.Wpf.Sdk
  BuildMsBuildSdkPackages: false
<<<<<<< HEAD
  _PublishUsingPipelines: false
  _DotNetArtifactsCategory: .NETCore
=======
  _PublishUsingPipelines: true
  _DotNetArtifactsCategory: WINDOWSDESKTOP
>>>>>>> 564aebd6

# only trigger ci builds for the master and release branches
trigger:
- master
- release/3.0
- arcade

# To be added in the future when VSTS supports this feature
# only trigger pull request builds for the master branch
# pr:
# - master

# Call the pipeline.yml template, which does the real work
jobs:
- template: /eng/pipeline.yml
  parameters:
    ${{ if and(ne(variables['System.TeamProject'], 'public'), notin(variables['Build.Reason'], 'PullRequest')) }}:
      # agent pool can't be read from a user-defined variable (Azure DevOps limitation)
      agentPool: dotnet-internal-vs2019-preview
      # runAsPublic is used in expressions, which can't read from user-defined variables
      runAsPublic: false<|MERGE_RESOLUTION|>--- conflicted
+++ resolved
@@ -17,13 +17,8 @@
   # When set to true in a manual built, it produces and publishes 
   # Microsoft.DotNet.Arcade.Wpf.Sdk
   BuildMsBuildSdkPackages: false
-<<<<<<< HEAD
-  _PublishUsingPipelines: false
-  _DotNetArtifactsCategory: .NETCore
-=======
   _PublishUsingPipelines: true
   _DotNetArtifactsCategory: WINDOWSDESKTOP
->>>>>>> 564aebd6
 
 # only trigger ci builds for the master and release branches
 trigger:
