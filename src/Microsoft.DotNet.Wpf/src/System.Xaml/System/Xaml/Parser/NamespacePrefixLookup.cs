﻿// Licensed to the .NET Foundation under one or more agreements.
// The .NET Foundation licenses this file to you under the MIT license.
// See the LICENSE file in the project root for more information.

#nullable disable

using System.Xaml;

namespace MS.Internal.Xaml.Parser
{
    internal class NamespacePrefixLookup : INamespacePrefixLookup
    {
        private readonly List<NamespaceDeclaration> _newNamespaces;
        private readonly Func<string, string> _nsResolver;
        public NamespacePrefixLookup(out IEnumerable<NamespaceDeclaration> newNamespaces, Func<string, string> nsResolver)
        {
            newNamespaces = _newNamespaces = new List<NamespaceDeclaration>();
            _nsResolver = nsResolver;
        }

        #region INamespacePrefixLookup Members

        private int n;
        public string LookupPrefix(string ns)
        {
            // we really shouldn't generate extraneous new namespaces
            string newPrefix;
            do
            {
                newPrefix = $"prefix{n++}";
<<<<<<< HEAD
            } while (_nsResolver(newPrefix) is not null);
=======
            }
            while (_nsResolver(newPrefix) != null);
>>>>>>> 7095be30
            _newNamespaces.Add(new NamespaceDeclaration(ns, newPrefix));
            return newPrefix;
        }

        #endregion
    }
}<|MERGE_RESOLUTION|>--- conflicted
+++ resolved
@@ -28,12 +28,8 @@
             do
             {
                 newPrefix = $"prefix{n++}";
-<<<<<<< HEAD
-            } while (_nsResolver(newPrefix) is not null);
-=======
             }
-            while (_nsResolver(newPrefix) != null);
->>>>>>> 7095be30
+            while (_nsResolver(newPrefix) is not null);
             _newNamespaces.Add(new NamespaceDeclaration(ns, newPrefix));
             return newPrefix;
         }
