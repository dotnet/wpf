﻿// Licensed to the .NET Foundation under one or more agreements.
// The .NET Foundation licenses this file to you under the MIT license.
// See the LICENSE file in the project root for more information.

#nullable disable

using System.Xaml;

namespace System.Windows.Markup
{
    [ContentProperty("Name")]
    public class Reference : MarkupExtension
    {
        public Reference()
        {
        }

        public Reference(string name)
        {
            Name = name;
        }

        [ConstructorArgument("name")]
        public string Name { get; set; }

        public override object ProvideValue(IServiceProvider serviceProvider)
        {
            ArgumentNullException.ThrowIfNull(serviceProvider);
            IXamlNameResolver nameResolver = serviceProvider.GetService(typeof(IXamlNameResolver)) as IXamlNameResolver;
            if (nameResolver is null)
            {
                throw new InvalidOperationException(SR.MissingNameResolver);
            }
<<<<<<< HEAD
            if (string.IsNullOrEmpty(Name))
=======

            if (String.IsNullOrEmpty(Name))
>>>>>>> 53636887
            {
                throw new InvalidOperationException(SR.MustHaveName);
            }

            object obj = nameResolver.Resolve(Name);
            if (obj is null)
            {
                string[] names = new string[] { Name };
                obj = nameResolver.GetFixupToken(names, true);
            }

            return obj;
        }
    }
}<|MERGE_RESOLUTION|>--- conflicted
+++ resolved
@@ -31,12 +31,8 @@
             {
                 throw new InvalidOperationException(SR.MissingNameResolver);
             }
-<<<<<<< HEAD
+
             if (string.IsNullOrEmpty(Name))
-=======
-
-            if (String.IsNullOrEmpty(Name))
->>>>>>> 53636887
             {
                 throw new InvalidOperationException(SR.MustHaveName);
             }
