// Licensed to the .NET Foundation under one or more agreements.
// The .NET Foundation licenses this file to you under the MIT license.
// See the LICENSE file in the project root for more information.

using System.Xaml;

namespace System.Windows.Markup
{
    public class XamlSetMarkupExtensionEventArgs : XamlSetValueEventArgs
    {
        public XamlSetMarkupExtensionEventArgs(XamlMember member,
            MarkupExtension value, IServiceProvider serviceProvider) :
            base(member, value)
        {
            ServiceProvider = serviceProvider;
        }

        public MarkupExtension MarkupExtension { get { return Value as MarkupExtension; } }
        public IServiceProvider ServiceProvider { get; private set; }

        internal XamlSetMarkupExtensionEventArgs(XamlMember member,
<<<<<<< HEAD
            MarkupExtension value, IServiceProvider serviceProvider, Object targetObject)
=======
            System.Windows.Markup.MarkupExtension value, IServiceProvider serviceProvider, object targetObject)
>>>>>>> a31b5f15
            : this(member, value, serviceProvider)
        {
            TargetObject = targetObject;
        }

        internal XamlType CurrentType { get; set; }
        internal object TargetObject { get; private set; }

        public override void CallBase()
        {
            if (CurrentType != null)
            {
                XamlType baseType = CurrentType.BaseType;

                if (baseType != null)
                {
                    this.CurrentType = baseType;
                    if (baseType.SetMarkupExtensionHandler != null)
                    {
                        baseType.SetMarkupExtensionHandler(TargetObject, this);
                    }
                }
            }
        }
    }
}<|MERGE_RESOLUTION|>--- conflicted
+++ resolved
@@ -19,11 +19,7 @@
         public IServiceProvider ServiceProvider { get; private set; }
 
         internal XamlSetMarkupExtensionEventArgs(XamlMember member,
-<<<<<<< HEAD
-            MarkupExtension value, IServiceProvider serviceProvider, Object targetObject)
-=======
-            System.Windows.Markup.MarkupExtension value, IServiceProvider serviceProvider, object targetObject)
->>>>>>> a31b5f15
+            MarkupExtension value, IServiceProvider serviceProvider, object targetObject)
             : this(member, value, serviceProvider)
         {
             TargetObject = targetObject;
