<<<<<<< HEAD
﻿<?xml version="1.0" encoding="utf-8"?>
<xliff xmlns="urn:oasis:names:tc:xliff:document:1.2" xmlns:xsi="http://www.w3.org/2001/XMLSchema-instance" version="1.2" schemaLocation="urn:oasis:names:tc:xliff:document:1.2 xliff-core-1.2-transitional.xsd">
  <file datatype="xml" source-language="en" target-language="fr" original="../Strings.resx">
    <body>
      <trans-unit id="AnalysisResult">
        <source>Analysis Result : '{0}'.</source>
        <target state="translated">Résultat de l'analyse : '{0}'.</target>
        <note />
      </trans-unit>
      <trans-unit id="AppDefIsNotRequired">
        <source>MC1002: Library project file cannot specify ApplicationDefinition element.</source>
        <target state="translated">MC1002 : le fichier de projet de bibliothèque ne peut pas spécifier un élément ApplicationDefinition.</target>
        <note />
      </trans-unit>
      <trans-unit id="ApplicationDefinitionFile">
        <source>Input: Markup ApplicationDefinition file: '{0}'.</source>
        <target state="translated">Entrée : fichier ApplicationDefinition de balisage : '{0}'.</target>
        <note />
      </trans-unit>
      <trans-unit id="AttributeNotAllowedOnCodeTag">
        <source>MC6015: '{0}' cannot be set on the '{1}:{2}' tag.</source>
        <target state="translated">MC6015 : impossible de définir '{0}' sur la balise '{1}:{2}'.</target>
        <note />
      </trans-unit>
      <trans-unit id="BadUidTask">
        <source>UM1001: Unrecognized UidManager task name '{0}'.</source>
        <target state="translated">UM1001 : nom de tâche UidManager non reconnu '{0}'.</target>
        <note />
      </trans-unit>
      <trans-unit id="CheckingUids">
        <source>Checking Uids in file '{0}' ...</source>
        <target state="translated">Contrôle des Uid du fichier '{0}' ...</target>
        <note />
      </trans-unit>
      <trans-unit id="CommentFileGenerated">
        <source>Generated localization directives file: '{0}' .</source>
        <target state="translated">Fichier de directives de localisation généré : '{0}'.</target>
        <note />
      </trans-unit>
      <trans-unit id="CommentFileGenerating">
        <source>Generating localization directives file: '{0}' ...</source>
        <target state="translated">Génération du fichier de directives de localisation : '{0}' ...</target>
        <note />
      </trans-unit>
      <trans-unit id="CompilationDone">
        <source>Markup compilation is done.</source>
        <target state="translated">Compilation du balisage terminée.</target>
        <note />
      </trans-unit>
      <trans-unit id="CompileSucceed_Pass1">
        <source>MarkupCompilePass1 successfully generated BAML or source code files.</source>
        <target state="translated">MarkupCompilePass1 a généré avec succès les fichiers BAML ou de code source.</target>
        <note />
      </trans-unit>
      <trans-unit id="CompileSucceed_Pass2">
        <source>MarkupCompilePass2 successfully generated BAML or source code files.</source>
        <target state="translated">MarkupCompilePass2 a généré avec succès les fichiers BAML ou de code source.</target>
        <note />
      </trans-unit>
      <trans-unit id="ContainingTagNotGeneric">
        <source>MC6011: '{0}' event has a generic event handler delegate type '{1}'. The type parameters of '{1}' cannot be bound with an appropriate type argument because the containing tag '{2}' is not a generic type.</source>
        <target state="translated">MC6011 : l'événement '{0}' possède un type délégué de gestionnaires d'événements générique '{1}'. Les paramètres type de '{1}' ne peuvent pas être liés à un argument type approprié car la balise contenante '{2}' n'est pas un type générique.</target>
        <note />
      </trans-unit>
      <trans-unit id="CurrentDirectory">
        <source>Current project directory is '{0}'.</source>
        <target state="translated">Le répertoire projet actuel est '{0}'.</target>
        <note />
      </trans-unit>
      <trans-unit id="DefinitionAttributeNotAllowed">
        <source>MC6022: Only a root tag can specify attribute '{0}:{1}'.</source>
        <target state="translated">MC6022 : seule une balise racine peut spécifier l'attribut '{0}:{1}'.</target>
        <note />
      </trans-unit>
      <trans-unit id="DefinitionTagNotAllowedAtRoot">
        <source>MC6010: '{0}:{1}' cannot be specified as the root element.</source>
        <target state="translated">MC6010 : impossible de spécifier '{0}:{1}' comme élément racine.</target>
        <note />
      </trans-unit>
      <trans-unit id="DefnTagsCannotBeNested">
        <source>MC6004: '{0}:{1}' contains '{2}'. '{0}:{1}' can contain only a CDATA or text section.</source>
        <target state="translated">MC6004 : '{0}:{1}' contient '{2}'. '{0}:{1}' ne peut contenir qu'une section CDATA ou texte.</target>
        <note />
      </trans-unit>
      <trans-unit id="DoCompilation">
        <source>Started the markup compilation.</source>
        <target state="translated">Démarrage de la compilation du balisage.</target>
        <note />
      </trans-unit>
      <trans-unit id="EmptyEventStringNotAllowed">
        <source>MC6030: {0}="{1}" is not valid. '{0}' event attribute value cannot be a string that is empty or has only white space.</source>
        <target state="translated">MC6030 : {0}="{1}" n'est pas valide. La valeur de l'attribut d'événement '{0}' ne peut pas être une chaîne vide ou ne comportant que des espaces.</target>
        <note />
      </trans-unit>
      <trans-unit id="FieldModifierNotAllowed">
        <source>MC6021: {0}:FieldModifier cannot be specified on this tag because it has either no {0}:Name or Name attribute set, or the tag is locally defined and has a Name attribute set, which is not allowed.</source>
        <target state="translated">MC6021 : {0}:FieldModifier ne peut pas être spécifié sur cette balise car il n'a pas d'attribut {0}:Name ou Name défini, ou la balise est localement définie et possède un attribut Name défini, ce qui n'est pas autorisé.</target>
        <note />
      </trans-unit>
      <trans-unit id="FileNotFound">
        <source>BG1002: File '{0}' cannot be found.</source>
        <target state="translated">BG1002 : impossible de trouver le fichier '{0}'.</target>
        <note />
      </trans-unit>
      <trans-unit id="FileResolved">
        <source>Input file '{0}' is resolved to new relative path '{1}' at directory '{2}'.</source>
        <target state="translated">Résolution du fichier d'entrée '{0}' en nouveau chemin relatif '{1}' au répertoire '{2}'.</target>
        <note />
      </trans-unit>
      <trans-unit id="FilesFailedUidCheck">
        <source>UM1004: {0} files failed Uid check.</source>
        <target state="translated">UM1004 : échec du contrôle des Uid des fichiers {0}.</target>
        <note />
      </trans-unit>
      <trans-unit id="FilesPassedUidCheck">
        <source>Uids valid in {0} files.</source>
        <target state="translated">Uid valides dans les fichiers {0}.</target>
        <note />
      </trans-unit>
      <trans-unit id="FilesRemovedUid">
        <source>Uids removed from {0} files.</source>
        <target state="translated">Uid supprimées des fichiers {0}.</target>
        <note />
      </trans-unit>
      <trans-unit id="FilesUpdatedUid">
        <source>Uids updated in {0} files.</source>
        <target state="translated">Uid mises à jour dans les fichiers {0}.</target>
        <note />
      </trans-unit>
      <trans-unit id="GeneratedBamlFile">
        <source>Generated BAML file: '{0}'.</source>
        <target state="translated">Fichier BAML généré : '{0}'.</target>
        <note />
      </trans-unit>
      <trans-unit id="GeneratedCodeFile">
        <source>Generated code file: '{0}'.</source>
        <target state="translated">Fichier code généré : '{0}'.</target>
        <note />
      </trans-unit>
      <trans-unit id="IllegalCDataTextScoping">
        <source>MC6003: '{0}:{1}' contains '{2}'. '{0}:{1}' cannot contain nested content.</source>
        <target state="translated">MC6003 : '{0}:{1}' contient '{2}'. '{0}:{1}' ne peut pas comporter un contenu imbriqué.</target>
        <note />
      </trans-unit>
      <trans-unit id="IntermediateDirectoryError">
        <source>UM1006: '{0}' directory does not exist and cannot be created.</source>
        <target state="translated">UM1006 : le répertoire '{0}' n'existe pas et ne peut pas être créé.</target>
        <note />
      </trans-unit>
      <trans-unit id="InternalTypeHelperNotRequired">
        <source>InternalTypeHelper class is not required for this project, make file '{0}' empty.</source>
        <target state="translated">Classe InternalTypeHelper non obligatoire pour ce projet, fichier Make '{0}' vide.</target>
        <note />
      </trans-unit>
      <trans-unit id="InvalidAssemblyVersion">
        <source>MC1005: Invalid AssemblyVersion detected: {0}.</source>
        <target state="new">MC1005: Invalid AssemblyVersion detected: {0}.</target>
        <note />
      </trans-unit>
      <trans-unit id="InvalidBaseClassName">
        <source>MC6018: '{0}' class name is not valid for the locally defined XAML root element.</source>
        <target state="translated">MC6018 : nom de classe '{0}' non valide pour l'élément racine XAML défini localement.</target>
        <note />
      </trans-unit>
      <trans-unit id="InvalidBaseClassNamespace">
        <source>MC6019: '{0}' namespace is not valid for the locally defined XAML root element '{1}'.</source>
        <target state="translated">MC6019 : espace de noms '{0}' non valide pour l'élément racine XAML défini localement '{1}'.</target>
        <note />
      </trans-unit>
      <trans-unit id="InvalidClassName">
        <source>MC6027: {0}:{1}="{2}" is not valid. '{2}' is not a valid {3}class name.</source>
        <target state="translated">MC6027 : {0}:{1}="{2}" non valide. '{2}' n'est pas un nom de classe {3} valide.</target>
        <note />
      </trans-unit>
      <trans-unit id="InvalidCulture">
        <source>FC1001: The UICulture value '{0}' set in the project file is not valid.</source>
        <target state="translated">FC1001 : la valeur UICulture '{0}' définie dans le fichier projet n'est pas valide.</target>
        <note />
      </trans-unit>
      <trans-unit id="InvalidCustomSerialize">
        <source>MC4402: Serializer does not support custom BAML serialization operations.</source>
        <target state="translated">MC4402 : le sérialiseur ne prend pas en charge les opérations de sérialisation BAML personnalisées.</target>
        <note />
      </trans-unit>
      <trans-unit id="InvalidDeSerialize">
        <source>MC4401: Serializer does not support Convert operations.</source>
        <target state="translated">MC4401 : le sérialiseur ne prend pas en charge les opérations Convert.</target>
        <note />
      </trans-unit>
      <trans-unit id="InvalidDefaultCLRNamespace">
        <source>MC6029: '{0}' name is not valid in the default namespace '{1}'. Correct the RootNamespace tag value in the project file.</source>
        <target state="translated">MC6029 : nom '{0}' non valide dans l'espace de noms par défaut '{1}'. Corrigez la valeur de la balise RootNamespace dans le fichier projet.</target>
        <note />
      </trans-unit>
      <trans-unit id="InvalidEventHandlerName">
        <source>MC6005: {0}="{1}" is not valid. '{1}' is not a valid event handler method name. Only instance methods on the generated or code-behind class are valid.</source>
        <target state="translated">MC6005 : {0}="{1}" n'est pas valide. '{1}' n'est pas un nom valide de méthode de gestionnaire d'événement. Seules les méthodes d'instance de la classe générée ou code-behind sont valides.</target>
        <note />
      </trans-unit>
      <trans-unit id="InvalidLocCommentTarget">
        <source>LC1001: Localization comment target property is not valid in string '{0}'.</source>
        <target state="translated">LC1001 : la propriété cible des commentaires de localisation n'est pas valide dans la chaîne '{0}'.</target>
        <note />
      </trans-unit>
      <trans-unit id="InvalidLocCommentValue">
        <source>LC1002: Localization comment value is not valid for target property '{0}' in string '{1}'.</source>
        <target state="translated">LC1002 : la valeur des commentaires de localisation n'est pas valide pour la propriété cible '{0}' de la chaîne '{1}'.</target>
        <note />
      </trans-unit>
      <trans-unit id="InvalidLocalizabilityValue">
        <source>LC1004: Localizability attribute setting '{0}' is not valid.</source>
        <target state="translated">LC1004 : paramétrage de l'attribut Localizability '{0}' non valide.</target>
        <note />
      </trans-unit>
      <trans-unit id="InvalidMarkupFile">
        <source>MC6001: Markup file is not valid. Specify a source markup file with an .xaml extension.</source>
        <target state="translated">MC6001 : fichier de balisage non valide. Spécifiez un fichier de balisage source avec une extension .xaml.</target>
        <note />
      </trans-unit>
      <trans-unit id="InvalidTypeName">
        <source>MC6028: {0}:TypeArguments="{1}" is not valid. '{2}' is not a valid type name reference for the generic argument at position '{3}'.</source>
        <target state="translated">MC6028: {0}:TypeArguments="{1}" n'est pas valide. '{2}' n'est pas une référence de nom de type valide pour l'argument générique à la position '{3}'.</target>
        <note />
      </trans-unit>
      <trans-unit id="InvalidXml">
        <source>MC3000: '{0}' XML is not valid.</source>
        <target state="translated">MC3000 : XML '{0}' non valide.</target>
        <note />
      </trans-unit>
      <trans-unit id="LocalNamePropertyNotAllowed">
        <source>MC6023: Because '{0}' is implemented in the same assembly, you must set the {1}:Name attribute rather than the Name attribute.</source>
        <target state="translated">MC6023 : comme '{0}' est implémenté dans le même assembly, vous devez définir l'attribut {1}:Name à la place de l'attribut Name.</target>
        <note />
      </trans-unit>
      <trans-unit id="LocalRefAppDefFile">
        <source>Input: Local reference markup ApplicationDefinition file is '{0}'.</source>
        <target state="translated">Entrée : le fichier ApplicationDefinition de balisage de référence local est '{0}'.</target>
        <note />
      </trans-unit>
      <trans-unit id="LocalRefGeneratedBamlFile">
        <source>Generated BAML file: '{0}'.</source>
        <target state="translated">Fichier BAML généré : '{0}'.</target>
        <note />
      </trans-unit>
      <trans-unit id="LocalRefMarkupPage">
        <source>Input: Local reference markup Page file: '{0}'.</source>
        <target state="translated">Entrée : fichier Page de balisage de référence local : '{0}'.</target>
        <note />
      </trans-unit>
      <trans-unit id="MatchingTypeArgsNotFoundInRefType">
        <source>MC6012: '{0}' event has a generic event handler delegate type '{1}'. The type parameter '{2}' on '{1}' does not match any type parameters on the containing generic tag '{3}'.</source>
        <target state="translated">MC6012 : l'événement '{0}' possède un type délégué de gestionnaires d'événements générique '{1}'. Le paramètre type '{2}' de '{1}' ne correspond pas aux paramètres type de la balise générique contenante '{3}'.</target>
        <note />
      </trans-unit>
      <trans-unit id="MissingClassDefinitionForCodeTag">
        <source>MC6026: '{0}' root element requires a {1}:Class attribute because '{2}' contains a {1}:Code tag. Either remove {1}:Code and its contents, or add a {1}:Class attribute to the root element.</source>
        <target state="translated">MC6026 : l'élément racine '{0}' nécessite un attribut {1}:Class car '{2}' contient une balise {1}:Code. Supprimez {1}:Code et son contenu, ou ajoutez un attribut {1}:Class à l'élément racine.</target>
        <note />
      </trans-unit>
      <trans-unit id="MissingClassDefinitionForEvent">
        <source>MC6024: '{0}' root element requires a {1}:Class attribute to support event handlers in the XAML file. Either remove the event handler for the {2} event, or add a {1}:Class attribute to the root element.</source>
        <target state="translated">MC6024 : l'élément racine '{0}' nécessite un attribut {1}:Class pour prendre en charge les gestionnaires d'événements du fichier XAML. Supprimez le gestionnaire d'événements de l'événement {2} ou ajoutez un attribut {1}:Class à l'élément racine.</target>
        <note />
      </trans-unit>
      <trans-unit id="MissingClassDefinitionForTypeArgs">
        <source>MC6025: '{0}' root element is a generic type and requires a {1}:Class attribute to support the {1}:TypeArguments attribute specified on the root element tag.</source>
        <target state="translated">MC6025 : l'élément racine '{0}' est un type générique et nécessite un attribut {1}:Class pour prendre en charge l'attribut {1}:TypeArguments spécifié sur la balise de l'élément racine.</target>
        <note />
      </trans-unit>
      <trans-unit id="MissingClassWithFieldModifier">
        <source>MC6031: {0}:FieldModifier attribute cannot be specified because a {0}:Class attribute is also required to generate a Name field with the specified access modifier. Either add a {0}:Class attribute on the root tag or remove the {0}:FieldModifier attribute.</source>
        <target state="translated">MC6031 : l'attribut {0}:FieldModifier ne peut pas être spécifié car un attribut {0}:Class est également obligatoire pour générer un champ Name avec le modificateur d'accès spécifié. Ajoutez un attribut {0}:Class sur la balise racine ou supprimez l'attribut {0}:FieldModifier.</target>
        <note />
      </trans-unit>
      <trans-unit id="MissingClassWithModifier">
        <source>MC6009: {0}:ClassModifier attribute cannot be specified on the root tag because a {0}:Class attribute is also required. Either add a {0}:Class attribute or remove the {0}:ClassModifier attribute.</source>
        <target state="translated">MC6009 : l'attribut {0}:ClassModifier ne peut pas être spécifié sur la balise racine car un attribut {0}:Class est également obligatoire. Ajoutez un attribut {0}:Class sur la balise racine ou supprimez l'attribut {0}:ClassModifier.</target>
        <note />
      </trans-unit>
      <trans-unit id="MissingClassWithSubClass">
        <source>MC6016: {0}:Class attribute is missing. It is required when a {0}:Subclass attribute is specified.</source>
        <target state="translated">MC6016 : l'attribut {0}:Class est manquant. Il est obligatoire quand un attribut {0}:Subclass est spécifié.</target>
        <note />
      </trans-unit>
      <trans-unit id="MoreResourcesFiles">
        <source>RG1002: ResourcesGenerator can generate only one .resources file at a time. The OutputResourcesFile property in the project file must be set to one file.</source>
        <target state="translated">RG1002 : ResourcesGenerator ne peut générer qu'un seul fichier .resources à la fois. La propriété OutputResourcesFile du fichier projet doit être définie avec un seul fichier.</target>
        <note />
      </trans-unit>
      <trans-unit id="MultipleSplashScreenImages">
        <source>MC1004: Project file cannot specify more than one SplashScreen element.</source>
        <target state="translated">MC1004 : le fichier projet ne peut pas spécifier plus d'un élément SplashScreen.</target>
        <note />
      </trans-unit>
      <trans-unit id="MultipleUidUse">
        <source>UM1002: Uid "{0}" for element '{1}' is not unique.</source>
        <target state="translated">UM1002 : l'Uid "{0}" de l'élément '{1}' n'est pas unique.</target>
        <note />
      </trans-unit>
      <trans-unit id="MutlipleApplicationFiles">
        <source>MC1003: Project file cannot specify more than one ApplicationDefinition element.</source>
        <target state="translated">MC1003 : le fichier projet ne peut pas spécifier plusieurs éléments ApplicationDefinition.</target>
        <note />
      </trans-unit>
      <trans-unit id="NamedResDictItemWarning">
        <source>A '{0}' is named '{1}'. Do not name ResourceDictionary contents because their instantiation is deferred.</source>
        <target state="translated">Un '{0}' est appelé '{1}'. N'attribuez pas de nom au contenu ResourceDictionary, car son installation est différée.</target>
        <note />
      </trans-unit>
      <trans-unit id="NonClsError">
        <source>BG1001: Unknown CLS exception.</source>
        <target state="translated">BG1001 : exception CLS inconnue.</target>
        <note />
      </trans-unit>
      <trans-unit id="OutputType">
        <source>OutputType is '{0}'.</source>
        <target state="translated">OutputType est '{0}'.</target>
        <note />
      </trans-unit>
      <trans-unit id="ParserAbandonedTypeConverterText">
        <source>MC3001: TypeConverter syntax error encountered while processing initialization string '{0}'. Property elements are not allowed on objects created via TypeConverter.</source>
        <target state="translated">MC3001: erreur de syntaxe TypeConverter rencontrée lors du traitement de la chaîne d'initialisation '{0}'. Les éléments de propriété ne sont pas autorisés sur les objets créés via TypeConverter.</target>
        <note />
      </trans-unit>
      <trans-unit id="ParserAssemblyLoadVersionMismatch">
        <source>MC3099: Cannot load assembly '{0}' because a different version of that same assembly is loaded '{1}'.</source>
        <target state="translated">MC3099 : impossible de charger l'assembly '{0}', car une autre version du même assembly est chargée '{1}'.</target>
        <note />
      </trans-unit>
      <trans-unit id="ParserAsyncOnRoot">
        <source>MC3002: The AsyncRecords attribute must be set on the root tag.</source>
        <target state="translated">MC3002 : l'attribut AsyncRecords doit être défini sur la balise racine.</target>
        <note />
      </trans-unit>
      <trans-unit id="ParserAttachedPropInheritError">
        <source>MC3015: The attached property '{0}' is not defined on '{1}' or one of its base classes.</source>
        <target state="translated">MC3015 : la propriété jointe '{0}' n'est pas définie sur '{1}' ou l'une de ses classes de base.</target>
        <note />
      </trans-unit>
      <trans-unit id="ParserAttributeArgsHigh">
        <source>MC3003: There are too many attributes specified for '{0}'.</source>
        <target state="translated">MC3003 : trop d'attributs spécifiés pour '{0}'.</target>
        <note />
      </trans-unit>
      <trans-unit id="ParserAttributeArgsLow">
        <source>MC3004: There are not enough attributes specified for '{0}'.</source>
        <target state="translated">MC3004 : nombre d'attributs spécifié pour '{0}' insuffisant.</target>
        <note />
      </trans-unit>
      <trans-unit id="ParserAttributeNamespaceMisMatch">
        <source>MC3005: The property '{0}' must be in the default namespace or in the element namespace '{1}'.</source>
        <target state="translated">MC3005 : la propriété '{0}' doit être dans l'espace de noms par défaut ou dans l'espace de noms de l'élément '{1}'.</target>
        <note />
      </trans-unit>
      <trans-unit id="ParserBadAssemblyName">
        <source>MC3006: Mapper.SetAssemblyPath cannot accept an empty assemblyName.</source>
        <target state="translated">MC3006 : Mapper.SetAssemblyPath ne peut pas accepter un assemblyName vide.</target>
        <note />
      </trans-unit>
      <trans-unit id="ParserBadAssemblyPath">
        <source>MC3007: Mapper.SetAssemblyPath cannot accept an empty assemblyPath.</source>
        <target state="translated">MC3007 : Mapper.SetAssemblyPath ne peut pas accepter un assemblyPath vide.</target>
        <note />
      </trans-unit>
      <trans-unit id="ParserBadChild">
        <source>MC3008: An element of type '{0}' cannot be set on the complex property '{1}'. They are not compatible types.</source>
        <target state="translated">MC3008 : un élément de type '{0}' ne peut pas être défini sur la propriété complexe '{1}'. Les types ne sont pas compatibles.</target>
        <note />
      </trans-unit>
      <trans-unit id="ParserBadConstructorParams">
        <source>MC3009: Cannot find a public constructor for '{0}' that takes {1} arguments.</source>
        <target state="translated">MC3009 : impossible de trouver un constructeur public pour '{0}' qui accepte {1} arguments.</target>
        <note />
      </trans-unit>
      <trans-unit id="ParserBadKey">
        <source>MC3012: A key for a dictionary cannot be of type '{0}'. Only String, TypeExtension, and StaticExtension are supported.</source>
        <target state="translated">MC3012 : une clé de dictionnaire ne peut pas être de type '{0}'. Seuls les types String, TypeExtension et StaticExtension sont pris en charge.</target>
        <note />
      </trans-unit>
      <trans-unit id="ParserBadMemberReference">
        <source>MC3029: '{0}' member is not valid because it does not have a qualifying type name.</source>
        <target state="translated">MC3029 : le membre '{0}' n'est pas valide, car il ne possède pas un nom de type qualifiant.</target>
        <note />
      </trans-unit>
      <trans-unit id="ParserBadName">
        <source>MC3010: '{0}' Name property value is not valid. Name must start with a letter or an underscore and can contain only letters, digits, and underscores.</source>
        <target state="translated">MC3010 : valeur '{0}' de la propriété Name non valide. Name doit commencer par une lettre ou un trait de soulignement et ne peut contenir que des lettres, des chiffres ou des traits de soulignement.</target>
        <note />
      </trans-unit>
      <trans-unit id="ParserBadString">
        <source>MC3094: Cannot convert string value '{0}' to type '{1}'.</source>
        <target state="translated">MC3094 : impossible de convertir la valeur de chaîne '{0}' en type '{1}'.</target>
        <note />
      </trans-unit>
      <trans-unit id="ParserBadSyncMode">
        <source>MC3013: SynchronousMode property value is not valid. Valid values are Async and Sync.</source>
        <target state="translated">MC3013 : la valeur de la propriété SynchronousMode n'est pas valide. Les valeurs valides sont Async et Sync.</target>
        <note />
      </trans-unit>
      <trans-unit id="ParserBadTypeInArrayProperty">
        <source>MC3014: The object being added to an array property is not a valid type. The array is of type '{0}' but the object being added is of type '{1}'.</source>
        <target state="translated">MC3014 : le type de l'objet ajouté à une propriété de tableau n'est pas valide. Le tableau est de type '{0}' alors que l'objet ajouté est de type '{1}'.</target>
        <note />
      </trans-unit>
      <trans-unit id="ParserBadUidOrNameME">
        <source>MC3079: MarkupExtensions are not allowed for Uid or Name property values, so '{0}' is not valid.</source>
        <target state="translated">MC3079 : les expressions MarkupExtension n'étant pas autorisées pour les valeurs des propriétés Uid ou Name, '{0}' n'est pas valide.</target>
        <note />
      </trans-unit>
      <trans-unit id="ParserCanOnlyHaveOneChild">
        <source>MC3089: The object '{0}' already has a child and cannot add '{1}'. '{0}' can accept only one child.</source>
        <target state="translated">MC3089 : l'objet '{0}' possède déjà un enfant et ne peut pas ajouter '{1}'. '{0}' ne peut accepter qu'un seul enfant.</target>
        <note />
      </trans-unit>
      <trans-unit id="ParserCannotAddAnyChildren">
        <source>MC3028: Cannot add content to object of type '{0}'.</source>
        <target state="translated">MC3028 : impossible d'ajouter un contenu à un objet de type '{0}'.</target>
        <note />
      </trans-unit>
      <trans-unit id="ParserCantGetProperty">
        <source>MC3081: '{0}' is a read-only property of type IList or IDictionary and cannot be set because it does not have a public or internal get accessor.</source>
        <target state="translated">MC3081 : '{0}' est une propriété en lecture seule de type IList ou IDictionary et ne peut pas être définie car elle ne possède pas d'accesseur get public ou interne.</target>
        <note />
      </trans-unit>
      <trans-unit id="ParserCantSetAttribute">
        <source>MC3080: The {0} '{1}' cannot be set because it does not have an accessible {2} accessor.</source>
        <target state="translated">MC3080 : impossible de définir {0} '{1}' en l'absence d'un accesseur {2} accessible.</target>
        <note />
      </trans-unit>
      <trans-unit id="ParserCantSetContentProperty">
        <source>MC3087: Cannot set content property '{0}' on element '{1}'. '{0}' has incorrect access level or its assembly does not allow access.</source>
        <target state="translated">MC3087 : impossible de définir la propriété de contenu '{0}' sur l'élément '{1}'. '{0}' possède un niveau d'accès incorrect ou son assembly n'autorise pas l'accès.</target>
        <note />
      </trans-unit>
      <trans-unit id="ParserCantSetTriggerCondition">
        <source>MC3082: '{0}' cannot be set as the value of a Trigger's Property attribute because it does not have a public or internal get accessor.</source>
        <target state="translated">MC3082 : impossible de définir '{0}' comme valeur de l'attribut Property d'un Trigger, car il ne possède pas un accesseur get public ou interne.</target>
        <note />
      </trans-unit>
      <trans-unit id="ParserCompatDuplicate">
        <source>MC3016: Two new namespaces cannot be compatible with the same old namespace using an XmlnsCompatibility attribute.�'{0}' namespace is already marked compatible with '{1}'.</source>
        <target state="translated">MC3016 : deux nouveaux espaces de noms ne peuvent pas être compatibles avec le même espace de noms antérieur à l'aide d'un attribut XmlnsCompatibility.� L'espace de noms '{0}' est déjà marqué comme compatible avec '{1}'.</target>
        <note />
      </trans-unit>
      <trans-unit id="ParserContentMustBeContiguous">
        <source>MC3088: Property elements cannot be in the middle of an element's content.  They must be before or after the content.</source>
        <target state="translated">MC3088 : les éléments de propriétés ne peuvent pas se trouver au milieu du contenu d'un élément. Ils doivent se trouver avant ou après le contenu.</target>
        <note />
      </trans-unit>
      <trans-unit id="ParserDefTag">
        <source>MC3017: 'Code' tag from xaml namespace found in XAML file. To load this file, you must compile it.</source>
        <target state="translated">MC3017 : balise 'Code' d'un espace de noms xaml trouvée dans le fichier XAML. Pour charger ce fichier, vous devez le compiler.</target>
        <note />
      </trans-unit>
      <trans-unit id="ParserDefaultConverterElement">
        <source>MC3061: The Element type '{0}' does not have an associated TypeConverter to parse the string '{1}'.</source>
        <target state="translated">MC3061 : le type Element '{0}' n'a pas de TypeConverter associé pour analyser la chaîne '{1}'.</target>
        <note />
      </trans-unit>
      <trans-unit id="ParserDictionarySealed">
        <source>MC3018: Cannot modify data in a sealed XmlnsDictionary.</source>
        <target state="translated">MC3018 : impossible de modifier les données d'un XmlnsDictionary de type sealed.</target>
        <note />
      </trans-unit>
      <trans-unit id="ParserDupDictionaryKey">
        <source>MC3020: The dictionary key '{0}' is already used. Key attributes are used as keys when inserting objects into a dictionary and must be unique.</source>
        <target state="translated">MC3020 : clé de dictionnaire '{0}' déjà utilisée. Les attributs Key sont utilisés en tant que clés lors de l'insertion d'objets dans un dictionnaire et doivent être uniques.</target>
        <note />
      </trans-unit>
      <trans-unit id="ParserDuplicateMarkupExtensionProperty">
        <source>MC3033: The property '{0}' has already been set on this markup extension and can only be set once.</source>
        <target state="translated">MC3033 : la propriété '{0}' a déjà été définie sur cette extension de balisage et ne peut être définie qu'une seule fois.</target>
        <note />
      </trans-unit>
      <trans-unit id="ParserDuplicateProperty1">
        <source>MC3024: '{0}' property has already been set and can be set only once.</source>
        <target state="translated">MC3024 : la propriété '{0}' a déjà été définie et ne peut l'être qu'une seule fois.</target>
        <note />
      </trans-unit>
      <trans-unit id="ParserDuplicateProperty2">
        <source>MC3025: Property '{0}' and '{1}' refer to the same property. Duplicate property settings are not allowed.</source>
        <target state="translated">MC3025 : '{0}' et '{1}' font référence à la même propriété. Les valeurs de propriété en double ne sont pas autorisées.</target>
        <note />
      </trans-unit>
      <trans-unit id="ParserEmptyComplexProp">
        <source>MC3026: '{0}' property element cannot be empty. It must contain child elements or text.</source>
        <target state="translated">MC3026 : l'élément de propriété '{0}' ne peut pas être vide. Il doit contenir des éléments enfants ou du texte.</target>
        <note />
      </trans-unit>
      <trans-unit id="ParserEntityReference">
        <source>MC3027: The EntityReference &amp;{0}; is not recognized.</source>
        <target state="translated">MC3027 : EntityReference &amp;{0}; non reconnue.</target>
        <note />
      </trans-unit>
      <trans-unit id="ParserEventDelegateTypeNotAccessible">
        <source>MC3083: Cannot access the delegate type '{0}' for the '{1}' event. '{0}' has incorrect access level or its assembly does not allow access.</source>
        <target state="translated">MC3083 : impossible d'accéder au type délégué '{0}' pour l'événement '{1}'. '{0}' possède un niveau d'accès incorrect ou son assembly n'autorise pas l'accès.</target>
        <note />
      </trans-unit>
      <trans-unit id="ParserIEnumerableIAddChild">
        <source>MC3030: '{0}' property is a read-only IEnumerable property, which means that '{1}' must implement IAddChild.</source>
        <target state="translated">MC3030 : la propriété '{0}' est une propriété IEnumerable en lecture seule, ce qui signifie que '{1}' doit implémenter IAddChild.</target>
        <note />
      </trans-unit>
      <trans-unit id="ParserInvalidContentPropertyAttribute">
        <source>MC3078: Invalid ContentPropertyAttribute on type '{0}', property '{1}' not found.</source>
        <target state="translated">MC3078 : ContentPropertyAttribute non valide sur le type '{0}', propriété '{1}' introuvable.</target>
        <note />
      </trans-unit>
      <trans-unit id="ParserInvalidKnownType">
        <source>Known type value {0}='{1}' is not a valid known type.</source>
        <target state="translated">La valeur de type connu {0}='{1}' n'est pas un type connu valide.</target>
        <note />
      </trans-unit>
      <trans-unit id="ParserInvalidStaticMember">
        <source>MC3011: Cannot find the static member '{0}' on the type '{1}'.</source>
        <target state="translated">MC3011 : impossible de trouver le membre statique '{0}' sur le type '{1}'.</target>
        <note />
      </trans-unit>
      <trans-unit id="ParserKeysAreStrings">
        <source>MC3031: Keys and values in XmlnsDictionary must be strings.</source>
        <target state="translated">MC3031 : les clés et les valeurs de XmlnsDictionary doivent être des chaînes.</target>
        <note />
      </trans-unit>
      <trans-unit id="ParserLineAndOffset">
        <source>Line {0} Position {1}</source>
        <target state="translated">Ligne {0} Position {1}</target>
        <note />
      </trans-unit>
      <trans-unit id="ParserMapPIMissingKey">
        <source>MC3037: Missing XmlNamespace, Assembly or ClrNamespace in Mapping instruction.</source>
        <target state="translated">MC3037 : XmlNamespace, Assembly ou ClrNamespace absent de l'instruction Mapping.</target>
        <note />
      </trans-unit>
      <trans-unit id="ParserMappingUriInvalid">
        <source>'{0}' mapping URI is not valid.</source>
        <target state="translated">URI de mappage '{0}' non valide.</target>
        <note />
      </trans-unit>
      <trans-unit id="ParserMarkupExtensionBadConstructorParam">
        <source>MC3040: Format is not valid for MarkupExtension that specifies constructor arguments in '{0}'.</source>
        <target state="translated">MC3040 : format non valide pour MarkupExtension qui spécifie les arguments du constructeur dans '{0}'.</target>
        <note />
      </trans-unit>
      <trans-unit id="ParserMarkupExtensionBadDelimiter">
        <source>MC3041: Markup extensions require a single '=' between name and value, and a single ',' between constructor parameters and name/value pairs. The arguments '{0}' are not valid.</source>
        <target state="translated">MC3041 : les extensions de balisage nécessitent un seul signe '=' entre le nom et la valeur et une seule ',' entre les paramètres du constructeur et les paires nom / valeur. Les arguments '{0}' ne sont pas valides.</target>
        <note />
      </trans-unit>
      <trans-unit id="ParserMarkupExtensionDelimiterBeforeFirstAttribute">
        <source>MC3091: '{0}' is not valid. Markup extensions require only spaces between the markup extension name and the first parameter. Cannot have comma or equals sign before the first parameter.</source>
        <target state="translated">MC3091 : '{0}' n'est pas valide. Les extensions de balisage nécessitent uniquement des espaces entre le nom de l'extension de balisage et le premier paramètre. Impossible d'avoir une virgule ou un signe '=' avant le premier paramètre.</target>
        <note />
      </trans-unit>
      <trans-unit id="ParserMarkupExtensionInvalidClosingBracketCharacers">
        <source>MC8001: Encountered a closing BracketCharacter '{0}' at Line Number '{1}' and Line Position '{2}' without a corresponding opening BracketCharacter.</source>
        <target state="translated">MC8001 : BracketCharacter fermant '{0}' détecté au numéro de ligne '{1}' et à la position de ligne '{2}' sans correspondance avec un BracketCharacter ouvrant.</target>
        <note />
      </trans-unit>
      <trans-unit id="ParserMarkupExtensionMalformedBracketCharacers">
        <source>MC8002: BracketCharacter '{0}' at Line Number '{1}' and Line Position '{2}' does not have a corresponding opening/closing BracketCharacter.</source>
        <target state="translated">MC8002 : le BracketCharacter '{0}' détecté au numéro de ligne '{1}' et à la position de ligne '{2}' ne correspond à aucun BracketCharacter ouvrant/fermant.</target>
        <note />
      </trans-unit>
      <trans-unit id="ParserMarkupExtensionNoEndCurlie">
        <source>MC3038: MarkupExtension expressions must end with a '}'.</source>
        <target state="translated">MC3038 : les expressions MarkupExtension doivent se terminer par une '}'.</target>
        <note />
      </trans-unit>
      <trans-unit id="ParserMarkupExtensionNoNameValue">
        <source>MC3042: Name/value pairs in MarkupExtensions must have the format 'Name = Value' and each pair is separated by a comma. '{0}' does not follow this format.</source>
        <target state="translated">MC3042 : les paires nom / valeur d'une expression MarkupExtensions doivent obéir au format 'Name = Value' et chaque paire doit être séparée par une virgule. '{0}' ne respecte pas ce format.</target>
        <note />
      </trans-unit>
      <trans-unit id="ParserMarkupExtensionNoQuotesInName">
        <source>MC3043: Names and Values in a MarkupExtension cannot contain quotes. The MarkupExtension arguments '{0}' are not valid.</source>
        <target state="translated">MC3043 : les noms et valeurs d'une expression MarkupExtension ne peuvent pas contenir de guillemets. Les arguments '{0}' de MarkupExtension ne sont pas valides.</target>
        <note />
      </trans-unit>
      <trans-unit id="ParserMarkupExtensionTrailingGarbage">
        <source>MC3044: The text '{1}' is not allowed after the closing '{0}' of a MarkupExtension expression.</source>
        <target state="translated">MC3044 : texte '{1}' non autorisé après la fermeture '{0}' d'une expression MarkupExtension.</target>
        <note />
      </trans-unit>
      <trans-unit id="ParserMarkupExtensionUnknownAttr">
        <source>MC3045: Unknown property '{0}' for type '{1}' encountered while parsing a Markup Extension.</source>
        <target state="translated">MC3045 : propriété '{0}' inconnue pour le type '{1}' rencontrée lors de l'analyse d'une expression Markup Extension.</target>
        <note />
      </trans-unit>
      <trans-unit id="ParserMetroUnknownAttribute">
        <source>MC3046: Unknown attribute '{0}' in the '{1}' namespace. Note that only the Key attribute is currently supported in this namespace.</source>
        <target state="translated">MC3046 : attribut '{0}' inconnu dans l'espace de noms '{1}'. Notez que seul l'attribut Key est actuellement pris en charge dans cet espace de noms.</target>
        <note />
      </trans-unit>
      <trans-unit id="ParserMultiBamls">
        <source>MC3047: Internal parser error - Cannot use multiple writable BAML records at the same time.</source>
        <target state="translated">MC3047 : erreur d'analyse interne - impossible d'utiliser en même temps plusieurs enregistrements BAML accessibles en écriture.</target>
        <note />
      </trans-unit>
      <trans-unit id="ParserNestedComplexProp">
        <source>'{0}' property element cannot be nested directly inside another property element.</source>
        <target state="translated">L'élément de propriété '{0}' ne peut pas être imbriqué directement dans un autre élément de propriété.</target>
        <note />
      </trans-unit>
      <trans-unit id="ParserNoAttrArray">
        <source>MC3049: Cannot place attributes on Array tags.</source>
        <target state="translated">MC3049 : impossible de placer des attributs sur les balises Array.</target>
        <note />
      </trans-unit>
      <trans-unit id="ParserNoBamlAsync">
        <source>MC3021: Asynchronous loading is not supported when compiling a XAML file, so a SynchronousMode of '{0}' is not allowed.</source>
        <target state="translated">MC3021 : le chargement asynchrone n'étant pas pris en charge lors de la compilation d'un fichier XAML, un SynchronousMode égal à '{0}' n'est pas autorisé.</target>
        <note />
      </trans-unit>
      <trans-unit id="ParserNoChildrenTag">
        <source>MC3051: The type '{0}' does not support element content.</source>
        <target state="translated">MC3051 : le type '{0}' ne prend pas en charge le contenu de l'élément.</target>
        <note />
      </trans-unit>
      <trans-unit id="ParserNoDictionaryKey">
        <source>MC3022: All objects added to an IDictionary must have a Key attribute or some other type of key associated with them.</source>
        <target state="translated">MC3022 : tous les objets ajoutés à un IDictionary doivent avoir un attribut Key ou un autre type de clé associé.</target>
        <note />
      </trans-unit>
      <trans-unit id="ParserNoDictionaryName">
        <source>MC3023: The Key attribute can only be used on a tag contained in a Dictionary (such as a ResourceDictionary).</source>
        <target state="translated">MC3023 : l'attribut Key ne peut pas être utilisé sur une balise contenue dans un Dictionary (comme ResourceDictionary).</target>
        <note />
      </trans-unit>
      <trans-unit id="ParserNoDigitEnums">
        <source>MC3032: '{1}' cannot be used as a value for '{0}'. Numbers are not valid enumeration values.</source>
        <target state="translated">MC3032 : '{1}' ne peut pas être utilisé comme valeur de '{0}'. Les nombres ne sont pas des valeurs d'énumération valides.</target>
        <note />
      </trans-unit>
      <trans-unit id="ParserNoEventTag">
        <source>MC3053: Cannot use property element syntax to specify event handler '{0}'.</source>
        <target state="translated">MC3053 : impossible d'utiliser la syntaxe de l'élément de propriété pour spécifier le gestionnaire d'événements '{0}'.</target>
        <note />
      </trans-unit>
      <trans-unit id="ParserNoEvents">
        <source>MC3052: XAML file that contains events must be compiled.</source>
        <target state="translated">MC3052 : le fichier XAML qui contient les événements doit être compilé.</target>
        <note />
      </trans-unit>
      <trans-unit id="ParserNoNameOnType">
        <source>MC3054: The type '{0}' cannot have a Name attribute. Value types and types without a default constructor can be used as items within a ResourceDictionary.</source>
        <target state="translated">MC3054 : le type '{0}' ne peut pas avoir d'attribut Name. Les types valeur et les types sans constructeur par défaut peuvent être utilisés comme éléments au sein d'un ResourceDictionary.</target>
        <note />
      </trans-unit>
      <trans-unit id="ParserNoNameUnderDefinitionScopeType">
        <source>MC3093: Cannot set Name attribute value '{0}' on element '{1}'. '{1}' is under the scope of element '{2}', which already had a name registered when it was defined in another scope.</source>
        <target state="translated">MC3093 : impossible de définir la valeur de l'attribut Name '{0}' sur l'élément '{1}'. '{1}' se trouve sous la portée de l'élément '{2}', qui avait déjà un nom inscrit quand il a été défini dans une autre portée.</target>
        <note />
      </trans-unit>
      <trans-unit id="ParserNoNamespace">
        <source>MC3056: No NamespaceURI is defined for the object '{0}'.</source>
        <target state="translated">MC3056 : aucune définition de NamespaceURI pour l'objet '{0}'.</target>
        <note />
      </trans-unit>
      <trans-unit id="ParserNoNestedXmlDataIslands">
        <source>MC3084: Cannot nest XML data islands.</source>
        <target state="translated">MC3084 : impossible d'imbriquer des îlots de données XML.</target>
        <note />
      </trans-unit>
      <trans-unit id="ParserNoPropOnComplexProp">
        <source>MC3057: Cannot set properties on property elements.</source>
        <target state="translated">MC3057 : impossible de définir des propriétés sur les éléments de propriété.</target>
        <note />
      </trans-unit>
      <trans-unit id="ParserNoSerializer">
        <source>MC3058: Cannot find a custom serializer for '{0}' so it cannot be parsed.</source>
        <target state="translated">MC3058 : comme il est impossible de trouver un sérialiseur personnalisé pour '{0}', il ne peut pas être analysé.</target>
        <note />
      </trans-unit>
      <trans-unit id="ParserNoSetterChild">
        <source>MC3059: Style setters do not support child elements. A tag of type '{0}' is not allowed.</source>
        <target state="translated">MC3059 : les Style Setters ne prennent pas en charge les éléments enfants. Une balise de type '{0}' n'est pas autorisée.</target>
        <note />
      </trans-unit>
      <trans-unit id="ParserNoType">
        <source>MC3050: Cannot find the type '{0}'. Note that type names are case sensitive.</source>
        <target state="translated">MC3050 : impossible de trouver le type '{0}'. Notez que les noms de type respectent la casse.</target>
        <note />
      </trans-unit>
      <trans-unit id="ParserNotMarkupExtension">
        <source>MC3048: '{0}' value is not a valid MarkupExtension expression. Cannot resolve '{1}' in namespace '{2}'. '{1}' must be a subclass of MarkupExtension.</source>
        <target state="translated">MC3048 : la valeur '{0}' n'est pas une expression MarkupExtension valide. Impossible de résoudre '{1}' en espace de noms '{2}'. '{1}' doit être une sous-classe de MarkupExtension.</target>
        <note />
      </trans-unit>
      <trans-unit id="ParserPrefixNSElement">
        <source>MC3062: '{0}' XML namespace prefix does not map to a NamespaceURI, so element '{1}' cannot be resolved.</source>
        <target state="translated">MC3062 : comme le préfixe de l'espace de noms XML '{0}' ne correspond pas à un NamespaceURI, l'élément '{1}' ne peut pas être résolu.</target>
        <note />
      </trans-unit>
      <trans-unit id="ParserPrefixNSProperty">
        <source>MC3100: '{0}' XML namespace prefix does not map to a namespace URI, so cannot resolve property '{1}'.</source>
        <target state="translated">MC3100 : comme le préfixe d'espace de noms '{0}' ne correspond pas à un URI d'espace de noms, la résolution de la propriété '{1}' n'est pas possible.</target>
        <note />
      </trans-unit>
      <trans-unit id="ParserPropNoValue">
        <source>MC3063: Property '{0}' does not have a value.</source>
        <target state="translated">MC3063 : la propriété '{0}' n'a pas de valeur.</target>
        <note />
      </trans-unit>
      <trans-unit id="ParserPublicType">
        <source>MC3064: Only public or internal classes can be used within markup. '{0}' type is not public or internal.</source>
        <target state="translated">MC3064 : seules les classes publiques ou internes peuvent être utilisées au sein du balisage. Le type '{0}' n'est ni public ni interne.</target>
        <note />
      </trans-unit>
      <trans-unit id="ParserReadOnlyProp">
        <source>MC3065: '{0}' property is read-only and cannot be set from markup.</source>
        <target state="translated">MC3065 : la propriété '{0}' est en lecture seule et ne peut pas être définie à partir du balisage.</target>
        <note />
      </trans-unit>
      <trans-unit id="ParserResourceKeyType">
        <source>MC3066: The type reference cannot find a public type named '{0}'.</source>
        <target state="translated">MC3066 : la référence de type ne peut pas trouver un type public nommé '{0}'.</target>
        <note />
      </trans-unit>
      <trans-unit id="ParserStaticMemberNotAllowed">
        <source>MC3019: Cannot reference the static member '{0}' on the type '{1}' as it is not accessible.</source>
        <target state="translated">MC3019 : impossible de référencer le membre statique '{0}' sur le type '{1}' car il n'est pas accessible.</target>
        <note />
      </trans-unit>
      <trans-unit id="ParserSyncOnRoot">
        <source>MC3067: SynchronousMode attribute must be on the root tag.</source>
        <target state="translated">MC3067 : l'attribut SynchronousMode doit se trouver sur la balise racine.</target>
        <note />
      </trans-unit>
      <trans-unit id="ParserTextInComplexProp">
        <source>MC3069: Cannot have both the text '{0}' and the child element '{1}' within a property element.</source>
        <target state="translated">MC3069 : impossible d'avoir à la fois le texte '{0}' et l'élément enfant '{1}' dans un élément de propriété.</target>
        <note />
      </trans-unit>
      <trans-unit id="ParserTextInvalidInArrayOrDictionary">
        <source>MC3068: Text is not valid under an IDictionary or Array property.</source>
        <target state="translated">MC3068 : texte non valide sous une propriété IDictionary ou Array.</target>
        <note />
      </trans-unit>
      <trans-unit id="ParserTooManyAssemblies">
        <source>MC3070: A single XAML file cannot reference more than 4,096 different assemblies.</source>
        <target state="translated">MC3070 : un même fichier XAML ne peut pas référencer plus de 4 096 assemblys différents.</target>
        <note />
      </trans-unit>
      <trans-unit id="ParserTypeConverterTextNeedsEndElement">
        <source>MC3095: Close tag must immediately follow TypeConverter initialization string '{0}'.</source>
        <target state="translated">MC3095 : la balise de fermeture doit suivre immédiatement la chaîne d'initialisation TypeConverter '{0}'.</target>
        <note />
      </trans-unit>
      <trans-unit id="ParserTypeConverterTextUnusable">
        <source>MC3090: TypeConverter syntax error encountered while processing initialization string '{0}'.  Element attributes are not allowed on objects created via TypeConverter.</source>
        <target state="translated">MC3090 : erreur de syntaxe TypeConverter rencontrée lors du traitement de la chaîne d'initialisation '{0}'. Les attributs d'élément ne sont pas autorisés sur les objets créés via TypeConverter.</target>
        <note />
      </trans-unit>
      <trans-unit id="ParserUndeclaredNS">
        <source>MC3071: '{0}' is an undeclared namespace.</source>
        <target state="translated">MC3071 : '{0}' est un espace de noms non déclaré.</target>
        <note />
      </trans-unit>
      <trans-unit id="ParserUnknownAttribute">
        <source>MC3072: The property '{0}' does not exist in XML namespace '{1}'.</source>
        <target state="translated">MC3072 : la propriété '{0}' n'existe pas dans l'espace de noms XML '{1}'.</target>
        <note />
      </trans-unit>
      <trans-unit id="ParserUnknownDefAttribute">
        <source>MC3073: The attribute '{0}' does not exist in XML namespace 'http://schemas.microsoft.com/winfx/2006/xaml'.</source>
        <target state="translated">MC3073 : l'attribut '{0}' n'existe pas dans l'espace de noms XML 'http://schemas.microsoft.com/winfx/2006/xaml'.</target>
        <note />
      </trans-unit>
      <trans-unit id="ParserUnknownTag">
        <source>MC3074: The tag '{0}' does not exist in XML namespace '{1}'.</source>
        <target state="translated">MC3074 : la balise '{0}' n'existe pas dans l'espace de noms XML '{1}'.</target>
        <note />
      </trans-unit>
      <trans-unit id="ParserUnknownXmlType">
        <source>MC3075: Unrecognized XML node type '{0}' found when determining if the current tag is a property element.</source>
        <target state="translated">MC3075 : type de nœud XML non identifié '{0}' rencontré pendant l'analyse visant à déterminer si la balise en cours est un élément de propriété.</target>
        <note />
      </trans-unit>
      <trans-unit id="ParserXmlIslandMissing">
        <source>MC3086: Parent element or property '{0}' requires an XML data island. To distinguish an XML island from surrounding XAML, wrap the XML data island in &lt;x:XData&gt; ... &lt;/x:XData&gt;.</source>
        <target state="translated">MC3086 : l'élément parent ou la propriété '{0}' nécessite un îlot de données XML. Pour distinguer un îlot XML du XAML environnant, incluez dans un wrapper l'îlot de données XML dans &lt;x:XData&gt; ... &lt;/x:XData&gt;.</target>
        <note />
      </trans-unit>
      <trans-unit id="ParserXmlIslandUnexpected">
        <source>MC3085: '{0}' element or property cannot contain an XML data island.</source>
        <target state="translated">MC3085 : la propriété ou l'élément '{0}' ne peut pas contenir d'îlot de données XML.</target>
        <note />
      </trans-unit>
      <trans-unit id="ParserXmlLangPropertyValueInvalid">
        <source>MC3092: XmlLangProperty attribute must specify a property name.</source>
        <target state="translated">MC3092 : l'attribut XmlLangProperty doit spécifier un nom de propriété.</target>
        <note />
      </trans-unit>
      <trans-unit id="ParserXmlReaderNoLineInfo">
        <source>MC3077: The class '{0}' does not implement IXmlLineInfo. This is required to get position information for the XAML being parsed.</source>
        <target state="translated">MC3077 : la classe '{0}' n'implémente pas IXmlLineInfo. Cette implémentation est obligatoire pour obtenir les informations de position du XAML en cours d'analyse.</target>
        <note />
      </trans-unit>
      <trans-unit id="Parser_UnexpectedToken">
        <source>MC3098: Unexpected token '{0}' at position '{1}'.</source>
        <target state="translated">MC3098 : jeton inattendu '{0}' à la position '{1}'.</target>
        <note />
      </trans-unit>
      <trans-unit id="Parsers_IllegalToken">
        <source>MC3096: Token is not valid.</source>
        <target state="translated">MC3096 : jeton non valide.</target>
        <note />
      </trans-unit>
      <trans-unit id="PreparingCompile">
        <source>Preparing for the markup compilation...</source>
        <target state="translated">Préparation de la compilation du balisage...</target>
        <note />
      </trans-unit>
      <trans-unit id="QualifiedNameHasWrongFormat">
        <source>MC4301: Type name '{0}' does not have the expected format 'className, assembly'.</source>
        <target state="translated">MC4301 : le nom de type '{0}' n'a pas le format attendu, 'className, assembly'.</target>
        <note />
      </trans-unit>
      <trans-unit id="ReadResourceFile">
        <source>Reading Resource file: '{0}'...</source>
        <target state="translated">Lecture du fichier Resource : '{0}'...</target>
        <note />
      </trans-unit>
      <trans-unit id="RecompiledXaml">
        <source>Recompiled XAML file : '{0}'.</source>
        <target state="translated">Fichier XAML recompilé : '{0}'.</target>
        <note />
      </trans-unit>
      <trans-unit id="ReferenceFile">
        <source>Input: Assembly Reference file: '{0}'.</source>
        <target state="translated">Entrée : fichier Reference d'assembly : '{0}'.</target>
        <note />
      </trans-unit>
      <trans-unit id="ResourceId">
        <source>Resource ID is '{0}'.</source>
        <target state="translated">L'ID de ressource est '{0}'.</target>
        <note />
      </trans-unit>
      <trans-unit id="ResourceTooBig">
        <source>RG1001: Input resource file '{0}' exceeds maximum size of {1} bytes.</source>
        <target state="translated">RG1001 : le fichier de ressources en entrée '{0}' dépasse la taille maximale ({1} octets).</target>
        <note />
      </trans-unit>
      <trans-unit id="ResourcesGenerated">
        <source>Generated .resources file: '{0}'.</source>
        <target state="translated">Fichier .resources généré : '{0}'.</target>
        <note />
      </trans-unit>
      <trans-unit id="ResourcesGenerating">
        <source>Generating .resources file: '{0}'...</source>
        <target state="translated">Génération du fichier .resources : '{0}'...</target>
        <note />
      </trans-unit>
      <trans-unit id="RoutedEventNotRegistered">
        <source>MC6006: {0}.{1}="{2}" is not valid. '{1}' must be a RoutedEvent registered with a name that ends with the keyword "Event".</source>
        <target state="translated">MC6006 : {0}.{1}="{2}" n'est pas valide. '{1}' doit être un événement RoutedEvent inscrit avec un nom qui se termine par le mot clé "Event".</target>
        <note />
      </trans-unit>
      <trans-unit id="SourceFileNameNeeded">
        <source>UM1005: You must pass markup files to the task.</source>
        <target state="translated">UM1005 : vous devez passer les fichiers de balisage à la tâche.</target>
        <note />
      </trans-unit>
      <trans-unit id="SourceNameNotSupportedForStyleTriggers">
        <source>MC4110: SourceName property cannot be set within Style.Triggers section.</source>
        <target state="translated">MC4110 : la propriété SourceName ne peut pas être définie au sein de la section Style.Triggers.</target>
        <note />
      </trans-unit>
      <trans-unit id="StyleImpliedAndComplexChildren">
        <source>MC4001: Style does not support both {0} tags and Style.{1} property tags for a single Style. Use one or the other.</source>
        <target state="translated">MC4001 : Style ne prend pas en charge à la fois les balises {0} et les balises de propriété Style.{1} pour un même Style. Utilisez l'une ou l'autre solution.</target>
        <note />
      </trans-unit>
      <trans-unit id="StyleKnownTagWrongLocation">
        <source>MC4002: The Style property tag '{0}' can only be specified directly under a Style tag.</source>
        <target state="translated">MC4002 : la balise de propriété Style '{0}' ne peut être spécifiée directement que sous une balise Style.</target>
        <note />
      </trans-unit>
      <trans-unit id="StyleNoPropOrEvent">
        <source>MC4005: Cannot find the Style {0} '{1}' on the type '{2}'.</source>
        <target state="translated">MC4005 : impossible de trouver le Style {0} '{1}' sur le type '{2}'.</target>
        <note />
      </trans-unit>
      <trans-unit id="StyleNoTarget">
        <source>MC4003: Cannot resolve the Style {0} '{1}'. Verify that the owning type is the Style's TargetType, or use Class.Property syntax to specify the {0}.</source>
        <target state="translated">MC4003 : impossible de résoudre le Style {0} '{1}'. Vérifiez que le type propriétaire est le TargetType de Style ou utilisez la syntaxe Class.Property pour spécifier le {0}.</target>
        <note />
      </trans-unit>
      <trans-unit id="StyleNoTopLevelElement">
        <source>MC4004: Style cannot contain child '{0}'. Style child must be a Setter because it is added to the Setters collection.</source>
        <target state="translated">MC4004 : Style ne peut pas contenir d'enfant '{0}'. L'enfant Style doit être une méthode Setter car il est ajouté à la collection Setters.</target>
        <note />
      </trans-unit>
      <trans-unit id="StyleTagNotSupported">
        <source>MC4006: Tags of type '{0}' are not supported in Style sections.</source>
        <target state="translated">MC4006 : les balises de type '{0}' ne sont pas prises en charge dans les sections Style.</target>
        <note />
      </trans-unit>
      <trans-unit id="StyleTargetNoEvents">
        <source>MC4007: The event '{0}' cannot be specified on a Target tag in a Style. Use an EventSetter instead.</source>
        <target state="translated">MC4007 : l'événement '{0}' ne peut pas être spécifié sur la balise Target d'un Style. Utilisez à la place un EventSetter.</target>
        <note />
      </trans-unit>
      <trans-unit id="StyleTextNotSupported">
        <source>MC4008: The text '{0}' is not allowed at this location within a Style section.</source>
        <target state="translated">MC4008 : le texte '{0}' n'est pas autorisé à cet emplacement au sein d'une section Style.</target>
        <note />
      </trans-unit>
      <trans-unit id="StyleUnknownProp">
        <source>MC4009: The property '{0}' cannot be set on Style.</source>
        <target state="translated">MC4009 : la propriété '{0}' ne peut pas être définie sur Style.</target>
        <note />
      </trans-unit>
      <trans-unit id="SubSubClassingNotAllowed">
        <source>MC6017: '{0}' cannot be the root of a XAML file because it was defined using XAML.</source>
        <target state="translated">MC6017 : '{0}' ne peut pas être la racine d'un fichier XAML, car sa définition a été faite à l'aide de XAML.</target>
        <note />
      </trans-unit>
      <trans-unit id="TargetIsNotSupported">
        <source>BG1004: Target Type '{0}' is not supported by this task.</source>
        <target state="translated">BG1004 : type Target '{0}' non pris en charge par cette tâche.</target>
        <note />
      </trans-unit>
      <trans-unit id="TargetNameNotSupportedForStyleSetters">
        <source>MC4011: TargetName property cannot be set on a Style Setter.</source>
        <target state="translated">MC4011 : la propriété TargetName ne peut pas être définie sur un Style Setter.</target>
        <note />
      </trans-unit>
      <trans-unit id="TaskLogo">
        <source>Microsoft (R) Build Task '{0}' Version '{1}'.</source>
        <target state="translated">Microsoft (R) Build Task '{0}' Version '{1}'.</target>
        <note />
      </trans-unit>
      <trans-unit id="TaskRight">
        <source>Copyright (C) Microsoft Corporation 2005. All rights reserved.</source>
        <target state="translated">Copyright (C) Microsoft Corporation 2005. Tous droits réservés.</target>
        <note />
      </trans-unit>
      <trans-unit id="TemplateDupName">
        <source>MC4101: The Name '{0}' has already been defined. Names must be unique.</source>
        <target state="translated">MC4101 : le Name '{0}' a déjà été défini. Chaque Name doit être unique.</target>
        <note />
      </trans-unit>
      <trans-unit id="TemplateInvalidRootElementTag">
        <source>MC4108: The root of a Template content section cannot contain an element of type '{0}'. Only FrameworkElement and FrameworkContentElement types are valid.</source>
        <target state="translated">MC4108 : la racine d'une section de contenu Template ne peut pas contenir un élément de type '{0}'. Seuls les types FrameworkElement et FrameworkContentElement sont valides.</target>
        <note />
      </trans-unit>
      <trans-unit id="TemplateKnownTagWrongLocation">
        <source>MC4103: The template property tag '{0}' can only be specified immediately after a ControlTemplate tag.</source>
        <target state="translated">MC4103 : la balise de propriété du modèle '{0}' ne peut être spécifiée qu'immédiatement après une balise ControlTemplate.</target>
        <note />
      </trans-unit>
      <trans-unit id="TemplateNoMultipleRoots">
        <source>MC4107: A template can have only a single root element. '{0}' is not allowed.</source>
        <target state="translated">MC4107 : un modèle ne peut avoir qu'un seul élément racine. '{0}' n'est pas autorisé.</target>
        <note />
      </trans-unit>
      <trans-unit id="TemplateNoProp">
        <source>MC4109: Cannot find the Template Property '{0}' on the type '{1}'.</source>
        <target state="translated">MC4109 : impossible de trouver la propriété de modèle '{0}' sur le type '{1}'.</target>
        <note />
      </trans-unit>
      <trans-unit id="TemplateNoTarget">
        <source>MC4106: Cannot resolve the Template Property '{0}'. Verify that the owning type is the Style's TargetType, or use Class.Property syntax to specify the property.</source>
        <target state="translated">MC4106 : impossible de résoudre la propriété de modèle '{0}'. Vérifiez que le type propriétaire est le TargetType de Style ou utilisez la syntaxe Class.Property pour spécifier la propriété.</target>
        <note />
      </trans-unit>
      <trans-unit id="TemplateNoTriggerTarget">
        <source>MC4111: Cannot find the Trigger target '{0}'.  (The target must appear before any Setters, Triggers, or Conditions that use it.)</source>
        <target state="translated">MC4111 : impossible de trouver la cible Trigger '{0}'. (La cible doit figurer avant toute méthode Setter, Trigger ou Condition qui l'utilise.)</target>
        <note />
      </trans-unit>
      <trans-unit id="TemplateTagNotSupported">
        <source>MC4102: Tags of type '{0}' are not supported in template sections.</source>
        <target state="translated">MC4102 : les balises de type '{0}' ne sont pas prises en charge dans les sections de modèle.</target>
        <note />
      </trans-unit>
      <trans-unit id="TemplateTextNotSupported">
        <source>MC4105: The text '{0}' is not allowed at this location within a template section.</source>
        <target state="translated">MC4105 : le texte '{0}' n'est pas autorisé à cet emplacement au sein d'une section de modèle.</target>
        <note />
      </trans-unit>
      <trans-unit id="TemplateUnknownProp">
        <source>MC4104: The property '{0}' cannot be set as a property element on template. Only Triggers and Storyboards are allowed as property elements.</source>
        <target state="translated">MC4104 : la propriété '{0}' ne peut pas être définie comme élément de propriété d'un modèle. Seuls les éléments Triggers et Storyboards sont autorisés comme éléments de propriété.</target>
        <note />
      </trans-unit>
      <trans-unit id="TokenizerHelperEmptyToken">
        <source>MC7004: Empty token encountered while parsing.</source>
        <target state="translated">MC7004 : jeton vide rencontré lors de l'analyse.</target>
        <note />
      </trans-unit>
      <trans-unit id="TokenizerHelperExtraDataEncountered">
        <source>MC7003: Extra data encountered after token while parsing.</source>
        <target state="translated">MC7003 : données supplémentaires rencontrées après l'analyse du jeton.</target>
        <note />
      </trans-unit>
      <trans-unit id="TokenizerHelperMissingEndQuote">
        <source>MC7002: Missing end quote encountered while parsing token.</source>
        <target state="translated">MC7002 : absence de guillemet fermant rencontrée lors de l'analyse du jeton.</target>
        <note />
      </trans-unit>
      <trans-unit id="TokenizerHelperPrematureStringTermination">
        <source>MC7001: Premature string termination encountered.</source>
        <target state="translated">MC7001 : fin de chaîne prématurée rencontrée.</target>
        <note />
      </trans-unit>
      <trans-unit id="UidMissing">
        <source>UM1003: Uid is missing for element '{0}'.</source>
        <target state="translated">UM1003 : absence d'Uid pour l'élément '{0}'.</target>
        <note />
      </trans-unit>
      <trans-unit id="UnknownBuildError">
        <source>Unknown build error, '{0}' </source>
        <target state="translated">Erreur de build inconnue, '{0}' </target>
        <note />
      </trans-unit>
      <trans-unit id="UnknownClassModifier">
        <source>MC6013: {0}:ClassModifier="{1}" is not valid for the language {2}.</source>
        <target state="translated">MC6013 : {0}:ClassModifier="{1}" non valide pour le langage {2}.</target>
        <note />
      </trans-unit>
      <trans-unit id="UnknownDefinitionTag">
        <source>MC6002: Unrecognized tag '{0}:{1}' in namespace 'http://schemas.microsoft.com/winfx/2006/xaml'. Note that tag names are case sensitive.</source>
        <target state="translated">MC6002 : balise '{0}:{1}' non reconnue dans l'espace de noms 'http://schemas.microsoft.com/winfx/2006/xaml'. Notez que les noms de balise respectent la casse.</target>
        <note />
      </trans-unit>
      <trans-unit id="UnknownEventAttribute">
        <source>MC6007: '{1}' is not valid. '{0}' is not an event on '{2}'.</source>
        <target state="translated">MC6007 : '{1}' n'est pas valide. '{0}' n'est pas un événement sur '{2}'.</target>
        <note />
      </trans-unit>
      <trans-unit id="UnknownFieldModifier">
        <source>MC6014: {0}:FieldModifier="{1}" is not valid for the language {2}.</source>
        <target state="translated">MC6014 : {0}:FieldModifier="{1}" n'est pas valide pour le langage {2}.</target>
        <note />
      </trans-unit>
      <trans-unit id="UnknownGenericType">
        <source>MC6020: {0}:TypeArguments='{1}' is not valid on the tag '{2}'. Either '{2}' is not a generic type or the number of Type arguments in the attribute is wrong. Remove the {0}:TypeArguments attribute because it is allowed only on generic types, or fix its value to match the arity of the generic type '{2}'.</source>
        <target state="translated">MC6020 : {0}:TypeArguments='{1}' n'est pas valide sur la balise '{2}'. '{2}' n'est pas un type générique ou le nombre d'arguments Type dans l'attribut est erroné. Supprimez l'attribut {0} :TypeArguments parce qu'il n'est autorisé que sur les types génériques ou corrigez sa valeur pour qu'elle corresponde à la parité du type générique '{2}'.</target>
        <note />
      </trans-unit>
      <trans-unit id="UnknownLanguage">
        <source>MC6008: '{0}' is not installed properly on this machine. It must be listed in the &lt;compilers&gt; section of machine.config.</source>
        <target state="translated">MC6008 : '{0}' n'est pas installé correctement sur cet ordinateur. Il doit être répertorié dans la section &lt;compilers&gt; de machine.config.</target>
        <note />
      </trans-unit>
      <trans-unit id="UnknownPathOperationType">
        <source>Unknown path operation attempted.</source>
        <target state="translated">Tentative d'opération de chemin d'accès inconnu.</target>
        <note />
      </trans-unit>
      <trans-unit id="UnmatchedLocComment">
        <source>LC1003: Localization comment has no value set for target property: '{0}'.</source>
        <target state="translated">LC1003 : les commentaires de localisation n'ont pas de valeur définie pour la propriété cible : '{0}'.</target>
        <note />
      </trans-unit>
      <trans-unit id="VersionNumberComponentNegative">
        <source>MC4501: Major and minor version number components cannot be negative.</source>
        <target state="translated">MC4501 : les numéros de version majeure et de version mineure ne peuvent pas être négatifs.</target>
        <note />
      </trans-unit>
      <trans-unit id="WinFXAssemblyMissing">
        <source>MC6000: Project file must include the .NET Framework assembly '{0}' in the reference list.</source>
        <target state="translated">MC6000 : le fichier projet doit inclure l'assembly du .NET Framework '{0}' dans la liste de référence.</target>
        <note />
      </trans-unit>
      <trans-unit id="WrongLocalizationPropertySetting_Pass1">
        <source>MC1001: The LocalizationDirectivesToLocFile property value is not valid and must be changed to None, CommentsOnly, or All for the MarkupCompilePass1 task.</source>
        <target state="translated">MC1001 : la valeur de la propriété LocalizationDirectivesToLocFile n'est pas valide et doit être modifiée en None, CommentsOnly ou All pour la tâche MarkupCompilePass1.</target>
        <note />
      </trans-unit>
      <trans-unit id="WrongPropertySetting">
        <source>BG1003: The project file contains a property value that is not valid.</source>
        <target state="translated">BG1003 : le fichier projet contient une valeur de propriété non valide.</target>
        <note />
      </trans-unit>
      <trans-unit id="XCRChoiceAfterFallback">
        <source>MC4602: Choice cannot follow a Fallback.</source>
        <target state="translated">MC4602 : un élément Choice ne peut pas suivre un élément Fallback.</target>
        <note />
      </trans-unit>
      <trans-unit id="XCRChoiceNotFound">
        <source>MC4606: AlternateContent must contain one or more Choice elements.</source>
        <target state="translated">MC4606 : AlternateContent doit contenir un ou plusieurs éléments Choice.</target>
        <note />
      </trans-unit>
      <trans-unit id="XCRChoiceOnlyInAC">
        <source>MC4601: Choice valid only in AlternateContent.</source>
        <target state="translated">MC4601 : élément Choice valide uniquement dans AlternateContent.</target>
        <note />
      </trans-unit>
      <trans-unit id="XCRCompatCycle">
        <source>MC4640: Namespace '{0}' is marked as compatible with itself using XmlnsCompatibilityAttribute. A namespace cannot directly or indirectly override itself.</source>
        <target state="translated">MC4640 : l'espace de noms '{0}' est marqué comme compatible avec lui-même à l'aide de XmlnsCompatibilityAttribute. Un espace de noms ne peut pas directement ou indirectement se remplacer lui-même.</target>
        <note />
      </trans-unit>
      <trans-unit id="XCRDuplicatePreserve">
        <source>MC4631: Duplicate Preserve declaration for element '{1}' in namespace '{0}'.</source>
        <target state="translated">MC4631 : déclaration Preserve en double pour l'élément '{1}' de l'espace de noms '{0}'.</target>
        <note />
      </trans-unit>
      <trans-unit id="XCRDuplicateProcessContent">
        <source>MC4617: Duplicate ProcessContent declaration for element '{1}' in namespace '{0}'.</source>
        <target state="translated">MC4617 : déclaration ProcessContent en double pour l'élément '{1}' de l'espace de noms '{0}'.</target>
        <note />
      </trans-unit>
      <trans-unit id="XCRDuplicateWildcardPreserve">
        <source>MC4633: Duplicate wildcard Preserve declaration for namespace '{0}'.</source>
        <target state="translated">MC4633 : déclaration Preserve générique en double pour l'espace de noms '{0}'.</target>
        <note />
      </trans-unit>
      <trans-unit id="XCRDuplicateWildcardProcessContent">
        <source>MC4619: Duplicate wildcard ProcessContent declaration for namespace '{0}'.</source>
        <target state="translated">MC4619 : déclaration ProcessContent générique en double pour l'espace de noms '{0}'.</target>
        <note />
      </trans-unit>
      <trans-unit id="XCRFallbackOnlyInAC">
        <source>MC4605: Fallback valid only in AlternateContent.</source>
        <target state="translated">MC4605 : élément Fallback valide uniquement dans AlternateContent.</target>
        <note />
      </trans-unit>
      <trans-unit id="XCRInvalidACChild">
        <source>MC4610: '{0}' element is not a valid child of AlternateContent. Only Choice and Fallback elements are valid children of an AlternateContent element.</source>
        <target state="translated">MC4610 : l'élément '{0}' n'est pas un enfant valide de AlternateContent. Seuls les éléments Choice et Fallback sont des enfants valides d'un élément AlternateContent.</target>
        <note />
      </trans-unit>
      <trans-unit id="XCRInvalidAttribInElement">
        <source>MC4608: '{0}' attribute is not valid for element '{1}'.</source>
        <target state="translated">MC4608 : attribut '{0} non valide pour l'élément '{1}'.</target>
        <note />
      </trans-unit>
      <trans-unit id="XCRInvalidFormat">
        <source>MC4611: '{0}' format is not valid.</source>
        <target state="translated">MC4611 : format '{0}' non valide.</target>
        <note />
      </trans-unit>
      <trans-unit id="XCRInvalidPreserve">
        <source>MC4632: Cannot have both a specific and a wildcard Preserve declaration for namespace '{0}'.</source>
        <target state="translated">MC4632 : impossible d'avoir une déclaration Preserve à la fois spécifique et générique pour l'espace de noms '{0}'.</target>
        <note />
      </trans-unit>
      <trans-unit id="XCRInvalidProcessContent">
        <source>MC4618: Cannot have both a specific and a wildcard ProcessContent declaration for namespace '{0}'.</source>
        <target state="translated">MC4618 : Impossible d'avoir à la fois une déclaration ProcessContent générique et spécifique pour l'espace de noms '{0}'.</target>
        <note />
      </trans-unit>
      <trans-unit id="XCRInvalidRequiresAttribute">
        <source>MC4604: Requires attribute must contain a valid namespace prefix.</source>
        <target state="translated">MC4604 : l'attribut Requires doit contenir un préfixe d'espace de noms valide.</target>
        <note />
      </trans-unit>
      <trans-unit id="XCRInvalidXMLName">
        <source>MC4634: '{0}' attribute value is not a valid XML name.</source>
        <target state="translated">MC4634 : la valeur de l'attribut '{0}' n'est pas un nom XML valide.</target>
        <note />
      </trans-unit>
      <trans-unit id="XCRMultipleFallbackFound">
        <source>MC4607: AlternateContent must contain only one Fallback element.</source>
        <target state="translated">MC4607 : AlternateContent ne doit contenir qu'un seul élément Fallback.</target>
        <note />
      </trans-unit>
      <trans-unit id="XCRMustUnderstandFailed">
        <source>MC4626: MustUnderstand condition failed on namespace '{0}'.</source>
        <target state="translated">MC4626 : échec de la condition MustUnderstand sur l'espace de noms '{0}'.</target>
        <note />
      </trans-unit>
      <trans-unit id="XCRNSPreserveNotIgnorable">
        <source>MC4630: Namespace '{0}' has items declared to be preserved but is not declared ignorable.</source>
        <target state="translated">MC4630 : l'espace de noms '{0}' possède des éléments déclarés avec Preserve, mais n'est pas déclaré lui-même Ignorable.</target>
        <note />
      </trans-unit>
      <trans-unit id="XCRNSProcessContentNotIgnorable">
        <source>MC4615: '{0}' namespace is declared ProcessContent but is not declared Ignorable.</source>
        <target state="translated">MC4615 : l'espace de noms '{0}' est déclaré ProcessContent, mais n'est pas déclaré Ignorable.</target>
        <note />
      </trans-unit>
      <trans-unit id="XCRRequiresAttribNotFound">
        <source>MC4603: Choice must contain a Requires attribute.</source>
        <target state="translated">MC4603 : l'élément Choice doit comporter un attribut Requires.</target>
        <note />
      </trans-unit>
      <trans-unit id="XCRUndefinedPrefix">
        <source>MC4612: '{0}' prefix is not defined.</source>
        <target state="translated">MC4612 : le préfixe '{0}' n'est pas défini.</target>
        <note />
      </trans-unit>
      <trans-unit id="XCRUnknownCompatAttrib">
        <source>MC4614: Unrecognized compatibility attribute '{0}'.</source>
        <target state="translated">MC4614 : attribut de compatibilité '{0}' non reconnu.</target>
        <note />
      </trans-unit>
      <trans-unit id="XCRUnknownCompatElement">
        <source>MC4609: Unrecognized compatibility element '{0}'.</source>
        <target state="translated">MC4609 : élément de compatibilité '{0}' non reconnu.</target>
        <note />
      </trans-unit>
      <trans-unit id="ZeroLengthFeatureID">
        <source>MC4502: The feature ID string cannot have length 0.</source>
        <target state="translated">MC4502 : la chaîne d'identification de la fonctionnalité ne peut pas avoir une longueur nulle.</target>
        <note />
      </trans-unit>
    </body>
  </file>
=======
﻿<?xml version="1.0" encoding="utf-8"?>
<xliff xmlns="urn:oasis:names:tc:xliff:document:1.2" xmlns:xsi="http://www.w3.org/2001/XMLSchema-instance" version="1.2" schemaLocation="urn:oasis:names:tc:xliff:document:1.2 xliff-core-1.2-transitional.xsd">
  <file datatype="xml" source-language="en" target-language="fr" original="../Strings.resx">
    <body>
      <trans-unit id="AnalysisResult">
        <source>Analysis Result : '{0}'.</source>
        <target state="translated">Résultat de l'analyse : '{0}'.</target>
        <note />
      </trans-unit>
      <trans-unit id="AppDefIsNotRequired">
        <source>MC1002: Library project file cannot specify ApplicationDefinition element.</source>
        <target state="translated">MC1002 : le fichier de projet de bibliothèque ne peut pas spécifier un élément ApplicationDefinition.</target>
        <note />
      </trans-unit>
      <trans-unit id="ApplicationDefinitionFile">
        <source>Input: Markup ApplicationDefinition file: '{0}'.</source>
        <target state="translated">Entrée : fichier ApplicationDefinition de balisage : '{0}'.</target>
        <note />
      </trans-unit>
      <trans-unit id="AttributeNotAllowedOnCodeTag">
        <source>MC6015: '{0}' cannot be set on the '{1}:{2}' tag.</source>
        <target state="translated">MC6015 : impossible de définir '{0}' sur la balise '{1}:{2}'.</target>
        <note />
      </trans-unit>
      <trans-unit id="BadUidTask">
        <source>UM1001: Unrecognized UidManager task name '{0}'.</source>
        <target state="translated">UM1001 : nom de tâche UidManager non reconnu '{0}'.</target>
        <note />
      </trans-unit>
      <trans-unit id="CheckingUids">
        <source>Checking Uids in file '{0}' ...</source>
        <target state="translated">Contrôle des Uid du fichier '{0}' ...</target>
        <note />
      </trans-unit>
      <trans-unit id="CommentFileGenerated">
        <source>Generated localization directives file: '{0}' .</source>
        <target state="translated">Fichier de directives de localisation généré : '{0}'.</target>
        <note />
      </trans-unit>
      <trans-unit id="CommentFileGenerating">
        <source>Generating localization directives file: '{0}' ...</source>
        <target state="translated">Génération du fichier de directives de localisation : '{0}' ...</target>
        <note />
      </trans-unit>
      <trans-unit id="CompilationDone">
        <source>Markup compilation is done.</source>
        <target state="translated">Compilation du balisage terminée.</target>
        <note />
      </trans-unit>
      <trans-unit id="CompileSucceed_Pass1">
        <source>MarkupCompilePass1 successfully generated BAML or source code files.</source>
        <target state="translated">MarkupCompilePass1 a généré avec succès les fichiers BAML ou de code source.</target>
        <note />
      </trans-unit>
      <trans-unit id="CompileSucceed_Pass2">
        <source>MarkupCompilePass2 successfully generated BAML or source code files.</source>
        <target state="translated">MarkupCompilePass2 a généré avec succès les fichiers BAML ou de code source.</target>
        <note />
      </trans-unit>
      <trans-unit id="ContainingTagNotGeneric">
        <source>MC6011: '{0}' event has a generic event handler delegate type '{1}'. The type parameters of '{1}' cannot be bound with an appropriate type argument because the containing tag '{2}' is not a generic type.</source>
        <target state="translated">MC6011 : l'événement '{0}' possède un type délégué de gestionnaires d'événements générique '{1}'. Les paramètres type de '{1}' ne peuvent pas être liés à un argument type approprié car la balise contenante '{2}' n'est pas un type générique.</target>
        <note />
      </trans-unit>
      <trans-unit id="CurrentDirectory">
        <source>Current project directory is '{0}'.</source>
        <target state="translated">Le répertoire projet actuel est '{0}'.</target>
        <note />
      </trans-unit>
      <trans-unit id="DefinitionAttributeNotAllowed">
        <source>MC6022: Only a root tag can specify attribute '{0}:{1}'.</source>
        <target state="translated">MC6022 : seule une balise racine peut spécifier l'attribut '{0}:{1}'.</target>
        <note />
      </trans-unit>
      <trans-unit id="DefinitionTagNotAllowedAtRoot">
        <source>MC6010: '{0}:{1}' cannot be specified as the root element.</source>
        <target state="translated">MC6010 : impossible de spécifier '{0}:{1}' comme élément racine.</target>
        <note />
      </trans-unit>
      <trans-unit id="DefnTagsCannotBeNested">
        <source>MC6004: '{0}:{1}' contains '{2}'. '{0}:{1}' can contain only a CDATA or text section.</source>
        <target state="translated">MC6004 : '{0}:{1}' contient '{2}'. '{0}:{1}' ne peut contenir qu'une section CDATA ou texte.</target>
        <note />
      </trans-unit>
      <trans-unit id="DoCompilation">
        <source>Started the markup compilation.</source>
        <target state="translated">Démarrage de la compilation du balisage.</target>
        <note />
      </trans-unit>
      <trans-unit id="EmptyEventStringNotAllowed">
        <source>MC6030: {0}="{1}" is not valid. '{0}' event attribute value cannot be a string that is empty or has only white space.</source>
        <target state="translated">MC6030 : {0}="{1}" n'est pas valide. La valeur de l'attribut d'événement '{0}' ne peut pas être une chaîne vide ou ne comportant que des espaces.</target>
        <note />
      </trans-unit>
      <trans-unit id="FieldModifierNotAllowed">
        <source>MC6021: {0}:FieldModifier cannot be specified on this tag because it has either no {0}:Name or Name attribute set, or the tag is locally defined and has a Name attribute set, which is not allowed.</source>
        <target state="translated">MC6021 : {0}:FieldModifier ne peut pas être spécifié sur cette balise car il n'a pas d'attribut {0}:Name ou Name défini, ou la balise est localement définie et possède un attribut Name défini, ce qui n'est pas autorisé.</target>
        <note />
      </trans-unit>
      <trans-unit id="FileNotFound">
        <source>BG1002: File '{0}' cannot be found.</source>
        <target state="translated">BG1002 : impossible de trouver le fichier '{0}'.</target>
        <note />
      </trans-unit>
      <trans-unit id="FileResolved">
        <source>Input file '{0}' is resolved to new relative path '{1}' at directory '{2}'.</source>
        <target state="translated">Résolution du fichier d'entrée '{0}' en nouveau chemin relatif '{1}' au répertoire '{2}'.</target>
        <note />
      </trans-unit>
      <trans-unit id="FilesFailedUidCheck">
        <source>UM1004: {0} files failed Uid check.</source>
        <target state="translated">UM1004 : échec du contrôle des Uid des fichiers {0}.</target>
        <note />
      </trans-unit>
      <trans-unit id="FilesPassedUidCheck">
        <source>Uids valid in {0} files.</source>
        <target state="translated">Uid valides dans les fichiers {0}.</target>
        <note />
      </trans-unit>
      <trans-unit id="FilesRemovedUid">
        <source>Uids removed from {0} files.</source>
        <target state="translated">Uid supprimées des fichiers {0}.</target>
        <note />
      </trans-unit>
      <trans-unit id="FilesUpdatedUid">
        <source>Uids updated in {0} files.</source>
        <target state="translated">Uid mises à jour dans les fichiers {0}.</target>
        <note />
      </trans-unit>
      <trans-unit id="GeneratedBamlFile">
        <source>Generated BAML file: '{0}'.</source>
        <target state="translated">Fichier BAML généré : '{0}'.</target>
        <note />
      </trans-unit>
      <trans-unit id="GeneratedCodeFile">
        <source>Generated code file: '{0}'.</source>
        <target state="translated">Fichier code généré : '{0}'.</target>
        <note />
      </trans-unit>
      <trans-unit id="IllegalCDataTextScoping">
        <source>MC6003: '{0}:{1}' contains '{2}'. '{0}:{1}' cannot contain nested content.</source>
        <target state="translated">MC6003 : '{0}:{1}' contient '{2}'. '{0}:{1}' ne peut pas comporter un contenu imbriqué.</target>
        <note />
      </trans-unit>
      <trans-unit id="IntermediateDirectoryError">
        <source>UM1006: '{0}' directory does not exist and cannot be created.</source>
        <target state="translated">UM1006 : le répertoire '{0}' n'existe pas et ne peut pas être créé.</target>
        <note />
      </trans-unit>
      <trans-unit id="InternalTypeHelperNotRequired">
        <source>InternalTypeHelper class is not required for this project, make file '{0}' empty.</source>
        <target state="translated">Classe InternalTypeHelper non obligatoire pour ce projet, fichier Make '{0}' vide.</target>
        <note />
      </trans-unit>
      <trans-unit id="InvalidBaseClassName">
        <source>MC6018: '{0}' class name is not valid for the locally defined XAML root element.</source>
        <target state="translated">MC6018 : nom de classe '{0}' non valide pour l'élément racine XAML défini localement.</target>
        <note />
      </trans-unit>
      <trans-unit id="InvalidBaseClassNamespace">
        <source>MC6019: '{0}' namespace is not valid for the locally defined XAML root element '{1}'.</source>
        <target state="translated">MC6019 : espace de noms '{0}' non valide pour l'élément racine XAML défini localement '{1}'.</target>
        <note />
      </trans-unit>
      <trans-unit id="InvalidClassName">
        <source>MC6027: {0}:{1}="{2}" is not valid. '{2}' is not a valid {3}class name.</source>
        <target state="translated">MC6027 : {0}:{1}="{2}" non valide. '{2}' n'est pas un nom de classe {3} valide.</target>
        <note />
      </trans-unit>
      <trans-unit id="InvalidCulture">
        <source>FC1001: The UICulture value '{0}' set in the project file is not valid.</source>
        <target state="translated">FC1001 : la valeur UICulture '{0}' définie dans le fichier projet n'est pas valide.</target>
        <note />
      </trans-unit>
      <trans-unit id="InvalidCustomSerialize">
        <source>MC4402: Serializer does not support custom BAML serialization operations.</source>
        <target state="translated">MC4402 : le sérialiseur ne prend pas en charge les opérations de sérialisation BAML personnalisées.</target>
        <note />
      </trans-unit>
      <trans-unit id="InvalidDeSerialize">
        <source>MC4401: Serializer does not support Convert operations.</source>
        <target state="translated">MC4401 : le sérialiseur ne prend pas en charge les opérations Convert.</target>
        <note />
      </trans-unit>
      <trans-unit id="InvalidDefaultCLRNamespace">
        <source>MC6029: '{0}' name is not valid in the default namespace '{1}'. Correct the RootNamespace tag value in the project file.</source>
        <target state="translated">MC6029 : nom '{0}' non valide dans l'espace de noms par défaut '{1}'. Corrigez la valeur de la balise RootNamespace dans le fichier projet.</target>
        <note />
      </trans-unit>
      <trans-unit id="InvalidEventHandlerName">
        <source>MC6005: {0}="{1}" is not valid. '{1}' is not a valid event handler method name. Only instance methods on the generated or code-behind class are valid.</source>
        <target state="translated">MC6005 : {0}="{1}" n'est pas valide. '{1}' n'est pas un nom valide de méthode de gestionnaire d'événement. Seules les méthodes d'instance de la classe générée ou code-behind sont valides.</target>
        <note />
      </trans-unit>
      <trans-unit id="InvalidLocCommentTarget">
        <source>LC1001: Localization comment target property is not valid in string '{0}'.</source>
        <target state="translated">LC1001 : la propriété cible des commentaires de localisation n'est pas valide dans la chaîne '{0}'.</target>
        <note />
      </trans-unit>
      <trans-unit id="InvalidLocCommentValue">
        <source>LC1002: Localization comment value is not valid for target property '{0}' in string '{1}'.</source>
        <target state="translated">LC1002 : la valeur des commentaires de localisation n'est pas valide pour la propriété cible '{0}' de la chaîne '{1}'.</target>
        <note />
      </trans-unit>
      <trans-unit id="InvalidLocalizabilityValue">
        <source>LC1004: Localizability attribute setting '{0}' is not valid.</source>
        <target state="translated">LC1004 : paramétrage de l'attribut Localizability '{0}' non valide.</target>
        <note />
      </trans-unit>
      <trans-unit id="InvalidMarkupFile">
        <source>MC6001: Markup file is not valid. Specify a source markup file with an .xaml extension.</source>
        <target state="translated">MC6001 : fichier de balisage non valide. Spécifiez un fichier de balisage source avec une extension .xaml.</target>
        <note />
      </trans-unit>
      <trans-unit id="InvalidTypeName">
        <source>MC6028: {0}:TypeArguments="{1}" is not valid. '{2}' is not a valid type name reference for the generic argument at position '{3}'.</source>
        <target state="translated">MC6028: {0}:TypeArguments="{1}" n'est pas valide. '{2}' n'est pas une référence de nom de type valide pour l'argument générique à la position '{3}'.</target>
        <note />
      </trans-unit>
      <trans-unit id="InvalidXml">
        <source>MC3000: '{0}' XML is not valid.</source>
        <target state="translated">MC3000 : XML '{0}' non valide.</target>
        <note />
      </trans-unit>
      <trans-unit id="LocalNamePropertyNotAllowed">
        <source>MC6023: Because '{0}' is implemented in the same assembly, you must set the {1}:Name attribute rather than the Name attribute.</source>
        <target state="translated">MC6023 : comme '{0}' est implémenté dans le même assembly, vous devez définir l'attribut {1}:Name à la place de l'attribut Name.</target>
        <note />
      </trans-unit>
      <trans-unit id="LocalRefAppDefFile">
        <source>Input: Local reference markup ApplicationDefinition file is '{0}'.</source>
        <target state="translated">Entrée : le fichier ApplicationDefinition de balisage de référence local est '{0}'.</target>
        <note />
      </trans-unit>
      <trans-unit id="LocalRefGeneratedBamlFile">
        <source>Generated BAML file: '{0}'.</source>
        <target state="translated">Fichier BAML généré : '{0}'.</target>
        <note />
      </trans-unit>
      <trans-unit id="LocalRefMarkupPage">
        <source>Input: Local reference markup Page file: '{0}'.</source>
        <target state="translated">Entrée : fichier Page de balisage de référence local : '{0}'.</target>
        <note />
      </trans-unit>
      <trans-unit id="MatchingTypeArgsNotFoundInRefType">
        <source>MC6012: '{0}' event has a generic event handler delegate type '{1}'. The type parameter '{2}' on '{1}' does not match any type parameters on the containing generic tag '{3}'.</source>
        <target state="translated">MC6012 : l'événement '{0}' possède un type délégué de gestionnaires d'événements générique '{1}'. Le paramètre type '{2}' de '{1}' ne correspond pas aux paramètres type de la balise générique contenante '{3}'.</target>
        <note />
      </trans-unit>
      <trans-unit id="MissingClassDefinitionForCodeTag">
        <source>MC6026: '{0}' root element requires a {1}:Class attribute because '{2}' contains a {1}:Code tag. Either remove {1}:Code and its contents, or add a {1}:Class attribute to the root element.</source>
        <target state="translated">MC6026 : l'élément racine '{0}' nécessite un attribut {1}:Class car '{2}' contient une balise {1}:Code. Supprimez {1}:Code et son contenu, ou ajoutez un attribut {1}:Class à l'élément racine.</target>
        <note />
      </trans-unit>
      <trans-unit id="MissingClassDefinitionForEvent">
        <source>MC6024: '{0}' root element requires a {1}:Class attribute to support event handlers in the XAML file. Either remove the event handler for the {2} event, or add a {1}:Class attribute to the root element.</source>
        <target state="translated">MC6024 : l'élément racine '{0}' nécessite un attribut {1}:Class pour prendre en charge les gestionnaires d'événements du fichier XAML. Supprimez le gestionnaire d'événements de l'événement {2} ou ajoutez un attribut {1}:Class à l'élément racine.</target>
        <note />
      </trans-unit>
      <trans-unit id="MissingClassDefinitionForTypeArgs">
        <source>MC6025: '{0}' root element is a generic type and requires a {1}:Class attribute to support the {1}:TypeArguments attribute specified on the root element tag.</source>
        <target state="translated">MC6025 : l'élément racine '{0}' est un type générique et nécessite un attribut {1}:Class pour prendre en charge l'attribut {1}:TypeArguments spécifié sur la balise de l'élément racine.</target>
        <note />
      </trans-unit>
      <trans-unit id="MissingClassWithFieldModifier">
        <source>MC6031: {0}:FieldModifier attribute cannot be specified because a {0}:Class attribute is also required to generate a Name field with the specified access modifier. Either add a {0}:Class attribute on the root tag or remove the {0}:FieldModifier attribute.</source>
        <target state="translated">MC6031 : l'attribut {0}:FieldModifier ne peut pas être spécifié car un attribut {0}:Class est également obligatoire pour générer un champ Name avec le modificateur d'accès spécifié. Ajoutez un attribut {0}:Class sur la balise racine ou supprimez l'attribut {0}:FieldModifier.</target>
        <note />
      </trans-unit>
      <trans-unit id="MissingClassWithModifier">
        <source>MC6009: {0}:ClassModifier attribute cannot be specified on the root tag because a {0}:Class attribute is also required. Either add a {0}:Class attribute or remove the {0}:ClassModifier attribute.</source>
        <target state="translated">MC6009 : l'attribut {0}:ClassModifier ne peut pas être spécifié sur la balise racine car un attribut {0}:Class est également obligatoire. Ajoutez un attribut {0}:Class sur la balise racine ou supprimez l'attribut {0}:ClassModifier.</target>
        <note />
      </trans-unit>
      <trans-unit id="MissingClassWithSubClass">
        <source>MC6016: {0}:Class attribute is missing. It is required when a {0}:Subclass attribute is specified.</source>
        <target state="translated">MC6016 : l'attribut {0}:Class est manquant. Il est obligatoire quand un attribut {0}:Subclass est spécifié.</target>
        <note />
      </trans-unit>
      <trans-unit id="MoreResourcesFiles">
        <source>RG1002: ResourcesGenerator can generate only one .resources file at a time. The OutputResourcesFile property in the project file must be set to one file.</source>
        <target state="translated">RG1002 : ResourcesGenerator ne peut générer qu'un seul fichier .resources à la fois. La propriété OutputResourcesFile du fichier projet doit être définie avec un seul fichier.</target>
        <note />
      </trans-unit>
      <trans-unit id="MultipleSplashScreenImages">
        <source>MC1004: Project file cannot specify more than one SplashScreen element.</source>
        <target state="translated">MC1004 : le fichier projet ne peut pas spécifier plus d'un élément SplashScreen.</target>
        <note />
      </trans-unit>
      <trans-unit id="MultipleUidUse">
        <source>UM1002: Uid "{0}" for element '{1}' is not unique.</source>
        <target state="translated">UM1002 : l'Uid "{0}" de l'élément '{1}' n'est pas unique.</target>
        <note />
      </trans-unit>
      <trans-unit id="MutlipleApplicationFiles">
        <source>MC1003: Project file cannot specify more than one ApplicationDefinition element.</source>
        <target state="translated">MC1003 : le fichier projet ne peut pas spécifier plusieurs éléments ApplicationDefinition.</target>
        <note />
      </trans-unit>
      <trans-unit id="NamedResDictItemWarning">
        <source>A '{0}' is named '{1}'. Do not name ResourceDictionary contents because their instantiation is deferred.</source>
        <target state="translated">Un '{0}' est appelé '{1}'. N'attribuez pas de nom au contenu ResourceDictionary, car son installation est différée.</target>
        <note />
      </trans-unit>
      <trans-unit id="NonClsError">
        <source>BG1001: Unknown CLS exception.</source>
        <target state="translated">BG1001 : exception CLS inconnue.</target>
        <note />
      </trans-unit>
      <trans-unit id="OutputType">
        <source>OutputType is '{0}'.</source>
        <target state="translated">OutputType est '{0}'.</target>
        <note />
      </trans-unit>
      <trans-unit id="ParserAbandonedTypeConverterText">
        <source>MC3001: TypeConverter syntax error encountered while processing initialization string '{0}'. Property elements are not allowed on objects created via TypeConverter.</source>
        <target state="translated">MC3001: erreur de syntaxe TypeConverter rencontrée lors du traitement de la chaîne d'initialisation '{0}'. Les éléments de propriété ne sont pas autorisés sur les objets créés via TypeConverter.</target>
        <note />
      </trans-unit>
      <trans-unit id="ParserAssemblyLoadVersionMismatch">
        <source>MC3099: Cannot load assembly '{0}' because a different version of that same assembly is loaded '{1}'.</source>
        <target state="translated">MC3099 : impossible de charger l'assembly '{0}', car une autre version du même assembly est chargée '{1}'.</target>
        <note />
      </trans-unit>
      <trans-unit id="ParserAsyncOnRoot">
        <source>MC3002: The AsyncRecords attribute must be set on the root tag.</source>
        <target state="translated">MC3002 : l'attribut AsyncRecords doit être défini sur la balise racine.</target>
        <note />
      </trans-unit>
      <trans-unit id="ParserAttachedPropInheritError">
        <source>MC3015: The attached property '{0}' is not defined on '{1}' or one of its base classes.</source>
        <target state="translated">MC3015 : la propriété jointe '{0}' n'est pas définie sur '{1}' ou l'une de ses classes de base.</target>
        <note />
      </trans-unit>
      <trans-unit id="ParserAttributeArgsHigh">
        <source>MC3003: There are too many attributes specified for '{0}'.</source>
        <target state="translated">MC3003 : trop d'attributs spécifiés pour '{0}'.</target>
        <note />
      </trans-unit>
      <trans-unit id="ParserAttributeArgsLow">
        <source>MC3004: There are not enough attributes specified for '{0}'.</source>
        <target state="translated">MC3004 : nombre d'attributs spécifié pour '{0}' insuffisant.</target>
        <note />
      </trans-unit>
      <trans-unit id="ParserAttributeNamespaceMisMatch">
        <source>MC3005: The property '{0}' must be in the default namespace or in the element namespace '{1}'.</source>
        <target state="translated">MC3005 : la propriété '{0}' doit être dans l'espace de noms par défaut ou dans l'espace de noms de l'élément '{1}'.</target>
        <note />
      </trans-unit>
      <trans-unit id="ParserBadAssemblyName">
        <source>MC3006: Mapper.SetAssemblyPath cannot accept an empty assemblyName.</source>
        <target state="translated">MC3006 : Mapper.SetAssemblyPath ne peut pas accepter un assemblyName vide.</target>
        <note />
      </trans-unit>
      <trans-unit id="ParserBadAssemblyPath">
        <source>MC3007: Mapper.SetAssemblyPath cannot accept an empty assemblyPath.</source>
        <target state="translated">MC3007 : Mapper.SetAssemblyPath ne peut pas accepter un assemblyPath vide.</target>
        <note />
      </trans-unit>
      <trans-unit id="ParserBadChild">
        <source>MC3008: An element of type '{0}' cannot be set on the complex property '{1}'. They are not compatible types.</source>
        <target state="translated">MC3008 : un élément de type '{0}' ne peut pas être défini sur la propriété complexe '{1}'. Les types ne sont pas compatibles.</target>
        <note />
      </trans-unit>
      <trans-unit id="ParserBadConstructorParams">
        <source>MC3009: Cannot find a public constructor for '{0}' that takes {1} arguments.</source>
        <target state="translated">MC3009 : impossible de trouver un constructeur public pour '{0}' qui accepte {1} arguments.</target>
        <note />
      </trans-unit>
      <trans-unit id="ParserBadKey">
        <source>MC3012: A key for a dictionary cannot be of type '{0}'. Only String, TypeExtension, and StaticExtension are supported.</source>
        <target state="translated">MC3012 : une clé de dictionnaire ne peut pas être de type '{0}'. Seuls les types String, TypeExtension et StaticExtension sont pris en charge.</target>
        <note />
      </trans-unit>
      <trans-unit id="ParserBadMemberReference">
        <source>MC3029: '{0}' member is not valid because it does not have a qualifying type name.</source>
        <target state="translated">MC3029 : le membre '{0}' n'est pas valide, car il ne possède pas un nom de type qualifiant.</target>
        <note />
      </trans-unit>
      <trans-unit id="ParserBadName">
        <source>MC3010: '{0}' Name property value is not valid. Name must start with a letter or an underscore and can contain only letters, digits, and underscores.</source>
        <target state="translated">MC3010 : valeur '{0}' de la propriété Name non valide. Name doit commencer par une lettre ou un trait de soulignement et ne peut contenir que des lettres, des chiffres ou des traits de soulignement.</target>
        <note />
      </trans-unit>
      <trans-unit id="ParserBadString">
        <source>MC3094: Cannot convert string value '{0}' to type '{1}'.</source>
        <target state="translated">MC3094 : impossible de convertir la valeur de chaîne '{0}' en type '{1}'.</target>
        <note />
      </trans-unit>
      <trans-unit id="ParserBadSyncMode">
        <source>MC3013: SynchronousMode property value is not valid. Valid values are Async and Sync.</source>
        <target state="translated">MC3013 : la valeur de la propriété SynchronousMode n'est pas valide. Les valeurs valides sont Async et Sync.</target>
        <note />
      </trans-unit>
      <trans-unit id="ParserBadTypeInArrayProperty">
        <source>MC3014: The object being added to an array property is not a valid type. The array is of type '{0}' but the object being added is of type '{1}'.</source>
        <target state="translated">MC3014 : le type de l'objet ajouté à une propriété de tableau n'est pas valide. Le tableau est de type '{0}' alors que l'objet ajouté est de type '{1}'.</target>
        <note />
      </trans-unit>
      <trans-unit id="ParserBadUidOrNameME">
        <source>MC3079: MarkupExtensions are not allowed for Uid or Name property values, so '{0}' is not valid.</source>
        <target state="translated">MC3079 : les expressions MarkupExtension n'étant pas autorisées pour les valeurs des propriétés Uid ou Name, '{0}' n'est pas valide.</target>
        <note />
      </trans-unit>
      <trans-unit id="ParserCanOnlyHaveOneChild">
        <source>MC3089: The object '{0}' already has a child and cannot add '{1}'. '{0}' can accept only one child.</source>
        <target state="translated">MC3089 : l'objet '{0}' possède déjà un enfant et ne peut pas ajouter '{1}'. '{0}' ne peut accepter qu'un seul enfant.</target>
        <note />
      </trans-unit>
      <trans-unit id="ParserCannotAddAnyChildren">
        <source>MC3028: Cannot add content to object of type '{0}'.</source>
        <target state="translated">MC3028 : impossible d'ajouter un contenu à un objet de type '{0}'.</target>
        <note />
      </trans-unit>
      <trans-unit id="ParserCantGetProperty">
        <source>MC3081: '{0}' is a read-only property of type IList or IDictionary and cannot be set because it does not have a public or internal get accessor.</source>
        <target state="translated">MC3081 : '{0}' est une propriété en lecture seule de type IList ou IDictionary et ne peut pas être définie car elle ne possède pas d'accesseur get public ou interne.</target>
        <note />
      </trans-unit>
      <trans-unit id="ParserCantSetAttribute">
        <source>MC3080: The {0} '{1}' cannot be set because it does not have an accessible {2} accessor.</source>
        <target state="translated">MC3080 : impossible de définir {0} '{1}' en l'absence d'un accesseur {2} accessible.</target>
        <note />
      </trans-unit>
      <trans-unit id="ParserCantSetContentProperty">
        <source>MC3087: Cannot set content property '{0}' on element '{1}'. '{0}' has incorrect access level or its assembly does not allow access.</source>
        <target state="translated">MC3087 : impossible de définir la propriété de contenu '{0}' sur l'élément '{1}'. '{0}' possède un niveau d'accès incorrect ou son assembly n'autorise pas l'accès.</target>
        <note />
      </trans-unit>
      <trans-unit id="ParserCantSetTriggerCondition">
        <source>MC3082: '{0}' cannot be set as the value of a Trigger's Property attribute because it does not have a public or internal get accessor.</source>
        <target state="translated">MC3082 : impossible de définir '{0}' comme valeur de l'attribut Property d'un Trigger, car il ne possède pas un accesseur get public ou interne.</target>
        <note />
      </trans-unit>
      <trans-unit id="ParserCompatDuplicate">
        <source>MC3016: Two new namespaces cannot be compatible with the same old namespace using an XmlnsCompatibility attribute.�'{0}' namespace is already marked compatible with '{1}'.</source>
        <target state="translated">MC3016 : deux nouveaux espaces de noms ne peuvent pas être compatibles avec le même espace de noms antérieur à l'aide d'un attribut XmlnsCompatibility.� L'espace de noms '{0}' est déjà marqué comme compatible avec '{1}'.</target>
        <note />
      </trans-unit>
      <trans-unit id="ParserContentMustBeContiguous">
        <source>MC3088: Property elements cannot be in the middle of an element's content.  They must be before or after the content.</source>
        <target state="translated">MC3088 : les éléments de propriétés ne peuvent pas se trouver au milieu du contenu d'un élément. Ils doivent se trouver avant ou après le contenu.</target>
        <note />
      </trans-unit>
      <trans-unit id="ParserDefTag">
        <source>MC3017: 'Code' tag from xaml namespace found in XAML file. To load this file, you must compile it.</source>
        <target state="translated">MC3017 : balise 'Code' d'un espace de noms xaml trouvée dans le fichier XAML. Pour charger ce fichier, vous devez le compiler.</target>
        <note />
      </trans-unit>
      <trans-unit id="ParserDefaultConverterElement">
        <source>MC3061: The Element type '{0}' does not have an associated TypeConverter to parse the string '{1}'.</source>
        <target state="translated">MC3061 : le type Element '{0}' n'a pas de TypeConverter associé pour analyser la chaîne '{1}'.</target>
        <note />
      </trans-unit>
      <trans-unit id="ParserDictionarySealed">
        <source>MC3018: Cannot modify data in a sealed XmlnsDictionary.</source>
        <target state="translated">MC3018 : impossible de modifier les données d'un XmlnsDictionary de type sealed.</target>
        <note />
      </trans-unit>
      <trans-unit id="ParserDupDictionaryKey">
        <source>MC3020: The dictionary key '{0}' is already used. Key attributes are used as keys when inserting objects into a dictionary and must be unique.</source>
        <target state="translated">MC3020 : clé de dictionnaire '{0}' déjà utilisée. Les attributs Key sont utilisés en tant que clés lors de l'insertion d'objets dans un dictionnaire et doivent être uniques.</target>
        <note />
      </trans-unit>
      <trans-unit id="ParserDuplicateMarkupExtensionProperty">
        <source>MC3033: The property '{0}' has already been set on this markup extension and can only be set once.</source>
        <target state="translated">MC3033 : la propriété '{0}' a déjà été définie sur cette extension de balisage et ne peut être définie qu'une seule fois.</target>
        <note />
      </trans-unit>
      <trans-unit id="ParserDuplicateProperty1">
        <source>MC3024: '{0}' property has already been set and can be set only once.</source>
        <target state="translated">MC3024 : la propriété '{0}' a déjà été définie et ne peut l'être qu'une seule fois.</target>
        <note />
      </trans-unit>
      <trans-unit id="ParserDuplicateProperty2">
        <source>MC3025: Property '{0}' and '{1}' refer to the same property. Duplicate property settings are not allowed.</source>
        <target state="translated">MC3025 : '{0}' et '{1}' font référence à la même propriété. Les valeurs de propriété en double ne sont pas autorisées.</target>
        <note />
      </trans-unit>
      <trans-unit id="ParserEmptyComplexProp">
        <source>MC3026: '{0}' property element cannot be empty. It must contain child elements or text.</source>
        <target state="translated">MC3026 : l'élément de propriété '{0}' ne peut pas être vide. Il doit contenir des éléments enfants ou du texte.</target>
        <note />
      </trans-unit>
      <trans-unit id="ParserEntityReference">
        <source>MC3027: The EntityReference &amp;{0}; is not recognized.</source>
        <target state="translated">MC3027 : EntityReference &amp;{0}; non reconnue.</target>
        <note />
      </trans-unit>
      <trans-unit id="ParserEventDelegateTypeNotAccessible">
        <source>MC3083: Cannot access the delegate type '{0}' for the '{1}' event. '{0}' has incorrect access level or its assembly does not allow access.</source>
        <target state="translated">MC3083 : impossible d'accéder au type délégué '{0}' pour l'événement '{1}'. '{0}' possède un niveau d'accès incorrect ou son assembly n'autorise pas l'accès.</target>
        <note />
      </trans-unit>
      <trans-unit id="ParserIEnumerableIAddChild">
        <source>MC3030: '{0}' property is a read-only IEnumerable property, which means that '{1}' must implement IAddChild.</source>
        <target state="translated">MC3030 : la propriété '{0}' est une propriété IEnumerable en lecture seule, ce qui signifie que '{1}' doit implémenter IAddChild.</target>
        <note />
      </trans-unit>
      <trans-unit id="ParserInvalidContentPropertyAttribute">
        <source>MC3078: Invalid ContentPropertyAttribute on type '{0}', property '{1}' not found.</source>
        <target state="translated">MC3078 : ContentPropertyAttribute non valide sur le type '{0}', propriété '{1}' introuvable.</target>
        <note />
      </trans-unit>
      <trans-unit id="ParserInvalidKnownType">
        <source>Known type value {0}='{1}' is not a valid known type.</source>
        <target state="translated">La valeur de type connu {0}='{1}' n'est pas un type connu valide.</target>
        <note />
      </trans-unit>
      <trans-unit id="ParserInvalidStaticMember">
        <source>MC3011: Cannot find the static member '{0}' on the type '{1}'.</source>
        <target state="translated">MC3011 : impossible de trouver le membre statique '{0}' sur le type '{1}'.</target>
        <note />
      </trans-unit>
      <trans-unit id="ParserKeysAreStrings">
        <source>MC3031: Keys and values in XmlnsDictionary must be strings.</source>
        <target state="translated">MC3031 : les clés et les valeurs de XmlnsDictionary doivent être des chaînes.</target>
        <note />
      </trans-unit>
      <trans-unit id="ParserLineAndOffset">
        <source>Line {0} Position {1}</source>
        <target state="translated">Ligne {0} Position {1}</target>
        <note />
      </trans-unit>
      <trans-unit id="ParserMapPIMissingKey">
        <source>MC3037: Missing XmlNamespace, Assembly or ClrNamespace in Mapping instruction.</source>
        <target state="translated">MC3037 : XmlNamespace, Assembly ou ClrNamespace absent de l'instruction Mapping.</target>
        <note />
      </trans-unit>
      <trans-unit id="ParserMappingUriInvalid">
        <source>'{0}' mapping URI is not valid.</source>
        <target state="translated">URI de mappage '{0}' non valide.</target>
        <note />
      </trans-unit>
      <trans-unit id="ParserMarkupExtensionBadConstructorParam">
        <source>MC3040: Format is not valid for MarkupExtension that specifies constructor arguments in '{0}'.</source>
        <target state="translated">MC3040 : format non valide pour MarkupExtension qui spécifie les arguments du constructeur dans '{0}'.</target>
        <note />
      </trans-unit>
      <trans-unit id="ParserMarkupExtensionBadDelimiter">
        <source>MC3041: Markup extensions require a single '=' between name and value, and a single ',' between constructor parameters and name/value pairs. The arguments '{0}' are not valid.</source>
        <target state="translated">MC3041 : les extensions de balisage nécessitent un seul signe '=' entre le nom et la valeur et une seule ',' entre les paramètres du constructeur et les paires nom / valeur. Les arguments '{0}' ne sont pas valides.</target>
        <note />
      </trans-unit>
      <trans-unit id="ParserMarkupExtensionDelimiterBeforeFirstAttribute">
        <source>MC3091: '{0}' is not valid. Markup extensions require only spaces between the markup extension name and the first parameter. Cannot have comma or equals sign before the first parameter.</source>
        <target state="translated">MC3091 : '{0}' n'est pas valide. Les extensions de balisage nécessitent uniquement des espaces entre le nom de l'extension de balisage et le premier paramètre. Impossible d'avoir une virgule ou un signe '=' avant le premier paramètre.</target>
        <note />
      </trans-unit>
      <trans-unit id="ParserMarkupExtensionInvalidClosingBracketCharacers">
        <source>MC8001: Encountered a closing BracketCharacter '{0}' at Line Number '{1}' and Line Position '{2}' without a corresponding opening BracketCharacter.</source>
        <target state="translated">MC8001 : BracketCharacter fermant '{0}' détecté au numéro de ligne '{1}' et à la position de ligne '{2}' sans correspondance avec un BracketCharacter ouvrant.</target>
        <note />
      </trans-unit>
      <trans-unit id="ParserMarkupExtensionMalformedBracketCharacers">
        <source>MC8002: BracketCharacter '{0}' at Line Number '{1}' and Line Position '{2}' does not have a corresponding opening/closing BracketCharacter.</source>
        <target state="translated">MC8002 : le BracketCharacter '{0}' détecté au numéro de ligne '{1}' et à la position de ligne '{2}' ne correspond à aucun BracketCharacter ouvrant/fermant.</target>
        <note />
      </trans-unit>
      <trans-unit id="ParserMarkupExtensionNoEndCurlie">
        <source>MC3038: MarkupExtension expressions must end with a '}'.</source>
        <target state="translated">MC3038 : les expressions MarkupExtension doivent se terminer par une '}'.</target>
        <note />
      </trans-unit>
      <trans-unit id="ParserMarkupExtensionNoNameValue">
        <source>MC3042: Name/value pairs in MarkupExtensions must have the format 'Name = Value' and each pair is separated by a comma. '{0}' does not follow this format.</source>
        <target state="translated">MC3042 : les paires nom / valeur d'une expression MarkupExtensions doivent obéir au format 'Name = Value' et chaque paire doit être séparée par une virgule. '{0}' ne respecte pas ce format.</target>
        <note />
      </trans-unit>
      <trans-unit id="ParserMarkupExtensionNoQuotesInName">
        <source>MC3043: Names and Values in a MarkupExtension cannot contain quotes. The MarkupExtension arguments '{0}' are not valid.</source>
        <target state="translated">MC3043 : les noms et valeurs d'une expression MarkupExtension ne peuvent pas contenir de guillemets. Les arguments '{0}' de MarkupExtension ne sont pas valides.</target>
        <note />
      </trans-unit>
      <trans-unit id="ParserMarkupExtensionTrailingGarbage">
        <source>MC3044: The text '{1}' is not allowed after the closing '{0}' of a MarkupExtension expression.</source>
        <target state="translated">MC3044 : texte '{1}' non autorisé après la fermeture '{0}' d'une expression MarkupExtension.</target>
        <note />
      </trans-unit>
      <trans-unit id="ParserMarkupExtensionUnknownAttr">
        <source>MC3045: Unknown property '{0}' for type '{1}' encountered while parsing a Markup Extension.</source>
        <target state="translated">MC3045 : propriété '{0}' inconnue pour le type '{1}' rencontrée lors de l'analyse d'une expression Markup Extension.</target>
        <note />
      </trans-unit>
      <trans-unit id="ParserMetroUnknownAttribute">
        <source>MC3046: Unknown attribute '{0}' in the '{1}' namespace. Note that only the Key attribute is currently supported in this namespace.</source>
        <target state="translated">MC3046 : attribut '{0}' inconnu dans l'espace de noms '{1}'. Notez que seul l'attribut Key est actuellement pris en charge dans cet espace de noms.</target>
        <note />
      </trans-unit>
      <trans-unit id="ParserMultiBamls">
        <source>MC3047: Internal parser error - Cannot use multiple writable BAML records at the same time.</source>
        <target state="translated">MC3047 : erreur d'analyse interne - impossible d'utiliser en même temps plusieurs enregistrements BAML accessibles en écriture.</target>
        <note />
      </trans-unit>
      <trans-unit id="ParserNestedComplexProp">
        <source>'{0}' property element cannot be nested directly inside another property element.</source>
        <target state="translated">L'élément de propriété '{0}' ne peut pas être imbriqué directement dans un autre élément de propriété.</target>
        <note />
      </trans-unit>
      <trans-unit id="ParserNoAttrArray">
        <source>MC3049: Cannot place attributes on Array tags.</source>
        <target state="translated">MC3049 : impossible de placer des attributs sur les balises Array.</target>
        <note />
      </trans-unit>
      <trans-unit id="ParserNoBamlAsync">
        <source>MC3021: Asynchronous loading is not supported when compiling a XAML file, so a SynchronousMode of '{0}' is not allowed.</source>
        <target state="translated">MC3021 : le chargement asynchrone n'étant pas pris en charge lors de la compilation d'un fichier XAML, un SynchronousMode égal à '{0}' n'est pas autorisé.</target>
        <note />
      </trans-unit>
      <trans-unit id="ParserNoChildrenTag">
        <source>MC3051: The type '{0}' does not support element content.</source>
        <target state="translated">MC3051 : le type '{0}' ne prend pas en charge le contenu de l'élément.</target>
        <note />
      </trans-unit>
      <trans-unit id="ParserNoDictionaryKey">
        <source>MC3022: All objects added to an IDictionary must have a Key attribute or some other type of key associated with them.</source>
        <target state="translated">MC3022 : tous les objets ajoutés à un IDictionary doivent avoir un attribut Key ou un autre type de clé associé.</target>
        <note />
      </trans-unit>
      <trans-unit id="ParserNoDictionaryName">
        <source>MC3023: The Key attribute can only be used on a tag contained in a Dictionary (such as a ResourceDictionary).</source>
        <target state="translated">MC3023 : l'attribut Key ne peut pas être utilisé sur une balise contenue dans un Dictionary (comme ResourceDictionary).</target>
        <note />
      </trans-unit>
      <trans-unit id="ParserNoDigitEnums">
        <source>MC3032: '{1}' cannot be used as a value for '{0}'. Numbers are not valid enumeration values.</source>
        <target state="translated">MC3032 : '{1}' ne peut pas être utilisé comme valeur de '{0}'. Les nombres ne sont pas des valeurs d'énumération valides.</target>
        <note />
      </trans-unit>
      <trans-unit id="ParserNoEventTag">
        <source>MC3053: Cannot use property element syntax to specify event handler '{0}'.</source>
        <target state="translated">MC3053 : impossible d'utiliser la syntaxe de l'élément de propriété pour spécifier le gestionnaire d'événements '{0}'.</target>
        <note />
      </trans-unit>
      <trans-unit id="ParserNoEvents">
        <source>MC3052: XAML file that contains events must be compiled.</source>
        <target state="translated">MC3052 : le fichier XAML qui contient les événements doit être compilé.</target>
        <note />
      </trans-unit>
      <trans-unit id="ParserNoNameOnType">
        <source>MC3054: The type '{0}' cannot have a Name attribute. Value types and types without a default constructor can be used as items within a ResourceDictionary.</source>
        <target state="translated">MC3054 : le type '{0}' ne peut pas avoir d'attribut Name. Les types valeur et les types sans constructeur par défaut peuvent être utilisés comme éléments au sein d'un ResourceDictionary.</target>
        <note />
      </trans-unit>
      <trans-unit id="ParserNoNameUnderDefinitionScopeType">
        <source>MC3093: Cannot set Name attribute value '{0}' on element '{1}'. '{1}' is under the scope of element '{2}', which already had a name registered when it was defined in another scope.</source>
        <target state="translated">MC3093 : impossible de définir la valeur de l'attribut Name '{0}' sur l'élément '{1}'. '{1}' se trouve sous la portée de l'élément '{2}', qui avait déjà un nom inscrit quand il a été défini dans une autre portée.</target>
        <note />
      </trans-unit>
      <trans-unit id="ParserNoNamespace">
        <source>MC3056: No NamespaceURI is defined for the object '{0}'.</source>
        <target state="translated">MC3056 : aucune définition de NamespaceURI pour l'objet '{0}'.</target>
        <note />
      </trans-unit>
      <trans-unit id="ParserNoNestedXmlDataIslands">
        <source>MC3084: Cannot nest XML data islands.</source>
        <target state="translated">MC3084 : impossible d'imbriquer des îlots de données XML.</target>
        <note />
      </trans-unit>
      <trans-unit id="ParserNoPropOnComplexProp">
        <source>MC3057: Cannot set properties on property elements.</source>
        <target state="translated">MC3057 : impossible de définir des propriétés sur les éléments de propriété.</target>
        <note />
      </trans-unit>
      <trans-unit id="ParserNoSerializer">
        <source>MC3058: Cannot find a custom serializer for '{0}' so it cannot be parsed.</source>
        <target state="translated">MC3058 : comme il est impossible de trouver un sérialiseur personnalisé pour '{0}', il ne peut pas être analysé.</target>
        <note />
      </trans-unit>
      <trans-unit id="ParserNoSetterChild">
        <source>MC3059: Style setters do not support child elements. A tag of type '{0}' is not allowed.</source>
        <target state="translated">MC3059 : les Style Setters ne prennent pas en charge les éléments enfants. Une balise de type '{0}' n'est pas autorisée.</target>
        <note />
      </trans-unit>
      <trans-unit id="ParserNoType">
        <source>MC3050: Cannot find the type '{0}'. Note that type names are case sensitive.</source>
        <target state="translated">MC3050 : impossible de trouver le type '{0}'. Notez que les noms de type respectent la casse.</target>
        <note />
      </trans-unit>
      <trans-unit id="ParserNotMarkupExtension">
        <source>MC3048: '{0}' value is not a valid MarkupExtension expression. Cannot resolve '{1}' in namespace '{2}'. '{1}' must be a subclass of MarkupExtension.</source>
        <target state="translated">MC3048 : la valeur '{0}' n'est pas une expression MarkupExtension valide. Impossible de résoudre '{1}' en espace de noms '{2}'. '{1}' doit être une sous-classe de MarkupExtension.</target>
        <note />
      </trans-unit>
      <trans-unit id="ParserPrefixNSElement">
        <source>MC3062: '{0}' XML namespace prefix does not map to a NamespaceURI, so element '{1}' cannot be resolved.</source>
        <target state="translated">MC3062 : comme le préfixe de l'espace de noms XML '{0}' ne correspond pas à un NamespaceURI, l'élément '{1}' ne peut pas être résolu.</target>
        <note />
      </trans-unit>
      <trans-unit id="ParserPrefixNSProperty">
        <source>MC3100: '{0}' XML namespace prefix does not map to a namespace URI, so cannot resolve property '{1}'.</source>
        <target state="translated">MC3100 : comme le préfixe d'espace de noms '{0}' ne correspond pas à un URI d'espace de noms, la résolution de la propriété '{1}' n'est pas possible.</target>
        <note />
      </trans-unit>
      <trans-unit id="ParserPropNoValue">
        <source>MC3063: Property '{0}' does not have a value.</source>
        <target state="translated">MC3063 : la propriété '{0}' n'a pas de valeur.</target>
        <note />
      </trans-unit>
      <trans-unit id="ParserPublicType">
        <source>MC3064: Only public or internal classes can be used within markup. '{0}' type is not public or internal.</source>
        <target state="translated">MC3064 : seules les classes publiques ou internes peuvent être utilisées au sein du balisage. Le type '{0}' n'est ni public ni interne.</target>
        <note />
      </trans-unit>
      <trans-unit id="ParserReadOnlyProp">
        <source>MC3065: '{0}' property is read-only and cannot be set from markup.</source>
        <target state="translated">MC3065 : la propriété '{0}' est en lecture seule et ne peut pas être définie à partir du balisage.</target>
        <note />
      </trans-unit>
      <trans-unit id="ParserResourceKeyType">
        <source>MC3066: The type reference cannot find a public type named '{0}'.</source>
        <target state="translated">MC3066 : la référence de type ne peut pas trouver un type public nommé '{0}'.</target>
        <note />
      </trans-unit>
      <trans-unit id="ParserStaticMemberNotAllowed">
        <source>MC3019: Cannot reference the static member '{0}' on the type '{1}' as it is not accessible.</source>
        <target state="translated">MC3019 : impossible de référencer le membre statique '{0}' sur le type '{1}' car il n'est pas accessible.</target>
        <note />
      </trans-unit>
      <trans-unit id="ParserSyncOnRoot">
        <source>MC3067: SynchronousMode attribute must be on the root tag.</source>
        <target state="translated">MC3067 : l'attribut SynchronousMode doit se trouver sur la balise racine.</target>
        <note />
      </trans-unit>
      <trans-unit id="ParserTextInComplexProp">
        <source>MC3069: Cannot have both the text '{0}' and the child element '{1}' within a property element.</source>
        <target state="translated">MC3069 : impossible d'avoir à la fois le texte '{0}' et l'élément enfant '{1}' dans un élément de propriété.</target>
        <note />
      </trans-unit>
      <trans-unit id="ParserTextInvalidInArrayOrDictionary">
        <source>MC3068: Text is not valid under an IDictionary or Array property.</source>
        <target state="translated">MC3068 : texte non valide sous une propriété IDictionary ou Array.</target>
        <note />
      </trans-unit>
      <trans-unit id="ParserTooManyAssemblies">
        <source>MC3070: A single XAML file cannot reference more than 4,096 different assemblies.</source>
        <target state="translated">MC3070 : un même fichier XAML ne peut pas référencer plus de 4 096 assemblys différents.</target>
        <note />
      </trans-unit>
      <trans-unit id="ParserTypeConverterTextNeedsEndElement">
        <source>MC3095: Close tag must immediately follow TypeConverter initialization string '{0}'.</source>
        <target state="translated">MC3095 : la balise de fermeture doit suivre immédiatement la chaîne d'initialisation TypeConverter '{0}'.</target>
        <note />
      </trans-unit>
      <trans-unit id="ParserTypeConverterTextUnusable">
        <source>MC3090: TypeConverter syntax error encountered while processing initialization string '{0}'.  Element attributes are not allowed on objects created via TypeConverter.</source>
        <target state="translated">MC3090 : erreur de syntaxe TypeConverter rencontrée lors du traitement de la chaîne d'initialisation '{0}'. Les attributs d'élément ne sont pas autorisés sur les objets créés via TypeConverter.</target>
        <note />
      </trans-unit>
      <trans-unit id="ParserUndeclaredNS">
        <source>MC3071: '{0}' is an undeclared namespace.</source>
        <target state="translated">MC3071 : '{0}' est un espace de noms non déclaré.</target>
        <note />
      </trans-unit>
      <trans-unit id="ParserUnknownAttribute">
        <source>MC3072: The property '{0}' does not exist in XML namespace '{1}'.</source>
        <target state="translated">MC3072 : la propriété '{0}' n'existe pas dans l'espace de noms XML '{1}'.</target>
        <note />
      </trans-unit>
      <trans-unit id="ParserUnknownDefAttribute">
        <source>MC3073: The attribute '{0}' does not exist in XML namespace 'http://schemas.microsoft.com/winfx/2006/xaml'.</source>
        <target state="translated">MC3073 : l'attribut '{0}' n'existe pas dans l'espace de noms XML 'http://schemas.microsoft.com/winfx/2006/xaml'.</target>
        <note />
      </trans-unit>
      <trans-unit id="ParserUnknownTag">
        <source>MC3074: The tag '{0}' does not exist in XML namespace '{1}'.</source>
        <target state="translated">MC3074 : la balise '{0}' n'existe pas dans l'espace de noms XML '{1}'.</target>
        <note />
      </trans-unit>
      <trans-unit id="ParserUnknownXmlType">
        <source>MC3075: Unrecognized XML node type '{0}' found when determining if the current tag is a property element.</source>
        <target state="translated">MC3075 : type de nœud XML non identifié '{0}' rencontré pendant l'analyse visant à déterminer si la balise en cours est un élément de propriété.</target>
        <note />
      </trans-unit>
      <trans-unit id="ParserXmlIslandMissing">
        <source>MC3086: Parent element or property '{0}' requires an XML data island. To distinguish an XML island from surrounding XAML, wrap the XML data island in &lt;x:XData&gt; ... &lt;/x:XData&gt;.</source>
        <target state="translated">MC3086 : l'élément parent ou la propriété '{0}' nécessite un îlot de données XML. Pour distinguer un îlot XML du XAML environnant, incluez dans un wrapper l'îlot de données XML dans &lt;x:XData&gt; ... &lt;/x:XData&gt;.</target>
        <note />
      </trans-unit>
      <trans-unit id="ParserXmlIslandUnexpected">
        <source>MC3085: '{0}' element or property cannot contain an XML data island.</source>
        <target state="translated">MC3085 : la propriété ou l'élément '{0}' ne peut pas contenir d'îlot de données XML.</target>
        <note />
      </trans-unit>
      <trans-unit id="ParserXmlLangPropertyValueInvalid">
        <source>MC3092: XmlLangProperty attribute must specify a property name.</source>
        <target state="translated">MC3092 : l'attribut XmlLangProperty doit spécifier un nom de propriété.</target>
        <note />
      </trans-unit>
      <trans-unit id="ParserXmlReaderNoLineInfo">
        <source>MC3077: The class '{0}' does not implement IXmlLineInfo. This is required to get position information for the XAML being parsed.</source>
        <target state="translated">MC3077 : la classe '{0}' n'implémente pas IXmlLineInfo. Cette implémentation est obligatoire pour obtenir les informations de position du XAML en cours d'analyse.</target>
        <note />
      </trans-unit>
      <trans-unit id="Parser_UnexpectedToken">
        <source>MC3098: Unexpected token '{0}' at position '{1}'.</source>
        <target state="translated">MC3098 : jeton inattendu '{0}' à la position '{1}'.</target>
        <note />
      </trans-unit>
      <trans-unit id="Parsers_IllegalToken">
        <source>MC3096: Token is not valid.</source>
        <target state="translated">MC3096 : jeton non valide.</target>
        <note />
      </trans-unit>
      <trans-unit id="PreparingCompile">
        <source>Preparing for the markup compilation...</source>
        <target state="translated">Préparation de la compilation du balisage...</target>
        <note />
      </trans-unit>
      <trans-unit id="QualifiedNameHasWrongFormat">
        <source>MC4301: Type name '{0}' does not have the expected format 'className, assembly'.</source>
        <target state="translated">MC4301 : le nom de type '{0}' n'a pas le format attendu, 'className, assembly'.</target>
        <note />
      </trans-unit>
      <trans-unit id="ReadResourceFile">
        <source>Reading Resource file: '{0}'...</source>
        <target state="translated">Lecture du fichier Resource : '{0}'...</target>
        <note />
      </trans-unit>
      <trans-unit id="RecompiledXaml">
        <source>Recompiled XAML file : '{0}'.</source>
        <target state="translated">Fichier XAML recompilé : '{0}'.</target>
        <note />
      </trans-unit>
      <trans-unit id="ReferenceFile">
        <source>Input: Assembly Reference file: '{0}'.</source>
        <target state="translated">Entrée : fichier Reference d'assembly : '{0}'.</target>
        <note />
      </trans-unit>
      <trans-unit id="ResourceId">
        <source>Resource ID is '{0}'.</source>
        <target state="translated">L'ID de ressource est '{0}'.</target>
        <note />
      </trans-unit>
      <trans-unit id="ResourceTooBig">
        <source>RG1001: Input resource file '{0}' exceeds maximum size of {1} bytes.</source>
        <target state="translated">RG1001 : le fichier de ressources en entrée '{0}' dépasse la taille maximale ({1} octets).</target>
        <note />
      </trans-unit>
      <trans-unit id="ResourcesGenerated">
        <source>Generated .resources file: '{0}'.</source>
        <target state="translated">Fichier .resources généré : '{0}'.</target>
        <note />
      </trans-unit>
      <trans-unit id="ResourcesGenerating">
        <source>Generating .resources file: '{0}'...</source>
        <target state="translated">Génération du fichier .resources : '{0}'...</target>
        <note />
      </trans-unit>
      <trans-unit id="RoutedEventNotRegistered">
        <source>MC6006: {0}.{1}="{2}" is not valid. '{1}' must be a RoutedEvent registered with a name that ends with the keyword "Event".</source>
        <target state="translated">MC6006 : {0}.{1}="{2}" n'est pas valide. '{1}' doit être un événement RoutedEvent inscrit avec un nom qui se termine par le mot clé "Event".</target>
        <note />
      </trans-unit>
      <trans-unit id="SourceFileNameNeeded">
        <source>UM1005: You must pass markup files to the task.</source>
        <target state="translated">UM1005 : vous devez passer les fichiers de balisage à la tâche.</target>
        <note />
      </trans-unit>
      <trans-unit id="SourceNameNotSupportedForStyleTriggers">
        <source>MC4110: SourceName property cannot be set within Style.Triggers section.</source>
        <target state="translated">MC4110 : la propriété SourceName ne peut pas être définie au sein de la section Style.Triggers.</target>
        <note />
      </trans-unit>
      <trans-unit id="StyleImpliedAndComplexChildren">
        <source>MC4001: Style does not support both {0} tags and Style.{1} property tags for a single Style. Use one or the other.</source>
        <target state="translated">MC4001 : Style ne prend pas en charge à la fois les balises {0} et les balises de propriété Style.{1} pour un même Style. Utilisez l'une ou l'autre solution.</target>
        <note />
      </trans-unit>
      <trans-unit id="StyleKnownTagWrongLocation">
        <source>MC4002: The Style property tag '{0}' can only be specified directly under a Style tag.</source>
        <target state="translated">MC4002 : la balise de propriété Style '{0}' ne peut être spécifiée directement que sous une balise Style.</target>
        <note />
      </trans-unit>
      <trans-unit id="StyleNoPropOrEvent">
        <source>MC4005: Cannot find the Style {0} '{1}' on the type '{2}'.</source>
        <target state="translated">MC4005 : impossible de trouver le Style {0} '{1}' sur le type '{2}'.</target>
        <note />
      </trans-unit>
      <trans-unit id="StyleNoTarget">
        <source>MC4003: Cannot resolve the Style {0} '{1}'. Verify that the owning type is the Style's TargetType, or use Class.Property syntax to specify the {0}.</source>
        <target state="translated">MC4003 : impossible de résoudre le Style {0} '{1}'. Vérifiez que le type propriétaire est le TargetType de Style ou utilisez la syntaxe Class.Property pour spécifier le {0}.</target>
        <note />
      </trans-unit>
      <trans-unit id="StyleNoTopLevelElement">
        <source>MC4004: Style cannot contain child '{0}'. Style child must be a Setter because it is added to the Setters collection.</source>
        <target state="translated">MC4004 : Style ne peut pas contenir d'enfant '{0}'. L'enfant Style doit être une méthode Setter car il est ajouté à la collection Setters.</target>
        <note />
      </trans-unit>
      <trans-unit id="StyleTagNotSupported">
        <source>MC4006: Tags of type '{0}' are not supported in Style sections.</source>
        <target state="translated">MC4006 : les balises de type '{0}' ne sont pas prises en charge dans les sections Style.</target>
        <note />
      </trans-unit>
      <trans-unit id="StyleTargetNoEvents">
        <source>MC4007: The event '{0}' cannot be specified on a Target tag in a Style. Use an EventSetter instead.</source>
        <target state="translated">MC4007 : l'événement '{0}' ne peut pas être spécifié sur la balise Target d'un Style. Utilisez à la place un EventSetter.</target>
        <note />
      </trans-unit>
      <trans-unit id="StyleTextNotSupported">
        <source>MC4008: The text '{0}' is not allowed at this location within a Style section.</source>
        <target state="translated">MC4008 : le texte '{0}' n'est pas autorisé à cet emplacement au sein d'une section Style.</target>
        <note />
      </trans-unit>
      <trans-unit id="StyleUnknownProp">
        <source>MC4009: The property '{0}' cannot be set on Style.</source>
        <target state="translated">MC4009 : la propriété '{0}' ne peut pas être définie sur Style.</target>
        <note />
      </trans-unit>
      <trans-unit id="SubSubClassingNotAllowed">
        <source>MC6017: '{0}' cannot be the root of a XAML file because it was defined using XAML.</source>
        <target state="translated">MC6017 : '{0}' ne peut pas être la racine d'un fichier XAML, car sa définition a été faite à l'aide de XAML.</target>
        <note />
      </trans-unit>
      <trans-unit id="TargetIsNotSupported">
        <source>BG1004: Target Type '{0}' is not supported by this task.</source>
        <target state="translated">BG1004 : type Target '{0}' non pris en charge par cette tâche.</target>
        <note />
      </trans-unit>
      <trans-unit id="TargetNameNotSupportedForStyleSetters">
        <source>MC4011: TargetName property cannot be set on a Style Setter.</source>
        <target state="translated">MC4011 : la propriété TargetName ne peut pas être définie sur un Style Setter.</target>
        <note />
      </trans-unit>
      <trans-unit id="TaskLogo">
        <source>Microsoft (R) Build Task '{0}' Version '{1}'.</source>
        <target state="translated">Microsoft (R) Build Task '{0}' Version '{1}'.</target>
        <note />
      </trans-unit>
      <trans-unit id="TaskRight">
        <source>Copyright (C) Microsoft Corporation 2005. All rights reserved.</source>
        <target state="translated">Copyright (C) Microsoft Corporation 2005. Tous droits réservés.</target>
        <note />
      </trans-unit>
      <trans-unit id="TemplateDupName">
        <source>MC4101: The Name '{0}' has already been defined. Names must be unique.</source>
        <target state="translated">MC4101 : le Name '{0}' a déjà été défini. Chaque Name doit être unique.</target>
        <note />
      </trans-unit>
      <trans-unit id="TemplateInvalidRootElementTag">
        <source>MC4108: The root of a Template content section cannot contain an element of type '{0}'. Only FrameworkElement and FrameworkContentElement types are valid.</source>
        <target state="translated">MC4108 : la racine d'une section de contenu Template ne peut pas contenir un élément de type '{0}'. Seuls les types FrameworkElement et FrameworkContentElement sont valides.</target>
        <note />
      </trans-unit>
      <trans-unit id="TemplateKnownTagWrongLocation">
        <source>MC4103: The template property tag '{0}' can only be specified immediately after a ControlTemplate tag.</source>
        <target state="translated">MC4103 : la balise de propriété du modèle '{0}' ne peut être spécifiée qu'immédiatement après une balise ControlTemplate.</target>
        <note />
      </trans-unit>
      <trans-unit id="TemplateNoMultipleRoots">
        <source>MC4107: A template can have only a single root element. '{0}' is not allowed.</source>
        <target state="translated">MC4107 : un modèle ne peut avoir qu'un seul élément racine. '{0}' n'est pas autorisé.</target>
        <note />
      </trans-unit>
      <trans-unit id="TemplateNoProp">
        <source>MC4109: Cannot find the Template Property '{0}' on the type '{1}'.</source>
        <target state="translated">MC4109 : impossible de trouver la propriété de modèle '{0}' sur le type '{1}'.</target>
        <note />
      </trans-unit>
      <trans-unit id="TemplateNoTarget">
        <source>MC4106: Cannot resolve the Template Property '{0}'. Verify that the owning type is the Style's TargetType, or use Class.Property syntax to specify the property.</source>
        <target state="translated">MC4106 : impossible de résoudre la propriété de modèle '{0}'. Vérifiez que le type propriétaire est le TargetType de Style ou utilisez la syntaxe Class.Property pour spécifier la propriété.</target>
        <note />
      </trans-unit>
      <trans-unit id="TemplateNoTriggerTarget">
        <source>MC4111: Cannot find the Trigger target '{0}'.  (The target must appear before any Setters, Triggers, or Conditions that use it.)</source>
        <target state="translated">MC4111 : impossible de trouver la cible Trigger '{0}'. (La cible doit figurer avant toute méthode Setter, Trigger ou Condition qui l'utilise.)</target>
        <note />
      </trans-unit>
      <trans-unit id="TemplateTagNotSupported">
        <source>MC4102: Tags of type '{0}' are not supported in template sections.</source>
        <target state="translated">MC4102 : les balises de type '{0}' ne sont pas prises en charge dans les sections de modèle.</target>
        <note />
      </trans-unit>
      <trans-unit id="TemplateTextNotSupported">
        <source>MC4105: The text '{0}' is not allowed at this location within a template section.</source>
        <target state="translated">MC4105 : le texte '{0}' n'est pas autorisé à cet emplacement au sein d'une section de modèle.</target>
        <note />
      </trans-unit>
      <trans-unit id="TemplateUnknownProp">
        <source>MC4104: The property '{0}' cannot be set as a property element on template. Only Triggers and Storyboards are allowed as property elements.</source>
        <target state="translated">MC4104 : la propriété '{0}' ne peut pas être définie comme élément de propriété d'un modèle. Seuls les éléments Triggers et Storyboards sont autorisés comme éléments de propriété.</target>
        <note />
      </trans-unit>
      <trans-unit id="TokenizerHelperEmptyToken">
        <source>MC7004: Empty token encountered while parsing.</source>
        <target state="translated">MC7004 : jeton vide rencontré lors de l'analyse.</target>
        <note />
      </trans-unit>
      <trans-unit id="TokenizerHelperExtraDataEncountered">
        <source>MC7003: Extra data encountered after token while parsing.</source>
        <target state="translated">MC7003 : données supplémentaires rencontrées après l'analyse du jeton.</target>
        <note />
      </trans-unit>
      <trans-unit id="TokenizerHelperMissingEndQuote">
        <source>MC7002: Missing end quote encountered while parsing token.</source>
        <target state="translated">MC7002 : absence de guillemet fermant rencontrée lors de l'analyse du jeton.</target>
        <note />
      </trans-unit>
      <trans-unit id="TokenizerHelperPrematureStringTermination">
        <source>MC7001: Premature string termination encountered.</source>
        <target state="translated">MC7001 : fin de chaîne prématurée rencontrée.</target>
        <note />
      </trans-unit>
      <trans-unit id="UidMissing">
        <source>UM1003: Uid is missing for element '{0}'.</source>
        <target state="translated">UM1003 : absence d'Uid pour l'élément '{0}'.</target>
        <note />
      </trans-unit>
      <trans-unit id="UnknownBuildError">
        <source>Unknown build error, '{0}' </source>
        <target state="translated">Erreur de build inconnue, '{0}' </target>
        <note />
      </trans-unit>
      <trans-unit id="UnknownClassModifier">
        <source>MC6013: {0}:ClassModifier="{1}" is not valid for the language {2}.</source>
        <target state="translated">MC6013 : {0}:ClassModifier="{1}" non valide pour le langage {2}.</target>
        <note />
      </trans-unit>
      <trans-unit id="UnknownDefinitionTag">
        <source>MC6002: Unrecognized tag '{0}:{1}' in namespace 'http://schemas.microsoft.com/winfx/2006/xaml'. Note that tag names are case sensitive.</source>
        <target state="translated">MC6002 : balise '{0}:{1}' non reconnue dans l'espace de noms 'http://schemas.microsoft.com/winfx/2006/xaml'. Notez que les noms de balise respectent la casse.</target>
        <note />
      </trans-unit>
      <trans-unit id="UnknownEventAttribute">
        <source>MC6007: '{1}' is not valid. '{0}' is not an event on '{2}'.</source>
        <target state="translated">MC6007 : '{1}' n'est pas valide. '{0}' n'est pas un événement sur '{2}'.</target>
        <note />
      </trans-unit>
      <trans-unit id="UnknownFieldModifier">
        <source>MC6014: {0}:FieldModifier="{1}" is not valid for the language {2}.</source>
        <target state="translated">MC6014 : {0}:FieldModifier="{1}" n'est pas valide pour le langage {2}.</target>
        <note />
      </trans-unit>
      <trans-unit id="UnknownGenericType">
        <source>MC6020: {0}:TypeArguments='{1}' is not valid on the tag '{2}'. Either '{2}' is not a generic type or the number of Type arguments in the attribute is wrong. Remove the {0}:TypeArguments attribute because it is allowed only on generic types, or fix its value to match the arity of the generic type '{2}'.</source>
        <target state="translated">MC6020 : {0}:TypeArguments='{1}' n'est pas valide sur la balise '{2}'. '{2}' n'est pas un type générique ou le nombre d'arguments Type dans l'attribut est erroné. Supprimez l'attribut {0} :TypeArguments parce qu'il n'est autorisé que sur les types génériques ou corrigez sa valeur pour qu'elle corresponde à la parité du type générique '{2}'.</target>
        <note />
      </trans-unit>
      <trans-unit id="UnknownLanguage">
        <source>MC6008: '{0}' is not installed properly on this machine. It must be listed in the &lt;compilers&gt; section of machine.config.</source>
        <target state="translated">MC6008 : '{0}' n'est pas installé correctement sur cet ordinateur. Il doit être répertorié dans la section &lt;compilers&gt; de machine.config.</target>
        <note />
      </trans-unit>
      <trans-unit id="UnknownPathOperationType">
        <source>Unknown path operation attempted.</source>
        <target state="translated">Tentative d'opération de chemin d'accès inconnu.</target>
        <note />
      </trans-unit>
      <trans-unit id="UnmatchedLocComment">
        <source>LC1003: Localization comment has no value set for target property: '{0}'.</source>
        <target state="translated">LC1003 : les commentaires de localisation n'ont pas de valeur définie pour la propriété cible : '{0}'.</target>
        <note />
      </trans-unit>
      <trans-unit id="VersionNumberComponentNegative">
        <source>MC4501: Major and minor version number components cannot be negative.</source>
        <target state="translated">MC4501 : les numéros de version majeure et de version mineure ne peuvent pas être négatifs.</target>
        <note />
      </trans-unit>
      <trans-unit id="WinFXAssemblyMissing">
        <source>MC6000: Project file must include the .NET Framework assembly '{0}' in the reference list.</source>
        <target state="translated">MC6000 : le fichier projet doit inclure l'assembly du .NET Framework '{0}' dans la liste de référence.</target>
        <note />
      </trans-unit>
      <trans-unit id="WrongLocalizationPropertySetting_Pass1">
        <source>MC1001: The LocalizationDirectivesToLocFile property value is not valid and must be changed to None, CommentsOnly, or All for the MarkupCompilePass1 task.</source>
        <target state="translated">MC1001 : la valeur de la propriété LocalizationDirectivesToLocFile n'est pas valide et doit être modifiée en None, CommentsOnly ou All pour la tâche MarkupCompilePass1.</target>
        <note />
      </trans-unit>
      <trans-unit id="WrongPropertySetting">
        <source>BG1003: The project file contains a property value that is not valid.</source>
        <target state="translated">BG1003 : le fichier projet contient une valeur de propriété non valide.</target>
        <note />
      </trans-unit>
      <trans-unit id="XCRChoiceAfterFallback">
        <source>MC4602: Choice cannot follow a Fallback.</source>
        <target state="translated">MC4602 : un élément Choice ne peut pas suivre un élément Fallback.</target>
        <note />
      </trans-unit>
      <trans-unit id="XCRChoiceNotFound">
        <source>MC4606: AlternateContent must contain one or more Choice elements.</source>
        <target state="translated">MC4606 : AlternateContent doit contenir un ou plusieurs éléments Choice.</target>
        <note />
      </trans-unit>
      <trans-unit id="XCRChoiceOnlyInAC">
        <source>MC4601: Choice valid only in AlternateContent.</source>
        <target state="translated">MC4601 : élément Choice valide uniquement dans AlternateContent.</target>
        <note />
      </trans-unit>
      <trans-unit id="XCRCompatCycle">
        <source>MC4640: Namespace '{0}' is marked as compatible with itself using XmlnsCompatibilityAttribute. A namespace cannot directly or indirectly override itself.</source>
        <target state="translated">MC4640 : l'espace de noms '{0}' est marqué comme compatible avec lui-même à l'aide de XmlnsCompatibilityAttribute. Un espace de noms ne peut pas directement ou indirectement se remplacer lui-même.</target>
        <note />
      </trans-unit>
      <trans-unit id="XCRDuplicatePreserve">
        <source>MC4631: Duplicate Preserve declaration for element '{1}' in namespace '{0}'.</source>
        <target state="translated">MC4631 : déclaration Preserve en double pour l'élément '{1}' de l'espace de noms '{0}'.</target>
        <note />
      </trans-unit>
      <trans-unit id="XCRDuplicateProcessContent">
        <source>MC4617: Duplicate ProcessContent declaration for element '{1}' in namespace '{0}'.</source>
        <target state="translated">MC4617 : déclaration ProcessContent en double pour l'élément '{1}' de l'espace de noms '{0}'.</target>
        <note />
      </trans-unit>
      <trans-unit id="XCRDuplicateWildcardPreserve">
        <source>MC4633: Duplicate wildcard Preserve declaration for namespace '{0}'.</source>
        <target state="translated">MC4633 : déclaration Preserve générique en double pour l'espace de noms '{0}'.</target>
        <note />
      </trans-unit>
      <trans-unit id="XCRDuplicateWildcardProcessContent">
        <source>MC4619: Duplicate wildcard ProcessContent declaration for namespace '{0}'.</source>
        <target state="translated">MC4619 : déclaration ProcessContent générique en double pour l'espace de noms '{0}'.</target>
        <note />
      </trans-unit>
      <trans-unit id="XCRFallbackOnlyInAC">
        <source>MC4605: Fallback valid only in AlternateContent.</source>
        <target state="translated">MC4605 : élément Fallback valide uniquement dans AlternateContent.</target>
        <note />
      </trans-unit>
      <trans-unit id="XCRInvalidACChild">
        <source>MC4610: '{0}' element is not a valid child of AlternateContent. Only Choice and Fallback elements are valid children of an AlternateContent element.</source>
        <target state="translated">MC4610 : l'élément '{0}' n'est pas un enfant valide de AlternateContent. Seuls les éléments Choice et Fallback sont des enfants valides d'un élément AlternateContent.</target>
        <note />
      </trans-unit>
      <trans-unit id="XCRInvalidAttribInElement">
        <source>MC4608: '{0}' attribute is not valid for element '{1}'.</source>
        <target state="translated">MC4608 : attribut '{0} non valide pour l'élément '{1}'.</target>
        <note />
      </trans-unit>
      <trans-unit id="XCRInvalidFormat">
        <source>MC4611: '{0}' format is not valid.</source>
        <target state="translated">MC4611 : format '{0}' non valide.</target>
        <note />
      </trans-unit>
      <trans-unit id="XCRInvalidPreserve">
        <source>MC4632: Cannot have both a specific and a wildcard Preserve declaration for namespace '{0}'.</source>
        <target state="translated">MC4632 : impossible d'avoir une déclaration Preserve à la fois spécifique et générique pour l'espace de noms '{0}'.</target>
        <note />
      </trans-unit>
      <trans-unit id="XCRInvalidProcessContent">
        <source>MC4618: Cannot have both a specific and a wildcard ProcessContent declaration for namespace '{0}'.</source>
        <target state="translated">MC4618 : Impossible d'avoir à la fois une déclaration ProcessContent générique et spécifique pour l'espace de noms '{0}'.</target>
        <note />
      </trans-unit>
      <trans-unit id="XCRInvalidRequiresAttribute">
        <source>MC4604: Requires attribute must contain a valid namespace prefix.</source>
        <target state="translated">MC4604 : l'attribut Requires doit contenir un préfixe d'espace de noms valide.</target>
        <note />
      </trans-unit>
      <trans-unit id="XCRInvalidXMLName">
        <source>MC4634: '{0}' attribute value is not a valid XML name.</source>
        <target state="translated">MC4634 : la valeur de l'attribut '{0}' n'est pas un nom XML valide.</target>
        <note />
      </trans-unit>
      <trans-unit id="XCRMultipleFallbackFound">
        <source>MC4607: AlternateContent must contain only one Fallback element.</source>
        <target state="translated">MC4607 : AlternateContent ne doit contenir qu'un seul élément Fallback.</target>
        <note />
      </trans-unit>
      <trans-unit id="XCRMustUnderstandFailed">
        <source>MC4626: MustUnderstand condition failed on namespace '{0}'.</source>
        <target state="translated">MC4626 : échec de la condition MustUnderstand sur l'espace de noms '{0}'.</target>
        <note />
      </trans-unit>
      <trans-unit id="XCRNSPreserveNotIgnorable">
        <source>MC4630: Namespace '{0}' has items declared to be preserved but is not declared ignorable.</source>
        <target state="translated">MC4630 : l'espace de noms '{0}' possède des éléments déclarés avec Preserve, mais n'est pas déclaré lui-même Ignorable.</target>
        <note />
      </trans-unit>
      <trans-unit id="XCRNSProcessContentNotIgnorable">
        <source>MC4615: '{0}' namespace is declared ProcessContent but is not declared Ignorable.</source>
        <target state="translated">MC4615 : l'espace de noms '{0}' est déclaré ProcessContent, mais n'est pas déclaré Ignorable.</target>
        <note />
      </trans-unit>
      <trans-unit id="XCRRequiresAttribNotFound">
        <source>MC4603: Choice must contain a Requires attribute.</source>
        <target state="translated">MC4603 : l'élément Choice doit comporter un attribut Requires.</target>
        <note />
      </trans-unit>
      <trans-unit id="XCRUndefinedPrefix">
        <source>MC4612: '{0}' prefix is not defined.</source>
        <target state="translated">MC4612 : le préfixe '{0}' n'est pas défini.</target>
        <note />
      </trans-unit>
      <trans-unit id="XCRUnknownCompatAttrib">
        <source>MC4614: Unrecognized compatibility attribute '{0}'.</source>
        <target state="translated">MC4614 : attribut de compatibilité '{0}' non reconnu.</target>
        <note />
      </trans-unit>
      <trans-unit id="XCRUnknownCompatElement">
        <source>MC4609: Unrecognized compatibility element '{0}'.</source>
        <target state="translated">MC4609 : élément de compatibilité '{0}' non reconnu.</target>
        <note />
      </trans-unit>
      <trans-unit id="ZeroLengthFeatureID">
        <source>MC4502: The feature ID string cannot have length 0.</source>
        <target state="translated">MC4502 : la chaîne d'identification de la fonctionnalité ne peut pas avoir une longueur nulle.</target>
        <note />
      </trans-unit>
    </body>
  </file>
>>>>>>> 5841f8b2
</xliff><|MERGE_RESOLUTION|>--- conflicted
+++ resolved
@@ -1,2411 +1,1202 @@
-<<<<<<< HEAD
-﻿<?xml version="1.0" encoding="utf-8"?>
-<xliff xmlns="urn:oasis:names:tc:xliff:document:1.2" xmlns:xsi="http://www.w3.org/2001/XMLSchema-instance" version="1.2" schemaLocation="urn:oasis:names:tc:xliff:document:1.2 xliff-core-1.2-transitional.xsd">
-  <file datatype="xml" source-language="en" target-language="fr" original="../Strings.resx">
-    <body>
-      <trans-unit id="AnalysisResult">
-        <source>Analysis Result : '{0}'.</source>
-        <target state="translated">Résultat de l'analyse : '{0}'.</target>
-        <note />
-      </trans-unit>
-      <trans-unit id="AppDefIsNotRequired">
-        <source>MC1002: Library project file cannot specify ApplicationDefinition element.</source>
-        <target state="translated">MC1002 : le fichier de projet de bibliothèque ne peut pas spécifier un élément ApplicationDefinition.</target>
-        <note />
-      </trans-unit>
-      <trans-unit id="ApplicationDefinitionFile">
-        <source>Input: Markup ApplicationDefinition file: '{0}'.</source>
-        <target state="translated">Entrée : fichier ApplicationDefinition de balisage : '{0}'.</target>
-        <note />
-      </trans-unit>
-      <trans-unit id="AttributeNotAllowedOnCodeTag">
-        <source>MC6015: '{0}' cannot be set on the '{1}:{2}' tag.</source>
-        <target state="translated">MC6015 : impossible de définir '{0}' sur la balise '{1}:{2}'.</target>
-        <note />
-      </trans-unit>
-      <trans-unit id="BadUidTask">
-        <source>UM1001: Unrecognized UidManager task name '{0}'.</source>
-        <target state="translated">UM1001 : nom de tâche UidManager non reconnu '{0}'.</target>
-        <note />
-      </trans-unit>
-      <trans-unit id="CheckingUids">
-        <source>Checking Uids in file '{0}' ...</source>
-        <target state="translated">Contrôle des Uid du fichier '{0}' ...</target>
-        <note />
-      </trans-unit>
-      <trans-unit id="CommentFileGenerated">
-        <source>Generated localization directives file: '{0}' .</source>
-        <target state="translated">Fichier de directives de localisation généré : '{0}'.</target>
-        <note />
-      </trans-unit>
-      <trans-unit id="CommentFileGenerating">
-        <source>Generating localization directives file: '{0}' ...</source>
-        <target state="translated">Génération du fichier de directives de localisation : '{0}' ...</target>
-        <note />
-      </trans-unit>
-      <trans-unit id="CompilationDone">
-        <source>Markup compilation is done.</source>
-        <target state="translated">Compilation du balisage terminée.</target>
-        <note />
-      </trans-unit>
-      <trans-unit id="CompileSucceed_Pass1">
-        <source>MarkupCompilePass1 successfully generated BAML or source code files.</source>
-        <target state="translated">MarkupCompilePass1 a généré avec succès les fichiers BAML ou de code source.</target>
-        <note />
-      </trans-unit>
-      <trans-unit id="CompileSucceed_Pass2">
-        <source>MarkupCompilePass2 successfully generated BAML or source code files.</source>
-        <target state="translated">MarkupCompilePass2 a généré avec succès les fichiers BAML ou de code source.</target>
-        <note />
-      </trans-unit>
-      <trans-unit id="ContainingTagNotGeneric">
-        <source>MC6011: '{0}' event has a generic event handler delegate type '{1}'. The type parameters of '{1}' cannot be bound with an appropriate type argument because the containing tag '{2}' is not a generic type.</source>
-        <target state="translated">MC6011 : l'événement '{0}' possède un type délégué de gestionnaires d'événements générique '{1}'. Les paramètres type de '{1}' ne peuvent pas être liés à un argument type approprié car la balise contenante '{2}' n'est pas un type générique.</target>
-        <note />
-      </trans-unit>
-      <trans-unit id="CurrentDirectory">
-        <source>Current project directory is '{0}'.</source>
-        <target state="translated">Le répertoire projet actuel est '{0}'.</target>
-        <note />
-      </trans-unit>
-      <trans-unit id="DefinitionAttributeNotAllowed">
-        <source>MC6022: Only a root tag can specify attribute '{0}:{1}'.</source>
-        <target state="translated">MC6022 : seule une balise racine peut spécifier l'attribut '{0}:{1}'.</target>
-        <note />
-      </trans-unit>
-      <trans-unit id="DefinitionTagNotAllowedAtRoot">
-        <source>MC6010: '{0}:{1}' cannot be specified as the root element.</source>
-        <target state="translated">MC6010 : impossible de spécifier '{0}:{1}' comme élément racine.</target>
-        <note />
-      </trans-unit>
-      <trans-unit id="DefnTagsCannotBeNested">
-        <source>MC6004: '{0}:{1}' contains '{2}'. '{0}:{1}' can contain only a CDATA or text section.</source>
-        <target state="translated">MC6004 : '{0}:{1}' contient '{2}'. '{0}:{1}' ne peut contenir qu'une section CDATA ou texte.</target>
-        <note />
-      </trans-unit>
-      <trans-unit id="DoCompilation">
-        <source>Started the markup compilation.</source>
-        <target state="translated">Démarrage de la compilation du balisage.</target>
-        <note />
-      </trans-unit>
-      <trans-unit id="EmptyEventStringNotAllowed">
-        <source>MC6030: {0}="{1}" is not valid. '{0}' event attribute value cannot be a string that is empty or has only white space.</source>
-        <target state="translated">MC6030 : {0}="{1}" n'est pas valide. La valeur de l'attribut d'événement '{0}' ne peut pas être une chaîne vide ou ne comportant que des espaces.</target>
-        <note />
-      </trans-unit>
-      <trans-unit id="FieldModifierNotAllowed">
-        <source>MC6021: {0}:FieldModifier cannot be specified on this tag because it has either no {0}:Name or Name attribute set, or the tag is locally defined and has a Name attribute set, which is not allowed.</source>
-        <target state="translated">MC6021 : {0}:FieldModifier ne peut pas être spécifié sur cette balise car il n'a pas d'attribut {0}:Name ou Name défini, ou la balise est localement définie et possède un attribut Name défini, ce qui n'est pas autorisé.</target>
-        <note />
-      </trans-unit>
-      <trans-unit id="FileNotFound">
-        <source>BG1002: File '{0}' cannot be found.</source>
-        <target state="translated">BG1002 : impossible de trouver le fichier '{0}'.</target>
-        <note />
-      </trans-unit>
-      <trans-unit id="FileResolved">
-        <source>Input file '{0}' is resolved to new relative path '{1}' at directory '{2}'.</source>
-        <target state="translated">Résolution du fichier d'entrée '{0}' en nouveau chemin relatif '{1}' au répertoire '{2}'.</target>
-        <note />
-      </trans-unit>
-      <trans-unit id="FilesFailedUidCheck">
-        <source>UM1004: {0} files failed Uid check.</source>
-        <target state="translated">UM1004 : échec du contrôle des Uid des fichiers {0}.</target>
-        <note />
-      </trans-unit>
-      <trans-unit id="FilesPassedUidCheck">
-        <source>Uids valid in {0} files.</source>
-        <target state="translated">Uid valides dans les fichiers {0}.</target>
-        <note />
-      </trans-unit>
-      <trans-unit id="FilesRemovedUid">
-        <source>Uids removed from {0} files.</source>
-        <target state="translated">Uid supprimées des fichiers {0}.</target>
-        <note />
-      </trans-unit>
-      <trans-unit id="FilesUpdatedUid">
-        <source>Uids updated in {0} files.</source>
-        <target state="translated">Uid mises à jour dans les fichiers {0}.</target>
-        <note />
-      </trans-unit>
-      <trans-unit id="GeneratedBamlFile">
-        <source>Generated BAML file: '{0}'.</source>
-        <target state="translated">Fichier BAML généré : '{0}'.</target>
-        <note />
-      </trans-unit>
-      <trans-unit id="GeneratedCodeFile">
-        <source>Generated code file: '{0}'.</source>
-        <target state="translated">Fichier code généré : '{0}'.</target>
-        <note />
-      </trans-unit>
-      <trans-unit id="IllegalCDataTextScoping">
-        <source>MC6003: '{0}:{1}' contains '{2}'. '{0}:{1}' cannot contain nested content.</source>
-        <target state="translated">MC6003 : '{0}:{1}' contient '{2}'. '{0}:{1}' ne peut pas comporter un contenu imbriqué.</target>
-        <note />
-      </trans-unit>
-      <trans-unit id="IntermediateDirectoryError">
-        <source>UM1006: '{0}' directory does not exist and cannot be created.</source>
-        <target state="translated">UM1006 : le répertoire '{0}' n'existe pas et ne peut pas être créé.</target>
-        <note />
-      </trans-unit>
-      <trans-unit id="InternalTypeHelperNotRequired">
-        <source>InternalTypeHelper class is not required for this project, make file '{0}' empty.</source>
-        <target state="translated">Classe InternalTypeHelper non obligatoire pour ce projet, fichier Make '{0}' vide.</target>
-        <note />
-      </trans-unit>
-      <trans-unit id="InvalidAssemblyVersion">
-        <source>MC1005: Invalid AssemblyVersion detected: {0}.</source>
-        <target state="new">MC1005: Invalid AssemblyVersion detected: {0}.</target>
-        <note />
-      </trans-unit>
-      <trans-unit id="InvalidBaseClassName">
-        <source>MC6018: '{0}' class name is not valid for the locally defined XAML root element.</source>
-        <target state="translated">MC6018 : nom de classe '{0}' non valide pour l'élément racine XAML défini localement.</target>
-        <note />
-      </trans-unit>
-      <trans-unit id="InvalidBaseClassNamespace">
-        <source>MC6019: '{0}' namespace is not valid for the locally defined XAML root element '{1}'.</source>
-        <target state="translated">MC6019 : espace de noms '{0}' non valide pour l'élément racine XAML défini localement '{1}'.</target>
-        <note />
-      </trans-unit>
-      <trans-unit id="InvalidClassName">
-        <source>MC6027: {0}:{1}="{2}" is not valid. '{2}' is not a valid {3}class name.</source>
-        <target state="translated">MC6027 : {0}:{1}="{2}" non valide. '{2}' n'est pas un nom de classe {3} valide.</target>
-        <note />
-      </trans-unit>
-      <trans-unit id="InvalidCulture">
-        <source>FC1001: The UICulture value '{0}' set in the project file is not valid.</source>
-        <target state="translated">FC1001 : la valeur UICulture '{0}' définie dans le fichier projet n'est pas valide.</target>
-        <note />
-      </trans-unit>
-      <trans-unit id="InvalidCustomSerialize">
-        <source>MC4402: Serializer does not support custom BAML serialization operations.</source>
-        <target state="translated">MC4402 : le sérialiseur ne prend pas en charge les opérations de sérialisation BAML personnalisées.</target>
-        <note />
-      </trans-unit>
-      <trans-unit id="InvalidDeSerialize">
-        <source>MC4401: Serializer does not support Convert operations.</source>
-        <target state="translated">MC4401 : le sérialiseur ne prend pas en charge les opérations Convert.</target>
-        <note />
-      </trans-unit>
-      <trans-unit id="InvalidDefaultCLRNamespace">
-        <source>MC6029: '{0}' name is not valid in the default namespace '{1}'. Correct the RootNamespace tag value in the project file.</source>
-        <target state="translated">MC6029 : nom '{0}' non valide dans l'espace de noms par défaut '{1}'. Corrigez la valeur de la balise RootNamespace dans le fichier projet.</target>
-        <note />
-      </trans-unit>
-      <trans-unit id="InvalidEventHandlerName">
-        <source>MC6005: {0}="{1}" is not valid. '{1}' is not a valid event handler method name. Only instance methods on the generated or code-behind class are valid.</source>
-        <target state="translated">MC6005 : {0}="{1}" n'est pas valide. '{1}' n'est pas un nom valide de méthode de gestionnaire d'événement. Seules les méthodes d'instance de la classe générée ou code-behind sont valides.</target>
-        <note />
-      </trans-unit>
-      <trans-unit id="InvalidLocCommentTarget">
-        <source>LC1001: Localization comment target property is not valid in string '{0}'.</source>
-        <target state="translated">LC1001 : la propriété cible des commentaires de localisation n'est pas valide dans la chaîne '{0}'.</target>
-        <note />
-      </trans-unit>
-      <trans-unit id="InvalidLocCommentValue">
-        <source>LC1002: Localization comment value is not valid for target property '{0}' in string '{1}'.</source>
-        <target state="translated">LC1002 : la valeur des commentaires de localisation n'est pas valide pour la propriété cible '{0}' de la chaîne '{1}'.</target>
-        <note />
-      </trans-unit>
-      <trans-unit id="InvalidLocalizabilityValue">
-        <source>LC1004: Localizability attribute setting '{0}' is not valid.</source>
-        <target state="translated">LC1004 : paramétrage de l'attribut Localizability '{0}' non valide.</target>
-        <note />
-      </trans-unit>
-      <trans-unit id="InvalidMarkupFile">
-        <source>MC6001: Markup file is not valid. Specify a source markup file with an .xaml extension.</source>
-        <target state="translated">MC6001 : fichier de balisage non valide. Spécifiez un fichier de balisage source avec une extension .xaml.</target>
-        <note />
-      </trans-unit>
-      <trans-unit id="InvalidTypeName">
-        <source>MC6028: {0}:TypeArguments="{1}" is not valid. '{2}' is not a valid type name reference for the generic argument at position '{3}'.</source>
-        <target state="translated">MC6028: {0}:TypeArguments="{1}" n'est pas valide. '{2}' n'est pas une référence de nom de type valide pour l'argument générique à la position '{3}'.</target>
-        <note />
-      </trans-unit>
-      <trans-unit id="InvalidXml">
-        <source>MC3000: '{0}' XML is not valid.</source>
-        <target state="translated">MC3000 : XML '{0}' non valide.</target>
-        <note />
-      </trans-unit>
-      <trans-unit id="LocalNamePropertyNotAllowed">
-        <source>MC6023: Because '{0}' is implemented in the same assembly, you must set the {1}:Name attribute rather than the Name attribute.</source>
-        <target state="translated">MC6023 : comme '{0}' est implémenté dans le même assembly, vous devez définir l'attribut {1}:Name à la place de l'attribut Name.</target>
-        <note />
-      </trans-unit>
-      <trans-unit id="LocalRefAppDefFile">
-        <source>Input: Local reference markup ApplicationDefinition file is '{0}'.</source>
-        <target state="translated">Entrée : le fichier ApplicationDefinition de balisage de référence local est '{0}'.</target>
-        <note />
-      </trans-unit>
-      <trans-unit id="LocalRefGeneratedBamlFile">
-        <source>Generated BAML file: '{0}'.</source>
-        <target state="translated">Fichier BAML généré : '{0}'.</target>
-        <note />
-      </trans-unit>
-      <trans-unit id="LocalRefMarkupPage">
-        <source>Input: Local reference markup Page file: '{0}'.</source>
-        <target state="translated">Entrée : fichier Page de balisage de référence local : '{0}'.</target>
-        <note />
-      </trans-unit>
-      <trans-unit id="MatchingTypeArgsNotFoundInRefType">
-        <source>MC6012: '{0}' event has a generic event handler delegate type '{1}'. The type parameter '{2}' on '{1}' does not match any type parameters on the containing generic tag '{3}'.</source>
-        <target state="translated">MC6012 : l'événement '{0}' possède un type délégué de gestionnaires d'événements générique '{1}'. Le paramètre type '{2}' de '{1}' ne correspond pas aux paramètres type de la balise générique contenante '{3}'.</target>
-        <note />
-      </trans-unit>
-      <trans-unit id="MissingClassDefinitionForCodeTag">
-        <source>MC6026: '{0}' root element requires a {1}:Class attribute because '{2}' contains a {1}:Code tag. Either remove {1}:Code and its contents, or add a {1}:Class attribute to the root element.</source>
-        <target state="translated">MC6026 : l'élément racine '{0}' nécessite un attribut {1}:Class car '{2}' contient une balise {1}:Code. Supprimez {1}:Code et son contenu, ou ajoutez un attribut {1}:Class à l'élément racine.</target>
-        <note />
-      </trans-unit>
-      <trans-unit id="MissingClassDefinitionForEvent">
-        <source>MC6024: '{0}' root element requires a {1}:Class attribute to support event handlers in the XAML file. Either remove the event handler for the {2} event, or add a {1}:Class attribute to the root element.</source>
-        <target state="translated">MC6024 : l'élément racine '{0}' nécessite un attribut {1}:Class pour prendre en charge les gestionnaires d'événements du fichier XAML. Supprimez le gestionnaire d'événements de l'événement {2} ou ajoutez un attribut {1}:Class à l'élément racine.</target>
-        <note />
-      </trans-unit>
-      <trans-unit id="MissingClassDefinitionForTypeArgs">
-        <source>MC6025: '{0}' root element is a generic type and requires a {1}:Class attribute to support the {1}:TypeArguments attribute specified on the root element tag.</source>
-        <target state="translated">MC6025 : l'élément racine '{0}' est un type générique et nécessite un attribut {1}:Class pour prendre en charge l'attribut {1}:TypeArguments spécifié sur la balise de l'élément racine.</target>
-        <note />
-      </trans-unit>
-      <trans-unit id="MissingClassWithFieldModifier">
-        <source>MC6031: {0}:FieldModifier attribute cannot be specified because a {0}:Class attribute is also required to generate a Name field with the specified access modifier. Either add a {0}:Class attribute on the root tag or remove the {0}:FieldModifier attribute.</source>
-        <target state="translated">MC6031 : l'attribut {0}:FieldModifier ne peut pas être spécifié car un attribut {0}:Class est également obligatoire pour générer un champ Name avec le modificateur d'accès spécifié. Ajoutez un attribut {0}:Class sur la balise racine ou supprimez l'attribut {0}:FieldModifier.</target>
-        <note />
-      </trans-unit>
-      <trans-unit id="MissingClassWithModifier">
-        <source>MC6009: {0}:ClassModifier attribute cannot be specified on the root tag because a {0}:Class attribute is also required. Either add a {0}:Class attribute or remove the {0}:ClassModifier attribute.</source>
-        <target state="translated">MC6009 : l'attribut {0}:ClassModifier ne peut pas être spécifié sur la balise racine car un attribut {0}:Class est également obligatoire. Ajoutez un attribut {0}:Class sur la balise racine ou supprimez l'attribut {0}:ClassModifier.</target>
-        <note />
-      </trans-unit>
-      <trans-unit id="MissingClassWithSubClass">
-        <source>MC6016: {0}:Class attribute is missing. It is required when a {0}:Subclass attribute is specified.</source>
-        <target state="translated">MC6016 : l'attribut {0}:Class est manquant. Il est obligatoire quand un attribut {0}:Subclass est spécifié.</target>
-        <note />
-      </trans-unit>
-      <trans-unit id="MoreResourcesFiles">
-        <source>RG1002: ResourcesGenerator can generate only one .resources file at a time. The OutputResourcesFile property in the project file must be set to one file.</source>
-        <target state="translated">RG1002 : ResourcesGenerator ne peut générer qu'un seul fichier .resources à la fois. La propriété OutputResourcesFile du fichier projet doit être définie avec un seul fichier.</target>
-        <note />
-      </trans-unit>
-      <trans-unit id="MultipleSplashScreenImages">
-        <source>MC1004: Project file cannot specify more than one SplashScreen element.</source>
-        <target state="translated">MC1004 : le fichier projet ne peut pas spécifier plus d'un élément SplashScreen.</target>
-        <note />
-      </trans-unit>
-      <trans-unit id="MultipleUidUse">
-        <source>UM1002: Uid "{0}" for element '{1}' is not unique.</source>
-        <target state="translated">UM1002 : l'Uid "{0}" de l'élément '{1}' n'est pas unique.</target>
-        <note />
-      </trans-unit>
-      <trans-unit id="MutlipleApplicationFiles">
-        <source>MC1003: Project file cannot specify more than one ApplicationDefinition element.</source>
-        <target state="translated">MC1003 : le fichier projet ne peut pas spécifier plusieurs éléments ApplicationDefinition.</target>
-        <note />
-      </trans-unit>
-      <trans-unit id="NamedResDictItemWarning">
-        <source>A '{0}' is named '{1}'. Do not name ResourceDictionary contents because their instantiation is deferred.</source>
-        <target state="translated">Un '{0}' est appelé '{1}'. N'attribuez pas de nom au contenu ResourceDictionary, car son installation est différée.</target>
-        <note />
-      </trans-unit>
-      <trans-unit id="NonClsError">
-        <source>BG1001: Unknown CLS exception.</source>
-        <target state="translated">BG1001 : exception CLS inconnue.</target>
-        <note />
-      </trans-unit>
-      <trans-unit id="OutputType">
-        <source>OutputType is '{0}'.</source>
-        <target state="translated">OutputType est '{0}'.</target>
-        <note />
-      </trans-unit>
-      <trans-unit id="ParserAbandonedTypeConverterText">
-        <source>MC3001: TypeConverter syntax error encountered while processing initialization string '{0}'. Property elements are not allowed on objects created via TypeConverter.</source>
-        <target state="translated">MC3001: erreur de syntaxe TypeConverter rencontrée lors du traitement de la chaîne d'initialisation '{0}'. Les éléments de propriété ne sont pas autorisés sur les objets créés via TypeConverter.</target>
-        <note />
-      </trans-unit>
-      <trans-unit id="ParserAssemblyLoadVersionMismatch">
-        <source>MC3099: Cannot load assembly '{0}' because a different version of that same assembly is loaded '{1}'.</source>
-        <target state="translated">MC3099 : impossible de charger l'assembly '{0}', car une autre version du même assembly est chargée '{1}'.</target>
-        <note />
-      </trans-unit>
-      <trans-unit id="ParserAsyncOnRoot">
-        <source>MC3002: The AsyncRecords attribute must be set on the root tag.</source>
-        <target state="translated">MC3002 : l'attribut AsyncRecords doit être défini sur la balise racine.</target>
-        <note />
-      </trans-unit>
-      <trans-unit id="ParserAttachedPropInheritError">
-        <source>MC3015: The attached property '{0}' is not defined on '{1}' or one of its base classes.</source>
-        <target state="translated">MC3015 : la propriété jointe '{0}' n'est pas définie sur '{1}' ou l'une de ses classes de base.</target>
-        <note />
-      </trans-unit>
-      <trans-unit id="ParserAttributeArgsHigh">
-        <source>MC3003: There are too many attributes specified for '{0}'.</source>
-        <target state="translated">MC3003 : trop d'attributs spécifiés pour '{0}'.</target>
-        <note />
-      </trans-unit>
-      <trans-unit id="ParserAttributeArgsLow">
-        <source>MC3004: There are not enough attributes specified for '{0}'.</source>
-        <target state="translated">MC3004 : nombre d'attributs spécifié pour '{0}' insuffisant.</target>
-        <note />
-      </trans-unit>
-      <trans-unit id="ParserAttributeNamespaceMisMatch">
-        <source>MC3005: The property '{0}' must be in the default namespace or in the element namespace '{1}'.</source>
-        <target state="translated">MC3005 : la propriété '{0}' doit être dans l'espace de noms par défaut ou dans l'espace de noms de l'élément '{1}'.</target>
-        <note />
-      </trans-unit>
-      <trans-unit id="ParserBadAssemblyName">
-        <source>MC3006: Mapper.SetAssemblyPath cannot accept an empty assemblyName.</source>
-        <target state="translated">MC3006 : Mapper.SetAssemblyPath ne peut pas accepter un assemblyName vide.</target>
-        <note />
-      </trans-unit>
-      <trans-unit id="ParserBadAssemblyPath">
-        <source>MC3007: Mapper.SetAssemblyPath cannot accept an empty assemblyPath.</source>
-        <target state="translated">MC3007 : Mapper.SetAssemblyPath ne peut pas accepter un assemblyPath vide.</target>
-        <note />
-      </trans-unit>
-      <trans-unit id="ParserBadChild">
-        <source>MC3008: An element of type '{0}' cannot be set on the complex property '{1}'. They are not compatible types.</source>
-        <target state="translated">MC3008 : un élément de type '{0}' ne peut pas être défini sur la propriété complexe '{1}'. Les types ne sont pas compatibles.</target>
-        <note />
-      </trans-unit>
-      <trans-unit id="ParserBadConstructorParams">
-        <source>MC3009: Cannot find a public constructor for '{0}' that takes {1} arguments.</source>
-        <target state="translated">MC3009 : impossible de trouver un constructeur public pour '{0}' qui accepte {1} arguments.</target>
-        <note />
-      </trans-unit>
-      <trans-unit id="ParserBadKey">
-        <source>MC3012: A key for a dictionary cannot be of type '{0}'. Only String, TypeExtension, and StaticExtension are supported.</source>
-        <target state="translated">MC3012 : une clé de dictionnaire ne peut pas être de type '{0}'. Seuls les types String, TypeExtension et StaticExtension sont pris en charge.</target>
-        <note />
-      </trans-unit>
-      <trans-unit id="ParserBadMemberReference">
-        <source>MC3029: '{0}' member is not valid because it does not have a qualifying type name.</source>
-        <target state="translated">MC3029 : le membre '{0}' n'est pas valide, car il ne possède pas un nom de type qualifiant.</target>
-        <note />
-      </trans-unit>
-      <trans-unit id="ParserBadName">
-        <source>MC3010: '{0}' Name property value is not valid. Name must start with a letter or an underscore and can contain only letters, digits, and underscores.</source>
-        <target state="translated">MC3010 : valeur '{0}' de la propriété Name non valide. Name doit commencer par une lettre ou un trait de soulignement et ne peut contenir que des lettres, des chiffres ou des traits de soulignement.</target>
-        <note />
-      </trans-unit>
-      <trans-unit id="ParserBadString">
-        <source>MC3094: Cannot convert string value '{0}' to type '{1}'.</source>
-        <target state="translated">MC3094 : impossible de convertir la valeur de chaîne '{0}' en type '{1}'.</target>
-        <note />
-      </trans-unit>
-      <trans-unit id="ParserBadSyncMode">
-        <source>MC3013: SynchronousMode property value is not valid. Valid values are Async and Sync.</source>
-        <target state="translated">MC3013 : la valeur de la propriété SynchronousMode n'est pas valide. Les valeurs valides sont Async et Sync.</target>
-        <note />
-      </trans-unit>
-      <trans-unit id="ParserBadTypeInArrayProperty">
-        <source>MC3014: The object being added to an array property is not a valid type. The array is of type '{0}' but the object being added is of type '{1}'.</source>
-        <target state="translated">MC3014 : le type de l'objet ajouté à une propriété de tableau n'est pas valide. Le tableau est de type '{0}' alors que l'objet ajouté est de type '{1}'.</target>
-        <note />
-      </trans-unit>
-      <trans-unit id="ParserBadUidOrNameME">
-        <source>MC3079: MarkupExtensions are not allowed for Uid or Name property values, so '{0}' is not valid.</source>
-        <target state="translated">MC3079 : les expressions MarkupExtension n'étant pas autorisées pour les valeurs des propriétés Uid ou Name, '{0}' n'est pas valide.</target>
-        <note />
-      </trans-unit>
-      <trans-unit id="ParserCanOnlyHaveOneChild">
-        <source>MC3089: The object '{0}' already has a child and cannot add '{1}'. '{0}' can accept only one child.</source>
-        <target state="translated">MC3089 : l'objet '{0}' possède déjà un enfant et ne peut pas ajouter '{1}'. '{0}' ne peut accepter qu'un seul enfant.</target>
-        <note />
-      </trans-unit>
-      <trans-unit id="ParserCannotAddAnyChildren">
-        <source>MC3028: Cannot add content to object of type '{0}'.</source>
-        <target state="translated">MC3028 : impossible d'ajouter un contenu à un objet de type '{0}'.</target>
-        <note />
-      </trans-unit>
-      <trans-unit id="ParserCantGetProperty">
-        <source>MC3081: '{0}' is a read-only property of type IList or IDictionary and cannot be set because it does not have a public or internal get accessor.</source>
-        <target state="translated">MC3081 : '{0}' est une propriété en lecture seule de type IList ou IDictionary et ne peut pas être définie car elle ne possède pas d'accesseur get public ou interne.</target>
-        <note />
-      </trans-unit>
-      <trans-unit id="ParserCantSetAttribute">
-        <source>MC3080: The {0} '{1}' cannot be set because it does not have an accessible {2} accessor.</source>
-        <target state="translated">MC3080 : impossible de définir {0} '{1}' en l'absence d'un accesseur {2} accessible.</target>
-        <note />
-      </trans-unit>
-      <trans-unit id="ParserCantSetContentProperty">
-        <source>MC3087: Cannot set content property '{0}' on element '{1}'. '{0}' has incorrect access level or its assembly does not allow access.</source>
-        <target state="translated">MC3087 : impossible de définir la propriété de contenu '{0}' sur l'élément '{1}'. '{0}' possède un niveau d'accès incorrect ou son assembly n'autorise pas l'accès.</target>
-        <note />
-      </trans-unit>
-      <trans-unit id="ParserCantSetTriggerCondition">
-        <source>MC3082: '{0}' cannot be set as the value of a Trigger's Property attribute because it does not have a public or internal get accessor.</source>
-        <target state="translated">MC3082 : impossible de définir '{0}' comme valeur de l'attribut Property d'un Trigger, car il ne possède pas un accesseur get public ou interne.</target>
-        <note />
-      </trans-unit>
-      <trans-unit id="ParserCompatDuplicate">
-        <source>MC3016: Two new namespaces cannot be compatible with the same old namespace using an XmlnsCompatibility attribute.�'{0}' namespace is already marked compatible with '{1}'.</source>
-        <target state="translated">MC3016 : deux nouveaux espaces de noms ne peuvent pas être compatibles avec le même espace de noms antérieur à l'aide d'un attribut XmlnsCompatibility.� L'espace de noms '{0}' est déjà marqué comme compatible avec '{1}'.</target>
-        <note />
-      </trans-unit>
-      <trans-unit id="ParserContentMustBeContiguous">
-        <source>MC3088: Property elements cannot be in the middle of an element's content.  They must be before or after the content.</source>
-        <target state="translated">MC3088 : les éléments de propriétés ne peuvent pas se trouver au milieu du contenu d'un élément. Ils doivent se trouver avant ou après le contenu.</target>
-        <note />
-      </trans-unit>
-      <trans-unit id="ParserDefTag">
-        <source>MC3017: 'Code' tag from xaml namespace found in XAML file. To load this file, you must compile it.</source>
-        <target state="translated">MC3017 : balise 'Code' d'un espace de noms xaml trouvée dans le fichier XAML. Pour charger ce fichier, vous devez le compiler.</target>
-        <note />
-      </trans-unit>
-      <trans-unit id="ParserDefaultConverterElement">
-        <source>MC3061: The Element type '{0}' does not have an associated TypeConverter to parse the string '{1}'.</source>
-        <target state="translated">MC3061 : le type Element '{0}' n'a pas de TypeConverter associé pour analyser la chaîne '{1}'.</target>
-        <note />
-      </trans-unit>
-      <trans-unit id="ParserDictionarySealed">
-        <source>MC3018: Cannot modify data in a sealed XmlnsDictionary.</source>
-        <target state="translated">MC3018 : impossible de modifier les données d'un XmlnsDictionary de type sealed.</target>
-        <note />
-      </trans-unit>
-      <trans-unit id="ParserDupDictionaryKey">
-        <source>MC3020: The dictionary key '{0}' is already used. Key attributes are used as keys when inserting objects into a dictionary and must be unique.</source>
-        <target state="translated">MC3020 : clé de dictionnaire '{0}' déjà utilisée. Les attributs Key sont utilisés en tant que clés lors de l'insertion d'objets dans un dictionnaire et doivent être uniques.</target>
-        <note />
-      </trans-unit>
-      <trans-unit id="ParserDuplicateMarkupExtensionProperty">
-        <source>MC3033: The property '{0}' has already been set on this markup extension and can only be set once.</source>
-        <target state="translated">MC3033 : la propriété '{0}' a déjà été définie sur cette extension de balisage et ne peut être définie qu'une seule fois.</target>
-        <note />
-      </trans-unit>
-      <trans-unit id="ParserDuplicateProperty1">
-        <source>MC3024: '{0}' property has already been set and can be set only once.</source>
-        <target state="translated">MC3024 : la propriété '{0}' a déjà été définie et ne peut l'être qu'une seule fois.</target>
-        <note />
-      </trans-unit>
-      <trans-unit id="ParserDuplicateProperty2">
-        <source>MC3025: Property '{0}' and '{1}' refer to the same property. Duplicate property settings are not allowed.</source>
-        <target state="translated">MC3025 : '{0}' et '{1}' font référence à la même propriété. Les valeurs de propriété en double ne sont pas autorisées.</target>
-        <note />
-      </trans-unit>
-      <trans-unit id="ParserEmptyComplexProp">
-        <source>MC3026: '{0}' property element cannot be empty. It must contain child elements or text.</source>
-        <target state="translated">MC3026 : l'élément de propriété '{0}' ne peut pas être vide. Il doit contenir des éléments enfants ou du texte.</target>
-        <note />
-      </trans-unit>
-      <trans-unit id="ParserEntityReference">
-        <source>MC3027: The EntityReference &amp;{0}; is not recognized.</source>
-        <target state="translated">MC3027 : EntityReference &amp;{0}; non reconnue.</target>
-        <note />
-      </trans-unit>
-      <trans-unit id="ParserEventDelegateTypeNotAccessible">
-        <source>MC3083: Cannot access the delegate type '{0}' for the '{1}' event. '{0}' has incorrect access level or its assembly does not allow access.</source>
-        <target state="translated">MC3083 : impossible d'accéder au type délégué '{0}' pour l'événement '{1}'. '{0}' possède un niveau d'accès incorrect ou son assembly n'autorise pas l'accès.</target>
-        <note />
-      </trans-unit>
-      <trans-unit id="ParserIEnumerableIAddChild">
-        <source>MC3030: '{0}' property is a read-only IEnumerable property, which means that '{1}' must implement IAddChild.</source>
-        <target state="translated">MC3030 : la propriété '{0}' est une propriété IEnumerable en lecture seule, ce qui signifie que '{1}' doit implémenter IAddChild.</target>
-        <note />
-      </trans-unit>
-      <trans-unit id="ParserInvalidContentPropertyAttribute">
-        <source>MC3078: Invalid ContentPropertyAttribute on type '{0}', property '{1}' not found.</source>
-        <target state="translated">MC3078 : ContentPropertyAttribute non valide sur le type '{0}', propriété '{1}' introuvable.</target>
-        <note />
-      </trans-unit>
-      <trans-unit id="ParserInvalidKnownType">
-        <source>Known type value {0}='{1}' is not a valid known type.</source>
-        <target state="translated">La valeur de type connu {0}='{1}' n'est pas un type connu valide.</target>
-        <note />
-      </trans-unit>
-      <trans-unit id="ParserInvalidStaticMember">
-        <source>MC3011: Cannot find the static member '{0}' on the type '{1}'.</source>
-        <target state="translated">MC3011 : impossible de trouver le membre statique '{0}' sur le type '{1}'.</target>
-        <note />
-      </trans-unit>
-      <trans-unit id="ParserKeysAreStrings">
-        <source>MC3031: Keys and values in XmlnsDictionary must be strings.</source>
-        <target state="translated">MC3031 : les clés et les valeurs de XmlnsDictionary doivent être des chaînes.</target>
-        <note />
-      </trans-unit>
-      <trans-unit id="ParserLineAndOffset">
-        <source>Line {0} Position {1}</source>
-        <target state="translated">Ligne {0} Position {1}</target>
-        <note />
-      </trans-unit>
-      <trans-unit id="ParserMapPIMissingKey">
-        <source>MC3037: Missing XmlNamespace, Assembly or ClrNamespace in Mapping instruction.</source>
-        <target state="translated">MC3037 : XmlNamespace, Assembly ou ClrNamespace absent de l'instruction Mapping.</target>
-        <note />
-      </trans-unit>
-      <trans-unit id="ParserMappingUriInvalid">
-        <source>'{0}' mapping URI is not valid.</source>
-        <target state="translated">URI de mappage '{0}' non valide.</target>
-        <note />
-      </trans-unit>
-      <trans-unit id="ParserMarkupExtensionBadConstructorParam">
-        <source>MC3040: Format is not valid for MarkupExtension that specifies constructor arguments in '{0}'.</source>
-        <target state="translated">MC3040 : format non valide pour MarkupExtension qui spécifie les arguments du constructeur dans '{0}'.</target>
-        <note />
-      </trans-unit>
-      <trans-unit id="ParserMarkupExtensionBadDelimiter">
-        <source>MC3041: Markup extensions require a single '=' between name and value, and a single ',' between constructor parameters and name/value pairs. The arguments '{0}' are not valid.</source>
-        <target state="translated">MC3041 : les extensions de balisage nécessitent un seul signe '=' entre le nom et la valeur et une seule ',' entre les paramètres du constructeur et les paires nom / valeur. Les arguments '{0}' ne sont pas valides.</target>
-        <note />
-      </trans-unit>
-      <trans-unit id="ParserMarkupExtensionDelimiterBeforeFirstAttribute">
-        <source>MC3091: '{0}' is not valid. Markup extensions require only spaces between the markup extension name and the first parameter. Cannot have comma or equals sign before the first parameter.</source>
-        <target state="translated">MC3091 : '{0}' n'est pas valide. Les extensions de balisage nécessitent uniquement des espaces entre le nom de l'extension de balisage et le premier paramètre. Impossible d'avoir une virgule ou un signe '=' avant le premier paramètre.</target>
-        <note />
-      </trans-unit>
-      <trans-unit id="ParserMarkupExtensionInvalidClosingBracketCharacers">
-        <source>MC8001: Encountered a closing BracketCharacter '{0}' at Line Number '{1}' and Line Position '{2}' without a corresponding opening BracketCharacter.</source>
-        <target state="translated">MC8001 : BracketCharacter fermant '{0}' détecté au numéro de ligne '{1}' et à la position de ligne '{2}' sans correspondance avec un BracketCharacter ouvrant.</target>
-        <note />
-      </trans-unit>
-      <trans-unit id="ParserMarkupExtensionMalformedBracketCharacers">
-        <source>MC8002: BracketCharacter '{0}' at Line Number '{1}' and Line Position '{2}' does not have a corresponding opening/closing BracketCharacter.</source>
-        <target state="translated">MC8002 : le BracketCharacter '{0}' détecté au numéro de ligne '{1}' et à la position de ligne '{2}' ne correspond à aucun BracketCharacter ouvrant/fermant.</target>
-        <note />
-      </trans-unit>
-      <trans-unit id="ParserMarkupExtensionNoEndCurlie">
-        <source>MC3038: MarkupExtension expressions must end with a '}'.</source>
-        <target state="translated">MC3038 : les expressions MarkupExtension doivent se terminer par une '}'.</target>
-        <note />
-      </trans-unit>
-      <trans-unit id="ParserMarkupExtensionNoNameValue">
-        <source>MC3042: Name/value pairs in MarkupExtensions must have the format 'Name = Value' and each pair is separated by a comma. '{0}' does not follow this format.</source>
-        <target state="translated">MC3042 : les paires nom / valeur d'une expression MarkupExtensions doivent obéir au format 'Name = Value' et chaque paire doit être séparée par une virgule. '{0}' ne respecte pas ce format.</target>
-        <note />
-      </trans-unit>
-      <trans-unit id="ParserMarkupExtensionNoQuotesInName">
-        <source>MC3043: Names and Values in a MarkupExtension cannot contain quotes. The MarkupExtension arguments '{0}' are not valid.</source>
-        <target state="translated">MC3043 : les noms et valeurs d'une expression MarkupExtension ne peuvent pas contenir de guillemets. Les arguments '{0}' de MarkupExtension ne sont pas valides.</target>
-        <note />
-      </trans-unit>
-      <trans-unit id="ParserMarkupExtensionTrailingGarbage">
-        <source>MC3044: The text '{1}' is not allowed after the closing '{0}' of a MarkupExtension expression.</source>
-        <target state="translated">MC3044 : texte '{1}' non autorisé après la fermeture '{0}' d'une expression MarkupExtension.</target>
-        <note />
-      </trans-unit>
-      <trans-unit id="ParserMarkupExtensionUnknownAttr">
-        <source>MC3045: Unknown property '{0}' for type '{1}' encountered while parsing a Markup Extension.</source>
-        <target state="translated">MC3045 : propriété '{0}' inconnue pour le type '{1}' rencontrée lors de l'analyse d'une expression Markup Extension.</target>
-        <note />
-      </trans-unit>
-      <trans-unit id="ParserMetroUnknownAttribute">
-        <source>MC3046: Unknown attribute '{0}' in the '{1}' namespace. Note that only the Key attribute is currently supported in this namespace.</source>
-        <target state="translated">MC3046 : attribut '{0}' inconnu dans l'espace de noms '{1}'. Notez que seul l'attribut Key est actuellement pris en charge dans cet espace de noms.</target>
-        <note />
-      </trans-unit>
-      <trans-unit id="ParserMultiBamls">
-        <source>MC3047: Internal parser error - Cannot use multiple writable BAML records at the same time.</source>
-        <target state="translated">MC3047 : erreur d'analyse interne - impossible d'utiliser en même temps plusieurs enregistrements BAML accessibles en écriture.</target>
-        <note />
-      </trans-unit>
-      <trans-unit id="ParserNestedComplexProp">
-        <source>'{0}' property element cannot be nested directly inside another property element.</source>
-        <target state="translated">L'élément de propriété '{0}' ne peut pas être imbriqué directement dans un autre élément de propriété.</target>
-        <note />
-      </trans-unit>
-      <trans-unit id="ParserNoAttrArray">
-        <source>MC3049: Cannot place attributes on Array tags.</source>
-        <target state="translated">MC3049 : impossible de placer des attributs sur les balises Array.</target>
-        <note />
-      </trans-unit>
-      <trans-unit id="ParserNoBamlAsync">
-        <source>MC3021: Asynchronous loading is not supported when compiling a XAML file, so a SynchronousMode of '{0}' is not allowed.</source>
-        <target state="translated">MC3021 : le chargement asynchrone n'étant pas pris en charge lors de la compilation d'un fichier XAML, un SynchronousMode égal à '{0}' n'est pas autorisé.</target>
-        <note />
-      </trans-unit>
-      <trans-unit id="ParserNoChildrenTag">
-        <source>MC3051: The type '{0}' does not support element content.</source>
-        <target state="translated">MC3051 : le type '{0}' ne prend pas en charge le contenu de l'élément.</target>
-        <note />
-      </trans-unit>
-      <trans-unit id="ParserNoDictionaryKey">
-        <source>MC3022: All objects added to an IDictionary must have a Key attribute or some other type of key associated with them.</source>
-        <target state="translated">MC3022 : tous les objets ajoutés à un IDictionary doivent avoir un attribut Key ou un autre type de clé associé.</target>
-        <note />
-      </trans-unit>
-      <trans-unit id="ParserNoDictionaryName">
-        <source>MC3023: The Key attribute can only be used on a tag contained in a Dictionary (such as a ResourceDictionary).</source>
-        <target state="translated">MC3023 : l'attribut Key ne peut pas être utilisé sur une balise contenue dans un Dictionary (comme ResourceDictionary).</target>
-        <note />
-      </trans-unit>
-      <trans-unit id="ParserNoDigitEnums">
-        <source>MC3032: '{1}' cannot be used as a value for '{0}'. Numbers are not valid enumeration values.</source>
-        <target state="translated">MC3032 : '{1}' ne peut pas être utilisé comme valeur de '{0}'. Les nombres ne sont pas des valeurs d'énumération valides.</target>
-        <note />
-      </trans-unit>
-      <trans-unit id="ParserNoEventTag">
-        <source>MC3053: Cannot use property element syntax to specify event handler '{0}'.</source>
-        <target state="translated">MC3053 : impossible d'utiliser la syntaxe de l'élément de propriété pour spécifier le gestionnaire d'événements '{0}'.</target>
-        <note />
-      </trans-unit>
-      <trans-unit id="ParserNoEvents">
-        <source>MC3052: XAML file that contains events must be compiled.</source>
-        <target state="translated">MC3052 : le fichier XAML qui contient les événements doit être compilé.</target>
-        <note />
-      </trans-unit>
-      <trans-unit id="ParserNoNameOnType">
-        <source>MC3054: The type '{0}' cannot have a Name attribute. Value types and types without a default constructor can be used as items within a ResourceDictionary.</source>
-        <target state="translated">MC3054 : le type '{0}' ne peut pas avoir d'attribut Name. Les types valeur et les types sans constructeur par défaut peuvent être utilisés comme éléments au sein d'un ResourceDictionary.</target>
-        <note />
-      </trans-unit>
-      <trans-unit id="ParserNoNameUnderDefinitionScopeType">
-        <source>MC3093: Cannot set Name attribute value '{0}' on element '{1}'. '{1}' is under the scope of element '{2}', which already had a name registered when it was defined in another scope.</source>
-        <target state="translated">MC3093 : impossible de définir la valeur de l'attribut Name '{0}' sur l'élément '{1}'. '{1}' se trouve sous la portée de l'élément '{2}', qui avait déjà un nom inscrit quand il a été défini dans une autre portée.</target>
-        <note />
-      </trans-unit>
-      <trans-unit id="ParserNoNamespace">
-        <source>MC3056: No NamespaceURI is defined for the object '{0}'.</source>
-        <target state="translated">MC3056 : aucune définition de NamespaceURI pour l'objet '{0}'.</target>
-        <note />
-      </trans-unit>
-      <trans-unit id="ParserNoNestedXmlDataIslands">
-        <source>MC3084: Cannot nest XML data islands.</source>
-        <target state="translated">MC3084 : impossible d'imbriquer des îlots de données XML.</target>
-        <note />
-      </trans-unit>
-      <trans-unit id="ParserNoPropOnComplexProp">
-        <source>MC3057: Cannot set properties on property elements.</source>
-        <target state="translated">MC3057 : impossible de définir des propriétés sur les éléments de propriété.</target>
-        <note />
-      </trans-unit>
-      <trans-unit id="ParserNoSerializer">
-        <source>MC3058: Cannot find a custom serializer for '{0}' so it cannot be parsed.</source>
-        <target state="translated">MC3058 : comme il est impossible de trouver un sérialiseur personnalisé pour '{0}', il ne peut pas être analysé.</target>
-        <note />
-      </trans-unit>
-      <trans-unit id="ParserNoSetterChild">
-        <source>MC3059: Style setters do not support child elements. A tag of type '{0}' is not allowed.</source>
-        <target state="translated">MC3059 : les Style Setters ne prennent pas en charge les éléments enfants. Une balise de type '{0}' n'est pas autorisée.</target>
-        <note />
-      </trans-unit>
-      <trans-unit id="ParserNoType">
-        <source>MC3050: Cannot find the type '{0}'. Note that type names are case sensitive.</source>
-        <target state="translated">MC3050 : impossible de trouver le type '{0}'. Notez que les noms de type respectent la casse.</target>
-        <note />
-      </trans-unit>
-      <trans-unit id="ParserNotMarkupExtension">
-        <source>MC3048: '{0}' value is not a valid MarkupExtension expression. Cannot resolve '{1}' in namespace '{2}'. '{1}' must be a subclass of MarkupExtension.</source>
-        <target state="translated">MC3048 : la valeur '{0}' n'est pas une expression MarkupExtension valide. Impossible de résoudre '{1}' en espace de noms '{2}'. '{1}' doit être une sous-classe de MarkupExtension.</target>
-        <note />
-      </trans-unit>
-      <trans-unit id="ParserPrefixNSElement">
-        <source>MC3062: '{0}' XML namespace prefix does not map to a NamespaceURI, so element '{1}' cannot be resolved.</source>
-        <target state="translated">MC3062 : comme le préfixe de l'espace de noms XML '{0}' ne correspond pas à un NamespaceURI, l'élément '{1}' ne peut pas être résolu.</target>
-        <note />
-      </trans-unit>
-      <trans-unit id="ParserPrefixNSProperty">
-        <source>MC3100: '{0}' XML namespace prefix does not map to a namespace URI, so cannot resolve property '{1}'.</source>
-        <target state="translated">MC3100 : comme le préfixe d'espace de noms '{0}' ne correspond pas à un URI d'espace de noms, la résolution de la propriété '{1}' n'est pas possible.</target>
-        <note />
-      </trans-unit>
-      <trans-unit id="ParserPropNoValue">
-        <source>MC3063: Property '{0}' does not have a value.</source>
-        <target state="translated">MC3063 : la propriété '{0}' n'a pas de valeur.</target>
-        <note />
-      </trans-unit>
-      <trans-unit id="ParserPublicType">
-        <source>MC3064: Only public or internal classes can be used within markup. '{0}' type is not public or internal.</source>
-        <target state="translated">MC3064 : seules les classes publiques ou internes peuvent être utilisées au sein du balisage. Le type '{0}' n'est ni public ni interne.</target>
-        <note />
-      </trans-unit>
-      <trans-unit id="ParserReadOnlyProp">
-        <source>MC3065: '{0}' property is read-only and cannot be set from markup.</source>
-        <target state="translated">MC3065 : la propriété '{0}' est en lecture seule et ne peut pas être définie à partir du balisage.</target>
-        <note />
-      </trans-unit>
-      <trans-unit id="ParserResourceKeyType">
-        <source>MC3066: The type reference cannot find a public type named '{0}'.</source>
-        <target state="translated">MC3066 : la référence de type ne peut pas trouver un type public nommé '{0}'.</target>
-        <note />
-      </trans-unit>
-      <trans-unit id="ParserStaticMemberNotAllowed">
-        <source>MC3019: Cannot reference the static member '{0}' on the type '{1}' as it is not accessible.</source>
-        <target state="translated">MC3019 : impossible de référencer le membre statique '{0}' sur le type '{1}' car il n'est pas accessible.</target>
-        <note />
-      </trans-unit>
-      <trans-unit id="ParserSyncOnRoot">
-        <source>MC3067: SynchronousMode attribute must be on the root tag.</source>
-        <target state="translated">MC3067 : l'attribut SynchronousMode doit se trouver sur la balise racine.</target>
-        <note />
-      </trans-unit>
-      <trans-unit id="ParserTextInComplexProp">
-        <source>MC3069: Cannot have both the text '{0}' and the child element '{1}' within a property element.</source>
-        <target state="translated">MC3069 : impossible d'avoir à la fois le texte '{0}' et l'élément enfant '{1}' dans un élément de propriété.</target>
-        <note />
-      </trans-unit>
-      <trans-unit id="ParserTextInvalidInArrayOrDictionary">
-        <source>MC3068: Text is not valid under an IDictionary or Array property.</source>
-        <target state="translated">MC3068 : texte non valide sous une propriété IDictionary ou Array.</target>
-        <note />
-      </trans-unit>
-      <trans-unit id="ParserTooManyAssemblies">
-        <source>MC3070: A single XAML file cannot reference more than 4,096 different assemblies.</source>
-        <target state="translated">MC3070 : un même fichier XAML ne peut pas référencer plus de 4 096 assemblys différents.</target>
-        <note />
-      </trans-unit>
-      <trans-unit id="ParserTypeConverterTextNeedsEndElement">
-        <source>MC3095: Close tag must immediately follow TypeConverter initialization string '{0}'.</source>
-        <target state="translated">MC3095 : la balise de fermeture doit suivre immédiatement la chaîne d'initialisation TypeConverter '{0}'.</target>
-        <note />
-      </trans-unit>
-      <trans-unit id="ParserTypeConverterTextUnusable">
-        <source>MC3090: TypeConverter syntax error encountered while processing initialization string '{0}'.  Element attributes are not allowed on objects created via TypeConverter.</source>
-        <target state="translated">MC3090 : erreur de syntaxe TypeConverter rencontrée lors du traitement de la chaîne d'initialisation '{0}'. Les attributs d'élément ne sont pas autorisés sur les objets créés via TypeConverter.</target>
-        <note />
-      </trans-unit>
-      <trans-unit id="ParserUndeclaredNS">
-        <source>MC3071: '{0}' is an undeclared namespace.</source>
-        <target state="translated">MC3071 : '{0}' est un espace de noms non déclaré.</target>
-        <note />
-      </trans-unit>
-      <trans-unit id="ParserUnknownAttribute">
-        <source>MC3072: The property '{0}' does not exist in XML namespace '{1}'.</source>
-        <target state="translated">MC3072 : la propriété '{0}' n'existe pas dans l'espace de noms XML '{1}'.</target>
-        <note />
-      </trans-unit>
-      <trans-unit id="ParserUnknownDefAttribute">
-        <source>MC3073: The attribute '{0}' does not exist in XML namespace 'http://schemas.microsoft.com/winfx/2006/xaml'.</source>
-        <target state="translated">MC3073 : l'attribut '{0}' n'existe pas dans l'espace de noms XML 'http://schemas.microsoft.com/winfx/2006/xaml'.</target>
-        <note />
-      </trans-unit>
-      <trans-unit id="ParserUnknownTag">
-        <source>MC3074: The tag '{0}' does not exist in XML namespace '{1}'.</source>
-        <target state="translated">MC3074 : la balise '{0}' n'existe pas dans l'espace de noms XML '{1}'.</target>
-        <note />
-      </trans-unit>
-      <trans-unit id="ParserUnknownXmlType">
-        <source>MC3075: Unrecognized XML node type '{0}' found when determining if the current tag is a property element.</source>
-        <target state="translated">MC3075 : type de nœud XML non identifié '{0}' rencontré pendant l'analyse visant à déterminer si la balise en cours est un élément de propriété.</target>
-        <note />
-      </trans-unit>
-      <trans-unit id="ParserXmlIslandMissing">
-        <source>MC3086: Parent element or property '{0}' requires an XML data island. To distinguish an XML island from surrounding XAML, wrap the XML data island in &lt;x:XData&gt; ... &lt;/x:XData&gt;.</source>
-        <target state="translated">MC3086 : l'élément parent ou la propriété '{0}' nécessite un îlot de données XML. Pour distinguer un îlot XML du XAML environnant, incluez dans un wrapper l'îlot de données XML dans &lt;x:XData&gt; ... &lt;/x:XData&gt;.</target>
-        <note />
-      </trans-unit>
-      <trans-unit id="ParserXmlIslandUnexpected">
-        <source>MC3085: '{0}' element or property cannot contain an XML data island.</source>
-        <target state="translated">MC3085 : la propriété ou l'élément '{0}' ne peut pas contenir d'îlot de données XML.</target>
-        <note />
-      </trans-unit>
-      <trans-unit id="ParserXmlLangPropertyValueInvalid">
-        <source>MC3092: XmlLangProperty attribute must specify a property name.</source>
-        <target state="translated">MC3092 : l'attribut XmlLangProperty doit spécifier un nom de propriété.</target>
-        <note />
-      </trans-unit>
-      <trans-unit id="ParserXmlReaderNoLineInfo">
-        <source>MC3077: The class '{0}' does not implement IXmlLineInfo. This is required to get position information for the XAML being parsed.</source>
-        <target state="translated">MC3077 : la classe '{0}' n'implémente pas IXmlLineInfo. Cette implémentation est obligatoire pour obtenir les informations de position du XAML en cours d'analyse.</target>
-        <note />
-      </trans-unit>
-      <trans-unit id="Parser_UnexpectedToken">
-        <source>MC3098: Unexpected token '{0}' at position '{1}'.</source>
-        <target state="translated">MC3098 : jeton inattendu '{0}' à la position '{1}'.</target>
-        <note />
-      </trans-unit>
-      <trans-unit id="Parsers_IllegalToken">
-        <source>MC3096: Token is not valid.</source>
-        <target state="translated">MC3096 : jeton non valide.</target>
-        <note />
-      </trans-unit>
-      <trans-unit id="PreparingCompile">
-        <source>Preparing for the markup compilation...</source>
-        <target state="translated">Préparation de la compilation du balisage...</target>
-        <note />
-      </trans-unit>
-      <trans-unit id="QualifiedNameHasWrongFormat">
-        <source>MC4301: Type name '{0}' does not have the expected format 'className, assembly'.</source>
-        <target state="translated">MC4301 : le nom de type '{0}' n'a pas le format attendu, 'className, assembly'.</target>
-        <note />
-      </trans-unit>
-      <trans-unit id="ReadResourceFile">
-        <source>Reading Resource file: '{0}'...</source>
-        <target state="translated">Lecture du fichier Resource : '{0}'...</target>
-        <note />
-      </trans-unit>
-      <trans-unit id="RecompiledXaml">
-        <source>Recompiled XAML file : '{0}'.</source>
-        <target state="translated">Fichier XAML recompilé : '{0}'.</target>
-        <note />
-      </trans-unit>
-      <trans-unit id="ReferenceFile">
-        <source>Input: Assembly Reference file: '{0}'.</source>
-        <target state="translated">Entrée : fichier Reference d'assembly : '{0}'.</target>
-        <note />
-      </trans-unit>
-      <trans-unit id="ResourceId">
-        <source>Resource ID is '{0}'.</source>
-        <target state="translated">L'ID de ressource est '{0}'.</target>
-        <note />
-      </trans-unit>
-      <trans-unit id="ResourceTooBig">
-        <source>RG1001: Input resource file '{0}' exceeds maximum size of {1} bytes.</source>
-        <target state="translated">RG1001 : le fichier de ressources en entrée '{0}' dépasse la taille maximale ({1} octets).</target>
-        <note />
-      </trans-unit>
-      <trans-unit id="ResourcesGenerated">
-        <source>Generated .resources file: '{0}'.</source>
-        <target state="translated">Fichier .resources généré : '{0}'.</target>
-        <note />
-      </trans-unit>
-      <trans-unit id="ResourcesGenerating">
-        <source>Generating .resources file: '{0}'...</source>
-        <target state="translated">Génération du fichier .resources : '{0}'...</target>
-        <note />
-      </trans-unit>
-      <trans-unit id="RoutedEventNotRegistered">
-        <source>MC6006: {0}.{1}="{2}" is not valid. '{1}' must be a RoutedEvent registered with a name that ends with the keyword "Event".</source>
-        <target state="translated">MC6006 : {0}.{1}="{2}" n'est pas valide. '{1}' doit être un événement RoutedEvent inscrit avec un nom qui se termine par le mot clé "Event".</target>
-        <note />
-      </trans-unit>
-      <trans-unit id="SourceFileNameNeeded">
-        <source>UM1005: You must pass markup files to the task.</source>
-        <target state="translated">UM1005 : vous devez passer les fichiers de balisage à la tâche.</target>
-        <note />
-      </trans-unit>
-      <trans-unit id="SourceNameNotSupportedForStyleTriggers">
-        <source>MC4110: SourceName property cannot be set within Style.Triggers section.</source>
-        <target state="translated">MC4110 : la propriété SourceName ne peut pas être définie au sein de la section Style.Triggers.</target>
-        <note />
-      </trans-unit>
-      <trans-unit id="StyleImpliedAndComplexChildren">
-        <source>MC4001: Style does not support both {0} tags and Style.{1} property tags for a single Style. Use one or the other.</source>
-        <target state="translated">MC4001 : Style ne prend pas en charge à la fois les balises {0} et les balises de propriété Style.{1} pour un même Style. Utilisez l'une ou l'autre solution.</target>
-        <note />
-      </trans-unit>
-      <trans-unit id="StyleKnownTagWrongLocation">
-        <source>MC4002: The Style property tag '{0}' can only be specified directly under a Style tag.</source>
-        <target state="translated">MC4002 : la balise de propriété Style '{0}' ne peut être spécifiée directement que sous une balise Style.</target>
-        <note />
-      </trans-unit>
-      <trans-unit id="StyleNoPropOrEvent">
-        <source>MC4005: Cannot find the Style {0} '{1}' on the type '{2}'.</source>
-        <target state="translated">MC4005 : impossible de trouver le Style {0} '{1}' sur le type '{2}'.</target>
-        <note />
-      </trans-unit>
-      <trans-unit id="StyleNoTarget">
-        <source>MC4003: Cannot resolve the Style {0} '{1}'. Verify that the owning type is the Style's TargetType, or use Class.Property syntax to specify the {0}.</source>
-        <target state="translated">MC4003 : impossible de résoudre le Style {0} '{1}'. Vérifiez que le type propriétaire est le TargetType de Style ou utilisez la syntaxe Class.Property pour spécifier le {0}.</target>
-        <note />
-      </trans-unit>
-      <trans-unit id="StyleNoTopLevelElement">
-        <source>MC4004: Style cannot contain child '{0}'. Style child must be a Setter because it is added to the Setters collection.</source>
-        <target state="translated">MC4004 : Style ne peut pas contenir d'enfant '{0}'. L'enfant Style doit être une méthode Setter car il est ajouté à la collection Setters.</target>
-        <note />
-      </trans-unit>
-      <trans-unit id="StyleTagNotSupported">
-        <source>MC4006: Tags of type '{0}' are not supported in Style sections.</source>
-        <target state="translated">MC4006 : les balises de type '{0}' ne sont pas prises en charge dans les sections Style.</target>
-        <note />
-      </trans-unit>
-      <trans-unit id="StyleTargetNoEvents">
-        <source>MC4007: The event '{0}' cannot be specified on a Target tag in a Style. Use an EventSetter instead.</source>
-        <target state="translated">MC4007 : l'événement '{0}' ne peut pas être spécifié sur la balise Target d'un Style. Utilisez à la place un EventSetter.</target>
-        <note />
-      </trans-unit>
-      <trans-unit id="StyleTextNotSupported">
-        <source>MC4008: The text '{0}' is not allowed at this location within a Style section.</source>
-        <target state="translated">MC4008 : le texte '{0}' n'est pas autorisé à cet emplacement au sein d'une section Style.</target>
-        <note />
-      </trans-unit>
-      <trans-unit id="StyleUnknownProp">
-        <source>MC4009: The property '{0}' cannot be set on Style.</source>
-        <target state="translated">MC4009 : la propriété '{0}' ne peut pas être définie sur Style.</target>
-        <note />
-      </trans-unit>
-      <trans-unit id="SubSubClassingNotAllowed">
-        <source>MC6017: '{0}' cannot be the root of a XAML file because it was defined using XAML.</source>
-        <target state="translated">MC6017 : '{0}' ne peut pas être la racine d'un fichier XAML, car sa définition a été faite à l'aide de XAML.</target>
-        <note />
-      </trans-unit>
-      <trans-unit id="TargetIsNotSupported">
-        <source>BG1004: Target Type '{0}' is not supported by this task.</source>
-        <target state="translated">BG1004 : type Target '{0}' non pris en charge par cette tâche.</target>
-        <note />
-      </trans-unit>
-      <trans-unit id="TargetNameNotSupportedForStyleSetters">
-        <source>MC4011: TargetName property cannot be set on a Style Setter.</source>
-        <target state="translated">MC4011 : la propriété TargetName ne peut pas être définie sur un Style Setter.</target>
-        <note />
-      </trans-unit>
-      <trans-unit id="TaskLogo">
-        <source>Microsoft (R) Build Task '{0}' Version '{1}'.</source>
-        <target state="translated">Microsoft (R) Build Task '{0}' Version '{1}'.</target>
-        <note />
-      </trans-unit>
-      <trans-unit id="TaskRight">
-        <source>Copyright (C) Microsoft Corporation 2005. All rights reserved.</source>
-        <target state="translated">Copyright (C) Microsoft Corporation 2005. Tous droits réservés.</target>
-        <note />
-      </trans-unit>
-      <trans-unit id="TemplateDupName">
-        <source>MC4101: The Name '{0}' has already been defined. Names must be unique.</source>
-        <target state="translated">MC4101 : le Name '{0}' a déjà été défini. Chaque Name doit être unique.</target>
-        <note />
-      </trans-unit>
-      <trans-unit id="TemplateInvalidRootElementTag">
-        <source>MC4108: The root of a Template content section cannot contain an element of type '{0}'. Only FrameworkElement and FrameworkContentElement types are valid.</source>
-        <target state="translated">MC4108 : la racine d'une section de contenu Template ne peut pas contenir un élément de type '{0}'. Seuls les types FrameworkElement et FrameworkContentElement sont valides.</target>
-        <note />
-      </trans-unit>
-      <trans-unit id="TemplateKnownTagWrongLocation">
-        <source>MC4103: The template property tag '{0}' can only be specified immediately after a ControlTemplate tag.</source>
-        <target state="translated">MC4103 : la balise de propriété du modèle '{0}' ne peut être spécifiée qu'immédiatement après une balise ControlTemplate.</target>
-        <note />
-      </trans-unit>
-      <trans-unit id="TemplateNoMultipleRoots">
-        <source>MC4107: A template can have only a single root element. '{0}' is not allowed.</source>
-        <target state="translated">MC4107 : un modèle ne peut avoir qu'un seul élément racine. '{0}' n'est pas autorisé.</target>
-        <note />
-      </trans-unit>
-      <trans-unit id="TemplateNoProp">
-        <source>MC4109: Cannot find the Template Property '{0}' on the type '{1}'.</source>
-        <target state="translated">MC4109 : impossible de trouver la propriété de modèle '{0}' sur le type '{1}'.</target>
-        <note />
-      </trans-unit>
-      <trans-unit id="TemplateNoTarget">
-        <source>MC4106: Cannot resolve the Template Property '{0}'. Verify that the owning type is the Style's TargetType, or use Class.Property syntax to specify the property.</source>
-        <target state="translated">MC4106 : impossible de résoudre la propriété de modèle '{0}'. Vérifiez que le type propriétaire est le TargetType de Style ou utilisez la syntaxe Class.Property pour spécifier la propriété.</target>
-        <note />
-      </trans-unit>
-      <trans-unit id="TemplateNoTriggerTarget">
-        <source>MC4111: Cannot find the Trigger target '{0}'.  (The target must appear before any Setters, Triggers, or Conditions that use it.)</source>
-        <target state="translated">MC4111 : impossible de trouver la cible Trigger '{0}'. (La cible doit figurer avant toute méthode Setter, Trigger ou Condition qui l'utilise.)</target>
-        <note />
-      </trans-unit>
-      <trans-unit id="TemplateTagNotSupported">
-        <source>MC4102: Tags of type '{0}' are not supported in template sections.</source>
-        <target state="translated">MC4102 : les balises de type '{0}' ne sont pas prises en charge dans les sections de modèle.</target>
-        <note />
-      </trans-unit>
-      <trans-unit id="TemplateTextNotSupported">
-        <source>MC4105: The text '{0}' is not allowed at this location within a template section.</source>
-        <target state="translated">MC4105 : le texte '{0}' n'est pas autorisé à cet emplacement au sein d'une section de modèle.</target>
-        <note />
-      </trans-unit>
-      <trans-unit id="TemplateUnknownProp">
-        <source>MC4104: The property '{0}' cannot be set as a property element on template. Only Triggers and Storyboards are allowed as property elements.</source>
-        <target state="translated">MC4104 : la propriété '{0}' ne peut pas être définie comme élément de propriété d'un modèle. Seuls les éléments Triggers et Storyboards sont autorisés comme éléments de propriété.</target>
-        <note />
-      </trans-unit>
-      <trans-unit id="TokenizerHelperEmptyToken">
-        <source>MC7004: Empty token encountered while parsing.</source>
-        <target state="translated">MC7004 : jeton vide rencontré lors de l'analyse.</target>
-        <note />
-      </trans-unit>
-      <trans-unit id="TokenizerHelperExtraDataEncountered">
-        <source>MC7003: Extra data encountered after token while parsing.</source>
-        <target state="translated">MC7003 : données supplémentaires rencontrées après l'analyse du jeton.</target>
-        <note />
-      </trans-unit>
-      <trans-unit id="TokenizerHelperMissingEndQuote">
-        <source>MC7002: Missing end quote encountered while parsing token.</source>
-        <target state="translated">MC7002 : absence de guillemet fermant rencontrée lors de l'analyse du jeton.</target>
-        <note />
-      </trans-unit>
-      <trans-unit id="TokenizerHelperPrematureStringTermination">
-        <source>MC7001: Premature string termination encountered.</source>
-        <target state="translated">MC7001 : fin de chaîne prématurée rencontrée.</target>
-        <note />
-      </trans-unit>
-      <trans-unit id="UidMissing">
-        <source>UM1003: Uid is missing for element '{0}'.</source>
-        <target state="translated">UM1003 : absence d'Uid pour l'élément '{0}'.</target>
-        <note />
-      </trans-unit>
-      <trans-unit id="UnknownBuildError">
-        <source>Unknown build error, '{0}' </source>
-        <target state="translated">Erreur de build inconnue, '{0}' </target>
-        <note />
-      </trans-unit>
-      <trans-unit id="UnknownClassModifier">
-        <source>MC6013: {0}:ClassModifier="{1}" is not valid for the language {2}.</source>
-        <target state="translated">MC6013 : {0}:ClassModifier="{1}" non valide pour le langage {2}.</target>
-        <note />
-      </trans-unit>
-      <trans-unit id="UnknownDefinitionTag">
-        <source>MC6002: Unrecognized tag '{0}:{1}' in namespace 'http://schemas.microsoft.com/winfx/2006/xaml'. Note that tag names are case sensitive.</source>
-        <target state="translated">MC6002 : balise '{0}:{1}' non reconnue dans l'espace de noms 'http://schemas.microsoft.com/winfx/2006/xaml'. Notez que les noms de balise respectent la casse.</target>
-        <note />
-      </trans-unit>
-      <trans-unit id="UnknownEventAttribute">
-        <source>MC6007: '{1}' is not valid. '{0}' is not an event on '{2}'.</source>
-        <target state="translated">MC6007 : '{1}' n'est pas valide. '{0}' n'est pas un événement sur '{2}'.</target>
-        <note />
-      </trans-unit>
-      <trans-unit id="UnknownFieldModifier">
-        <source>MC6014: {0}:FieldModifier="{1}" is not valid for the language {2}.</source>
-        <target state="translated">MC6014 : {0}:FieldModifier="{1}" n'est pas valide pour le langage {2}.</target>
-        <note />
-      </trans-unit>
-      <trans-unit id="UnknownGenericType">
-        <source>MC6020: {0}:TypeArguments='{1}' is not valid on the tag '{2}'. Either '{2}' is not a generic type or the number of Type arguments in the attribute is wrong. Remove the {0}:TypeArguments attribute because it is allowed only on generic types, or fix its value to match the arity of the generic type '{2}'.</source>
-        <target state="translated">MC6020 : {0}:TypeArguments='{1}' n'est pas valide sur la balise '{2}'. '{2}' n'est pas un type générique ou le nombre d'arguments Type dans l'attribut est erroné. Supprimez l'attribut {0} :TypeArguments parce qu'il n'est autorisé que sur les types génériques ou corrigez sa valeur pour qu'elle corresponde à la parité du type générique '{2}'.</target>
-        <note />
-      </trans-unit>
-      <trans-unit id="UnknownLanguage">
-        <source>MC6008: '{0}' is not installed properly on this machine. It must be listed in the &lt;compilers&gt; section of machine.config.</source>
-        <target state="translated">MC6008 : '{0}' n'est pas installé correctement sur cet ordinateur. Il doit être répertorié dans la section &lt;compilers&gt; de machine.config.</target>
-        <note />
-      </trans-unit>
-      <trans-unit id="UnknownPathOperationType">
-        <source>Unknown path operation attempted.</source>
-        <target state="translated">Tentative d'opération de chemin d'accès inconnu.</target>
-        <note />
-      </trans-unit>
-      <trans-unit id="UnmatchedLocComment">
-        <source>LC1003: Localization comment has no value set for target property: '{0}'.</source>
-        <target state="translated">LC1003 : les commentaires de localisation n'ont pas de valeur définie pour la propriété cible : '{0}'.</target>
-        <note />
-      </trans-unit>
-      <trans-unit id="VersionNumberComponentNegative">
-        <source>MC4501: Major and minor version number components cannot be negative.</source>
-        <target state="translated">MC4501 : les numéros de version majeure et de version mineure ne peuvent pas être négatifs.</target>
-        <note />
-      </trans-unit>
-      <trans-unit id="WinFXAssemblyMissing">
-        <source>MC6000: Project file must include the .NET Framework assembly '{0}' in the reference list.</source>
-        <target state="translated">MC6000 : le fichier projet doit inclure l'assembly du .NET Framework '{0}' dans la liste de référence.</target>
-        <note />
-      </trans-unit>
-      <trans-unit id="WrongLocalizationPropertySetting_Pass1">
-        <source>MC1001: The LocalizationDirectivesToLocFile property value is not valid and must be changed to None, CommentsOnly, or All for the MarkupCompilePass1 task.</source>
-        <target state="translated">MC1001 : la valeur de la propriété LocalizationDirectivesToLocFile n'est pas valide et doit être modifiée en None, CommentsOnly ou All pour la tâche MarkupCompilePass1.</target>
-        <note />
-      </trans-unit>
-      <trans-unit id="WrongPropertySetting">
-        <source>BG1003: The project file contains a property value that is not valid.</source>
-        <target state="translated">BG1003 : le fichier projet contient une valeur de propriété non valide.</target>
-        <note />
-      </trans-unit>
-      <trans-unit id="XCRChoiceAfterFallback">
-        <source>MC4602: Choice cannot follow a Fallback.</source>
-        <target state="translated">MC4602 : un élément Choice ne peut pas suivre un élément Fallback.</target>
-        <note />
-      </trans-unit>
-      <trans-unit id="XCRChoiceNotFound">
-        <source>MC4606: AlternateContent must contain one or more Choice elements.</source>
-        <target state="translated">MC4606 : AlternateContent doit contenir un ou plusieurs éléments Choice.</target>
-        <note />
-      </trans-unit>
-      <trans-unit id="XCRChoiceOnlyInAC">
-        <source>MC4601: Choice valid only in AlternateContent.</source>
-        <target state="translated">MC4601 : élément Choice valide uniquement dans AlternateContent.</target>
-        <note />
-      </trans-unit>
-      <trans-unit id="XCRCompatCycle">
-        <source>MC4640: Namespace '{0}' is marked as compatible with itself using XmlnsCompatibilityAttribute. A namespace cannot directly or indirectly override itself.</source>
-        <target state="translated">MC4640 : l'espace de noms '{0}' est marqué comme compatible avec lui-même à l'aide de XmlnsCompatibilityAttribute. Un espace de noms ne peut pas directement ou indirectement se remplacer lui-même.</target>
-        <note />
-      </trans-unit>
-      <trans-unit id="XCRDuplicatePreserve">
-        <source>MC4631: Duplicate Preserve declaration for element '{1}' in namespace '{0}'.</source>
-        <target state="translated">MC4631 : déclaration Preserve en double pour l'élément '{1}' de l'espace de noms '{0}'.</target>
-        <note />
-      </trans-unit>
-      <trans-unit id="XCRDuplicateProcessContent">
-        <source>MC4617: Duplicate ProcessContent declaration for element '{1}' in namespace '{0}'.</source>
-        <target state="translated">MC4617 : déclaration ProcessContent en double pour l'élément '{1}' de l'espace de noms '{0}'.</target>
-        <note />
-      </trans-unit>
-      <trans-unit id="XCRDuplicateWildcardPreserve">
-        <source>MC4633: Duplicate wildcard Preserve declaration for namespace '{0}'.</source>
-        <target state="translated">MC4633 : déclaration Preserve générique en double pour l'espace de noms '{0}'.</target>
-        <note />
-      </trans-unit>
-      <trans-unit id="XCRDuplicateWildcardProcessContent">
-        <source>MC4619: Duplicate wildcard ProcessContent declaration for namespace '{0}'.</source>
-        <target state="translated">MC4619 : déclaration ProcessContent générique en double pour l'espace de noms '{0}'.</target>
-        <note />
-      </trans-unit>
-      <trans-unit id="XCRFallbackOnlyInAC">
-        <source>MC4605: Fallback valid only in AlternateContent.</source>
-        <target state="translated">MC4605 : élément Fallback valide uniquement dans AlternateContent.</target>
-        <note />
-      </trans-unit>
-      <trans-unit id="XCRInvalidACChild">
-        <source>MC4610: '{0}' element is not a valid child of AlternateContent. Only Choice and Fallback elements are valid children of an AlternateContent element.</source>
-        <target state="translated">MC4610 : l'élément '{0}' n'est pas un enfant valide de AlternateContent. Seuls les éléments Choice et Fallback sont des enfants valides d'un élément AlternateContent.</target>
-        <note />
-      </trans-unit>
-      <trans-unit id="XCRInvalidAttribInElement">
-        <source>MC4608: '{0}' attribute is not valid for element '{1}'.</source>
-        <target state="translated">MC4608 : attribut '{0} non valide pour l'élément '{1}'.</target>
-        <note />
-      </trans-unit>
-      <trans-unit id="XCRInvalidFormat">
-        <source>MC4611: '{0}' format is not valid.</source>
-        <target state="translated">MC4611 : format '{0}' non valide.</target>
-        <note />
-      </trans-unit>
-      <trans-unit id="XCRInvalidPreserve">
-        <source>MC4632: Cannot have both a specific and a wildcard Preserve declaration for namespace '{0}'.</source>
-        <target state="translated">MC4632 : impossible d'avoir une déclaration Preserve à la fois spécifique et générique pour l'espace de noms '{0}'.</target>
-        <note />
-      </trans-unit>
-      <trans-unit id="XCRInvalidProcessContent">
-        <source>MC4618: Cannot have both a specific and a wildcard ProcessContent declaration for namespace '{0}'.</source>
-        <target state="translated">MC4618 : Impossible d'avoir à la fois une déclaration ProcessContent générique et spécifique pour l'espace de noms '{0}'.</target>
-        <note />
-      </trans-unit>
-      <trans-unit id="XCRInvalidRequiresAttribute">
-        <source>MC4604: Requires attribute must contain a valid namespace prefix.</source>
-        <target state="translated">MC4604 : l'attribut Requires doit contenir un préfixe d'espace de noms valide.</target>
-        <note />
-      </trans-unit>
-      <trans-unit id="XCRInvalidXMLName">
-        <source>MC4634: '{0}' attribute value is not a valid XML name.</source>
-        <target state="translated">MC4634 : la valeur de l'attribut '{0}' n'est pas un nom XML valide.</target>
-        <note />
-      </trans-unit>
-      <trans-unit id="XCRMultipleFallbackFound">
-        <source>MC4607: AlternateContent must contain only one Fallback element.</source>
-        <target state="translated">MC4607 : AlternateContent ne doit contenir qu'un seul élément Fallback.</target>
-        <note />
-      </trans-unit>
-      <trans-unit id="XCRMustUnderstandFailed">
-        <source>MC4626: MustUnderstand condition failed on namespace '{0}'.</source>
-        <target state="translated">MC4626 : échec de la condition MustUnderstand sur l'espace de noms '{0}'.</target>
-        <note />
-      </trans-unit>
-      <trans-unit id="XCRNSPreserveNotIgnorable">
-        <source>MC4630: Namespace '{0}' has items declared to be preserved but is not declared ignorable.</source>
-        <target state="translated">MC4630 : l'espace de noms '{0}' possède des éléments déclarés avec Preserve, mais n'est pas déclaré lui-même Ignorable.</target>
-        <note />
-      </trans-unit>
-      <trans-unit id="XCRNSProcessContentNotIgnorable">
-        <source>MC4615: '{0}' namespace is declared ProcessContent but is not declared Ignorable.</source>
-        <target state="translated">MC4615 : l'espace de noms '{0}' est déclaré ProcessContent, mais n'est pas déclaré Ignorable.</target>
-        <note />
-      </trans-unit>
-      <trans-unit id="XCRRequiresAttribNotFound">
-        <source>MC4603: Choice must contain a Requires attribute.</source>
-        <target state="translated">MC4603 : l'élément Choice doit comporter un attribut Requires.</target>
-        <note />
-      </trans-unit>
-      <trans-unit id="XCRUndefinedPrefix">
-        <source>MC4612: '{0}' prefix is not defined.</source>
-        <target state="translated">MC4612 : le préfixe '{0}' n'est pas défini.</target>
-        <note />
-      </trans-unit>
-      <trans-unit id="XCRUnknownCompatAttrib">
-        <source>MC4614: Unrecognized compatibility attribute '{0}'.</source>
-        <target state="translated">MC4614 : attribut de compatibilité '{0}' non reconnu.</target>
-        <note />
-      </trans-unit>
-      <trans-unit id="XCRUnknownCompatElement">
-        <source>MC4609: Unrecognized compatibility element '{0}'.</source>
-        <target state="translated">MC4609 : élément de compatibilité '{0}' non reconnu.</target>
-        <note />
-      </trans-unit>
-      <trans-unit id="ZeroLengthFeatureID">
-        <source>MC4502: The feature ID string cannot have length 0.</source>
-        <target state="translated">MC4502 : la chaîne d'identification de la fonctionnalité ne peut pas avoir une longueur nulle.</target>
-        <note />
-      </trans-unit>
-    </body>
-  </file>
-=======
-﻿<?xml version="1.0" encoding="utf-8"?>
-<xliff xmlns="urn:oasis:names:tc:xliff:document:1.2" xmlns:xsi="http://www.w3.org/2001/XMLSchema-instance" version="1.2" schemaLocation="urn:oasis:names:tc:xliff:document:1.2 xliff-core-1.2-transitional.xsd">
-  <file datatype="xml" source-language="en" target-language="fr" original="../Strings.resx">
-    <body>
-      <trans-unit id="AnalysisResult">
-        <source>Analysis Result : '{0}'.</source>
-        <target state="translated">Résultat de l'analyse : '{0}'.</target>
-        <note />
-      </trans-unit>
-      <trans-unit id="AppDefIsNotRequired">
-        <source>MC1002: Library project file cannot specify ApplicationDefinition element.</source>
-        <target state="translated">MC1002 : le fichier de projet de bibliothèque ne peut pas spécifier un élément ApplicationDefinition.</target>
-        <note />
-      </trans-unit>
-      <trans-unit id="ApplicationDefinitionFile">
-        <source>Input: Markup ApplicationDefinition file: '{0}'.</source>
-        <target state="translated">Entrée : fichier ApplicationDefinition de balisage : '{0}'.</target>
-        <note />
-      </trans-unit>
-      <trans-unit id="AttributeNotAllowedOnCodeTag">
-        <source>MC6015: '{0}' cannot be set on the '{1}:{2}' tag.</source>
-        <target state="translated">MC6015 : impossible de définir '{0}' sur la balise '{1}:{2}'.</target>
-        <note />
-      </trans-unit>
-      <trans-unit id="BadUidTask">
-        <source>UM1001: Unrecognized UidManager task name '{0}'.</source>
-        <target state="translated">UM1001 : nom de tâche UidManager non reconnu '{0}'.</target>
-        <note />
-      </trans-unit>
-      <trans-unit id="CheckingUids">
-        <source>Checking Uids in file '{0}' ...</source>
-        <target state="translated">Contrôle des Uid du fichier '{0}' ...</target>
-        <note />
-      </trans-unit>
-      <trans-unit id="CommentFileGenerated">
-        <source>Generated localization directives file: '{0}' .</source>
-        <target state="translated">Fichier de directives de localisation généré : '{0}'.</target>
-        <note />
-      </trans-unit>
-      <trans-unit id="CommentFileGenerating">
-        <source>Generating localization directives file: '{0}' ...</source>
-        <target state="translated">Génération du fichier de directives de localisation : '{0}' ...</target>
-        <note />
-      </trans-unit>
-      <trans-unit id="CompilationDone">
-        <source>Markup compilation is done.</source>
-        <target state="translated">Compilation du balisage terminée.</target>
-        <note />
-      </trans-unit>
-      <trans-unit id="CompileSucceed_Pass1">
-        <source>MarkupCompilePass1 successfully generated BAML or source code files.</source>
-        <target state="translated">MarkupCompilePass1 a généré avec succès les fichiers BAML ou de code source.</target>
-        <note />
-      </trans-unit>
-      <trans-unit id="CompileSucceed_Pass2">
-        <source>MarkupCompilePass2 successfully generated BAML or source code files.</source>
-        <target state="translated">MarkupCompilePass2 a généré avec succès les fichiers BAML ou de code source.</target>
-        <note />
-      </trans-unit>
-      <trans-unit id="ContainingTagNotGeneric">
-        <source>MC6011: '{0}' event has a generic event handler delegate type '{1}'. The type parameters of '{1}' cannot be bound with an appropriate type argument because the containing tag '{2}' is not a generic type.</source>
-        <target state="translated">MC6011 : l'événement '{0}' possède un type délégué de gestionnaires d'événements générique '{1}'. Les paramètres type de '{1}' ne peuvent pas être liés à un argument type approprié car la balise contenante '{2}' n'est pas un type générique.</target>
-        <note />
-      </trans-unit>
-      <trans-unit id="CurrentDirectory">
-        <source>Current project directory is '{0}'.</source>
-        <target state="translated">Le répertoire projet actuel est '{0}'.</target>
-        <note />
-      </trans-unit>
-      <trans-unit id="DefinitionAttributeNotAllowed">
-        <source>MC6022: Only a root tag can specify attribute '{0}:{1}'.</source>
-        <target state="translated">MC6022 : seule une balise racine peut spécifier l'attribut '{0}:{1}'.</target>
-        <note />
-      </trans-unit>
-      <trans-unit id="DefinitionTagNotAllowedAtRoot">
-        <source>MC6010: '{0}:{1}' cannot be specified as the root element.</source>
-        <target state="translated">MC6010 : impossible de spécifier '{0}:{1}' comme élément racine.</target>
-        <note />
-      </trans-unit>
-      <trans-unit id="DefnTagsCannotBeNested">
-        <source>MC6004: '{0}:{1}' contains '{2}'. '{0}:{1}' can contain only a CDATA or text section.</source>
-        <target state="translated">MC6004 : '{0}:{1}' contient '{2}'. '{0}:{1}' ne peut contenir qu'une section CDATA ou texte.</target>
-        <note />
-      </trans-unit>
-      <trans-unit id="DoCompilation">
-        <source>Started the markup compilation.</source>
-        <target state="translated">Démarrage de la compilation du balisage.</target>
-        <note />
-      </trans-unit>
-      <trans-unit id="EmptyEventStringNotAllowed">
-        <source>MC6030: {0}="{1}" is not valid. '{0}' event attribute value cannot be a string that is empty or has only white space.</source>
-        <target state="translated">MC6030 : {0}="{1}" n'est pas valide. La valeur de l'attribut d'événement '{0}' ne peut pas être une chaîne vide ou ne comportant que des espaces.</target>
-        <note />
-      </trans-unit>
-      <trans-unit id="FieldModifierNotAllowed">
-        <source>MC6021: {0}:FieldModifier cannot be specified on this tag because it has either no {0}:Name or Name attribute set, or the tag is locally defined and has a Name attribute set, which is not allowed.</source>
-        <target state="translated">MC6021 : {0}:FieldModifier ne peut pas être spécifié sur cette balise car il n'a pas d'attribut {0}:Name ou Name défini, ou la balise est localement définie et possède un attribut Name défini, ce qui n'est pas autorisé.</target>
-        <note />
-      </trans-unit>
-      <trans-unit id="FileNotFound">
-        <source>BG1002: File '{0}' cannot be found.</source>
-        <target state="translated">BG1002 : impossible de trouver le fichier '{0}'.</target>
-        <note />
-      </trans-unit>
-      <trans-unit id="FileResolved">
-        <source>Input file '{0}' is resolved to new relative path '{1}' at directory '{2}'.</source>
-        <target state="translated">Résolution du fichier d'entrée '{0}' en nouveau chemin relatif '{1}' au répertoire '{2}'.</target>
-        <note />
-      </trans-unit>
-      <trans-unit id="FilesFailedUidCheck">
-        <source>UM1004: {0} files failed Uid check.</source>
-        <target state="translated">UM1004 : échec du contrôle des Uid des fichiers {0}.</target>
-        <note />
-      </trans-unit>
-      <trans-unit id="FilesPassedUidCheck">
-        <source>Uids valid in {0} files.</source>
-        <target state="translated">Uid valides dans les fichiers {0}.</target>
-        <note />
-      </trans-unit>
-      <trans-unit id="FilesRemovedUid">
-        <source>Uids removed from {0} files.</source>
-        <target state="translated">Uid supprimées des fichiers {0}.</target>
-        <note />
-      </trans-unit>
-      <trans-unit id="FilesUpdatedUid">
-        <source>Uids updated in {0} files.</source>
-        <target state="translated">Uid mises à jour dans les fichiers {0}.</target>
-        <note />
-      </trans-unit>
-      <trans-unit id="GeneratedBamlFile">
-        <source>Generated BAML file: '{0}'.</source>
-        <target state="translated">Fichier BAML généré : '{0}'.</target>
-        <note />
-      </trans-unit>
-      <trans-unit id="GeneratedCodeFile">
-        <source>Generated code file: '{0}'.</source>
-        <target state="translated">Fichier code généré : '{0}'.</target>
-        <note />
-      </trans-unit>
-      <trans-unit id="IllegalCDataTextScoping">
-        <source>MC6003: '{0}:{1}' contains '{2}'. '{0}:{1}' cannot contain nested content.</source>
-        <target state="translated">MC6003 : '{0}:{1}' contient '{2}'. '{0}:{1}' ne peut pas comporter un contenu imbriqué.</target>
-        <note />
-      </trans-unit>
-      <trans-unit id="IntermediateDirectoryError">
-        <source>UM1006: '{0}' directory does not exist and cannot be created.</source>
-        <target state="translated">UM1006 : le répertoire '{0}' n'existe pas et ne peut pas être créé.</target>
-        <note />
-      </trans-unit>
-      <trans-unit id="InternalTypeHelperNotRequired">
-        <source>InternalTypeHelper class is not required for this project, make file '{0}' empty.</source>
-        <target state="translated">Classe InternalTypeHelper non obligatoire pour ce projet, fichier Make '{0}' vide.</target>
-        <note />
-      </trans-unit>
-      <trans-unit id="InvalidBaseClassName">
-        <source>MC6018: '{0}' class name is not valid for the locally defined XAML root element.</source>
-        <target state="translated">MC6018 : nom de classe '{0}' non valide pour l'élément racine XAML défini localement.</target>
-        <note />
-      </trans-unit>
-      <trans-unit id="InvalidBaseClassNamespace">
-        <source>MC6019: '{0}' namespace is not valid for the locally defined XAML root element '{1}'.</source>
-        <target state="translated">MC6019 : espace de noms '{0}' non valide pour l'élément racine XAML défini localement '{1}'.</target>
-        <note />
-      </trans-unit>
-      <trans-unit id="InvalidClassName">
-        <source>MC6027: {0}:{1}="{2}" is not valid. '{2}' is not a valid {3}class name.</source>
-        <target state="translated">MC6027 : {0}:{1}="{2}" non valide. '{2}' n'est pas un nom de classe {3} valide.</target>
-        <note />
-      </trans-unit>
-      <trans-unit id="InvalidCulture">
-        <source>FC1001: The UICulture value '{0}' set in the project file is not valid.</source>
-        <target state="translated">FC1001 : la valeur UICulture '{0}' définie dans le fichier projet n'est pas valide.</target>
-        <note />
-      </trans-unit>
-      <trans-unit id="InvalidCustomSerialize">
-        <source>MC4402: Serializer does not support custom BAML serialization operations.</source>
-        <target state="translated">MC4402 : le sérialiseur ne prend pas en charge les opérations de sérialisation BAML personnalisées.</target>
-        <note />
-      </trans-unit>
-      <trans-unit id="InvalidDeSerialize">
-        <source>MC4401: Serializer does not support Convert operations.</source>
-        <target state="translated">MC4401 : le sérialiseur ne prend pas en charge les opérations Convert.</target>
-        <note />
-      </trans-unit>
-      <trans-unit id="InvalidDefaultCLRNamespace">
-        <source>MC6029: '{0}' name is not valid in the default namespace '{1}'. Correct the RootNamespace tag value in the project file.</source>
-        <target state="translated">MC6029 : nom '{0}' non valide dans l'espace de noms par défaut '{1}'. Corrigez la valeur de la balise RootNamespace dans le fichier projet.</target>
-        <note />
-      </trans-unit>
-      <trans-unit id="InvalidEventHandlerName">
-        <source>MC6005: {0}="{1}" is not valid. '{1}' is not a valid event handler method name. Only instance methods on the generated or code-behind class are valid.</source>
-        <target state="translated">MC6005 : {0}="{1}" n'est pas valide. '{1}' n'est pas un nom valide de méthode de gestionnaire d'événement. Seules les méthodes d'instance de la classe générée ou code-behind sont valides.</target>
-        <note />
-      </trans-unit>
-      <trans-unit id="InvalidLocCommentTarget">
-        <source>LC1001: Localization comment target property is not valid in string '{0}'.</source>
-        <target state="translated">LC1001 : la propriété cible des commentaires de localisation n'est pas valide dans la chaîne '{0}'.</target>
-        <note />
-      </trans-unit>
-      <trans-unit id="InvalidLocCommentValue">
-        <source>LC1002: Localization comment value is not valid for target property '{0}' in string '{1}'.</source>
-        <target state="translated">LC1002 : la valeur des commentaires de localisation n'est pas valide pour la propriété cible '{0}' de la chaîne '{1}'.</target>
-        <note />
-      </trans-unit>
-      <trans-unit id="InvalidLocalizabilityValue">
-        <source>LC1004: Localizability attribute setting '{0}' is not valid.</source>
-        <target state="translated">LC1004 : paramétrage de l'attribut Localizability '{0}' non valide.</target>
-        <note />
-      </trans-unit>
-      <trans-unit id="InvalidMarkupFile">
-        <source>MC6001: Markup file is not valid. Specify a source markup file with an .xaml extension.</source>
-        <target state="translated">MC6001 : fichier de balisage non valide. Spécifiez un fichier de balisage source avec une extension .xaml.</target>
-        <note />
-      </trans-unit>
-      <trans-unit id="InvalidTypeName">
-        <source>MC6028: {0}:TypeArguments="{1}" is not valid. '{2}' is not a valid type name reference for the generic argument at position '{3}'.</source>
-        <target state="translated">MC6028: {0}:TypeArguments="{1}" n'est pas valide. '{2}' n'est pas une référence de nom de type valide pour l'argument générique à la position '{3}'.</target>
-        <note />
-      </trans-unit>
-      <trans-unit id="InvalidXml">
-        <source>MC3000: '{0}' XML is not valid.</source>
-        <target state="translated">MC3000 : XML '{0}' non valide.</target>
-        <note />
-      </trans-unit>
-      <trans-unit id="LocalNamePropertyNotAllowed">
-        <source>MC6023: Because '{0}' is implemented in the same assembly, you must set the {1}:Name attribute rather than the Name attribute.</source>
-        <target state="translated">MC6023 : comme '{0}' est implémenté dans le même assembly, vous devez définir l'attribut {1}:Name à la place de l'attribut Name.</target>
-        <note />
-      </trans-unit>
-      <trans-unit id="LocalRefAppDefFile">
-        <source>Input: Local reference markup ApplicationDefinition file is '{0}'.</source>
-        <target state="translated">Entrée : le fichier ApplicationDefinition de balisage de référence local est '{0}'.</target>
-        <note />
-      </trans-unit>
-      <trans-unit id="LocalRefGeneratedBamlFile">
-        <source>Generated BAML file: '{0}'.</source>
-        <target state="translated">Fichier BAML généré : '{0}'.</target>
-        <note />
-      </trans-unit>
-      <trans-unit id="LocalRefMarkupPage">
-        <source>Input: Local reference markup Page file: '{0}'.</source>
-        <target state="translated">Entrée : fichier Page de balisage de référence local : '{0}'.</target>
-        <note />
-      </trans-unit>
-      <trans-unit id="MatchingTypeArgsNotFoundInRefType">
-        <source>MC6012: '{0}' event has a generic event handler delegate type '{1}'. The type parameter '{2}' on '{1}' does not match any type parameters on the containing generic tag '{3}'.</source>
-        <target state="translated">MC6012 : l'événement '{0}' possède un type délégué de gestionnaires d'événements générique '{1}'. Le paramètre type '{2}' de '{1}' ne correspond pas aux paramètres type de la balise générique contenante '{3}'.</target>
-        <note />
-      </trans-unit>
-      <trans-unit id="MissingClassDefinitionForCodeTag">
-        <source>MC6026: '{0}' root element requires a {1}:Class attribute because '{2}' contains a {1}:Code tag. Either remove {1}:Code and its contents, or add a {1}:Class attribute to the root element.</source>
-        <target state="translated">MC6026 : l'élément racine '{0}' nécessite un attribut {1}:Class car '{2}' contient une balise {1}:Code. Supprimez {1}:Code et son contenu, ou ajoutez un attribut {1}:Class à l'élément racine.</target>
-        <note />
-      </trans-unit>
-      <trans-unit id="MissingClassDefinitionForEvent">
-        <source>MC6024: '{0}' root element requires a {1}:Class attribute to support event handlers in the XAML file. Either remove the event handler for the {2} event, or add a {1}:Class attribute to the root element.</source>
-        <target state="translated">MC6024 : l'élément racine '{0}' nécessite un attribut {1}:Class pour prendre en charge les gestionnaires d'événements du fichier XAML. Supprimez le gestionnaire d'événements de l'événement {2} ou ajoutez un attribut {1}:Class à l'élément racine.</target>
-        <note />
-      </trans-unit>
-      <trans-unit id="MissingClassDefinitionForTypeArgs">
-        <source>MC6025: '{0}' root element is a generic type and requires a {1}:Class attribute to support the {1}:TypeArguments attribute specified on the root element tag.</source>
-        <target state="translated">MC6025 : l'élément racine '{0}' est un type générique et nécessite un attribut {1}:Class pour prendre en charge l'attribut {1}:TypeArguments spécifié sur la balise de l'élément racine.</target>
-        <note />
-      </trans-unit>
-      <trans-unit id="MissingClassWithFieldModifier">
-        <source>MC6031: {0}:FieldModifier attribute cannot be specified because a {0}:Class attribute is also required to generate a Name field with the specified access modifier. Either add a {0}:Class attribute on the root tag or remove the {0}:FieldModifier attribute.</source>
-        <target state="translated">MC6031 : l'attribut {0}:FieldModifier ne peut pas être spécifié car un attribut {0}:Class est également obligatoire pour générer un champ Name avec le modificateur d'accès spécifié. Ajoutez un attribut {0}:Class sur la balise racine ou supprimez l'attribut {0}:FieldModifier.</target>
-        <note />
-      </trans-unit>
-      <trans-unit id="MissingClassWithModifier">
-        <source>MC6009: {0}:ClassModifier attribute cannot be specified on the root tag because a {0}:Class attribute is also required. Either add a {0}:Class attribute or remove the {0}:ClassModifier attribute.</source>
-        <target state="translated">MC6009 : l'attribut {0}:ClassModifier ne peut pas être spécifié sur la balise racine car un attribut {0}:Class est également obligatoire. Ajoutez un attribut {0}:Class sur la balise racine ou supprimez l'attribut {0}:ClassModifier.</target>
-        <note />
-      </trans-unit>
-      <trans-unit id="MissingClassWithSubClass">
-        <source>MC6016: {0}:Class attribute is missing. It is required when a {0}:Subclass attribute is specified.</source>
-        <target state="translated">MC6016 : l'attribut {0}:Class est manquant. Il est obligatoire quand un attribut {0}:Subclass est spécifié.</target>
-        <note />
-      </trans-unit>
-      <trans-unit id="MoreResourcesFiles">
-        <source>RG1002: ResourcesGenerator can generate only one .resources file at a time. The OutputResourcesFile property in the project file must be set to one file.</source>
-        <target state="translated">RG1002 : ResourcesGenerator ne peut générer qu'un seul fichier .resources à la fois. La propriété OutputResourcesFile du fichier projet doit être définie avec un seul fichier.</target>
-        <note />
-      </trans-unit>
-      <trans-unit id="MultipleSplashScreenImages">
-        <source>MC1004: Project file cannot specify more than one SplashScreen element.</source>
-        <target state="translated">MC1004 : le fichier projet ne peut pas spécifier plus d'un élément SplashScreen.</target>
-        <note />
-      </trans-unit>
-      <trans-unit id="MultipleUidUse">
-        <source>UM1002: Uid "{0}" for element '{1}' is not unique.</source>
-        <target state="translated">UM1002 : l'Uid "{0}" de l'élément '{1}' n'est pas unique.</target>
-        <note />
-      </trans-unit>
-      <trans-unit id="MutlipleApplicationFiles">
-        <source>MC1003: Project file cannot specify more than one ApplicationDefinition element.</source>
-        <target state="translated">MC1003 : le fichier projet ne peut pas spécifier plusieurs éléments ApplicationDefinition.</target>
-        <note />
-      </trans-unit>
-      <trans-unit id="NamedResDictItemWarning">
-        <source>A '{0}' is named '{1}'. Do not name ResourceDictionary contents because their instantiation is deferred.</source>
-        <target state="translated">Un '{0}' est appelé '{1}'. N'attribuez pas de nom au contenu ResourceDictionary, car son installation est différée.</target>
-        <note />
-      </trans-unit>
-      <trans-unit id="NonClsError">
-        <source>BG1001: Unknown CLS exception.</source>
-        <target state="translated">BG1001 : exception CLS inconnue.</target>
-        <note />
-      </trans-unit>
-      <trans-unit id="OutputType">
-        <source>OutputType is '{0}'.</source>
-        <target state="translated">OutputType est '{0}'.</target>
-        <note />
-      </trans-unit>
-      <trans-unit id="ParserAbandonedTypeConverterText">
-        <source>MC3001: TypeConverter syntax error encountered while processing initialization string '{0}'. Property elements are not allowed on objects created via TypeConverter.</source>
-        <target state="translated">MC3001: erreur de syntaxe TypeConverter rencontrée lors du traitement de la chaîne d'initialisation '{0}'. Les éléments de propriété ne sont pas autorisés sur les objets créés via TypeConverter.</target>
-        <note />
-      </trans-unit>
-      <trans-unit id="ParserAssemblyLoadVersionMismatch">
-        <source>MC3099: Cannot load assembly '{0}' because a different version of that same assembly is loaded '{1}'.</source>
-        <target state="translated">MC3099 : impossible de charger l'assembly '{0}', car une autre version du même assembly est chargée '{1}'.</target>
-        <note />
-      </trans-unit>
-      <trans-unit id="ParserAsyncOnRoot">
-        <source>MC3002: The AsyncRecords attribute must be set on the root tag.</source>
-        <target state="translated">MC3002 : l'attribut AsyncRecords doit être défini sur la balise racine.</target>
-        <note />
-      </trans-unit>
-      <trans-unit id="ParserAttachedPropInheritError">
-        <source>MC3015: The attached property '{0}' is not defined on '{1}' or one of its base classes.</source>
-        <target state="translated">MC3015 : la propriété jointe '{0}' n'est pas définie sur '{1}' ou l'une de ses classes de base.</target>
-        <note />
-      </trans-unit>
-      <trans-unit id="ParserAttributeArgsHigh">
-        <source>MC3003: There are too many attributes specified for '{0}'.</source>
-        <target state="translated">MC3003 : trop d'attributs spécifiés pour '{0}'.</target>
-        <note />
-      </trans-unit>
-      <trans-unit id="ParserAttributeArgsLow">
-        <source>MC3004: There are not enough attributes specified for '{0}'.</source>
-        <target state="translated">MC3004 : nombre d'attributs spécifié pour '{0}' insuffisant.</target>
-        <note />
-      </trans-unit>
-      <trans-unit id="ParserAttributeNamespaceMisMatch">
-        <source>MC3005: The property '{0}' must be in the default namespace or in the element namespace '{1}'.</source>
-        <target state="translated">MC3005 : la propriété '{0}' doit être dans l'espace de noms par défaut ou dans l'espace de noms de l'élément '{1}'.</target>
-        <note />
-      </trans-unit>
-      <trans-unit id="ParserBadAssemblyName">
-        <source>MC3006: Mapper.SetAssemblyPath cannot accept an empty assemblyName.</source>
-        <target state="translated">MC3006 : Mapper.SetAssemblyPath ne peut pas accepter un assemblyName vide.</target>
-        <note />
-      </trans-unit>
-      <trans-unit id="ParserBadAssemblyPath">
-        <source>MC3007: Mapper.SetAssemblyPath cannot accept an empty assemblyPath.</source>
-        <target state="translated">MC3007 : Mapper.SetAssemblyPath ne peut pas accepter un assemblyPath vide.</target>
-        <note />
-      </trans-unit>
-      <trans-unit id="ParserBadChild">
-        <source>MC3008: An element of type '{0}' cannot be set on the complex property '{1}'. They are not compatible types.</source>
-        <target state="translated">MC3008 : un élément de type '{0}' ne peut pas être défini sur la propriété complexe '{1}'. Les types ne sont pas compatibles.</target>
-        <note />
-      </trans-unit>
-      <trans-unit id="ParserBadConstructorParams">
-        <source>MC3009: Cannot find a public constructor for '{0}' that takes {1} arguments.</source>
-        <target state="translated">MC3009 : impossible de trouver un constructeur public pour '{0}' qui accepte {1} arguments.</target>
-        <note />
-      </trans-unit>
-      <trans-unit id="ParserBadKey">
-        <source>MC3012: A key for a dictionary cannot be of type '{0}'. Only String, TypeExtension, and StaticExtension are supported.</source>
-        <target state="translated">MC3012 : une clé de dictionnaire ne peut pas être de type '{0}'. Seuls les types String, TypeExtension et StaticExtension sont pris en charge.</target>
-        <note />
-      </trans-unit>
-      <trans-unit id="ParserBadMemberReference">
-        <source>MC3029: '{0}' member is not valid because it does not have a qualifying type name.</source>
-        <target state="translated">MC3029 : le membre '{0}' n'est pas valide, car il ne possède pas un nom de type qualifiant.</target>
-        <note />
-      </trans-unit>
-      <trans-unit id="ParserBadName">
-        <source>MC3010: '{0}' Name property value is not valid. Name must start with a letter or an underscore and can contain only letters, digits, and underscores.</source>
-        <target state="translated">MC3010 : valeur '{0}' de la propriété Name non valide. Name doit commencer par une lettre ou un trait de soulignement et ne peut contenir que des lettres, des chiffres ou des traits de soulignement.</target>
-        <note />
-      </trans-unit>
-      <trans-unit id="ParserBadString">
-        <source>MC3094: Cannot convert string value '{0}' to type '{1}'.</source>
-        <target state="translated">MC3094 : impossible de convertir la valeur de chaîne '{0}' en type '{1}'.</target>
-        <note />
-      </trans-unit>
-      <trans-unit id="ParserBadSyncMode">
-        <source>MC3013: SynchronousMode property value is not valid. Valid values are Async and Sync.</source>
-        <target state="translated">MC3013 : la valeur de la propriété SynchronousMode n'est pas valide. Les valeurs valides sont Async et Sync.</target>
-        <note />
-      </trans-unit>
-      <trans-unit id="ParserBadTypeInArrayProperty">
-        <source>MC3014: The object being added to an array property is not a valid type. The array is of type '{0}' but the object being added is of type '{1}'.</source>
-        <target state="translated">MC3014 : le type de l'objet ajouté à une propriété de tableau n'est pas valide. Le tableau est de type '{0}' alors que l'objet ajouté est de type '{1}'.</target>
-        <note />
-      </trans-unit>
-      <trans-unit id="ParserBadUidOrNameME">
-        <source>MC3079: MarkupExtensions are not allowed for Uid or Name property values, so '{0}' is not valid.</source>
-        <target state="translated">MC3079 : les expressions MarkupExtension n'étant pas autorisées pour les valeurs des propriétés Uid ou Name, '{0}' n'est pas valide.</target>
-        <note />
-      </trans-unit>
-      <trans-unit id="ParserCanOnlyHaveOneChild">
-        <source>MC3089: The object '{0}' already has a child and cannot add '{1}'. '{0}' can accept only one child.</source>
-        <target state="translated">MC3089 : l'objet '{0}' possède déjà un enfant et ne peut pas ajouter '{1}'. '{0}' ne peut accepter qu'un seul enfant.</target>
-        <note />
-      </trans-unit>
-      <trans-unit id="ParserCannotAddAnyChildren">
-        <source>MC3028: Cannot add content to object of type '{0}'.</source>
-        <target state="translated">MC3028 : impossible d'ajouter un contenu à un objet de type '{0}'.</target>
-        <note />
-      </trans-unit>
-      <trans-unit id="ParserCantGetProperty">
-        <source>MC3081: '{0}' is a read-only property of type IList or IDictionary and cannot be set because it does not have a public or internal get accessor.</source>
-        <target state="translated">MC3081 : '{0}' est une propriété en lecture seule de type IList ou IDictionary et ne peut pas être définie car elle ne possède pas d'accesseur get public ou interne.</target>
-        <note />
-      </trans-unit>
-      <trans-unit id="ParserCantSetAttribute">
-        <source>MC3080: The {0} '{1}' cannot be set because it does not have an accessible {2} accessor.</source>
-        <target state="translated">MC3080 : impossible de définir {0} '{1}' en l'absence d'un accesseur {2} accessible.</target>
-        <note />
-      </trans-unit>
-      <trans-unit id="ParserCantSetContentProperty">
-        <source>MC3087: Cannot set content property '{0}' on element '{1}'. '{0}' has incorrect access level or its assembly does not allow access.</source>
-        <target state="translated">MC3087 : impossible de définir la propriété de contenu '{0}' sur l'élément '{1}'. '{0}' possède un niveau d'accès incorrect ou son assembly n'autorise pas l'accès.</target>
-        <note />
-      </trans-unit>
-      <trans-unit id="ParserCantSetTriggerCondition">
-        <source>MC3082: '{0}' cannot be set as the value of a Trigger's Property attribute because it does not have a public or internal get accessor.</source>
-        <target state="translated">MC3082 : impossible de définir '{0}' comme valeur de l'attribut Property d'un Trigger, car il ne possède pas un accesseur get public ou interne.</target>
-        <note />
-      </trans-unit>
-      <trans-unit id="ParserCompatDuplicate">
-        <source>MC3016: Two new namespaces cannot be compatible with the same old namespace using an XmlnsCompatibility attribute.�'{0}' namespace is already marked compatible with '{1}'.</source>
-        <target state="translated">MC3016 : deux nouveaux espaces de noms ne peuvent pas être compatibles avec le même espace de noms antérieur à l'aide d'un attribut XmlnsCompatibility.� L'espace de noms '{0}' est déjà marqué comme compatible avec '{1}'.</target>
-        <note />
-      </trans-unit>
-      <trans-unit id="ParserContentMustBeContiguous">
-        <source>MC3088: Property elements cannot be in the middle of an element's content.  They must be before or after the content.</source>
-        <target state="translated">MC3088 : les éléments de propriétés ne peuvent pas se trouver au milieu du contenu d'un élément. Ils doivent se trouver avant ou après le contenu.</target>
-        <note />
-      </trans-unit>
-      <trans-unit id="ParserDefTag">
-        <source>MC3017: 'Code' tag from xaml namespace found in XAML file. To load this file, you must compile it.</source>
-        <target state="translated">MC3017 : balise 'Code' d'un espace de noms xaml trouvée dans le fichier XAML. Pour charger ce fichier, vous devez le compiler.</target>
-        <note />
-      </trans-unit>
-      <trans-unit id="ParserDefaultConverterElement">
-        <source>MC3061: The Element type '{0}' does not have an associated TypeConverter to parse the string '{1}'.</source>
-        <target state="translated">MC3061 : le type Element '{0}' n'a pas de TypeConverter associé pour analyser la chaîne '{1}'.</target>
-        <note />
-      </trans-unit>
-      <trans-unit id="ParserDictionarySealed">
-        <source>MC3018: Cannot modify data in a sealed XmlnsDictionary.</source>
-        <target state="translated">MC3018 : impossible de modifier les données d'un XmlnsDictionary de type sealed.</target>
-        <note />
-      </trans-unit>
-      <trans-unit id="ParserDupDictionaryKey">
-        <source>MC3020: The dictionary key '{0}' is already used. Key attributes are used as keys when inserting objects into a dictionary and must be unique.</source>
-        <target state="translated">MC3020 : clé de dictionnaire '{0}' déjà utilisée. Les attributs Key sont utilisés en tant que clés lors de l'insertion d'objets dans un dictionnaire et doivent être uniques.</target>
-        <note />
-      </trans-unit>
-      <trans-unit id="ParserDuplicateMarkupExtensionProperty">
-        <source>MC3033: The property '{0}' has already been set on this markup extension and can only be set once.</source>
-        <target state="translated">MC3033 : la propriété '{0}' a déjà été définie sur cette extension de balisage et ne peut être définie qu'une seule fois.</target>
-        <note />
-      </trans-unit>
-      <trans-unit id="ParserDuplicateProperty1">
-        <source>MC3024: '{0}' property has already been set and can be set only once.</source>
-        <target state="translated">MC3024 : la propriété '{0}' a déjà été définie et ne peut l'être qu'une seule fois.</target>
-        <note />
-      </trans-unit>
-      <trans-unit id="ParserDuplicateProperty2">
-        <source>MC3025: Property '{0}' and '{1}' refer to the same property. Duplicate property settings are not allowed.</source>
-        <target state="translated">MC3025 : '{0}' et '{1}' font référence à la même propriété. Les valeurs de propriété en double ne sont pas autorisées.</target>
-        <note />
-      </trans-unit>
-      <trans-unit id="ParserEmptyComplexProp">
-        <source>MC3026: '{0}' property element cannot be empty. It must contain child elements or text.</source>
-        <target state="translated">MC3026 : l'élément de propriété '{0}' ne peut pas être vide. Il doit contenir des éléments enfants ou du texte.</target>
-        <note />
-      </trans-unit>
-      <trans-unit id="ParserEntityReference">
-        <source>MC3027: The EntityReference &amp;{0}; is not recognized.</source>
-        <target state="translated">MC3027 : EntityReference &amp;{0}; non reconnue.</target>
-        <note />
-      </trans-unit>
-      <trans-unit id="ParserEventDelegateTypeNotAccessible">
-        <source>MC3083: Cannot access the delegate type '{0}' for the '{1}' event. '{0}' has incorrect access level or its assembly does not allow access.</source>
-        <target state="translated">MC3083 : impossible d'accéder au type délégué '{0}' pour l'événement '{1}'. '{0}' possède un niveau d'accès incorrect ou son assembly n'autorise pas l'accès.</target>
-        <note />
-      </trans-unit>
-      <trans-unit id="ParserIEnumerableIAddChild">
-        <source>MC3030: '{0}' property is a read-only IEnumerable property, which means that '{1}' must implement IAddChild.</source>
-        <target state="translated">MC3030 : la propriété '{0}' est une propriété IEnumerable en lecture seule, ce qui signifie que '{1}' doit implémenter IAddChild.</target>
-        <note />
-      </trans-unit>
-      <trans-unit id="ParserInvalidContentPropertyAttribute">
-        <source>MC3078: Invalid ContentPropertyAttribute on type '{0}', property '{1}' not found.</source>
-        <target state="translated">MC3078 : ContentPropertyAttribute non valide sur le type '{0}', propriété '{1}' introuvable.</target>
-        <note />
-      </trans-unit>
-      <trans-unit id="ParserInvalidKnownType">
-        <source>Known type value {0}='{1}' is not a valid known type.</source>
-        <target state="translated">La valeur de type connu {0}='{1}' n'est pas un type connu valide.</target>
-        <note />
-      </trans-unit>
-      <trans-unit id="ParserInvalidStaticMember">
-        <source>MC3011: Cannot find the static member '{0}' on the type '{1}'.</source>
-        <target state="translated">MC3011 : impossible de trouver le membre statique '{0}' sur le type '{1}'.</target>
-        <note />
-      </trans-unit>
-      <trans-unit id="ParserKeysAreStrings">
-        <source>MC3031: Keys and values in XmlnsDictionary must be strings.</source>
-        <target state="translated">MC3031 : les clés et les valeurs de XmlnsDictionary doivent être des chaînes.</target>
-        <note />
-      </trans-unit>
-      <trans-unit id="ParserLineAndOffset">
-        <source>Line {0} Position {1}</source>
-        <target state="translated">Ligne {0} Position {1}</target>
-        <note />
-      </trans-unit>
-      <trans-unit id="ParserMapPIMissingKey">
-        <source>MC3037: Missing XmlNamespace, Assembly or ClrNamespace in Mapping instruction.</source>
-        <target state="translated">MC3037 : XmlNamespace, Assembly ou ClrNamespace absent de l'instruction Mapping.</target>
-        <note />
-      </trans-unit>
-      <trans-unit id="ParserMappingUriInvalid">
-        <source>'{0}' mapping URI is not valid.</source>
-        <target state="translated">URI de mappage '{0}' non valide.</target>
-        <note />
-      </trans-unit>
-      <trans-unit id="ParserMarkupExtensionBadConstructorParam">
-        <source>MC3040: Format is not valid for MarkupExtension that specifies constructor arguments in '{0}'.</source>
-        <target state="translated">MC3040 : format non valide pour MarkupExtension qui spécifie les arguments du constructeur dans '{0}'.</target>
-        <note />
-      </trans-unit>
-      <trans-unit id="ParserMarkupExtensionBadDelimiter">
-        <source>MC3041: Markup extensions require a single '=' between name and value, and a single ',' between constructor parameters and name/value pairs. The arguments '{0}' are not valid.</source>
-        <target state="translated">MC3041 : les extensions de balisage nécessitent un seul signe '=' entre le nom et la valeur et une seule ',' entre les paramètres du constructeur et les paires nom / valeur. Les arguments '{0}' ne sont pas valides.</target>
-        <note />
-      </trans-unit>
-      <trans-unit id="ParserMarkupExtensionDelimiterBeforeFirstAttribute">
-        <source>MC3091: '{0}' is not valid. Markup extensions require only spaces between the markup extension name and the first parameter. Cannot have comma or equals sign before the first parameter.</source>
-        <target state="translated">MC3091 : '{0}' n'est pas valide. Les extensions de balisage nécessitent uniquement des espaces entre le nom de l'extension de balisage et le premier paramètre. Impossible d'avoir une virgule ou un signe '=' avant le premier paramètre.</target>
-        <note />
-      </trans-unit>
-      <trans-unit id="ParserMarkupExtensionInvalidClosingBracketCharacers">
-        <source>MC8001: Encountered a closing BracketCharacter '{0}' at Line Number '{1}' and Line Position '{2}' without a corresponding opening BracketCharacter.</source>
-        <target state="translated">MC8001 : BracketCharacter fermant '{0}' détecté au numéro de ligne '{1}' et à la position de ligne '{2}' sans correspondance avec un BracketCharacter ouvrant.</target>
-        <note />
-      </trans-unit>
-      <trans-unit id="ParserMarkupExtensionMalformedBracketCharacers">
-        <source>MC8002: BracketCharacter '{0}' at Line Number '{1}' and Line Position '{2}' does not have a corresponding opening/closing BracketCharacter.</source>
-        <target state="translated">MC8002 : le BracketCharacter '{0}' détecté au numéro de ligne '{1}' et à la position de ligne '{2}' ne correspond à aucun BracketCharacter ouvrant/fermant.</target>
-        <note />
-      </trans-unit>
-      <trans-unit id="ParserMarkupExtensionNoEndCurlie">
-        <source>MC3038: MarkupExtension expressions must end with a '}'.</source>
-        <target state="translated">MC3038 : les expressions MarkupExtension doivent se terminer par une '}'.</target>
-        <note />
-      </trans-unit>
-      <trans-unit id="ParserMarkupExtensionNoNameValue">
-        <source>MC3042: Name/value pairs in MarkupExtensions must have the format 'Name = Value' and each pair is separated by a comma. '{0}' does not follow this format.</source>
-        <target state="translated">MC3042 : les paires nom / valeur d'une expression MarkupExtensions doivent obéir au format 'Name = Value' et chaque paire doit être séparée par une virgule. '{0}' ne respecte pas ce format.</target>
-        <note />
-      </trans-unit>
-      <trans-unit id="ParserMarkupExtensionNoQuotesInName">
-        <source>MC3043: Names and Values in a MarkupExtension cannot contain quotes. The MarkupExtension arguments '{0}' are not valid.</source>
-        <target state="translated">MC3043 : les noms et valeurs d'une expression MarkupExtension ne peuvent pas contenir de guillemets. Les arguments '{0}' de MarkupExtension ne sont pas valides.</target>
-        <note />
-      </trans-unit>
-      <trans-unit id="ParserMarkupExtensionTrailingGarbage">
-        <source>MC3044: The text '{1}' is not allowed after the closing '{0}' of a MarkupExtension expression.</source>
-        <target state="translated">MC3044 : texte '{1}' non autorisé après la fermeture '{0}' d'une expression MarkupExtension.</target>
-        <note />
-      </trans-unit>
-      <trans-unit id="ParserMarkupExtensionUnknownAttr">
-        <source>MC3045: Unknown property '{0}' for type '{1}' encountered while parsing a Markup Extension.</source>
-        <target state="translated">MC3045 : propriété '{0}' inconnue pour le type '{1}' rencontrée lors de l'analyse d'une expression Markup Extension.</target>
-        <note />
-      </trans-unit>
-      <trans-unit id="ParserMetroUnknownAttribute">
-        <source>MC3046: Unknown attribute '{0}' in the '{1}' namespace. Note that only the Key attribute is currently supported in this namespace.</source>
-        <target state="translated">MC3046 : attribut '{0}' inconnu dans l'espace de noms '{1}'. Notez que seul l'attribut Key est actuellement pris en charge dans cet espace de noms.</target>
-        <note />
-      </trans-unit>
-      <trans-unit id="ParserMultiBamls">
-        <source>MC3047: Internal parser error - Cannot use multiple writable BAML records at the same time.</source>
-        <target state="translated">MC3047 : erreur d'analyse interne - impossible d'utiliser en même temps plusieurs enregistrements BAML accessibles en écriture.</target>
-        <note />
-      </trans-unit>
-      <trans-unit id="ParserNestedComplexProp">
-        <source>'{0}' property element cannot be nested directly inside another property element.</source>
-        <target state="translated">L'élément de propriété '{0}' ne peut pas être imbriqué directement dans un autre élément de propriété.</target>
-        <note />
-      </trans-unit>
-      <trans-unit id="ParserNoAttrArray">
-        <source>MC3049: Cannot place attributes on Array tags.</source>
-        <target state="translated">MC3049 : impossible de placer des attributs sur les balises Array.</target>
-        <note />
-      </trans-unit>
-      <trans-unit id="ParserNoBamlAsync">
-        <source>MC3021: Asynchronous loading is not supported when compiling a XAML file, so a SynchronousMode of '{0}' is not allowed.</source>
-        <target state="translated">MC3021 : le chargement asynchrone n'étant pas pris en charge lors de la compilation d'un fichier XAML, un SynchronousMode égal à '{0}' n'est pas autorisé.</target>
-        <note />
-      </trans-unit>
-      <trans-unit id="ParserNoChildrenTag">
-        <source>MC3051: The type '{0}' does not support element content.</source>
-        <target state="translated">MC3051 : le type '{0}' ne prend pas en charge le contenu de l'élément.</target>
-        <note />
-      </trans-unit>
-      <trans-unit id="ParserNoDictionaryKey">
-        <source>MC3022: All objects added to an IDictionary must have a Key attribute or some other type of key associated with them.</source>
-        <target state="translated">MC3022 : tous les objets ajoutés à un IDictionary doivent avoir un attribut Key ou un autre type de clé associé.</target>
-        <note />
-      </trans-unit>
-      <trans-unit id="ParserNoDictionaryName">
-        <source>MC3023: The Key attribute can only be used on a tag contained in a Dictionary (such as a ResourceDictionary).</source>
-        <target state="translated">MC3023 : l'attribut Key ne peut pas être utilisé sur une balise contenue dans un Dictionary (comme ResourceDictionary).</target>
-        <note />
-      </trans-unit>
-      <trans-unit id="ParserNoDigitEnums">
-        <source>MC3032: '{1}' cannot be used as a value for '{0}'. Numbers are not valid enumeration values.</source>
-        <target state="translated">MC3032 : '{1}' ne peut pas être utilisé comme valeur de '{0}'. Les nombres ne sont pas des valeurs d'énumération valides.</target>
-        <note />
-      </trans-unit>
-      <trans-unit id="ParserNoEventTag">
-        <source>MC3053: Cannot use property element syntax to specify event handler '{0}'.</source>
-        <target state="translated">MC3053 : impossible d'utiliser la syntaxe de l'élément de propriété pour spécifier le gestionnaire d'événements '{0}'.</target>
-        <note />
-      </trans-unit>
-      <trans-unit id="ParserNoEvents">
-        <source>MC3052: XAML file that contains events must be compiled.</source>
-        <target state="translated">MC3052 : le fichier XAML qui contient les événements doit être compilé.</target>
-        <note />
-      </trans-unit>
-      <trans-unit id="ParserNoNameOnType">
-        <source>MC3054: The type '{0}' cannot have a Name attribute. Value types and types without a default constructor can be used as items within a ResourceDictionary.</source>
-        <target state="translated">MC3054 : le type '{0}' ne peut pas avoir d'attribut Name. Les types valeur et les types sans constructeur par défaut peuvent être utilisés comme éléments au sein d'un ResourceDictionary.</target>
-        <note />
-      </trans-unit>
-      <trans-unit id="ParserNoNameUnderDefinitionScopeType">
-        <source>MC3093: Cannot set Name attribute value '{0}' on element '{1}'. '{1}' is under the scope of element '{2}', which already had a name registered when it was defined in another scope.</source>
-        <target state="translated">MC3093 : impossible de définir la valeur de l'attribut Name '{0}' sur l'élément '{1}'. '{1}' se trouve sous la portée de l'élément '{2}', qui avait déjà un nom inscrit quand il a été défini dans une autre portée.</target>
-        <note />
-      </trans-unit>
-      <trans-unit id="ParserNoNamespace">
-        <source>MC3056: No NamespaceURI is defined for the object '{0}'.</source>
-        <target state="translated">MC3056 : aucune définition de NamespaceURI pour l'objet '{0}'.</target>
-        <note />
-      </trans-unit>
-      <trans-unit id="ParserNoNestedXmlDataIslands">
-        <source>MC3084: Cannot nest XML data islands.</source>
-        <target state="translated">MC3084 : impossible d'imbriquer des îlots de données XML.</target>
-        <note />
-      </trans-unit>
-      <trans-unit id="ParserNoPropOnComplexProp">
-        <source>MC3057: Cannot set properties on property elements.</source>
-        <target state="translated">MC3057 : impossible de définir des propriétés sur les éléments de propriété.</target>
-        <note />
-      </trans-unit>
-      <trans-unit id="ParserNoSerializer">
-        <source>MC3058: Cannot find a custom serializer for '{0}' so it cannot be parsed.</source>
-        <target state="translated">MC3058 : comme il est impossible de trouver un sérialiseur personnalisé pour '{0}', il ne peut pas être analysé.</target>
-        <note />
-      </trans-unit>
-      <trans-unit id="ParserNoSetterChild">
-        <source>MC3059: Style setters do not support child elements. A tag of type '{0}' is not allowed.</source>
-        <target state="translated">MC3059 : les Style Setters ne prennent pas en charge les éléments enfants. Une balise de type '{0}' n'est pas autorisée.</target>
-        <note />
-      </trans-unit>
-      <trans-unit id="ParserNoType">
-        <source>MC3050: Cannot find the type '{0}'. Note that type names are case sensitive.</source>
-        <target state="translated">MC3050 : impossible de trouver le type '{0}'. Notez que les noms de type respectent la casse.</target>
-        <note />
-      </trans-unit>
-      <trans-unit id="ParserNotMarkupExtension">
-        <source>MC3048: '{0}' value is not a valid MarkupExtension expression. Cannot resolve '{1}' in namespace '{2}'. '{1}' must be a subclass of MarkupExtension.</source>
-        <target state="translated">MC3048 : la valeur '{0}' n'est pas une expression MarkupExtension valide. Impossible de résoudre '{1}' en espace de noms '{2}'. '{1}' doit être une sous-classe de MarkupExtension.</target>
-        <note />
-      </trans-unit>
-      <trans-unit id="ParserPrefixNSElement">
-        <source>MC3062: '{0}' XML namespace prefix does not map to a NamespaceURI, so element '{1}' cannot be resolved.</source>
-        <target state="translated">MC3062 : comme le préfixe de l'espace de noms XML '{0}' ne correspond pas à un NamespaceURI, l'élément '{1}' ne peut pas être résolu.</target>
-        <note />
-      </trans-unit>
-      <trans-unit id="ParserPrefixNSProperty">
-        <source>MC3100: '{0}' XML namespace prefix does not map to a namespace URI, so cannot resolve property '{1}'.</source>
-        <target state="translated">MC3100 : comme le préfixe d'espace de noms '{0}' ne correspond pas à un URI d'espace de noms, la résolution de la propriété '{1}' n'est pas possible.</target>
-        <note />
-      </trans-unit>
-      <trans-unit id="ParserPropNoValue">
-        <source>MC3063: Property '{0}' does not have a value.</source>
-        <target state="translated">MC3063 : la propriété '{0}' n'a pas de valeur.</target>
-        <note />
-      </trans-unit>
-      <trans-unit id="ParserPublicType">
-        <source>MC3064: Only public or internal classes can be used within markup. '{0}' type is not public or internal.</source>
-        <target state="translated">MC3064 : seules les classes publiques ou internes peuvent être utilisées au sein du balisage. Le type '{0}' n'est ni public ni interne.</target>
-        <note />
-      </trans-unit>
-      <trans-unit id="ParserReadOnlyProp">
-        <source>MC3065: '{0}' property is read-only and cannot be set from markup.</source>
-        <target state="translated">MC3065 : la propriété '{0}' est en lecture seule et ne peut pas être définie à partir du balisage.</target>
-        <note />
-      </trans-unit>
-      <trans-unit id="ParserResourceKeyType">
-        <source>MC3066: The type reference cannot find a public type named '{0}'.</source>
-        <target state="translated">MC3066 : la référence de type ne peut pas trouver un type public nommé '{0}'.</target>
-        <note />
-      </trans-unit>
-      <trans-unit id="ParserStaticMemberNotAllowed">
-        <source>MC3019: Cannot reference the static member '{0}' on the type '{1}' as it is not accessible.</source>
-        <target state="translated">MC3019 : impossible de référencer le membre statique '{0}' sur le type '{1}' car il n'est pas accessible.</target>
-        <note />
-      </trans-unit>
-      <trans-unit id="ParserSyncOnRoot">
-        <source>MC3067: SynchronousMode attribute must be on the root tag.</source>
-        <target state="translated">MC3067 : l'attribut SynchronousMode doit se trouver sur la balise racine.</target>
-        <note />
-      </trans-unit>
-      <trans-unit id="ParserTextInComplexProp">
-        <source>MC3069: Cannot have both the text '{0}' and the child element '{1}' within a property element.</source>
-        <target state="translated">MC3069 : impossible d'avoir à la fois le texte '{0}' et l'élément enfant '{1}' dans un élément de propriété.</target>
-        <note />
-      </trans-unit>
-      <trans-unit id="ParserTextInvalidInArrayOrDictionary">
-        <source>MC3068: Text is not valid under an IDictionary or Array property.</source>
-        <target state="translated">MC3068 : texte non valide sous une propriété IDictionary ou Array.</target>
-        <note />
-      </trans-unit>
-      <trans-unit id="ParserTooManyAssemblies">
-        <source>MC3070: A single XAML file cannot reference more than 4,096 different assemblies.</source>
-        <target state="translated">MC3070 : un même fichier XAML ne peut pas référencer plus de 4 096 assemblys différents.</target>
-        <note />
-      </trans-unit>
-      <trans-unit id="ParserTypeConverterTextNeedsEndElement">
-        <source>MC3095: Close tag must immediately follow TypeConverter initialization string '{0}'.</source>
-        <target state="translated">MC3095 : la balise de fermeture doit suivre immédiatement la chaîne d'initialisation TypeConverter '{0}'.</target>
-        <note />
-      </trans-unit>
-      <trans-unit id="ParserTypeConverterTextUnusable">
-        <source>MC3090: TypeConverter syntax error encountered while processing initialization string '{0}'.  Element attributes are not allowed on objects created via TypeConverter.</source>
-        <target state="translated">MC3090 : erreur de syntaxe TypeConverter rencontrée lors du traitement de la chaîne d'initialisation '{0}'. Les attributs d'élément ne sont pas autorisés sur les objets créés via TypeConverter.</target>
-        <note />
-      </trans-unit>
-      <trans-unit id="ParserUndeclaredNS">
-        <source>MC3071: '{0}' is an undeclared namespace.</source>
-        <target state="translated">MC3071 : '{0}' est un espace de noms non déclaré.</target>
-        <note />
-      </trans-unit>
-      <trans-unit id="ParserUnknownAttribute">
-        <source>MC3072: The property '{0}' does not exist in XML namespace '{1}'.</source>
-        <target state="translated">MC3072 : la propriété '{0}' n'existe pas dans l'espace de noms XML '{1}'.</target>
-        <note />
-      </trans-unit>
-      <trans-unit id="ParserUnknownDefAttribute">
-        <source>MC3073: The attribute '{0}' does not exist in XML namespace 'http://schemas.microsoft.com/winfx/2006/xaml'.</source>
-        <target state="translated">MC3073 : l'attribut '{0}' n'existe pas dans l'espace de noms XML 'http://schemas.microsoft.com/winfx/2006/xaml'.</target>
-        <note />
-      </trans-unit>
-      <trans-unit id="ParserUnknownTag">
-        <source>MC3074: The tag '{0}' does not exist in XML namespace '{1}'.</source>
-        <target state="translated">MC3074 : la balise '{0}' n'existe pas dans l'espace de noms XML '{1}'.</target>
-        <note />
-      </trans-unit>
-      <trans-unit id="ParserUnknownXmlType">
-        <source>MC3075: Unrecognized XML node type '{0}' found when determining if the current tag is a property element.</source>
-        <target state="translated">MC3075 : type de nœud XML non identifié '{0}' rencontré pendant l'analyse visant à déterminer si la balise en cours est un élément de propriété.</target>
-        <note />
-      </trans-unit>
-      <trans-unit id="ParserXmlIslandMissing">
-        <source>MC3086: Parent element or property '{0}' requires an XML data island. To distinguish an XML island from surrounding XAML, wrap the XML data island in &lt;x:XData&gt; ... &lt;/x:XData&gt;.</source>
-        <target state="translated">MC3086 : l'élément parent ou la propriété '{0}' nécessite un îlot de données XML. Pour distinguer un îlot XML du XAML environnant, incluez dans un wrapper l'îlot de données XML dans &lt;x:XData&gt; ... &lt;/x:XData&gt;.</target>
-        <note />
-      </trans-unit>
-      <trans-unit id="ParserXmlIslandUnexpected">
-        <source>MC3085: '{0}' element or property cannot contain an XML data island.</source>
-        <target state="translated">MC3085 : la propriété ou l'élément '{0}' ne peut pas contenir d'îlot de données XML.</target>
-        <note />
-      </trans-unit>
-      <trans-unit id="ParserXmlLangPropertyValueInvalid">
-        <source>MC3092: XmlLangProperty attribute must specify a property name.</source>
-        <target state="translated">MC3092 : l'attribut XmlLangProperty doit spécifier un nom de propriété.</target>
-        <note />
-      </trans-unit>
-      <trans-unit id="ParserXmlReaderNoLineInfo">
-        <source>MC3077: The class '{0}' does not implement IXmlLineInfo. This is required to get position information for the XAML being parsed.</source>
-        <target state="translated">MC3077 : la classe '{0}' n'implémente pas IXmlLineInfo. Cette implémentation est obligatoire pour obtenir les informations de position du XAML en cours d'analyse.</target>
-        <note />
-      </trans-unit>
-      <trans-unit id="Parser_UnexpectedToken">
-        <source>MC3098: Unexpected token '{0}' at position '{1}'.</source>
-        <target state="translated">MC3098 : jeton inattendu '{0}' à la position '{1}'.</target>
-        <note />
-      </trans-unit>
-      <trans-unit id="Parsers_IllegalToken">
-        <source>MC3096: Token is not valid.</source>
-        <target state="translated">MC3096 : jeton non valide.</target>
-        <note />
-      </trans-unit>
-      <trans-unit id="PreparingCompile">
-        <source>Preparing for the markup compilation...</source>
-        <target state="translated">Préparation de la compilation du balisage...</target>
-        <note />
-      </trans-unit>
-      <trans-unit id="QualifiedNameHasWrongFormat">
-        <source>MC4301: Type name '{0}' does not have the expected format 'className, assembly'.</source>
-        <target state="translated">MC4301 : le nom de type '{0}' n'a pas le format attendu, 'className, assembly'.</target>
-        <note />
-      </trans-unit>
-      <trans-unit id="ReadResourceFile">
-        <source>Reading Resource file: '{0}'...</source>
-        <target state="translated">Lecture du fichier Resource : '{0}'...</target>
-        <note />
-      </trans-unit>
-      <trans-unit id="RecompiledXaml">
-        <source>Recompiled XAML file : '{0}'.</source>
-        <target state="translated">Fichier XAML recompilé : '{0}'.</target>
-        <note />
-      </trans-unit>
-      <trans-unit id="ReferenceFile">
-        <source>Input: Assembly Reference file: '{0}'.</source>
-        <target state="translated">Entrée : fichier Reference d'assembly : '{0}'.</target>
-        <note />
-      </trans-unit>
-      <trans-unit id="ResourceId">
-        <source>Resource ID is '{0}'.</source>
-        <target state="translated">L'ID de ressource est '{0}'.</target>
-        <note />
-      </trans-unit>
-      <trans-unit id="ResourceTooBig">
-        <source>RG1001: Input resource file '{0}' exceeds maximum size of {1} bytes.</source>
-        <target state="translated">RG1001 : le fichier de ressources en entrée '{0}' dépasse la taille maximale ({1} octets).</target>
-        <note />
-      </trans-unit>
-      <trans-unit id="ResourcesGenerated">
-        <source>Generated .resources file: '{0}'.</source>
-        <target state="translated">Fichier .resources généré : '{0}'.</target>
-        <note />
-      </trans-unit>
-      <trans-unit id="ResourcesGenerating">
-        <source>Generating .resources file: '{0}'...</source>
-        <target state="translated">Génération du fichier .resources : '{0}'...</target>
-        <note />
-      </trans-unit>
-      <trans-unit id="RoutedEventNotRegistered">
-        <source>MC6006: {0}.{1}="{2}" is not valid. '{1}' must be a RoutedEvent registered with a name that ends with the keyword "Event".</source>
-        <target state="translated">MC6006 : {0}.{1}="{2}" n'est pas valide. '{1}' doit être un événement RoutedEvent inscrit avec un nom qui se termine par le mot clé "Event".</target>
-        <note />
-      </trans-unit>
-      <trans-unit id="SourceFileNameNeeded">
-        <source>UM1005: You must pass markup files to the task.</source>
-        <target state="translated">UM1005 : vous devez passer les fichiers de balisage à la tâche.</target>
-        <note />
-      </trans-unit>
-      <trans-unit id="SourceNameNotSupportedForStyleTriggers">
-        <source>MC4110: SourceName property cannot be set within Style.Triggers section.</source>
-        <target state="translated">MC4110 : la propriété SourceName ne peut pas être définie au sein de la section Style.Triggers.</target>
-        <note />
-      </trans-unit>
-      <trans-unit id="StyleImpliedAndComplexChildren">
-        <source>MC4001: Style does not support both {0} tags and Style.{1} property tags for a single Style. Use one or the other.</source>
-        <target state="translated">MC4001 : Style ne prend pas en charge à la fois les balises {0} et les balises de propriété Style.{1} pour un même Style. Utilisez l'une ou l'autre solution.</target>
-        <note />
-      </trans-unit>
-      <trans-unit id="StyleKnownTagWrongLocation">
-        <source>MC4002: The Style property tag '{0}' can only be specified directly under a Style tag.</source>
-        <target state="translated">MC4002 : la balise de propriété Style '{0}' ne peut être spécifiée directement que sous une balise Style.</target>
-        <note />
-      </trans-unit>
-      <trans-unit id="StyleNoPropOrEvent">
-        <source>MC4005: Cannot find the Style {0} '{1}' on the type '{2}'.</source>
-        <target state="translated">MC4005 : impossible de trouver le Style {0} '{1}' sur le type '{2}'.</target>
-        <note />
-      </trans-unit>
-      <trans-unit id="StyleNoTarget">
-        <source>MC4003: Cannot resolve the Style {0} '{1}'. Verify that the owning type is the Style's TargetType, or use Class.Property syntax to specify the {0}.</source>
-        <target state="translated">MC4003 : impossible de résoudre le Style {0} '{1}'. Vérifiez que le type propriétaire est le TargetType de Style ou utilisez la syntaxe Class.Property pour spécifier le {0}.</target>
-        <note />
-      </trans-unit>
-      <trans-unit id="StyleNoTopLevelElement">
-        <source>MC4004: Style cannot contain child '{0}'. Style child must be a Setter because it is added to the Setters collection.</source>
-        <target state="translated">MC4004 : Style ne peut pas contenir d'enfant '{0}'. L'enfant Style doit être une méthode Setter car il est ajouté à la collection Setters.</target>
-        <note />
-      </trans-unit>
-      <trans-unit id="StyleTagNotSupported">
-        <source>MC4006: Tags of type '{0}' are not supported in Style sections.</source>
-        <target state="translated">MC4006 : les balises de type '{0}' ne sont pas prises en charge dans les sections Style.</target>
-        <note />
-      </trans-unit>
-      <trans-unit id="StyleTargetNoEvents">
-        <source>MC4007: The event '{0}' cannot be specified on a Target tag in a Style. Use an EventSetter instead.</source>
-        <target state="translated">MC4007 : l'événement '{0}' ne peut pas être spécifié sur la balise Target d'un Style. Utilisez à la place un EventSetter.</target>
-        <note />
-      </trans-unit>
-      <trans-unit id="StyleTextNotSupported">
-        <source>MC4008: The text '{0}' is not allowed at this location within a Style section.</source>
-        <target state="translated">MC4008 : le texte '{0}' n'est pas autorisé à cet emplacement au sein d'une section Style.</target>
-        <note />
-      </trans-unit>
-      <trans-unit id="StyleUnknownProp">
-        <source>MC4009: The property '{0}' cannot be set on Style.</source>
-        <target state="translated">MC4009 : la propriété '{0}' ne peut pas être définie sur Style.</target>
-        <note />
-      </trans-unit>
-      <trans-unit id="SubSubClassingNotAllowed">
-        <source>MC6017: '{0}' cannot be the root of a XAML file because it was defined using XAML.</source>
-        <target state="translated">MC6017 : '{0}' ne peut pas être la racine d'un fichier XAML, car sa définition a été faite à l'aide de XAML.</target>
-        <note />
-      </trans-unit>
-      <trans-unit id="TargetIsNotSupported">
-        <source>BG1004: Target Type '{0}' is not supported by this task.</source>
-        <target state="translated">BG1004 : type Target '{0}' non pris en charge par cette tâche.</target>
-        <note />
-      </trans-unit>
-      <trans-unit id="TargetNameNotSupportedForStyleSetters">
-        <source>MC4011: TargetName property cannot be set on a Style Setter.</source>
-        <target state="translated">MC4011 : la propriété TargetName ne peut pas être définie sur un Style Setter.</target>
-        <note />
-      </trans-unit>
-      <trans-unit id="TaskLogo">
-        <source>Microsoft (R) Build Task '{0}' Version '{1}'.</source>
-        <target state="translated">Microsoft (R) Build Task '{0}' Version '{1}'.</target>
-        <note />
-      </trans-unit>
-      <trans-unit id="TaskRight">
-        <source>Copyright (C) Microsoft Corporation 2005. All rights reserved.</source>
-        <target state="translated">Copyright (C) Microsoft Corporation 2005. Tous droits réservés.</target>
-        <note />
-      </trans-unit>
-      <trans-unit id="TemplateDupName">
-        <source>MC4101: The Name '{0}' has already been defined. Names must be unique.</source>
-        <target state="translated">MC4101 : le Name '{0}' a déjà été défini. Chaque Name doit être unique.</target>
-        <note />
-      </trans-unit>
-      <trans-unit id="TemplateInvalidRootElementTag">
-        <source>MC4108: The root of a Template content section cannot contain an element of type '{0}'. Only FrameworkElement and FrameworkContentElement types are valid.</source>
-        <target state="translated">MC4108 : la racine d'une section de contenu Template ne peut pas contenir un élément de type '{0}'. Seuls les types FrameworkElement et FrameworkContentElement sont valides.</target>
-        <note />
-      </trans-unit>
-      <trans-unit id="TemplateKnownTagWrongLocation">
-        <source>MC4103: The template property tag '{0}' can only be specified immediately after a ControlTemplate tag.</source>
-        <target state="translated">MC4103 : la balise de propriété du modèle '{0}' ne peut être spécifiée qu'immédiatement après une balise ControlTemplate.</target>
-        <note />
-      </trans-unit>
-      <trans-unit id="TemplateNoMultipleRoots">
-        <source>MC4107: A template can have only a single root element. '{0}' is not allowed.</source>
-        <target state="translated">MC4107 : un modèle ne peut avoir qu'un seul élément racine. '{0}' n'est pas autorisé.</target>
-        <note />
-      </trans-unit>
-      <trans-unit id="TemplateNoProp">
-        <source>MC4109: Cannot find the Template Property '{0}' on the type '{1}'.</source>
-        <target state="translated">MC4109 : impossible de trouver la propriété de modèle '{0}' sur le type '{1}'.</target>
-        <note />
-      </trans-unit>
-      <trans-unit id="TemplateNoTarget">
-        <source>MC4106: Cannot resolve the Template Property '{0}'. Verify that the owning type is the Style's TargetType, or use Class.Property syntax to specify the property.</source>
-        <target state="translated">MC4106 : impossible de résoudre la propriété de modèle '{0}'. Vérifiez que le type propriétaire est le TargetType de Style ou utilisez la syntaxe Class.Property pour spécifier la propriété.</target>
-        <note />
-      </trans-unit>
-      <trans-unit id="TemplateNoTriggerTarget">
-        <source>MC4111: Cannot find the Trigger target '{0}'.  (The target must appear before any Setters, Triggers, or Conditions that use it.)</source>
-        <target state="translated">MC4111 : impossible de trouver la cible Trigger '{0}'. (La cible doit figurer avant toute méthode Setter, Trigger ou Condition qui l'utilise.)</target>
-        <note />
-      </trans-unit>
-      <trans-unit id="TemplateTagNotSupported">
-        <source>MC4102: Tags of type '{0}' are not supported in template sections.</source>
-        <target state="translated">MC4102 : les balises de type '{0}' ne sont pas prises en charge dans les sections de modèle.</target>
-        <note />
-      </trans-unit>
-      <trans-unit id="TemplateTextNotSupported">
-        <source>MC4105: The text '{0}' is not allowed at this location within a template section.</source>
-        <target state="translated">MC4105 : le texte '{0}' n'est pas autorisé à cet emplacement au sein d'une section de modèle.</target>
-        <note />
-      </trans-unit>
-      <trans-unit id="TemplateUnknownProp">
-        <source>MC4104: The property '{0}' cannot be set as a property element on template. Only Triggers and Storyboards are allowed as property elements.</source>
-        <target state="translated">MC4104 : la propriété '{0}' ne peut pas être définie comme élément de propriété d'un modèle. Seuls les éléments Triggers et Storyboards sont autorisés comme éléments de propriété.</target>
-        <note />
-      </trans-unit>
-      <trans-unit id="TokenizerHelperEmptyToken">
-        <source>MC7004: Empty token encountered while parsing.</source>
-        <target state="translated">MC7004 : jeton vide rencontré lors de l'analyse.</target>
-        <note />
-      </trans-unit>
-      <trans-unit id="TokenizerHelperExtraDataEncountered">
-        <source>MC7003: Extra data encountered after token while parsing.</source>
-        <target state="translated">MC7003 : données supplémentaires rencontrées après l'analyse du jeton.</target>
-        <note />
-      </trans-unit>
-      <trans-unit id="TokenizerHelperMissingEndQuote">
-        <source>MC7002: Missing end quote encountered while parsing token.</source>
-        <target state="translated">MC7002 : absence de guillemet fermant rencontrée lors de l'analyse du jeton.</target>
-        <note />
-      </trans-unit>
-      <trans-unit id="TokenizerHelperPrematureStringTermination">
-        <source>MC7001: Premature string termination encountered.</source>
-        <target state="translated">MC7001 : fin de chaîne prématurée rencontrée.</target>
-        <note />
-      </trans-unit>
-      <trans-unit id="UidMissing">
-        <source>UM1003: Uid is missing for element '{0}'.</source>
-        <target state="translated">UM1003 : absence d'Uid pour l'élément '{0}'.</target>
-        <note />
-      </trans-unit>
-      <trans-unit id="UnknownBuildError">
-        <source>Unknown build error, '{0}' </source>
-        <target state="translated">Erreur de build inconnue, '{0}' </target>
-        <note />
-      </trans-unit>
-      <trans-unit id="UnknownClassModifier">
-        <source>MC6013: {0}:ClassModifier="{1}" is not valid for the language {2}.</source>
-        <target state="translated">MC6013 : {0}:ClassModifier="{1}" non valide pour le langage {2}.</target>
-        <note />
-      </trans-unit>
-      <trans-unit id="UnknownDefinitionTag">
-        <source>MC6002: Unrecognized tag '{0}:{1}' in namespace 'http://schemas.microsoft.com/winfx/2006/xaml'. Note that tag names are case sensitive.</source>
-        <target state="translated">MC6002 : balise '{0}:{1}' non reconnue dans l'espace de noms 'http://schemas.microsoft.com/winfx/2006/xaml'. Notez que les noms de balise respectent la casse.</target>
-        <note />
-      </trans-unit>
-      <trans-unit id="UnknownEventAttribute">
-        <source>MC6007: '{1}' is not valid. '{0}' is not an event on '{2}'.</source>
-        <target state="translated">MC6007 : '{1}' n'est pas valide. '{0}' n'est pas un événement sur '{2}'.</target>
-        <note />
-      </trans-unit>
-      <trans-unit id="UnknownFieldModifier">
-        <source>MC6014: {0}:FieldModifier="{1}" is not valid for the language {2}.</source>
-        <target state="translated">MC6014 : {0}:FieldModifier="{1}" n'est pas valide pour le langage {2}.</target>
-        <note />
-      </trans-unit>
-      <trans-unit id="UnknownGenericType">
-        <source>MC6020: {0}:TypeArguments='{1}' is not valid on the tag '{2}'. Either '{2}' is not a generic type or the number of Type arguments in the attribute is wrong. Remove the {0}:TypeArguments attribute because it is allowed only on generic types, or fix its value to match the arity of the generic type '{2}'.</source>
-        <target state="translated">MC6020 : {0}:TypeArguments='{1}' n'est pas valide sur la balise '{2}'. '{2}' n'est pas un type générique ou le nombre d'arguments Type dans l'attribut est erroné. Supprimez l'attribut {0} :TypeArguments parce qu'il n'est autorisé que sur les types génériques ou corrigez sa valeur pour qu'elle corresponde à la parité du type générique '{2}'.</target>
-        <note />
-      </trans-unit>
-      <trans-unit id="UnknownLanguage">
-        <source>MC6008: '{0}' is not installed properly on this machine. It must be listed in the &lt;compilers&gt; section of machine.config.</source>
-        <target state="translated">MC6008 : '{0}' n'est pas installé correctement sur cet ordinateur. Il doit être répertorié dans la section &lt;compilers&gt; de machine.config.</target>
-        <note />
-      </trans-unit>
-      <trans-unit id="UnknownPathOperationType">
-        <source>Unknown path operation attempted.</source>
-        <target state="translated">Tentative d'opération de chemin d'accès inconnu.</target>
-        <note />
-      </trans-unit>
-      <trans-unit id="UnmatchedLocComment">
-        <source>LC1003: Localization comment has no value set for target property: '{0}'.</source>
-        <target state="translated">LC1003 : les commentaires de localisation n'ont pas de valeur définie pour la propriété cible : '{0}'.</target>
-        <note />
-      </trans-unit>
-      <trans-unit id="VersionNumberComponentNegative">
-        <source>MC4501: Major and minor version number components cannot be negative.</source>
-        <target state="translated">MC4501 : les numéros de version majeure et de version mineure ne peuvent pas être négatifs.</target>
-        <note />
-      </trans-unit>
-      <trans-unit id="WinFXAssemblyMissing">
-        <source>MC6000: Project file must include the .NET Framework assembly '{0}' in the reference list.</source>
-        <target state="translated">MC6000 : le fichier projet doit inclure l'assembly du .NET Framework '{0}' dans la liste de référence.</target>
-        <note />
-      </trans-unit>
-      <trans-unit id="WrongLocalizationPropertySetting_Pass1">
-        <source>MC1001: The LocalizationDirectivesToLocFile property value is not valid and must be changed to None, CommentsOnly, or All for the MarkupCompilePass1 task.</source>
-        <target state="translated">MC1001 : la valeur de la propriété LocalizationDirectivesToLocFile n'est pas valide et doit être modifiée en None, CommentsOnly ou All pour la tâche MarkupCompilePass1.</target>
-        <note />
-      </trans-unit>
-      <trans-unit id="WrongPropertySetting">
-        <source>BG1003: The project file contains a property value that is not valid.</source>
-        <target state="translated">BG1003 : le fichier projet contient une valeur de propriété non valide.</target>
-        <note />
-      </trans-unit>
-      <trans-unit id="XCRChoiceAfterFallback">
-        <source>MC4602: Choice cannot follow a Fallback.</source>
-        <target state="translated">MC4602 : un élément Choice ne peut pas suivre un élément Fallback.</target>
-        <note />
-      </trans-unit>
-      <trans-unit id="XCRChoiceNotFound">
-        <source>MC4606: AlternateContent must contain one or more Choice elements.</source>
-        <target state="translated">MC4606 : AlternateContent doit contenir un ou plusieurs éléments Choice.</target>
-        <note />
-      </trans-unit>
-      <trans-unit id="XCRChoiceOnlyInAC">
-        <source>MC4601: Choice valid only in AlternateContent.</source>
-        <target state="translated">MC4601 : élément Choice valide uniquement dans AlternateContent.</target>
-        <note />
-      </trans-unit>
-      <trans-unit id="XCRCompatCycle">
-        <source>MC4640: Namespace '{0}' is marked as compatible with itself using XmlnsCompatibilityAttribute. A namespace cannot directly or indirectly override itself.</source>
-        <target state="translated">MC4640 : l'espace de noms '{0}' est marqué comme compatible avec lui-même à l'aide de XmlnsCompatibilityAttribute. Un espace de noms ne peut pas directement ou indirectement se remplacer lui-même.</target>
-        <note />
-      </trans-unit>
-      <trans-unit id="XCRDuplicatePreserve">
-        <source>MC4631: Duplicate Preserve declaration for element '{1}' in namespace '{0}'.</source>
-        <target state="translated">MC4631 : déclaration Preserve en double pour l'élément '{1}' de l'espace de noms '{0}'.</target>
-        <note />
-      </trans-unit>
-      <trans-unit id="XCRDuplicateProcessContent">
-        <source>MC4617: Duplicate ProcessContent declaration for element '{1}' in namespace '{0}'.</source>
-        <target state="translated">MC4617 : déclaration ProcessContent en double pour l'élément '{1}' de l'espace de noms '{0}'.</target>
-        <note />
-      </trans-unit>
-      <trans-unit id="XCRDuplicateWildcardPreserve">
-        <source>MC4633: Duplicate wildcard Preserve declaration for namespace '{0}'.</source>
-        <target state="translated">MC4633 : déclaration Preserve générique en double pour l'espace de noms '{0}'.</target>
-        <note />
-      </trans-unit>
-      <trans-unit id="XCRDuplicateWildcardProcessContent">
-        <source>MC4619: Duplicate wildcard ProcessContent declaration for namespace '{0}'.</source>
-        <target state="translated">MC4619 : déclaration ProcessContent générique en double pour l'espace de noms '{0}'.</target>
-        <note />
-      </trans-unit>
-      <trans-unit id="XCRFallbackOnlyInAC">
-        <source>MC4605: Fallback valid only in AlternateContent.</source>
-        <target state="translated">MC4605 : élément Fallback valide uniquement dans AlternateContent.</target>
-        <note />
-      </trans-unit>
-      <trans-unit id="XCRInvalidACChild">
-        <source>MC4610: '{0}' element is not a valid child of AlternateContent. Only Choice and Fallback elements are valid children of an AlternateContent element.</source>
-        <target state="translated">MC4610 : l'élément '{0}' n'est pas un enfant valide de AlternateContent. Seuls les éléments Choice et Fallback sont des enfants valides d'un élément AlternateContent.</target>
-        <note />
-      </trans-unit>
-      <trans-unit id="XCRInvalidAttribInElement">
-        <source>MC4608: '{0}' attribute is not valid for element '{1}'.</source>
-        <target state="translated">MC4608 : attribut '{0} non valide pour l'élément '{1}'.</target>
-        <note />
-      </trans-unit>
-      <trans-unit id="XCRInvalidFormat">
-        <source>MC4611: '{0}' format is not valid.</source>
-        <target state="translated">MC4611 : format '{0}' non valide.</target>
-        <note />
-      </trans-unit>
-      <trans-unit id="XCRInvalidPreserve">
-        <source>MC4632: Cannot have both a specific and a wildcard Preserve declaration for namespace '{0}'.</source>
-        <target state="translated">MC4632 : impossible d'avoir une déclaration Preserve à la fois spécifique et générique pour l'espace de noms '{0}'.</target>
-        <note />
-      </trans-unit>
-      <trans-unit id="XCRInvalidProcessContent">
-        <source>MC4618: Cannot have both a specific and a wildcard ProcessContent declaration for namespace '{0}'.</source>
-        <target state="translated">MC4618 : Impossible d'avoir à la fois une déclaration ProcessContent générique et spécifique pour l'espace de noms '{0}'.</target>
-        <note />
-      </trans-unit>
-      <trans-unit id="XCRInvalidRequiresAttribute">
-        <source>MC4604: Requires attribute must contain a valid namespace prefix.</source>
-        <target state="translated">MC4604 : l'attribut Requires doit contenir un préfixe d'espace de noms valide.</target>
-        <note />
-      </trans-unit>
-      <trans-unit id="XCRInvalidXMLName">
-        <source>MC4634: '{0}' attribute value is not a valid XML name.</source>
-        <target state="translated">MC4634 : la valeur de l'attribut '{0}' n'est pas un nom XML valide.</target>
-        <note />
-      </trans-unit>
-      <trans-unit id="XCRMultipleFallbackFound">
-        <source>MC4607: AlternateContent must contain only one Fallback element.</source>
-        <target state="translated">MC4607 : AlternateContent ne doit contenir qu'un seul élément Fallback.</target>
-        <note />
-      </trans-unit>
-      <trans-unit id="XCRMustUnderstandFailed">
-        <source>MC4626: MustUnderstand condition failed on namespace '{0}'.</source>
-        <target state="translated">MC4626 : échec de la condition MustUnderstand sur l'espace de noms '{0}'.</target>
-        <note />
-      </trans-unit>
-      <trans-unit id="XCRNSPreserveNotIgnorable">
-        <source>MC4630: Namespace '{0}' has items declared to be preserved but is not declared ignorable.</source>
-        <target state="translated">MC4630 : l'espace de noms '{0}' possède des éléments déclarés avec Preserve, mais n'est pas déclaré lui-même Ignorable.</target>
-        <note />
-      </trans-unit>
-      <trans-unit id="XCRNSProcessContentNotIgnorable">
-        <source>MC4615: '{0}' namespace is declared ProcessContent but is not declared Ignorable.</source>
-        <target state="translated">MC4615 : l'espace de noms '{0}' est déclaré ProcessContent, mais n'est pas déclaré Ignorable.</target>
-        <note />
-      </trans-unit>
-      <trans-unit id="XCRRequiresAttribNotFound">
-        <source>MC4603: Choice must contain a Requires attribute.</source>
-        <target state="translated">MC4603 : l'élément Choice doit comporter un attribut Requires.</target>
-        <note />
-      </trans-unit>
-      <trans-unit id="XCRUndefinedPrefix">
-        <source>MC4612: '{0}' prefix is not defined.</source>
-        <target state="translated">MC4612 : le préfixe '{0}' n'est pas défini.</target>
-        <note />
-      </trans-unit>
-      <trans-unit id="XCRUnknownCompatAttrib">
-        <source>MC4614: Unrecognized compatibility attribute '{0}'.</source>
-        <target state="translated">MC4614 : attribut de compatibilité '{0}' non reconnu.</target>
-        <note />
-      </trans-unit>
-      <trans-unit id="XCRUnknownCompatElement">
-        <source>MC4609: Unrecognized compatibility element '{0}'.</source>
-        <target state="translated">MC4609 : élément de compatibilité '{0}' non reconnu.</target>
-        <note />
-      </trans-unit>
-      <trans-unit id="ZeroLengthFeatureID">
-        <source>MC4502: The feature ID string cannot have length 0.</source>
-        <target state="translated">MC4502 : la chaîne d'identification de la fonctionnalité ne peut pas avoir une longueur nulle.</target>
-        <note />
-      </trans-unit>
-    </body>
-  </file>
->>>>>>> 5841f8b2
+﻿<?xml version="1.0" encoding="utf-8"?>
+<xliff xmlns="urn:oasis:names:tc:xliff:document:1.2" xmlns:xsi="http://www.w3.org/2001/XMLSchema-instance" version="1.2" schemaLocation="urn:oasis:names:tc:xliff:document:1.2 xliff-core-1.2-transitional.xsd">
+  <file datatype="xml" source-language="en" target-language="fr" original="../Strings.resx">
+    <body>
+      <trans-unit id="AnalysisResult">
+        <source>Analysis Result : '{0}'.</source>
+        <target state="translated">Résultat de l'analyse : '{0}'.</target>
+        <note />
+      </trans-unit>
+      <trans-unit id="AppDefIsNotRequired">
+        <source>MC1002: Library project file cannot specify ApplicationDefinition element.</source>
+        <target state="translated">MC1002 : le fichier de projet de bibliothèque ne peut pas spécifier un élément ApplicationDefinition.</target>
+        <note />
+      </trans-unit>
+      <trans-unit id="ApplicationDefinitionFile">
+        <source>Input: Markup ApplicationDefinition file: '{0}'.</source>
+        <target state="translated">Entrée : fichier ApplicationDefinition de balisage : '{0}'.</target>
+        <note />
+      </trans-unit>
+      <trans-unit id="AttributeNotAllowedOnCodeTag">
+        <source>MC6015: '{0}' cannot be set on the '{1}:{2}' tag.</source>
+        <target state="translated">MC6015 : impossible de définir '{0}' sur la balise '{1}:{2}'.</target>
+        <note />
+      </trans-unit>
+      <trans-unit id="BadUidTask">
+        <source>UM1001: Unrecognized UidManager task name '{0}'.</source>
+        <target state="translated">UM1001 : nom de tâche UidManager non reconnu '{0}'.</target>
+        <note />
+      </trans-unit>
+      <trans-unit id="CheckingUids">
+        <source>Checking Uids in file '{0}' ...</source>
+        <target state="translated">Contrôle des Uid du fichier '{0}' ...</target>
+        <note />
+      </trans-unit>
+      <trans-unit id="CommentFileGenerated">
+        <source>Generated localization directives file: '{0}' .</source>
+        <target state="translated">Fichier de directives de localisation généré : '{0}'.</target>
+        <note />
+      </trans-unit>
+      <trans-unit id="CommentFileGenerating">
+        <source>Generating localization directives file: '{0}' ...</source>
+        <target state="translated">Génération du fichier de directives de localisation : '{0}' ...</target>
+        <note />
+      </trans-unit>
+      <trans-unit id="CompilationDone">
+        <source>Markup compilation is done.</source>
+        <target state="translated">Compilation du balisage terminée.</target>
+        <note />
+      </trans-unit>
+      <trans-unit id="CompileSucceed_Pass1">
+        <source>MarkupCompilePass1 successfully generated BAML or source code files.</source>
+        <target state="translated">MarkupCompilePass1 a généré avec succès les fichiers BAML ou de code source.</target>
+        <note />
+      </trans-unit>
+      <trans-unit id="CompileSucceed_Pass2">
+        <source>MarkupCompilePass2 successfully generated BAML or source code files.</source>
+        <target state="translated">MarkupCompilePass2 a généré avec succès les fichiers BAML ou de code source.</target>
+        <note />
+      </trans-unit>
+      <trans-unit id="ContainingTagNotGeneric">
+        <source>MC6011: '{0}' event has a generic event handler delegate type '{1}'. The type parameters of '{1}' cannot be bound with an appropriate type argument because the containing tag '{2}' is not a generic type.</source>
+        <target state="translated">MC6011 : l'événement '{0}' possède un type délégué de gestionnaires d'événements générique '{1}'. Les paramètres type de '{1}' ne peuvent pas être liés à un argument type approprié car la balise contenante '{2}' n'est pas un type générique.</target>
+        <note />
+      </trans-unit>
+      <trans-unit id="CurrentDirectory">
+        <source>Current project directory is '{0}'.</source>
+        <target state="translated">Le répertoire projet actuel est '{0}'.</target>
+        <note />
+      </trans-unit>
+      <trans-unit id="DefinitionAttributeNotAllowed">
+        <source>MC6022: Only a root tag can specify attribute '{0}:{1}'.</source>
+        <target state="translated">MC6022 : seule une balise racine peut spécifier l'attribut '{0}:{1}'.</target>
+        <note />
+      </trans-unit>
+      <trans-unit id="DefinitionTagNotAllowedAtRoot">
+        <source>MC6010: '{0}:{1}' cannot be specified as the root element.</source>
+        <target state="translated">MC6010 : impossible de spécifier '{0}:{1}' comme élément racine.</target>
+        <note />
+      </trans-unit>
+      <trans-unit id="DefnTagsCannotBeNested">
+        <source>MC6004: '{0}:{1}' contains '{2}'. '{0}:{1}' can contain only a CDATA or text section.</source>
+        <target state="translated">MC6004 : '{0}:{1}' contient '{2}'. '{0}:{1}' ne peut contenir qu'une section CDATA ou texte.</target>
+        <note />
+      </trans-unit>
+      <trans-unit id="DoCompilation">
+        <source>Started the markup compilation.</source>
+        <target state="translated">Démarrage de la compilation du balisage.</target>
+        <note />
+      </trans-unit>
+      <trans-unit id="EmptyEventStringNotAllowed">
+        <source>MC6030: {0}="{1}" is not valid. '{0}' event attribute value cannot be a string that is empty or has only white space.</source>
+        <target state="translated">MC6030 : {0}="{1}" n'est pas valide. La valeur de l'attribut d'événement '{0}' ne peut pas être une chaîne vide ou ne comportant que des espaces.</target>
+        <note />
+      </trans-unit>
+      <trans-unit id="FieldModifierNotAllowed">
+        <source>MC6021: {0}:FieldModifier cannot be specified on this tag because it has either no {0}:Name or Name attribute set, or the tag is locally defined and has a Name attribute set, which is not allowed.</source>
+        <target state="translated">MC6021 : {0}:FieldModifier ne peut pas être spécifié sur cette balise car il n'a pas d'attribut {0}:Name ou Name défini, ou la balise est localement définie et possède un attribut Name défini, ce qui n'est pas autorisé.</target>
+        <note />
+      </trans-unit>
+      <trans-unit id="FileNotFound">
+        <source>BG1002: File '{0}' cannot be found.</source>
+        <target state="translated">BG1002 : impossible de trouver le fichier '{0}'.</target>
+        <note />
+      </trans-unit>
+      <trans-unit id="FileResolved">
+        <source>Input file '{0}' is resolved to new relative path '{1}' at directory '{2}'.</source>
+        <target state="translated">Résolution du fichier d'entrée '{0}' en nouveau chemin relatif '{1}' au répertoire '{2}'.</target>
+        <note />
+      </trans-unit>
+      <trans-unit id="FilesFailedUidCheck">
+        <source>UM1004: {0} files failed Uid check.</source>
+        <target state="translated">UM1004 : échec du contrôle des Uid des fichiers {0}.</target>
+        <note />
+      </trans-unit>
+      <trans-unit id="FilesPassedUidCheck">
+        <source>Uids valid in {0} files.</source>
+        <target state="translated">Uid valides dans les fichiers {0}.</target>
+        <note />
+      </trans-unit>
+      <trans-unit id="FilesRemovedUid">
+        <source>Uids removed from {0} files.</source>
+        <target state="translated">Uid supprimées des fichiers {0}.</target>
+        <note />
+      </trans-unit>
+      <trans-unit id="FilesUpdatedUid">
+        <source>Uids updated in {0} files.</source>
+        <target state="translated">Uid mises à jour dans les fichiers {0}.</target>
+        <note />
+      </trans-unit>
+      <trans-unit id="GeneratedBamlFile">
+        <source>Generated BAML file: '{0}'.</source>
+        <target state="translated">Fichier BAML généré : '{0}'.</target>
+        <note />
+      </trans-unit>
+      <trans-unit id="GeneratedCodeFile">
+        <source>Generated code file: '{0}'.</source>
+        <target state="translated">Fichier code généré : '{0}'.</target>
+        <note />
+      </trans-unit>
+      <trans-unit id="IllegalCDataTextScoping">
+        <source>MC6003: '{0}:{1}' contains '{2}'. '{0}:{1}' cannot contain nested content.</source>
+        <target state="translated">MC6003 : '{0}:{1}' contient '{2}'. '{0}:{1}' ne peut pas comporter un contenu imbriqué.</target>
+        <note />
+      </trans-unit>
+      <trans-unit id="IntermediateDirectoryError">
+        <source>UM1006: '{0}' directory does not exist and cannot be created.</source>
+        <target state="translated">UM1006 : le répertoire '{0}' n'existe pas et ne peut pas être créé.</target>
+        <note />
+      </trans-unit>
+      <trans-unit id="InternalTypeHelperNotRequired">
+        <source>InternalTypeHelper class is not required for this project, make file '{0}' empty.</source>
+        <target state="translated">Classe InternalTypeHelper non obligatoire pour ce projet, fichier Make '{0}' vide.</target>
+        <note />
+      </trans-unit>
+      <trans-unit id="InvalidBaseClassName">
+        <source>MC6018: '{0}' class name is not valid for the locally defined XAML root element.</source>
+        <target state="translated">MC6018 : nom de classe '{0}' non valide pour l'élément racine XAML défini localement.</target>
+        <note />
+      </trans-unit>
+      <trans-unit id="InvalidBaseClassNamespace">
+        <source>MC6019: '{0}' namespace is not valid for the locally defined XAML root element '{1}'.</source>
+        <target state="translated">MC6019 : espace de noms '{0}' non valide pour l'élément racine XAML défini localement '{1}'.</target>
+        <note />
+      </trans-unit>
+      <trans-unit id="InvalidClassName">
+        <source>MC6027: {0}:{1}="{2}" is not valid. '{2}' is not a valid {3}class name.</source>
+        <target state="translated">MC6027 : {0}:{1}="{2}" non valide. '{2}' n'est pas un nom de classe {3} valide.</target>
+        <note />
+      </trans-unit>
+      <trans-unit id="InvalidCulture">
+        <source>FC1001: The UICulture value '{0}' set in the project file is not valid.</source>
+        <target state="translated">FC1001 : la valeur UICulture '{0}' définie dans le fichier projet n'est pas valide.</target>
+        <note />
+      </trans-unit>
+      <trans-unit id="InvalidCustomSerialize">
+        <source>MC4402: Serializer does not support custom BAML serialization operations.</source>
+        <target state="translated">MC4402 : le sérialiseur ne prend pas en charge les opérations de sérialisation BAML personnalisées.</target>
+        <note />
+      </trans-unit>
+      <trans-unit id="InvalidDeSerialize">
+        <source>MC4401: Serializer does not support Convert operations.</source>
+        <target state="translated">MC4401 : le sérialiseur ne prend pas en charge les opérations Convert.</target>
+        <note />
+      </trans-unit>
+      <trans-unit id="InvalidDefaultCLRNamespace">
+        <source>MC6029: '{0}' name is not valid in the default namespace '{1}'. Correct the RootNamespace tag value in the project file.</source>
+        <target state="translated">MC6029 : nom '{0}' non valide dans l'espace de noms par défaut '{1}'. Corrigez la valeur de la balise RootNamespace dans le fichier projet.</target>
+        <note />
+      </trans-unit>
+      <trans-unit id="InvalidEventHandlerName">
+        <source>MC6005: {0}="{1}" is not valid. '{1}' is not a valid event handler method name. Only instance methods on the generated or code-behind class are valid.</source>
+        <target state="translated">MC6005 : {0}="{1}" n'est pas valide. '{1}' n'est pas un nom valide de méthode de gestionnaire d'événement. Seules les méthodes d'instance de la classe générée ou code-behind sont valides.</target>
+        <note />
+      </trans-unit>
+      <trans-unit id="InvalidLocCommentTarget">
+        <source>LC1001: Localization comment target property is not valid in string '{0}'.</source>
+        <target state="translated">LC1001 : la propriété cible des commentaires de localisation n'est pas valide dans la chaîne '{0}'.</target>
+        <note />
+      </trans-unit>
+      <trans-unit id="InvalidLocCommentValue">
+        <source>LC1002: Localization comment value is not valid for target property '{0}' in string '{1}'.</source>
+        <target state="translated">LC1002 : la valeur des commentaires de localisation n'est pas valide pour la propriété cible '{0}' de la chaîne '{1}'.</target>
+        <note />
+      </trans-unit>
+      <trans-unit id="InvalidLocalizabilityValue">
+        <source>LC1004: Localizability attribute setting '{0}' is not valid.</source>
+        <target state="translated">LC1004 : paramétrage de l'attribut Localizability '{0}' non valide.</target>
+        <note />
+      </trans-unit>
+      <trans-unit id="InvalidMarkupFile">
+        <source>MC6001: Markup file is not valid. Specify a source markup file with an .xaml extension.</source>
+        <target state="translated">MC6001 : fichier de balisage non valide. Spécifiez un fichier de balisage source avec une extension .xaml.</target>
+        <note />
+      </trans-unit>
+      <trans-unit id="InvalidTypeName">
+        <source>MC6028: {0}:TypeArguments="{1}" is not valid. '{2}' is not a valid type name reference for the generic argument at position '{3}'.</source>
+        <target state="translated">MC6028: {0}:TypeArguments="{1}" n'est pas valide. '{2}' n'est pas une référence de nom de type valide pour l'argument générique à la position '{3}'.</target>
+        <note />
+      </trans-unit>
+      <trans-unit id="InvalidXml">
+        <source>MC3000: '{0}' XML is not valid.</source>
+        <target state="translated">MC3000 : XML '{0}' non valide.</target>
+        <note />
+      </trans-unit>
+      <trans-unit id="LocalNamePropertyNotAllowed">
+        <source>MC6023: Because '{0}' is implemented in the same assembly, you must set the {1}:Name attribute rather than the Name attribute.</source>
+        <target state="translated">MC6023 : comme '{0}' est implémenté dans le même assembly, vous devez définir l'attribut {1}:Name à la place de l'attribut Name.</target>
+        <note />
+      </trans-unit>
+      <trans-unit id="LocalRefAppDefFile">
+        <source>Input: Local reference markup ApplicationDefinition file is '{0}'.</source>
+        <target state="translated">Entrée : le fichier ApplicationDefinition de balisage de référence local est '{0}'.</target>
+        <note />
+      </trans-unit>
+      <trans-unit id="LocalRefGeneratedBamlFile">
+        <source>Generated BAML file: '{0}'.</source>
+        <target state="translated">Fichier BAML généré : '{0}'.</target>
+        <note />
+      </trans-unit>
+      <trans-unit id="LocalRefMarkupPage">
+        <source>Input: Local reference markup Page file: '{0}'.</source>
+        <target state="translated">Entrée : fichier Page de balisage de référence local : '{0}'.</target>
+        <note />
+      </trans-unit>
+      <trans-unit id="MatchingTypeArgsNotFoundInRefType">
+        <source>MC6012: '{0}' event has a generic event handler delegate type '{1}'. The type parameter '{2}' on '{1}' does not match any type parameters on the containing generic tag '{3}'.</source>
+        <target state="translated">MC6012 : l'événement '{0}' possède un type délégué de gestionnaires d'événements générique '{1}'. Le paramètre type '{2}' de '{1}' ne correspond pas aux paramètres type de la balise générique contenante '{3}'.</target>
+        <note />
+      </trans-unit>
+      <trans-unit id="MissingClassDefinitionForCodeTag">
+        <source>MC6026: '{0}' root element requires a {1}:Class attribute because '{2}' contains a {1}:Code tag. Either remove {1}:Code and its contents, or add a {1}:Class attribute to the root element.</source>
+        <target state="translated">MC6026 : l'élément racine '{0}' nécessite un attribut {1}:Class car '{2}' contient une balise {1}:Code. Supprimez {1}:Code et son contenu, ou ajoutez un attribut {1}:Class à l'élément racine.</target>
+        <note />
+      </trans-unit>
+      <trans-unit id="MissingClassDefinitionForEvent">
+        <source>MC6024: '{0}' root element requires a {1}:Class attribute to support event handlers in the XAML file. Either remove the event handler for the {2} event, or add a {1}:Class attribute to the root element.</source>
+        <target state="translated">MC6024 : l'élément racine '{0}' nécessite un attribut {1}:Class pour prendre en charge les gestionnaires d'événements du fichier XAML. Supprimez le gestionnaire d'événements de l'événement {2} ou ajoutez un attribut {1}:Class à l'élément racine.</target>
+        <note />
+      </trans-unit>
+      <trans-unit id="MissingClassDefinitionForTypeArgs">
+        <source>MC6025: '{0}' root element is a generic type and requires a {1}:Class attribute to support the {1}:TypeArguments attribute specified on the root element tag.</source>
+        <target state="translated">MC6025 : l'élément racine '{0}' est un type générique et nécessite un attribut {1}:Class pour prendre en charge l'attribut {1}:TypeArguments spécifié sur la balise de l'élément racine.</target>
+        <note />
+      </trans-unit>
+      <trans-unit id="MissingClassWithFieldModifier">
+        <source>MC6031: {0}:FieldModifier attribute cannot be specified because a {0}:Class attribute is also required to generate a Name field with the specified access modifier. Either add a {0}:Class attribute on the root tag or remove the {0}:FieldModifier attribute.</source>
+        <target state="translated">MC6031 : l'attribut {0}:FieldModifier ne peut pas être spécifié car un attribut {0}:Class est également obligatoire pour générer un champ Name avec le modificateur d'accès spécifié. Ajoutez un attribut {0}:Class sur la balise racine ou supprimez l'attribut {0}:FieldModifier.</target>
+        <note />
+      </trans-unit>
+      <trans-unit id="MissingClassWithModifier">
+        <source>MC6009: {0}:ClassModifier attribute cannot be specified on the root tag because a {0}:Class attribute is also required. Either add a {0}:Class attribute or remove the {0}:ClassModifier attribute.</source>
+        <target state="translated">MC6009 : l'attribut {0}:ClassModifier ne peut pas être spécifié sur la balise racine car un attribut {0}:Class est également obligatoire. Ajoutez un attribut {0}:Class sur la balise racine ou supprimez l'attribut {0}:ClassModifier.</target>
+        <note />
+      </trans-unit>
+      <trans-unit id="MissingClassWithSubClass">
+        <source>MC6016: {0}:Class attribute is missing. It is required when a {0}:Subclass attribute is specified.</source>
+        <target state="translated">MC6016 : l'attribut {0}:Class est manquant. Il est obligatoire quand un attribut {0}:Subclass est spécifié.</target>
+        <note />
+      </trans-unit>
+      <trans-unit id="MoreResourcesFiles">
+        <source>RG1002: ResourcesGenerator can generate only one .resources file at a time. The OutputResourcesFile property in the project file must be set to one file.</source>
+        <target state="translated">RG1002 : ResourcesGenerator ne peut générer qu'un seul fichier .resources à la fois. La propriété OutputResourcesFile du fichier projet doit être définie avec un seul fichier.</target>
+        <note />
+      </trans-unit>
+      <trans-unit id="MultipleSplashScreenImages">
+        <source>MC1004: Project file cannot specify more than one SplashScreen element.</source>
+        <target state="translated">MC1004 : le fichier projet ne peut pas spécifier plus d'un élément SplashScreen.</target>
+        <note />
+      </trans-unit>
+      <trans-unit id="MultipleUidUse">
+        <source>UM1002: Uid "{0}" for element '{1}' is not unique.</source>
+        <target state="translated">UM1002 : l'Uid "{0}" de l'élément '{1}' n'est pas unique.</target>
+        <note />
+      </trans-unit>
+      <trans-unit id="MutlipleApplicationFiles">
+        <source>MC1003: Project file cannot specify more than one ApplicationDefinition element.</source>
+        <target state="translated">MC1003 : le fichier projet ne peut pas spécifier plusieurs éléments ApplicationDefinition.</target>
+        <note />
+      </trans-unit>
+      <trans-unit id="NamedResDictItemWarning">
+        <source>A '{0}' is named '{1}'. Do not name ResourceDictionary contents because their instantiation is deferred.</source>
+        <target state="translated">Un '{0}' est appelé '{1}'. N'attribuez pas de nom au contenu ResourceDictionary, car son installation est différée.</target>
+        <note />
+      </trans-unit>
+      <trans-unit id="NonClsError">
+        <source>BG1001: Unknown CLS exception.</source>
+        <target state="translated">BG1001 : exception CLS inconnue.</target>
+        <note />
+      </trans-unit>
+      <trans-unit id="OutputType">
+        <source>OutputType is '{0}'.</source>
+        <target state="translated">OutputType est '{0}'.</target>
+        <note />
+      </trans-unit>
+      <trans-unit id="ParserAbandonedTypeConverterText">
+        <source>MC3001: TypeConverter syntax error encountered while processing initialization string '{0}'. Property elements are not allowed on objects created via TypeConverter.</source>
+        <target state="translated">MC3001: erreur de syntaxe TypeConverter rencontrée lors du traitement de la chaîne d'initialisation '{0}'. Les éléments de propriété ne sont pas autorisés sur les objets créés via TypeConverter.</target>
+        <note />
+      </trans-unit>
+      <trans-unit id="ParserAssemblyLoadVersionMismatch">
+        <source>MC3099: Cannot load assembly '{0}' because a different version of that same assembly is loaded '{1}'.</source>
+        <target state="translated">MC3099 : impossible de charger l'assembly '{0}', car une autre version du même assembly est chargée '{1}'.</target>
+        <note />
+      </trans-unit>
+      <trans-unit id="ParserAsyncOnRoot">
+        <source>MC3002: The AsyncRecords attribute must be set on the root tag.</source>
+        <target state="translated">MC3002 : l'attribut AsyncRecords doit être défini sur la balise racine.</target>
+        <note />
+      </trans-unit>
+      <trans-unit id="ParserAttachedPropInheritError">
+        <source>MC3015: The attached property '{0}' is not defined on '{1}' or one of its base classes.</source>
+        <target state="translated">MC3015 : la propriété jointe '{0}' n'est pas définie sur '{1}' ou l'une de ses classes de base.</target>
+        <note />
+      </trans-unit>
+      <trans-unit id="ParserAttributeArgsHigh">
+        <source>MC3003: There are too many attributes specified for '{0}'.</source>
+        <target state="translated">MC3003 : trop d'attributs spécifiés pour '{0}'.</target>
+        <note />
+      </trans-unit>
+      <trans-unit id="ParserAttributeArgsLow">
+        <source>MC3004: There are not enough attributes specified for '{0}'.</source>
+        <target state="translated">MC3004 : nombre d'attributs spécifié pour '{0}' insuffisant.</target>
+        <note />
+      </trans-unit>
+      <trans-unit id="ParserAttributeNamespaceMisMatch">
+        <source>MC3005: The property '{0}' must be in the default namespace or in the element namespace '{1}'.</source>
+        <target state="translated">MC3005 : la propriété '{0}' doit être dans l'espace de noms par défaut ou dans l'espace de noms de l'élément '{1}'.</target>
+        <note />
+      </trans-unit>
+      <trans-unit id="ParserBadAssemblyName">
+        <source>MC3006: Mapper.SetAssemblyPath cannot accept an empty assemblyName.</source>
+        <target state="translated">MC3006 : Mapper.SetAssemblyPath ne peut pas accepter un assemblyName vide.</target>
+        <note />
+      </trans-unit>
+      <trans-unit id="ParserBadAssemblyPath">
+        <source>MC3007: Mapper.SetAssemblyPath cannot accept an empty assemblyPath.</source>
+        <target state="translated">MC3007 : Mapper.SetAssemblyPath ne peut pas accepter un assemblyPath vide.</target>
+        <note />
+      </trans-unit>
+      <trans-unit id="ParserBadChild">
+        <source>MC3008: An element of type '{0}' cannot be set on the complex property '{1}'. They are not compatible types.</source>
+        <target state="translated">MC3008 : un élément de type '{0}' ne peut pas être défini sur la propriété complexe '{1}'. Les types ne sont pas compatibles.</target>
+        <note />
+      </trans-unit>
+      <trans-unit id="ParserBadConstructorParams">
+        <source>MC3009: Cannot find a public constructor for '{0}' that takes {1} arguments.</source>
+        <target state="translated">MC3009 : impossible de trouver un constructeur public pour '{0}' qui accepte {1} arguments.</target>
+        <note />
+      </trans-unit>
+      <trans-unit id="ParserBadKey">
+        <source>MC3012: A key for a dictionary cannot be of type '{0}'. Only String, TypeExtension, and StaticExtension are supported.</source>
+        <target state="translated">MC3012 : une clé de dictionnaire ne peut pas être de type '{0}'. Seuls les types String, TypeExtension et StaticExtension sont pris en charge.</target>
+        <note />
+      </trans-unit>
+      <trans-unit id="ParserBadMemberReference">
+        <source>MC3029: '{0}' member is not valid because it does not have a qualifying type name.</source>
+        <target state="translated">MC3029 : le membre '{0}' n'est pas valide, car il ne possède pas un nom de type qualifiant.</target>
+        <note />
+      </trans-unit>
+      <trans-unit id="ParserBadName">
+        <source>MC3010: '{0}' Name property value is not valid. Name must start with a letter or an underscore and can contain only letters, digits, and underscores.</source>
+        <target state="translated">MC3010 : valeur '{0}' de la propriété Name non valide. Name doit commencer par une lettre ou un trait de soulignement et ne peut contenir que des lettres, des chiffres ou des traits de soulignement.</target>
+        <note />
+      </trans-unit>
+      <trans-unit id="ParserBadString">
+        <source>MC3094: Cannot convert string value '{0}' to type '{1}'.</source>
+        <target state="translated">MC3094 : impossible de convertir la valeur de chaîne '{0}' en type '{1}'.</target>
+        <note />
+      </trans-unit>
+      <trans-unit id="ParserBadSyncMode">
+        <source>MC3013: SynchronousMode property value is not valid. Valid values are Async and Sync.</source>
+        <target state="translated">MC3013 : la valeur de la propriété SynchronousMode n'est pas valide. Les valeurs valides sont Async et Sync.</target>
+        <note />
+      </trans-unit>
+      <trans-unit id="ParserBadTypeInArrayProperty">
+        <source>MC3014: The object being added to an array property is not a valid type. The array is of type '{0}' but the object being added is of type '{1}'.</source>
+        <target state="translated">MC3014 : le type de l'objet ajouté à une propriété de tableau n'est pas valide. Le tableau est de type '{0}' alors que l'objet ajouté est de type '{1}'.</target>
+        <note />
+      </trans-unit>
+      <trans-unit id="ParserBadUidOrNameME">
+        <source>MC3079: MarkupExtensions are not allowed for Uid or Name property values, so '{0}' is not valid.</source>
+        <target state="translated">MC3079 : les expressions MarkupExtension n'étant pas autorisées pour les valeurs des propriétés Uid ou Name, '{0}' n'est pas valide.</target>
+        <note />
+      </trans-unit>
+      <trans-unit id="ParserCanOnlyHaveOneChild">
+        <source>MC3089: The object '{0}' already has a child and cannot add '{1}'. '{0}' can accept only one child.</source>
+        <target state="translated">MC3089 : l'objet '{0}' possède déjà un enfant et ne peut pas ajouter '{1}'. '{0}' ne peut accepter qu'un seul enfant.</target>
+        <note />
+      </trans-unit>
+      <trans-unit id="ParserCannotAddAnyChildren">
+        <source>MC3028: Cannot add content to object of type '{0}'.</source>
+        <target state="translated">MC3028 : impossible d'ajouter un contenu à un objet de type '{0}'.</target>
+        <note />
+      </trans-unit>
+      <trans-unit id="ParserCantGetProperty">
+        <source>MC3081: '{0}' is a read-only property of type IList or IDictionary and cannot be set because it does not have a public or internal get accessor.</source>
+        <target state="translated">MC3081 : '{0}' est une propriété en lecture seule de type IList ou IDictionary et ne peut pas être définie car elle ne possède pas d'accesseur get public ou interne.</target>
+        <note />
+      </trans-unit>
+      <trans-unit id="ParserCantSetAttribute">
+        <source>MC3080: The {0} '{1}' cannot be set because it does not have an accessible {2} accessor.</source>
+        <target state="translated">MC3080 : impossible de définir {0} '{1}' en l'absence d'un accesseur {2} accessible.</target>
+        <note />
+      </trans-unit>
+      <trans-unit id="ParserCantSetContentProperty">
+        <source>MC3087: Cannot set content property '{0}' on element '{1}'. '{0}' has incorrect access level or its assembly does not allow access.</source>
+        <target state="translated">MC3087 : impossible de définir la propriété de contenu '{0}' sur l'élément '{1}'. '{0}' possède un niveau d'accès incorrect ou son assembly n'autorise pas l'accès.</target>
+        <note />
+      </trans-unit>
+      <trans-unit id="ParserCantSetTriggerCondition">
+        <source>MC3082: '{0}' cannot be set as the value of a Trigger's Property attribute because it does not have a public or internal get accessor.</source>
+        <target state="translated">MC3082 : impossible de définir '{0}' comme valeur de l'attribut Property d'un Trigger, car il ne possède pas un accesseur get public ou interne.</target>
+        <note />
+      </trans-unit>
+      <trans-unit id="ParserCompatDuplicate">
+        <source>MC3016: Two new namespaces cannot be compatible with the same old namespace using an XmlnsCompatibility attribute.�'{0}' namespace is already marked compatible with '{1}'.</source>
+        <target state="translated">MC3016 : deux nouveaux espaces de noms ne peuvent pas être compatibles avec le même espace de noms antérieur à l'aide d'un attribut XmlnsCompatibility.� L'espace de noms '{0}' est déjà marqué comme compatible avec '{1}'.</target>
+        <note />
+      </trans-unit>
+      <trans-unit id="ParserContentMustBeContiguous">
+        <source>MC3088: Property elements cannot be in the middle of an element's content.  They must be before or after the content.</source>
+        <target state="translated">MC3088 : les éléments de propriétés ne peuvent pas se trouver au milieu du contenu d'un élément. Ils doivent se trouver avant ou après le contenu.</target>
+        <note />
+      </trans-unit>
+      <trans-unit id="ParserDefTag">
+        <source>MC3017: 'Code' tag from xaml namespace found in XAML file. To load this file, you must compile it.</source>
+        <target state="translated">MC3017 : balise 'Code' d'un espace de noms xaml trouvée dans le fichier XAML. Pour charger ce fichier, vous devez le compiler.</target>
+        <note />
+      </trans-unit>
+      <trans-unit id="ParserDefaultConverterElement">
+        <source>MC3061: The Element type '{0}' does not have an associated TypeConverter to parse the string '{1}'.</source>
+        <target state="translated">MC3061 : le type Element '{0}' n'a pas de TypeConverter associé pour analyser la chaîne '{1}'.</target>
+        <note />
+      </trans-unit>
+      <trans-unit id="ParserDictionarySealed">
+        <source>MC3018: Cannot modify data in a sealed XmlnsDictionary.</source>
+        <target state="translated">MC3018 : impossible de modifier les données d'un XmlnsDictionary de type sealed.</target>
+        <note />
+      </trans-unit>
+      <trans-unit id="ParserDupDictionaryKey">
+        <source>MC3020: The dictionary key '{0}' is already used. Key attributes are used as keys when inserting objects into a dictionary and must be unique.</source>
+        <target state="translated">MC3020 : clé de dictionnaire '{0}' déjà utilisée. Les attributs Key sont utilisés en tant que clés lors de l'insertion d'objets dans un dictionnaire et doivent être uniques.</target>
+        <note />
+      </trans-unit>
+      <trans-unit id="ParserDuplicateMarkupExtensionProperty">
+        <source>MC3033: The property '{0}' has already been set on this markup extension and can only be set once.</source>
+        <target state="translated">MC3033 : la propriété '{0}' a déjà été définie sur cette extension de balisage et ne peut être définie qu'une seule fois.</target>
+        <note />
+      </trans-unit>
+      <trans-unit id="ParserDuplicateProperty1">
+        <source>MC3024: '{0}' property has already been set and can be set only once.</source>
+        <target state="translated">MC3024 : la propriété '{0}' a déjà été définie et ne peut l'être qu'une seule fois.</target>
+        <note />
+      </trans-unit>
+      <trans-unit id="ParserDuplicateProperty2">
+        <source>MC3025: Property '{0}' and '{1}' refer to the same property. Duplicate property settings are not allowed.</source>
+        <target state="translated">MC3025 : '{0}' et '{1}' font référence à la même propriété. Les valeurs de propriété en double ne sont pas autorisées.</target>
+        <note />
+      </trans-unit>
+      <trans-unit id="ParserEmptyComplexProp">
+        <source>MC3026: '{0}' property element cannot be empty. It must contain child elements or text.</source>
+        <target state="translated">MC3026 : l'élément de propriété '{0}' ne peut pas être vide. Il doit contenir des éléments enfants ou du texte.</target>
+        <note />
+      </trans-unit>
+      <trans-unit id="ParserEntityReference">
+        <source>MC3027: The EntityReference &amp;{0}; is not recognized.</source>
+        <target state="translated">MC3027 : EntityReference &amp;{0}; non reconnue.</target>
+        <note />
+      </trans-unit>
+      <trans-unit id="ParserEventDelegateTypeNotAccessible">
+        <source>MC3083: Cannot access the delegate type '{0}' for the '{1}' event. '{0}' has incorrect access level or its assembly does not allow access.</source>
+        <target state="translated">MC3083 : impossible d'accéder au type délégué '{0}' pour l'événement '{1}'. '{0}' possède un niveau d'accès incorrect ou son assembly n'autorise pas l'accès.</target>
+        <note />
+      </trans-unit>
+      <trans-unit id="ParserIEnumerableIAddChild">
+        <source>MC3030: '{0}' property is a read-only IEnumerable property, which means that '{1}' must implement IAddChild.</source>
+        <target state="translated">MC3030 : la propriété '{0}' est une propriété IEnumerable en lecture seule, ce qui signifie que '{1}' doit implémenter IAddChild.</target>
+        <note />
+      </trans-unit>
+      <trans-unit id="ParserInvalidContentPropertyAttribute">
+        <source>MC3078: Invalid ContentPropertyAttribute on type '{0}', property '{1}' not found.</source>
+        <target state="translated">MC3078 : ContentPropertyAttribute non valide sur le type '{0}', propriété '{1}' introuvable.</target>
+        <note />
+      </trans-unit>
+      <trans-unit id="ParserInvalidKnownType">
+        <source>Known type value {0}='{1}' is not a valid known type.</source>
+        <target state="translated">La valeur de type connu {0}='{1}' n'est pas un type connu valide.</target>
+        <note />
+      </trans-unit>
+      <trans-unit id="ParserInvalidStaticMember">
+        <source>MC3011: Cannot find the static member '{0}' on the type '{1}'.</source>
+        <target state="translated">MC3011 : impossible de trouver le membre statique '{0}' sur le type '{1}'.</target>
+        <note />
+      </trans-unit>
+      <trans-unit id="ParserKeysAreStrings">
+        <source>MC3031: Keys and values in XmlnsDictionary must be strings.</source>
+        <target state="translated">MC3031 : les clés et les valeurs de XmlnsDictionary doivent être des chaînes.</target>
+        <note />
+      </trans-unit>
+      <trans-unit id="ParserLineAndOffset">
+        <source>Line {0} Position {1}</source>
+        <target state="translated">Ligne {0} Position {1}</target>
+        <note />
+      </trans-unit>
+      <trans-unit id="ParserMapPIMissingKey">
+        <source>MC3037: Missing XmlNamespace, Assembly or ClrNamespace in Mapping instruction.</source>
+        <target state="translated">MC3037 : XmlNamespace, Assembly ou ClrNamespace absent de l'instruction Mapping.</target>
+        <note />
+      </trans-unit>
+      <trans-unit id="ParserMappingUriInvalid">
+        <source>'{0}' mapping URI is not valid.</source>
+        <target state="translated">URI de mappage '{0}' non valide.</target>
+        <note />
+      </trans-unit>
+      <trans-unit id="ParserMarkupExtensionBadConstructorParam">
+        <source>MC3040: Format is not valid for MarkupExtension that specifies constructor arguments in '{0}'.</source>
+        <target state="translated">MC3040 : format non valide pour MarkupExtension qui spécifie les arguments du constructeur dans '{0}'.</target>
+        <note />
+      </trans-unit>
+      <trans-unit id="ParserMarkupExtensionBadDelimiter">
+        <source>MC3041: Markup extensions require a single '=' between name and value, and a single ',' between constructor parameters and name/value pairs. The arguments '{0}' are not valid.</source>
+        <target state="translated">MC3041 : les extensions de balisage nécessitent un seul signe '=' entre le nom et la valeur et une seule ',' entre les paramètres du constructeur et les paires nom / valeur. Les arguments '{0}' ne sont pas valides.</target>
+        <note />
+      </trans-unit>
+      <trans-unit id="ParserMarkupExtensionDelimiterBeforeFirstAttribute">
+        <source>MC3091: '{0}' is not valid. Markup extensions require only spaces between the markup extension name and the first parameter. Cannot have comma or equals sign before the first parameter.</source>
+        <target state="translated">MC3091 : '{0}' n'est pas valide. Les extensions de balisage nécessitent uniquement des espaces entre le nom de l'extension de balisage et le premier paramètre. Impossible d'avoir une virgule ou un signe '=' avant le premier paramètre.</target>
+        <note />
+      </trans-unit>
+      <trans-unit id="ParserMarkupExtensionInvalidClosingBracketCharacers">
+        <source>MC8001: Encountered a closing BracketCharacter '{0}' at Line Number '{1}' and Line Position '{2}' without a corresponding opening BracketCharacter.</source>
+        <target state="translated">MC8001 : BracketCharacter fermant '{0}' détecté au numéro de ligne '{1}' et à la position de ligne '{2}' sans correspondance avec un BracketCharacter ouvrant.</target>
+        <note />
+      </trans-unit>
+      <trans-unit id="ParserMarkupExtensionMalformedBracketCharacers">
+        <source>MC8002: BracketCharacter '{0}' at Line Number '{1}' and Line Position '{2}' does not have a corresponding opening/closing BracketCharacter.</source>
+        <target state="translated">MC8002 : le BracketCharacter '{0}' détecté au numéro de ligne '{1}' et à la position de ligne '{2}' ne correspond à aucun BracketCharacter ouvrant/fermant.</target>
+        <note />
+      </trans-unit>
+      <trans-unit id="ParserMarkupExtensionNoEndCurlie">
+        <source>MC3038: MarkupExtension expressions must end with a '}'.</source>
+        <target state="translated">MC3038 : les expressions MarkupExtension doivent se terminer par une '}'.</target>
+        <note />
+      </trans-unit>
+      <trans-unit id="ParserMarkupExtensionNoNameValue">
+        <source>MC3042: Name/value pairs in MarkupExtensions must have the format 'Name = Value' and each pair is separated by a comma. '{0}' does not follow this format.</source>
+        <target state="translated">MC3042 : les paires nom / valeur d'une expression MarkupExtensions doivent obéir au format 'Name = Value' et chaque paire doit être séparée par une virgule. '{0}' ne respecte pas ce format.</target>
+        <note />
+      </trans-unit>
+      <trans-unit id="ParserMarkupExtensionNoQuotesInName">
+        <source>MC3043: Names and Values in a MarkupExtension cannot contain quotes. The MarkupExtension arguments '{0}' are not valid.</source>
+        <target state="translated">MC3043 : les noms et valeurs d'une expression MarkupExtension ne peuvent pas contenir de guillemets. Les arguments '{0}' de MarkupExtension ne sont pas valides.</target>
+        <note />
+      </trans-unit>
+      <trans-unit id="ParserMarkupExtensionTrailingGarbage">
+        <source>MC3044: The text '{1}' is not allowed after the closing '{0}' of a MarkupExtension expression.</source>
+        <target state="translated">MC3044 : texte '{1}' non autorisé après la fermeture '{0}' d'une expression MarkupExtension.</target>
+        <note />
+      </trans-unit>
+      <trans-unit id="ParserMarkupExtensionUnknownAttr">
+        <source>MC3045: Unknown property '{0}' for type '{1}' encountered while parsing a Markup Extension.</source>
+        <target state="translated">MC3045 : propriété '{0}' inconnue pour le type '{1}' rencontrée lors de l'analyse d'une expression Markup Extension.</target>
+        <note />
+      </trans-unit>
+      <trans-unit id="ParserMetroUnknownAttribute">
+        <source>MC3046: Unknown attribute '{0}' in the '{1}' namespace. Note that only the Key attribute is currently supported in this namespace.</source>
+        <target state="translated">MC3046 : attribut '{0}' inconnu dans l'espace de noms '{1}'. Notez que seul l'attribut Key est actuellement pris en charge dans cet espace de noms.</target>
+        <note />
+      </trans-unit>
+      <trans-unit id="ParserMultiBamls">
+        <source>MC3047: Internal parser error - Cannot use multiple writable BAML records at the same time.</source>
+        <target state="translated">MC3047 : erreur d'analyse interne - impossible d'utiliser en même temps plusieurs enregistrements BAML accessibles en écriture.</target>
+        <note />
+      </trans-unit>
+      <trans-unit id="ParserNestedComplexProp">
+        <source>'{0}' property element cannot be nested directly inside another property element.</source>
+        <target state="translated">L'élément de propriété '{0}' ne peut pas être imbriqué directement dans un autre élément de propriété.</target>
+        <note />
+      </trans-unit>
+      <trans-unit id="ParserNoAttrArray">
+        <source>MC3049: Cannot place attributes on Array tags.</source>
+        <target state="translated">MC3049 : impossible de placer des attributs sur les balises Array.</target>
+        <note />
+      </trans-unit>
+      <trans-unit id="ParserNoBamlAsync">
+        <source>MC3021: Asynchronous loading is not supported when compiling a XAML file, so a SynchronousMode of '{0}' is not allowed.</source>
+        <target state="translated">MC3021 : le chargement asynchrone n'étant pas pris en charge lors de la compilation d'un fichier XAML, un SynchronousMode égal à '{0}' n'est pas autorisé.</target>
+        <note />
+      </trans-unit>
+      <trans-unit id="ParserNoChildrenTag">
+        <source>MC3051: The type '{0}' does not support element content.</source>
+        <target state="translated">MC3051 : le type '{0}' ne prend pas en charge le contenu de l'élément.</target>
+        <note />
+      </trans-unit>
+      <trans-unit id="ParserNoDictionaryKey">
+        <source>MC3022: All objects added to an IDictionary must have a Key attribute or some other type of key associated with them.</source>
+        <target state="translated">MC3022 : tous les objets ajoutés à un IDictionary doivent avoir un attribut Key ou un autre type de clé associé.</target>
+        <note />
+      </trans-unit>
+      <trans-unit id="ParserNoDictionaryName">
+        <source>MC3023: The Key attribute can only be used on a tag contained in a Dictionary (such as a ResourceDictionary).</source>
+        <target state="translated">MC3023 : l'attribut Key ne peut pas être utilisé sur une balise contenue dans un Dictionary (comme ResourceDictionary).</target>
+        <note />
+      </trans-unit>
+      <trans-unit id="ParserNoDigitEnums">
+        <source>MC3032: '{1}' cannot be used as a value for '{0}'. Numbers are not valid enumeration values.</source>
+        <target state="translated">MC3032 : '{1}' ne peut pas être utilisé comme valeur de '{0}'. Les nombres ne sont pas des valeurs d'énumération valides.</target>
+        <note />
+      </trans-unit>
+      <trans-unit id="ParserNoEventTag">
+        <source>MC3053: Cannot use property element syntax to specify event handler '{0}'.</source>
+        <target state="translated">MC3053 : impossible d'utiliser la syntaxe de l'élément de propriété pour spécifier le gestionnaire d'événements '{0}'.</target>
+        <note />
+      </trans-unit>
+      <trans-unit id="ParserNoEvents">
+        <source>MC3052: XAML file that contains events must be compiled.</source>
+        <target state="translated">MC3052 : le fichier XAML qui contient les événements doit être compilé.</target>
+        <note />
+      </trans-unit>
+      <trans-unit id="ParserNoNameOnType">
+        <source>MC3054: The type '{0}' cannot have a Name attribute. Value types and types without a default constructor can be used as items within a ResourceDictionary.</source>
+        <target state="translated">MC3054 : le type '{0}' ne peut pas avoir d'attribut Name. Les types valeur et les types sans constructeur par défaut peuvent être utilisés comme éléments au sein d'un ResourceDictionary.</target>
+        <note />
+      </trans-unit>
+      <trans-unit id="ParserNoNameUnderDefinitionScopeType">
+        <source>MC3093: Cannot set Name attribute value '{0}' on element '{1}'. '{1}' is under the scope of element '{2}', which already had a name registered when it was defined in another scope.</source>
+        <target state="translated">MC3093 : impossible de définir la valeur de l'attribut Name '{0}' sur l'élément '{1}'. '{1}' se trouve sous la portée de l'élément '{2}', qui avait déjà un nom inscrit quand il a été défini dans une autre portée.</target>
+        <note />
+      </trans-unit>
+      <trans-unit id="ParserNoNamespace">
+        <source>MC3056: No NamespaceURI is defined for the object '{0}'.</source>
+        <target state="translated">MC3056 : aucune définition de NamespaceURI pour l'objet '{0}'.</target>
+        <note />
+      </trans-unit>
+      <trans-unit id="ParserNoNestedXmlDataIslands">
+        <source>MC3084: Cannot nest XML data islands.</source>
+        <target state="translated">MC3084 : impossible d'imbriquer des îlots de données XML.</target>
+        <note />
+      </trans-unit>
+      <trans-unit id="ParserNoPropOnComplexProp">
+        <source>MC3057: Cannot set properties on property elements.</source>
+        <target state="translated">MC3057 : impossible de définir des propriétés sur les éléments de propriété.</target>
+        <note />
+      </trans-unit>
+      <trans-unit id="ParserNoSerializer">
+        <source>MC3058: Cannot find a custom serializer for '{0}' so it cannot be parsed.</source>
+        <target state="translated">MC3058 : comme il est impossible de trouver un sérialiseur personnalisé pour '{0}', il ne peut pas être analysé.</target>
+        <note />
+      </trans-unit>
+      <trans-unit id="ParserNoSetterChild">
+        <source>MC3059: Style setters do not support child elements. A tag of type '{0}' is not allowed.</source>
+        <target state="translated">MC3059 : les Style Setters ne prennent pas en charge les éléments enfants. Une balise de type '{0}' n'est pas autorisée.</target>
+        <note />
+      </trans-unit>
+      <trans-unit id="ParserNoType">
+        <source>MC3050: Cannot find the type '{0}'. Note that type names are case sensitive.</source>
+        <target state="translated">MC3050 : impossible de trouver le type '{0}'. Notez que les noms de type respectent la casse.</target>
+        <note />
+      </trans-unit>
+      <trans-unit id="ParserNotMarkupExtension">
+        <source>MC3048: '{0}' value is not a valid MarkupExtension expression. Cannot resolve '{1}' in namespace '{2}'. '{1}' must be a subclass of MarkupExtension.</source>
+        <target state="translated">MC3048 : la valeur '{0}' n'est pas une expression MarkupExtension valide. Impossible de résoudre '{1}' en espace de noms '{2}'. '{1}' doit être une sous-classe de MarkupExtension.</target>
+        <note />
+      </trans-unit>
+      <trans-unit id="ParserPrefixNSElement">
+        <source>MC3062: '{0}' XML namespace prefix does not map to a NamespaceURI, so element '{1}' cannot be resolved.</source>
+        <target state="translated">MC3062 : comme le préfixe de l'espace de noms XML '{0}' ne correspond pas à un NamespaceURI, l'élément '{1}' ne peut pas être résolu.</target>
+        <note />
+      </trans-unit>
+      <trans-unit id="ParserPrefixNSProperty">
+        <source>MC3100: '{0}' XML namespace prefix does not map to a namespace URI, so cannot resolve property '{1}'.</source>
+        <target state="translated">MC3100 : comme le préfixe d'espace de noms '{0}' ne correspond pas à un URI d'espace de noms, la résolution de la propriété '{1}' n'est pas possible.</target>
+        <note />
+      </trans-unit>
+      <trans-unit id="ParserPropNoValue">
+        <source>MC3063: Property '{0}' does not have a value.</source>
+        <target state="translated">MC3063 : la propriété '{0}' n'a pas de valeur.</target>
+        <note />
+      </trans-unit>
+      <trans-unit id="ParserPublicType">
+        <source>MC3064: Only public or internal classes can be used within markup. '{0}' type is not public or internal.</source>
+        <target state="translated">MC3064 : seules les classes publiques ou internes peuvent être utilisées au sein du balisage. Le type '{0}' n'est ni public ni interne.</target>
+        <note />
+      </trans-unit>
+      <trans-unit id="ParserReadOnlyProp">
+        <source>MC3065: '{0}' property is read-only and cannot be set from markup.</source>
+        <target state="translated">MC3065 : la propriété '{0}' est en lecture seule et ne peut pas être définie à partir du balisage.</target>
+        <note />
+      </trans-unit>
+      <trans-unit id="ParserResourceKeyType">
+        <source>MC3066: The type reference cannot find a public type named '{0}'.</source>
+        <target state="translated">MC3066 : la référence de type ne peut pas trouver un type public nommé '{0}'.</target>
+        <note />
+      </trans-unit>
+      <trans-unit id="ParserStaticMemberNotAllowed">
+        <source>MC3019: Cannot reference the static member '{0}' on the type '{1}' as it is not accessible.</source>
+        <target state="translated">MC3019 : impossible de référencer le membre statique '{0}' sur le type '{1}' car il n'est pas accessible.</target>
+        <note />
+      </trans-unit>
+      <trans-unit id="ParserSyncOnRoot">
+        <source>MC3067: SynchronousMode attribute must be on the root tag.</source>
+        <target state="translated">MC3067 : l'attribut SynchronousMode doit se trouver sur la balise racine.</target>
+        <note />
+      </trans-unit>
+      <trans-unit id="ParserTextInComplexProp">
+        <source>MC3069: Cannot have both the text '{0}' and the child element '{1}' within a property element.</source>
+        <target state="translated">MC3069 : impossible d'avoir à la fois le texte '{0}' et l'élément enfant '{1}' dans un élément de propriété.</target>
+        <note />
+      </trans-unit>
+      <trans-unit id="ParserTextInvalidInArrayOrDictionary">
+        <source>MC3068: Text is not valid under an IDictionary or Array property.</source>
+        <target state="translated">MC3068 : texte non valide sous une propriété IDictionary ou Array.</target>
+        <note />
+      </trans-unit>
+      <trans-unit id="ParserTooManyAssemblies">
+        <source>MC3070: A single XAML file cannot reference more than 4,096 different assemblies.</source>
+        <target state="translated">MC3070 : un même fichier XAML ne peut pas référencer plus de 4 096 assemblys différents.</target>
+        <note />
+      </trans-unit>
+      <trans-unit id="ParserTypeConverterTextNeedsEndElement">
+        <source>MC3095: Close tag must immediately follow TypeConverter initialization string '{0}'.</source>
+        <target state="translated">MC3095 : la balise de fermeture doit suivre immédiatement la chaîne d'initialisation TypeConverter '{0}'.</target>
+        <note />
+      </trans-unit>
+      <trans-unit id="ParserTypeConverterTextUnusable">
+        <source>MC3090: TypeConverter syntax error encountered while processing initialization string '{0}'.  Element attributes are not allowed on objects created via TypeConverter.</source>
+        <target state="translated">MC3090 : erreur de syntaxe TypeConverter rencontrée lors du traitement de la chaîne d'initialisation '{0}'. Les attributs d'élément ne sont pas autorisés sur les objets créés via TypeConverter.</target>
+        <note />
+      </trans-unit>
+      <trans-unit id="ParserUndeclaredNS">
+        <source>MC3071: '{0}' is an undeclared namespace.</source>
+        <target state="translated">MC3071 : '{0}' est un espace de noms non déclaré.</target>
+        <note />
+      </trans-unit>
+      <trans-unit id="ParserUnknownAttribute">
+        <source>MC3072: The property '{0}' does not exist in XML namespace '{1}'.</source>
+        <target state="translated">MC3072 : la propriété '{0}' n'existe pas dans l'espace de noms XML '{1}'.</target>
+        <note />
+      </trans-unit>
+      <trans-unit id="ParserUnknownDefAttribute">
+        <source>MC3073: The attribute '{0}' does not exist in XML namespace 'http://schemas.microsoft.com/winfx/2006/xaml'.</source>
+        <target state="translated">MC3073 : l'attribut '{0}' n'existe pas dans l'espace de noms XML 'http://schemas.microsoft.com/winfx/2006/xaml'.</target>
+        <note />
+      </trans-unit>
+      <trans-unit id="ParserUnknownTag">
+        <source>MC3074: The tag '{0}' does not exist in XML namespace '{1}'.</source>
+        <target state="translated">MC3074 : la balise '{0}' n'existe pas dans l'espace de noms XML '{1}'.</target>
+        <note />
+      </trans-unit>
+      <trans-unit id="ParserUnknownXmlType">
+        <source>MC3075: Unrecognized XML node type '{0}' found when determining if the current tag is a property element.</source>
+        <target state="translated">MC3075 : type de nœud XML non identifié '{0}' rencontré pendant l'analyse visant à déterminer si la balise en cours est un élément de propriété.</target>
+        <note />
+      </trans-unit>
+      <trans-unit id="ParserXmlIslandMissing">
+        <source>MC3086: Parent element or property '{0}' requires an XML data island. To distinguish an XML island from surrounding XAML, wrap the XML data island in &lt;x:XData&gt; ... &lt;/x:XData&gt;.</source>
+        <target state="translated">MC3086 : l'élément parent ou la propriété '{0}' nécessite un îlot de données XML. Pour distinguer un îlot XML du XAML environnant, incluez dans un wrapper l'îlot de données XML dans &lt;x:XData&gt; ... &lt;/x:XData&gt;.</target>
+        <note />
+      </trans-unit>
+      <trans-unit id="ParserXmlIslandUnexpected">
+        <source>MC3085: '{0}' element or property cannot contain an XML data island.</source>
+        <target state="translated">MC3085 : la propriété ou l'élément '{0}' ne peut pas contenir d'îlot de données XML.</target>
+        <note />
+      </trans-unit>
+      <trans-unit id="ParserXmlLangPropertyValueInvalid">
+        <source>MC3092: XmlLangProperty attribute must specify a property name.</source>
+        <target state="translated">MC3092 : l'attribut XmlLangProperty doit spécifier un nom de propriété.</target>
+        <note />
+      </trans-unit>
+      <trans-unit id="ParserXmlReaderNoLineInfo">
+        <source>MC3077: The class '{0}' does not implement IXmlLineInfo. This is required to get position information for the XAML being parsed.</source>
+        <target state="translated">MC3077 : la classe '{0}' n'implémente pas IXmlLineInfo. Cette implémentation est obligatoire pour obtenir les informations de position du XAML en cours d'analyse.</target>
+        <note />
+      </trans-unit>
+      <trans-unit id="Parser_UnexpectedToken">
+        <source>MC3098: Unexpected token '{0}' at position '{1}'.</source>
+        <target state="translated">MC3098 : jeton inattendu '{0}' à la position '{1}'.</target>
+        <note />
+      </trans-unit>
+      <trans-unit id="Parsers_IllegalToken">
+        <source>MC3096: Token is not valid.</source>
+        <target state="translated">MC3096 : jeton non valide.</target>
+        <note />
+      </trans-unit>
+      <trans-unit id="PreparingCompile">
+        <source>Preparing for the markup compilation...</source>
+        <target state="translated">Préparation de la compilation du balisage...</target>
+        <note />
+      </trans-unit>
+      <trans-unit id="QualifiedNameHasWrongFormat">
+        <source>MC4301: Type name '{0}' does not have the expected format 'className, assembly'.</source>
+        <target state="translated">MC4301 : le nom de type '{0}' n'a pas le format attendu, 'className, assembly'.</target>
+        <note />
+      </trans-unit>
+      <trans-unit id="ReadResourceFile">
+        <source>Reading Resource file: '{0}'...</source>
+        <target state="translated">Lecture du fichier Resource : '{0}'...</target>
+        <note />
+      </trans-unit>
+      <trans-unit id="RecompiledXaml">
+        <source>Recompiled XAML file : '{0}'.</source>
+        <target state="translated">Fichier XAML recompilé : '{0}'.</target>
+        <note />
+      </trans-unit>
+      <trans-unit id="ReferenceFile">
+        <source>Input: Assembly Reference file: '{0}'.</source>
+        <target state="translated">Entrée : fichier Reference d'assembly : '{0}'.</target>
+        <note />
+      </trans-unit>
+      <trans-unit id="ResourceId">
+        <source>Resource ID is '{0}'.</source>
+        <target state="translated">L'ID de ressource est '{0}'.</target>
+        <note />
+      </trans-unit>
+      <trans-unit id="ResourceTooBig">
+        <source>RG1001: Input resource file '{0}' exceeds maximum size of {1} bytes.</source>
+        <target state="translated">RG1001 : le fichier de ressources en entrée '{0}' dépasse la taille maximale ({1} octets).</target>
+        <note />
+      </trans-unit>
+      <trans-unit id="ResourcesGenerated">
+        <source>Generated .resources file: '{0}'.</source>
+        <target state="translated">Fichier .resources généré : '{0}'.</target>
+        <note />
+      </trans-unit>
+      <trans-unit id="ResourcesGenerating">
+        <source>Generating .resources file: '{0}'...</source>
+        <target state="translated">Génération du fichier .resources : '{0}'...</target>
+        <note />
+      </trans-unit>
+      <trans-unit id="RoutedEventNotRegistered">
+        <source>MC6006: {0}.{1}="{2}" is not valid. '{1}' must be a RoutedEvent registered with a name that ends with the keyword "Event".</source>
+        <target state="translated">MC6006 : {0}.{1}="{2}" n'est pas valide. '{1}' doit être un événement RoutedEvent inscrit avec un nom qui se termine par le mot clé "Event".</target>
+        <note />
+      </trans-unit>
+      <trans-unit id="SourceFileNameNeeded">
+        <source>UM1005: You must pass markup files to the task.</source>
+        <target state="translated">UM1005 : vous devez passer les fichiers de balisage à la tâche.</target>
+        <note />
+      </trans-unit>
+      <trans-unit id="SourceNameNotSupportedForStyleTriggers">
+        <source>MC4110: SourceName property cannot be set within Style.Triggers section.</source>
+        <target state="translated">MC4110 : la propriété SourceName ne peut pas être définie au sein de la section Style.Triggers.</target>
+        <note />
+      </trans-unit>
+      <trans-unit id="StyleImpliedAndComplexChildren">
+        <source>MC4001: Style does not support both {0} tags and Style.{1} property tags for a single Style. Use one or the other.</source>
+        <target state="translated">MC4001 : Style ne prend pas en charge à la fois les balises {0} et les balises de propriété Style.{1} pour un même Style. Utilisez l'une ou l'autre solution.</target>
+        <note />
+      </trans-unit>
+      <trans-unit id="StyleKnownTagWrongLocation">
+        <source>MC4002: The Style property tag '{0}' can only be specified directly under a Style tag.</source>
+        <target state="translated">MC4002 : la balise de propriété Style '{0}' ne peut être spécifiée directement que sous une balise Style.</target>
+        <note />
+      </trans-unit>
+      <trans-unit id="StyleNoPropOrEvent">
+        <source>MC4005: Cannot find the Style {0} '{1}' on the type '{2}'.</source>
+        <target state="translated">MC4005 : impossible de trouver le Style {0} '{1}' sur le type '{2}'.</target>
+        <note />
+      </trans-unit>
+      <trans-unit id="StyleNoTarget">
+        <source>MC4003: Cannot resolve the Style {0} '{1}'. Verify that the owning type is the Style's TargetType, or use Class.Property syntax to specify the {0}.</source>
+        <target state="translated">MC4003 : impossible de résoudre le Style {0} '{1}'. Vérifiez que le type propriétaire est le TargetType de Style ou utilisez la syntaxe Class.Property pour spécifier le {0}.</target>
+        <note />
+      </trans-unit>
+      <trans-unit id="StyleNoTopLevelElement">
+        <source>MC4004: Style cannot contain child '{0}'. Style child must be a Setter because it is added to the Setters collection.</source>
+        <target state="translated">MC4004 : Style ne peut pas contenir d'enfant '{0}'. L'enfant Style doit être une méthode Setter car il est ajouté à la collection Setters.</target>
+        <note />
+      </trans-unit>
+      <trans-unit id="StyleTagNotSupported">
+        <source>MC4006: Tags of type '{0}' are not supported in Style sections.</source>
+        <target state="translated">MC4006 : les balises de type '{0}' ne sont pas prises en charge dans les sections Style.</target>
+        <note />
+      </trans-unit>
+      <trans-unit id="StyleTargetNoEvents">
+        <source>MC4007: The event '{0}' cannot be specified on a Target tag in a Style. Use an EventSetter instead.</source>
+        <target state="translated">MC4007 : l'événement '{0}' ne peut pas être spécifié sur la balise Target d'un Style. Utilisez à la place un EventSetter.</target>
+        <note />
+      </trans-unit>
+      <trans-unit id="StyleTextNotSupported">
+        <source>MC4008: The text '{0}' is not allowed at this location within a Style section.</source>
+        <target state="translated">MC4008 : le texte '{0}' n'est pas autorisé à cet emplacement au sein d'une section Style.</target>
+        <note />
+      </trans-unit>
+      <trans-unit id="StyleUnknownProp">
+        <source>MC4009: The property '{0}' cannot be set on Style.</source>
+        <target state="translated">MC4009 : la propriété '{0}' ne peut pas être définie sur Style.</target>
+        <note />
+      </trans-unit>
+      <trans-unit id="SubSubClassingNotAllowed">
+        <source>MC6017: '{0}' cannot be the root of a XAML file because it was defined using XAML.</source>
+        <target state="translated">MC6017 : '{0}' ne peut pas être la racine d'un fichier XAML, car sa définition a été faite à l'aide de XAML.</target>
+        <note />
+      </trans-unit>
+      <trans-unit id="TargetIsNotSupported">
+        <source>BG1004: Target Type '{0}' is not supported by this task.</source>
+        <target state="translated">BG1004 : type Target '{0}' non pris en charge par cette tâche.</target>
+        <note />
+      </trans-unit>
+      <trans-unit id="TargetNameNotSupportedForStyleSetters">
+        <source>MC4011: TargetName property cannot be set on a Style Setter.</source>
+        <target state="translated">MC4011 : la propriété TargetName ne peut pas être définie sur un Style Setter.</target>
+        <note />
+      </trans-unit>
+      <trans-unit id="TaskLogo">
+        <source>Microsoft (R) Build Task '{0}' Version '{1}'.</source>
+        <target state="translated">Microsoft (R) Build Task '{0}' Version '{1}'.</target>
+        <note />
+      </trans-unit>
+      <trans-unit id="TaskRight">
+        <source>Copyright (C) Microsoft Corporation 2005. All rights reserved.</source>
+        <target state="translated">Copyright (C) Microsoft Corporation 2005. Tous droits réservés.</target>
+        <note />
+      </trans-unit>
+      <trans-unit id="TemplateDupName">
+        <source>MC4101: The Name '{0}' has already been defined. Names must be unique.</source>
+        <target state="translated">MC4101 : le Name '{0}' a déjà été défini. Chaque Name doit être unique.</target>
+        <note />
+      </trans-unit>
+      <trans-unit id="TemplateInvalidRootElementTag">
+        <source>MC4108: The root of a Template content section cannot contain an element of type '{0}'. Only FrameworkElement and FrameworkContentElement types are valid.</source>
+        <target state="translated">MC4108 : la racine d'une section de contenu Template ne peut pas contenir un élément de type '{0}'. Seuls les types FrameworkElement et FrameworkContentElement sont valides.</target>
+        <note />
+      </trans-unit>
+      <trans-unit id="TemplateKnownTagWrongLocation">
+        <source>MC4103: The template property tag '{0}' can only be specified immediately after a ControlTemplate tag.</source>
+        <target state="translated">MC4103 : la balise de propriété du modèle '{0}' ne peut être spécifiée qu'immédiatement après une balise ControlTemplate.</target>
+        <note />
+      </trans-unit>
+      <trans-unit id="TemplateNoMultipleRoots">
+        <source>MC4107: A template can have only a single root element. '{0}' is not allowed.</source>
+        <target state="translated">MC4107 : un modèle ne peut avoir qu'un seul élément racine. '{0}' n'est pas autorisé.</target>
+        <note />
+      </trans-unit>
+      <trans-unit id="TemplateNoProp">
+        <source>MC4109: Cannot find the Template Property '{0}' on the type '{1}'.</source>
+        <target state="translated">MC4109 : impossible de trouver la propriété de modèle '{0}' sur le type '{1}'.</target>
+        <note />
+      </trans-unit>
+      <trans-unit id="TemplateNoTarget">
+        <source>MC4106: Cannot resolve the Template Property '{0}'. Verify that the owning type is the Style's TargetType, or use Class.Property syntax to specify the property.</source>
+        <target state="translated">MC4106 : impossible de résoudre la propriété de modèle '{0}'. Vérifiez que le type propriétaire est le TargetType de Style ou utilisez la syntaxe Class.Property pour spécifier la propriété.</target>
+        <note />
+      </trans-unit>
+      <trans-unit id="TemplateNoTriggerTarget">
+        <source>MC4111: Cannot find the Trigger target '{0}'.  (The target must appear before any Setters, Triggers, or Conditions that use it.)</source>
+        <target state="translated">MC4111 : impossible de trouver la cible Trigger '{0}'. (La cible doit figurer avant toute méthode Setter, Trigger ou Condition qui l'utilise.)</target>
+        <note />
+      </trans-unit>
+      <trans-unit id="TemplateTagNotSupported">
+        <source>MC4102: Tags of type '{0}' are not supported in template sections.</source>
+        <target state="translated">MC4102 : les balises de type '{0}' ne sont pas prises en charge dans les sections de modèle.</target>
+        <note />
+      </trans-unit>
+      <trans-unit id="TemplateTextNotSupported">
+        <source>MC4105: The text '{0}' is not allowed at this location within a template section.</source>
+        <target state="translated">MC4105 : le texte '{0}' n'est pas autorisé à cet emplacement au sein d'une section de modèle.</target>
+        <note />
+      </trans-unit>
+      <trans-unit id="TemplateUnknownProp">
+        <source>MC4104: The property '{0}' cannot be set as a property element on template. Only Triggers and Storyboards are allowed as property elements.</source>
+        <target state="translated">MC4104 : la propriété '{0}' ne peut pas être définie comme élément de propriété d'un modèle. Seuls les éléments Triggers et Storyboards sont autorisés comme éléments de propriété.</target>
+        <note />
+      </trans-unit>
+      <trans-unit id="TokenizerHelperEmptyToken">
+        <source>MC7004: Empty token encountered while parsing.</source>
+        <target state="translated">MC7004 : jeton vide rencontré lors de l'analyse.</target>
+        <note />
+      </trans-unit>
+      <trans-unit id="TokenizerHelperExtraDataEncountered">
+        <source>MC7003: Extra data encountered after token while parsing.</source>
+        <target state="translated">MC7003 : données supplémentaires rencontrées après l'analyse du jeton.</target>
+        <note />
+      </trans-unit>
+      <trans-unit id="TokenizerHelperMissingEndQuote">
+        <source>MC7002: Missing end quote encountered while parsing token.</source>
+        <target state="translated">MC7002 : absence de guillemet fermant rencontrée lors de l'analyse du jeton.</target>
+        <note />
+      </trans-unit>
+      <trans-unit id="TokenizerHelperPrematureStringTermination">
+        <source>MC7001: Premature string termination encountered.</source>
+        <target state="translated">MC7001 : fin de chaîne prématurée rencontrée.</target>
+        <note />
+      </trans-unit>
+      <trans-unit id="UidMissing">
+        <source>UM1003: Uid is missing for element '{0}'.</source>
+        <target state="translated">UM1003 : absence d'Uid pour l'élément '{0}'.</target>
+        <note />
+      </trans-unit>
+      <trans-unit id="UnknownBuildError">
+        <source>Unknown build error, '{0}' </source>
+        <target state="translated">Erreur de build inconnue, '{0}' </target>
+        <note />
+      </trans-unit>
+      <trans-unit id="UnknownClassModifier">
+        <source>MC6013: {0}:ClassModifier="{1}" is not valid for the language {2}.</source>
+        <target state="translated">MC6013 : {0}:ClassModifier="{1}" non valide pour le langage {2}.</target>
+        <note />
+      </trans-unit>
+      <trans-unit id="UnknownDefinitionTag">
+        <source>MC6002: Unrecognized tag '{0}:{1}' in namespace 'http://schemas.microsoft.com/winfx/2006/xaml'. Note that tag names are case sensitive.</source>
+        <target state="translated">MC6002 : balise '{0}:{1}' non reconnue dans l'espace de noms 'http://schemas.microsoft.com/winfx/2006/xaml'. Notez que les noms de balise respectent la casse.</target>
+        <note />
+      </trans-unit>
+      <trans-unit id="UnknownEventAttribute">
+        <source>MC6007: '{1}' is not valid. '{0}' is not an event on '{2}'.</source>
+        <target state="translated">MC6007 : '{1}' n'est pas valide. '{0}' n'est pas un événement sur '{2}'.</target>
+        <note />
+      </trans-unit>
+      <trans-unit id="UnknownFieldModifier">
+        <source>MC6014: {0}:FieldModifier="{1}" is not valid for the language {2}.</source>
+        <target state="translated">MC6014 : {0}:FieldModifier="{1}" n'est pas valide pour le langage {2}.</target>
+        <note />
+      </trans-unit>
+      <trans-unit id="UnknownGenericType">
+        <source>MC6020: {0}:TypeArguments='{1}' is not valid on the tag '{2}'. Either '{2}' is not a generic type or the number of Type arguments in the attribute is wrong. Remove the {0}:TypeArguments attribute because it is allowed only on generic types, or fix its value to match the arity of the generic type '{2}'.</source>
+        <target state="translated">MC6020 : {0}:TypeArguments='{1}' n'est pas valide sur la balise '{2}'. '{2}' n'est pas un type générique ou le nombre d'arguments Type dans l'attribut est erroné. Supprimez l'attribut {0} :TypeArguments parce qu'il n'est autorisé que sur les types génériques ou corrigez sa valeur pour qu'elle corresponde à la parité du type générique '{2}'.</target>
+        <note />
+      </trans-unit>
+      <trans-unit id="UnknownLanguage">
+        <source>MC6008: '{0}' is not installed properly on this machine. It must be listed in the &lt;compilers&gt; section of machine.config.</source>
+        <target state="translated">MC6008 : '{0}' n'est pas installé correctement sur cet ordinateur. Il doit être répertorié dans la section &lt;compilers&gt; de machine.config.</target>
+        <note />
+      </trans-unit>
+      <trans-unit id="UnknownPathOperationType">
+        <source>Unknown path operation attempted.</source>
+        <target state="translated">Tentative d'opération de chemin d'accès inconnu.</target>
+        <note />
+      </trans-unit>
+      <trans-unit id="UnmatchedLocComment">
+        <source>LC1003: Localization comment has no value set for target property: '{0}'.</source>
+        <target state="translated">LC1003 : les commentaires de localisation n'ont pas de valeur définie pour la propriété cible : '{0}'.</target>
+        <note />
+      </trans-unit>
+      <trans-unit id="VersionNumberComponentNegative">
+        <source>MC4501: Major and minor version number components cannot be negative.</source>
+        <target state="translated">MC4501 : les numéros de version majeure et de version mineure ne peuvent pas être négatifs.</target>
+        <note />
+      </trans-unit>
+      <trans-unit id="WinFXAssemblyMissing">
+        <source>MC6000: Project file must include the .NET Framework assembly '{0}' in the reference list.</source>
+        <target state="translated">MC6000 : le fichier projet doit inclure l'assembly du .NET Framework '{0}' dans la liste de référence.</target>
+        <note />
+      </trans-unit>
+      <trans-unit id="WrongLocalizationPropertySetting_Pass1">
+        <source>MC1001: The LocalizationDirectivesToLocFile property value is not valid and must be changed to None, CommentsOnly, or All for the MarkupCompilePass1 task.</source>
+        <target state="translated">MC1001 : la valeur de la propriété LocalizationDirectivesToLocFile n'est pas valide et doit être modifiée en None, CommentsOnly ou All pour la tâche MarkupCompilePass1.</target>
+        <note />
+      </trans-unit>
+      <trans-unit id="WrongPropertySetting">
+        <source>BG1003: The project file contains a property value that is not valid.</source>
+        <target state="translated">BG1003 : le fichier projet contient une valeur de propriété non valide.</target>
+        <note />
+      </trans-unit>
+      <trans-unit id="XCRChoiceAfterFallback">
+        <source>MC4602: Choice cannot follow a Fallback.</source>
+        <target state="translated">MC4602 : un élément Choice ne peut pas suivre un élément Fallback.</target>
+        <note />
+      </trans-unit>
+      <trans-unit id="XCRChoiceNotFound">
+        <source>MC4606: AlternateContent must contain one or more Choice elements.</source>
+        <target state="translated">MC4606 : AlternateContent doit contenir un ou plusieurs éléments Choice.</target>
+        <note />
+      </trans-unit>
+      <trans-unit id="XCRChoiceOnlyInAC">
+        <source>MC4601: Choice valid only in AlternateContent.</source>
+        <target state="translated">MC4601 : élément Choice valide uniquement dans AlternateContent.</target>
+        <note />
+      </trans-unit>
+      <trans-unit id="XCRCompatCycle">
+        <source>MC4640: Namespace '{0}' is marked as compatible with itself using XmlnsCompatibilityAttribute. A namespace cannot directly or indirectly override itself.</source>
+        <target state="translated">MC4640 : l'espace de noms '{0}' est marqué comme compatible avec lui-même à l'aide de XmlnsCompatibilityAttribute. Un espace de noms ne peut pas directement ou indirectement se remplacer lui-même.</target>
+        <note />
+      </trans-unit>
+      <trans-unit id="XCRDuplicatePreserve">
+        <source>MC4631: Duplicate Preserve declaration for element '{1}' in namespace '{0}'.</source>
+        <target state="translated">MC4631 : déclaration Preserve en double pour l'élément '{1}' de l'espace de noms '{0}'.</target>
+        <note />
+      </trans-unit>
+      <trans-unit id="XCRDuplicateProcessContent">
+        <source>MC4617: Duplicate ProcessContent declaration for element '{1}' in namespace '{0}'.</source>
+        <target state="translated">MC4617 : déclaration ProcessContent en double pour l'élément '{1}' de l'espace de noms '{0}'.</target>
+        <note />
+      </trans-unit>
+      <trans-unit id="XCRDuplicateWildcardPreserve">
+        <source>MC4633: Duplicate wildcard Preserve declaration for namespace '{0}'.</source>
+        <target state="translated">MC4633 : déclaration Preserve générique en double pour l'espace de noms '{0}'.</target>
+        <note />
+      </trans-unit>
+      <trans-unit id="XCRDuplicateWildcardProcessContent">
+        <source>MC4619: Duplicate wildcard ProcessContent declaration for namespace '{0}'.</source>
+        <target state="translated">MC4619 : déclaration ProcessContent générique en double pour l'espace de noms '{0}'.</target>
+        <note />
+      </trans-unit>
+      <trans-unit id="XCRFallbackOnlyInAC">
+        <source>MC4605: Fallback valid only in AlternateContent.</source>
+        <target state="translated">MC4605 : élément Fallback valide uniquement dans AlternateContent.</target>
+        <note />
+      </trans-unit>
+      <trans-unit id="XCRInvalidACChild">
+        <source>MC4610: '{0}' element is not a valid child of AlternateContent. Only Choice and Fallback elements are valid children of an AlternateContent element.</source>
+        <target state="translated">MC4610 : l'élément '{0}' n'est pas un enfant valide de AlternateContent. Seuls les éléments Choice et Fallback sont des enfants valides d'un élément AlternateContent.</target>
+        <note />
+      </trans-unit>
+      <trans-unit id="XCRInvalidAttribInElement">
+        <source>MC4608: '{0}' attribute is not valid for element '{1}'.</source>
+        <target state="translated">MC4608 : attribut '{0} non valide pour l'élément '{1}'.</target>
+        <note />
+      </trans-unit>
+      <trans-unit id="XCRInvalidFormat">
+        <source>MC4611: '{0}' format is not valid.</source>
+        <target state="translated">MC4611 : format '{0}' non valide.</target>
+        <note />
+      </trans-unit>
+      <trans-unit id="XCRInvalidPreserve">
+        <source>MC4632: Cannot have both a specific and a wildcard Preserve declaration for namespace '{0}'.</source>
+        <target state="translated">MC4632 : impossible d'avoir une déclaration Preserve à la fois spécifique et générique pour l'espace de noms '{0}'.</target>
+        <note />
+      </trans-unit>
+      <trans-unit id="XCRInvalidProcessContent">
+        <source>MC4618: Cannot have both a specific and a wildcard ProcessContent declaration for namespace '{0}'.</source>
+        <target state="translated">MC4618 : Impossible d'avoir à la fois une déclaration ProcessContent générique et spécifique pour l'espace de noms '{0}'.</target>
+        <note />
+      </trans-unit>
+      <trans-unit id="XCRInvalidRequiresAttribute">
+        <source>MC4604: Requires attribute must contain a valid namespace prefix.</source>
+        <target state="translated">MC4604 : l'attribut Requires doit contenir un préfixe d'espace de noms valide.</target>
+        <note />
+      </trans-unit>
+      <trans-unit id="XCRInvalidXMLName">
+        <source>MC4634: '{0}' attribute value is not a valid XML name.</source>
+        <target state="translated">MC4634 : la valeur de l'attribut '{0}' n'est pas un nom XML valide.</target>
+        <note />
+      </trans-unit>
+      <trans-unit id="XCRMultipleFallbackFound">
+        <source>MC4607: AlternateContent must contain only one Fallback element.</source>
+        <target state="translated">MC4607 : AlternateContent ne doit contenir qu'un seul élément Fallback.</target>
+        <note />
+      </trans-unit>
+      <trans-unit id="XCRMustUnderstandFailed">
+        <source>MC4626: MustUnderstand condition failed on namespace '{0}'.</source>
+        <target state="translated">MC4626 : échec de la condition MustUnderstand sur l'espace de noms '{0}'.</target>
+        <note />
+      </trans-unit>
+      <trans-unit id="XCRNSPreserveNotIgnorable">
+        <source>MC4630: Namespace '{0}' has items declared to be preserved but is not declared ignorable.</source>
+        <target state="translated">MC4630 : l'espace de noms '{0}' possède des éléments déclarés avec Preserve, mais n'est pas déclaré lui-même Ignorable.</target>
+        <note />
+      </trans-unit>
+      <trans-unit id="XCRNSProcessContentNotIgnorable">
+        <source>MC4615: '{0}' namespace is declared ProcessContent but is not declared Ignorable.</source>
+        <target state="translated">MC4615 : l'espace de noms '{0}' est déclaré ProcessContent, mais n'est pas déclaré Ignorable.</target>
+        <note />
+      </trans-unit>
+      <trans-unit id="XCRRequiresAttribNotFound">
+        <source>MC4603: Choice must contain a Requires attribute.</source>
+        <target state="translated">MC4603 : l'élément Choice doit comporter un attribut Requires.</target>
+        <note />
+      </trans-unit>
+      <trans-unit id="XCRUndefinedPrefix">
+        <source>MC4612: '{0}' prefix is not defined.</source>
+        <target state="translated">MC4612 : le préfixe '{0}' n'est pas défini.</target>
+        <note />
+      </trans-unit>
+      <trans-unit id="XCRUnknownCompatAttrib">
+        <source>MC4614: Unrecognized compatibility attribute '{0}'.</source>
+        <target state="translated">MC4614 : attribut de compatibilité '{0}' non reconnu.</target>
+        <note />
+      </trans-unit>
+      <trans-unit id="XCRUnknownCompatElement">
+        <source>MC4609: Unrecognized compatibility element '{0}'.</source>
+        <target state="translated">MC4609 : élément de compatibilité '{0}' non reconnu.</target>
+        <note />
+      </trans-unit>
+      <trans-unit id="ZeroLengthFeatureID">
+        <source>MC4502: The feature ID string cannot have length 0.</source>
+        <target state="translated">MC4502 : la chaîne d'identification de la fonctionnalité ne peut pas avoir une longueur nulle.</target>
+        <note />
+      </trans-unit>
+    </body>
+  </file>
 </xliff>