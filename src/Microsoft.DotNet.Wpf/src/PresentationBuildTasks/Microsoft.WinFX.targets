<Project xmlns="http://schemas.microsoft.com/developer/msbuild/2003">

  <PropertyGroup>
    <_PresentationBuildTasksTfm Condition="'$(MSBuildRuntimeType)' == 'Core'">netcoreapp2.1</_PresentationBuildTasksTfm>
    <_PresentationBuildTasksTfm Condition="'$(MSBuildRuntimeType)' != 'Core'">net472</_PresentationBuildTasksTfm>
    <_PresentationBuildTasksAssembly Condition="'$(_PresentationBuildTasksAssembly)'==''">$([MSBuild]::Unescape($([System.IO.Path]::GetFullPath('$(MSBuildThisFileDirectory)..\tools\$(_PresentationBuildTasksTfm)\PresentationBuildTasks.dll'))))</_PresentationBuildTasksAssembly>
  </PropertyGroup>

  <UsingTask TaskName="Microsoft.Build.Tasks.Windows.MarkupCompilePass1" AssemblyFile="$(_PresentationBuildTasksAssembly)" />
  <UsingTask TaskName="Microsoft.Build.Tasks.Windows.UidManager" AssemblyFile="$(_PresentationBuildTasksAssembly)" />
  <UsingTask TaskName="Microsoft.Build.Tasks.Windows.ResourcesGenerator" AssemblyFile="$(_PresentationBuildTasksAssembly)" />
  <UsingTask TaskName="Microsoft.Build.Tasks.Windows.FileClassifier" AssemblyFile="$(_PresentationBuildTasksAssembly)" />
  <UsingTask TaskName="Microsoft.Build.Tasks.Windows.MarkupCompilePass2" AssemblyFile="$(_PresentationBuildTasksAssembly)" />
  <UsingTask TaskName="Microsoft.Build.Tasks.Windows.GenerateTemporaryTargetAssembly" AssemblyFile="$(_PresentationBuildTasksAssembly)" />
  <UsingTask TaskName="Microsoft.Build.Tasks.Windows.GenerateTemporaryTargetAssembly2" AssemblyFile="$(_PresentationBuildTasksAssembly)" />
  <UsingTask TaskName="Microsoft.Build.Tasks.Windows.CreateTemporaryTargetAssemblyProject" AssemblyFile="$(_PresentationBuildTasksAssembly)" />
  <UsingTask TaskName="Microsoft.Build.Tasks.Windows.MergeLocalizationDirectives" AssemblyFile="$(_PresentationBuildTasksAssembly)" />

  <PropertyGroup>
    <ShouldWPFSupportPackageReferences Condition="'$(ShouldWPFSupportPackageReferences)' == ''">true</ShouldWPFSupportPackageReferences>
    <AlwaysCompileMarkupFilesInSeparateDomain Condition="'$(BuildingInsideVisualStudio)' == 'true' and '$(AlwaysCompileMarkupFilesInSeparateDomain)' == ''">true</AlwaysCompileMarkupFilesInSeparateDomain>
    <AlwaysCompileMarkupFilesInSeparateDomain Condition="'$(AlwaysCompileMarkupFilesInSeparateDomain)' == '' ">true</AlwaysCompileMarkupFilesInSeparateDomain>
    <LocalizationDirectivesToLocFile Condition="'$(LocalizationDirectivesToLocFile)' == ''">None</LocalizationDirectivesToLocFile>
  </PropertyGroup>
  
  <!-- Some Default Settings -->
  <PropertyGroup>

      <!--
          XamlDebuggingInformation property controls whether or not to put line number information in the
          generated binary file for a Xaml markup file.

          If XamlDebuggingInformation is set in project file, take whatever setting.

      If XamlDebuggingInformation property is not explicitly set, and the current build is for debug,
          Set true to XamlDebuggingInformation, if the build is not for Debug, keep the empty setting for
          XamlDebuggingInformation, it means not to put line number information in the generated binary file.

      -->
      <XamlDebuggingInformation Condition="'$(XamlDebuggingInformation)' == '' and '$(ConfigurationName)' == 'Debug'">true</XamlDebuggingInformation>


      <HostInBrowser Condition="'$(HostInBrowser)'==''">false</HostInBrowser>
      <Version Condition="'$(Version)'==''">1.0.0.0</Version>
      <DeploymentType Condition="'$(DeploymentType)'==''">Installed</DeploymentType>
      <RunAfterInstall Condition="'$(RunAfterInstall)'==''">true</RunAfterInstall>
      <GeneratedFileExtension>.g$(DefaultLanguageSourceExtension)</GeneratedFileExtension>

      <OSVersion Condition="'$(OSVersion)' == ''">5.1.2600.0</OSVersion>

      <!-- Initialize some Local-Type_Ref related properties -->
      <_RequireMCPass2ForSatelliteAssemblyOnly>false</_RequireMCPass2ForSatelliteAssemblyOnly>
      <_RequireMCPass2ForMainAssembly>false</_RequireMCPass2ForMainAssembly>
  </PropertyGroup>

  <PropertyGroup>

      <IsApplication Condition="'$(OutputType)'=='exe'">true</IsApplication>
      <IsApplication Condition="'$(OutputType)'=='winexe'">true</IsApplication>
      <IsLibrary Condition="'$(OutputType)'=='library'">true</IsLibrary>
      <IsLibrary Condition="'$(OutputType)'=='module'">true</IsLibrary>

  </PropertyGroup>


  <PropertyGroup>

      <!--
          Inject AssignWinFXEmbeddedResource target at right stage.
      -->

      <PrepareResourceNamesDependsOn>
                    AssignWinFXEmbeddedResource;
                    $(PrepareResourceNamesDependsOn)
      </PrepareResourceNamesDependsOn>

  </PropertyGroup>


  <!-- Common Application and Library Property settings -->
  <PropertyGroup>

      <PrepareResourcesDependsOn>
                MarkupCompilePass1;
                AfterMarkupCompilePass1;
                MarkupCompilePass2ForMainAssembly;
                FileClassification;
                MainResourcesGeneration;
                $(PrepareResourcesDependsOn)
      </PrepareResourcesDependsOn>

  </PropertyGroup>


  <PropertyGroup>
        <!-- Add Markup compilation to the CoreCompileDependsOn so that the IDE inproc compilers (particularly VB)
             can "see" the generated source files. -->

      <CoreCompileDependsOn Condition="'$(BuildingInsideVisualStudio)' == 'true' ">
          DesignTimeMarkupCompilation;
          $(CoreCompileDependsOn)
      </CoreCompileDependsOn>

  </PropertyGroup>

  <Target Name="DesignTimeMarkupCompilation">

        <!-- Only if we are not actually performing a compile i.e. we are in design mode -->
        <CallTarget Condition="'$(BuildingProject)' != 'true' Or $(DesignTimeBuild) == 'true'"
                Targets="MarkupCompilePass1" />
  </Target>

    <!--  WinFX specific ItemGroup  -->


    <ItemGroup Condition="'$(BuildingInsideVisualStudio)'=='true'">

         <!--
            Add WinFX specific Item names to AvailableItemName item, so that they can show up
            in a drop-down menu for Build Action field of the properties window in VisualStudio.
         -->

         <AvailableItemName Include="ApplicationDefinition" />
         <AvailableItemName Include="Page" />
         <AvailableItemName Include="Resource" />
         <AvailableItemName Include="SplashScreen" />
         <AvailableItemName Include="DesignData" />
         <AvailableItemName Include="DesignDataWithDesignTimeCreatableTypes" />
    </ItemGroup>


  <!--
       Prepare Resource For SatelliteAssemblies.
  -->

  <PropertyGroup Condition="'$(UICulture)' != ''" >
      <PrepareResourcesForSatelliteAssembliesDependsOn>
               SatelliteOnlyMarkupCompilePass2;
               SatelliteResourceGeneration;
               GenerateResourceWithCultureItem;
      </PrepareResourcesForSatelliteAssembliesDependsOn>
  </PropertyGroup>


  <Target Name="PrepareResourcesForSatelliteAssemblies"
          Condition="'$(UICulture)' != ''"
          DependsOnTargets="$(PrepareResourcesForSatelliteAssembliesDependsOn)" >

  </Target>


  <PropertyGroup>

    <!--
         Hook up AfterCompileWinFX to that it runs
         where AfterCompile would have run
    -->

    <CompileDependsOn>
        $(CompileDependsOn);
        _AfterCompileWinFXInternal
    </CompileDependsOn>


    <!--
         Any targets that _AfterCompileWinFXInternal depends on.

         After the xaml file is compiled, the build system needs to generate a final .loc file
         for localization support. MergeLocalizationDirectives target does this.


         If UICulture is set, it needs to do below extra work before generating the .loc file:

             1. Calls the MarkupCompilePass2 for those xaml file which reference local types.
             2. Generate the .resources for given culture from .baml and other resource files.

         Target PrepareResourcesForSatelliteAssemblies is for this.

    -->

    <_AfterCompileWinFXInternalDependsOn>
        PrepareResourcesForSatelliteAssemblies;
        MergeLocalizationDirectives;
        AfterCompileWinFX
    </_AfterCompileWinFXInternalDependsOn>

  </PropertyGroup>


  <!-- Work that we want to be done after the "Compile" target in Microsoft.Common.targets -->

  <Target Name="_AfterCompileWinFXInternal" DependsOnTargets="$(_AfterCompileWinFXInternalDependsOn)" />

  <!--
    ===========================================================================================
                                        Extensibility Points

         Redefine these targets in your project in order to run tasks just after
         MarkupCompilePass1, MarkupCompilePass2 or the entire WinFXCompile.

    ===========================================================================================
  -->

  <Target Name="AfterCompileWinFX"/>
  <Target Name="AfterMarkupCompilePass1" />
  <Target Name="AfterMarkupCompilePass2" />

  <!--
    Name : MarkupCompilePass1
    This target generates code for every xaml file as well it also generates code for main and IResourceLoader.
    This target uses MarkupCompilePass1 task.
  -->




  <!--
  ================================================================
                                   MarkupCompilePass1
  ================================================================
  -->

  <Target Name="MarkupCompilePass1"
          DependsOnTargets="$(MarkupCompilePass1DependsOn);SplashScreenValidation"
          Condition="'@(Page)' != '' or '@(ApplicationDefinition)' != '' " >

        <Message Text="(in) Page: '@(Page)'" Condition="'$(MSBuildTargetsVerbose)'=='true'"/>
        <Message Text="(in) ApplicationDefinition: '@(ApplicationDefinition)'" Condition="'$(MSBuildTargetsVerbose)'=='true'"/>
        <Message Text="(in) Resource: '@(Resource)'" Condition="'$(MSBuildTargetsVerbose)'=='true'"/>
        <Message Text="(in) CodeGenReference: '@(ReferencePath)'" Condition="'$(MSBuildTargetsVerbose)'=='true'"/>

        <!--
             When performing an intellisense compile, we don't want to abort the compile if
             MarkupCompilePass1 fails.  This would prevent the list of files from being handed
             off to the compiler, thereby breaking all intellisense.  For intellisense compiles
             we set ContinueOnError to true.  The property defined here is used as the value
             for ContinueOnError on the MarkupCompilePass1 task.
        -->
        <PropertyGroup>
            <_IntellisenseOnlyCompile>false</_IntellisenseOnlyCompile>
            <_IntellisenseOnlyCompile Condition="'$(BuildingProject)' != 'true'">true</_IntellisenseOnlyCompile>
        </PropertyGroup>
        <MarkupCompilePass1
               Language="$(Language)"
               UICulture="$(UICulture)"
               ApplicationMarkup="@(ApplicationDefinition)"
               SplashScreen="@(SplashScreen)"
               LanguageSourceExtension="$(DefaultLanguageSourceExtension)"
               PageMarkup="@(Page)"
               ContentFiles="@(Content)"
               AssemblyName="$(AssemblyName)"
               OutputType="$(OutputType)"
               AssemblyVersion="$(AssemblyVersion)"
               AssemblyPublicKeyToken="$(AssemblyPublicKeyToken)"
               References="@(ReferencePath)"
               RootNamespace="$(RootNamespace)"
               KnownReferencePaths="$(MSBuildBinPath);$(TargetFrameworkDirectory);@(_TargetFrameworkSDKDirectoryItem);@(KnownReferencePaths)"
               AssembliesGeneratedDuringBuild="@(AssembliesGeneratedDuringBuild)"
               AlwaysCompileMarkupFilesInSeparateDomain="$(AlwaysCompileMarkupFilesInSeparateDomain)"
               HostInBrowser="$(HostInBrowser)"
               LocalizationDirectivesToLocFile="$(LocalizationDirectivesToLocFile)"
               ContinueOnError="$(_IntellisenseOnlyCompile)"
               SourceCodeFiles="@(Compile)"
               DefineConstants="$(DefineConstants)"
               ExtraBuildControlFiles="@(ExtraBuildControlFiles)"
               XamlDebuggingInformation="$(XamlDebuggingInformation)"
               IsRunningInVisualStudio="$(BuildingInsideVisualStudio)"
               OutputPath="$(IntermediateOutputPath)">


              <Output ItemName="GeneratedBaml" TaskParameter="GeneratedBamlFiles"/>
              <Output ItemName="GeneratedLocalizationFiles" TaskParameter="GeneratedLocalizationFiles" />
              <Output PropertyName="_RequireMCPass2ForMainAssembly" TaskParameter="RequirePass2ForMainAssembly" />
              <Output PropertyName="_RequireMCPass2ForSatelliteAssemblyOnly" TaskParameter="RequirePass2ForSatelliteAssembly" />
              <Output ItemName="Compile" TaskParameter="GeneratedCodeFiles" />

              <!-- Keep a list of all the generated files, it is used to clean up for a next clean build -->
              <Output ItemName="FileWrites" TaskParameter="AllGeneratedFiles" />

              <Output ItemName="_GeneratedCodeFiles"
                      TaskParameter="GeneratedCodeFiles" />


        </MarkupCompilePass1>


        <Message Text="(out) GeneratedBamlFiles: '@(GeneratedBaml)'" Condition="'$(MSBuildTargetsVerbose)'=='true'"/>
        <Message Text="(out) SourceCodeFiles: '@(Compile)'" Condition="'$(MSBuildTargetsVerbose)'=='true'"/>
        <Message Text="(Out) GeneratedCodeFiles: '@(_GeneratedCodeFiles)'" Condition="'$(MSBuildTargetsVerbose)'=='true'"/>
        <Message Text="(out) GeneratedLocalizationFiles: @(GeneratedLocalizationFiles)" Condition="'$(MSBuildTargetsVerbose)'=='true'" />

        <Message Text="(out) _RequireMCPass2ForMainAssembly : '$(_RequireMCPass2ForMainAssembly)'" Condition="'$(MSBuildTargetsVerbose)'=='true'"/>

        <Message Text="(out) _RequireMCPass2ForSatelliteAssemblyOnly : '$(_RequireMCPass2ForSatelliteAssemblyOnly)'" Condition="'$(MSBuildTargetsVerbose)'=='true'"/>

  </Target>

  <!--

    ================================================================
                                   MarkupCompilePass2
    ================================================================

    Name: MarkupCompilePass2

    For those xaml files that contain local-implemented types, this target will invoke MarkupCompilePass2
    task to compile those xaml files after the main assembly is generated.

    If MarkupCompilePass1 task is not invoked, that means there is no any Xaml input file change since last build,
    and then it is not required to run this MarkupCompilePass2 either.

  -->
  <Target Name="MarkupCompilePass2"
          Condition="Exists('$(IntermediateOutputPath)$(AssemblyName)_MarkupCompile.lref')" >

        <Message Text="(in) References: '@(ReferencePath);@(AssemblyForLocalTypeReference)'"  Condition="'$(MSBuildTargetsVerbose)'=='true'" />

        <MarkupCompilePass2
               AssemblyName="$(AssemblyName)"
               OutputType="$(OutputType)"
               Language="$(Language)"
               LocalizationDirectivesToLocFile="$(LocalizationDirectivesToLocFile)"
               RootNamespace="$(RootNamespace)"
               References="@(ReferencePath);@(AssemblyForLocalTypeReference)"
               KnownReferencePaths="$(MSBuildBinPath);$(TargetFrameworkDirectory);@(_TargetFrameworkSDKDirectoryItem);@(KnownReferencePaths)"
               AssembliesGeneratedDuringBuild="@(AssembliesGeneratedDuringBuild)"
               AlwaysCompileMarkupFilesInSeparateDomain="$(AlwaysCompileMarkupFilesInSeparateDomain)"
               XamlDebuggingInformation="$(XamlDebuggingInformation)"
               GeneratedBaml=""
               OutputPath="$(IntermediateOutputPath)"
               ContinueOnError="false" >

          <!--
               Output Items for MarkupCompilePass2

               If MarkupCompilePass2 is only for SatelliteAssembly, Append all the generated baml files into SatelliteEmbeddedFiles, No FileClassifier is required.
               If MarupCompilePass2 is for Main Assembly as well, output the Baml files into GeneratedBaml, FileClassifier task will be invoked later.
          -->


            <Output ItemName="GeneratedBamlWithLocalType"
                    TaskParameter="GeneratedBaml"
                    Condition="'$(MSBuildTargetsVerbose)'=='true'"/>

            <Output ItemName="GeneratedBaml"
                    TaskParameter="GeneratedBaml"
                    Condition="'$(_RequireMCPass2ForMainAssembly)' == 'true'" />

            <Output ItemName="SatelliteEmbeddedFiles"
                    TaskParameter="GeneratedBaml"
                    Condition="'$(_RequireMCPass2ForSatelliteAssemblyOnly)' == 'true'" />


            <!-- Put the generated files in item FileWrites so that they can be cleaned up appropriately in a next Rebuild -->

            <Output ItemName="FileWrites" TaskParameter="GeneratedBaml" />

        </MarkupCompilePass2>

        <Message Text="(out) After MarkupCompilePass2, SatelliteEmbeddedFiles: '@(SatelliteEmbeddedFiles)'" Condition="'$(MSBuildTargetsVerbose)'=='true'"/>
        <Message Text="(out) GeneratedBamlWithLocalType: '@(GeneratedBamlWithLocalType)'" Condition="'$(MSBuildTargetsVerbose)'=='true'"/>

  </Target>

 <!--

    ================================================================
                                   MarkupCompilePass2ForMainAssembly
    ================================================================

        Name : MarkupCompilePass2ForMainAssembly

        This target is invoked only when there is a xaml file which references local-type and is to embed into main assembly.
        It is possible when UICulture is not set, or the xaml file has explicitly set Localizable metadata to false.

        Condition: _RequireMCPass2ForMainAssembly == true

  -->

  <PropertyGroup>

       <MarkupCompilePass2ForMainAssemblyDependsOn>
                     CreateTemporaryTargetAssemblyProject;
                     GenerateTemporaryTargetAssembly;
                     GenerateTemporaryTargetAssembly2;
                     MarkupCompilePass2;
                     AfterMarkupCompilePass2;
                     CleanupTemporaryTargetAssembly
       </MarkupCompilePass2ForMainAssemblyDependsOn>

        <_CompileTargetNameForLocalType Condition="'$(_CompileTargetNameForLocalType)' == ''">_CompileTemporaryAssembly</_CompileTargetNameForLocalType>

<<<<<<< HEAD
        <_ResolveProjectReferencesTargetName Condition="'$(ShouldWPFSupportPackageReferences)' == 'true'">ResolveProjectReferences</_ResolveProjectReferencesTargetName>
=======
        <!-- The updated .NET 5.0.2 GenerateTemporaryTargetAssembly behavior that supports source generators is off by default. --> 
        <IncludePackageReferencesDuringMarkupCompilation Condition="'$(IncludePackageReferencesDuringMarkupCompilation)' == ''">false</IncludePackageReferencesDuringMarkupCompilation>
        <_ResolveProjectReferencesTargetName Condition="'$(IncludePackageReferencesDuringMarkupCompilation)' != 'false'">ResolveProjectReferences</_ResolveProjectReferencesTargetName>
>>>>>>> 06e0d922
        <_CompileTemporaryAssemblyDependsOn>BuildOnlySettings;ResolveKeySource;$(_ResolveProjectReferencesTargetName);CoreCompile</_CompileTemporaryAssemblyDependsOn>

  </PropertyGroup>

  <Target Name="_CompileTemporaryAssembly"  DependsOnTargets="$(_CompileTemporaryAssemblyDependsOn)" />


  <Target Name="MarkupCompilePass2ForMainAssembly"
               Condition="'$(_RequireMCPass2ForMainAssembly)' == 'true' "
               DependsOnTargets="$(MarkupCompilePass2ForMainAssemblyDependsOn)" >

  </Target>

<<<<<<< HEAD
  <!--
                ==========================================
                  CreateTemporaryTargetAssemblyProject
                ==========================================
                Name : CreateTemporaryTargetAssemblyProject
  -->

   <Target Name="CreateTemporaryTargetAssemblyProject"
               Condition="'$(ShouldWPFSupportPackageReferences)' == 'true' and '$(_RequireMCPass2ForMainAssembly)' == 'true'" >

       <CreateTemporaryTargetAssemblyProject 
                CurrentProject="$(MSBuildProjectFullPath)"
                GeneratedCodeFiles="@(_GeneratedCodeFiles)"
                CompileTypeName="Compile"
                ReferencePath="@(ReferencePath)"
                ReferencePathTypeName="ReferencePath" 
                IntermediateOutputPath="$(IntermediateOutputPath)"
                AssemblyName="$(AssemblyName)" 
                MSBuildProjectExtensionsPath="$(MSBuildProjectExtensionsPath)" 
                Analyzers="$(Analyzers)" >
           <Output TaskParameter="TemporaryTargetAssemblyProjectName" PropertyName="_TemporaryTargetAssemblyProjectName"/>
       </CreateTemporaryTargetAssemblyProject>

      <Message Text="GenerateTemporaryTargetAssembyProject project is $(_TemporaryTargetAssemblyProjectName)" />

      <!-- Path to generated NuGet props and targets files -->
      <Message Text="MSBuildProjectExtensionsPath: $(MSBuildProjectExtensionsPath)" />

      <!-- Get the name of the outer WPF parent project -->
      <PropertyGroup>
          <CurrentProjectName>$([System.IO.Path]::GetFileName('$(MSBuildProjectFullPath)'))</CurrentProjectName>
      </PropertyGroup>

      <!-- Collect the generated NuGet files from the parent project required support PackageReferences -->
      <ItemGroup>
        <SourceGeneratedNuGetPropsAndTargets Include="$(MSBuildProjectExtensionsPath)\*.props"/>
        <SourceGeneratedNuGetPropsAndTargets Include="$(MSBuildProjectExtensionsPath)\*.targets"/>
        <SourceGeneratedNuGetPropsAndTargets Include="$(MSBuildProjectExtensionsPath)\*.dgspec.json"/>
        <_DestinationGeneratedNuGetPropsAndTargets Include="@(SourceGeneratedNuGetPropsAndTargets->'%(RelativeDir)%(Filename)%(Extension)'->Replace('$(CurrentProjectName)', '$(_TemporaryTargetAssemblyProjectName)'))"/>
      </ItemGroup>

      <Message Text="Re-using generated NuGet props and targets from the parent project...)" />
      <Message Text="SourceGeneratedNuGetPropsAndTargets source files: @(SourceGeneratedNuGetPropsAndTargets)" />
      <Message Text="DestinationPropsAndTargets destination files: @(_DestinationGeneratedNuGetPropsAndTargets)" />

      <!-- Copy the renamed outer project NuGet props/targets files to the MSBuildProjectExtensionsPath used by NuGet -->
      <Copy
            SourceFiles="@(SourceNuGetPropsAndTargets)"
            DestinationFiles="@(_DestinationGeneratedNuGetPropsAndTargets)" 
       />

  </Target>


=======
>>>>>>> 06e0d922
  <!--

                ==========================================
                       GenerateTemporaryTargetAssembly
                ==========================================

                Name : GenerateTemporaryTargetAssembly

  -->
  <Target Name="GenerateTemporaryTargetAssembly" Condition="'$(_RequireMCPass2ForMainAssembly)' == 'true'"> 

     <Message Text="MSBuildProjectFile is $(MSBuildProjectFile)" Condition="'$(MSBuildTargetsVerbose)' == 'true'" />
         
       <!-- Create a temporary target assembly project name with a random component. -->
       <PropertyGroup Condition="'$(IncludePackageReferencesDuringMarkupCompilation)' != 'false'">
            <_ParentProjectName>$([System.IO.Path]::GetFileNameWithoutExtension('$(MSBuildProjectFullPath)'))</_ParentProjectName>
            <_ParentProjectExtension>$([System.IO.Path]::GetExtension($(MSBuildProjectFullPath)))</_ParentProjectExtension>
            <_TemporaryTargetAssemblyProjectNameNoExtension>$([System.String]::Join("_", "$(_ParentProjectName)", "$([System.IO.Path]::GetFileNameWithoutExtension($([System.IO.Path]::GetRandomFileName())))", "wpftmp"))</_TemporaryTargetAssemblyProjectNameNoExtension>
            <_TemporaryTargetAssemblyProjectName>$(_TemporaryTargetAssemblyProjectNameNoExtension)$(_ParentProjectExtension)</_TemporaryTargetAssemblyProjectName>
       </PropertyGroup>

      <!-- Collect the generated NuGet files from the parent project required to support PackageReferences. -->
      <ItemGroup Condition="'$(IncludePackageReferencesDuringMarkupCompilation)' != 'false'">
        <_SourceGeneratedNuGetPropsAndTargets Include="$(MSBuildProjectExtensionsPath)$(_ParentProjectName)$(_ParentProjectExtension).nuget.g.props"/>
        <_SourceGeneratedNuGetPropsAndTargets Include="$(MSBuildProjectExtensionsPath)$(_ParentProjectName)$(_ParentProjectExtension).nuget.g.targets"/>
        <_SourceGeneratedNuGetPropsAndTargets Include="$(MSBuildProjectExtensionsPath)$(_ParentProjectName)$(_ParentProjectExtension).nuget.dgspec.json"/>

        <_DestGeneratedNuGetPropsAndTargets Include="$(MSBuildProjectExtensionsPath)$(_TemporaryTargetAssemblyProjectName).nuget.g.props"/>
        <_DestGeneratedNuGetPropsAndTargets Include="$(MSBuildProjectExtensionsPath)$(_TemporaryTargetAssemblyProjectName).nuget.g.targets"/>
        <_DestGeneratedNuGetPropsAndTargets Include="$(MSBuildProjectExtensionsPath)$(_TemporaryTargetAssemblyProjectName).nuget.dgspec.json"/>

      </ItemGroup>

      <!-- Copy the renamed outer project NuGet props/targets files to the MSBuildProjectExtensionsPath used by NuGet. -->
      <Copy Condition="'$(IncludePackageReferencesDuringMarkupCompilation)' != 'false'"
            SourceFiles="@(_SourceGeneratedNuGetPropsAndTargets)"
            DestinationFiles="@(_DestGeneratedNuGetPropsAndTargets)" 
       />

<<<<<<< HEAD
   <Target Name="GenerateTemporaryTargetAssembly"
               Condition="'$(ShouldWPFSupportPackageReferences)' == 'false' And '$(_RequireMCPass2ForMainAssembly)' == 'true'" >
=======
       <!--
        Undo TargetFramework and RID append set in Microsoft.NET.RuntimeIdentifierInference.targets to prevent
        a duplicate target framework and runtime identifier in the IntermediateOutputPath when the new BuildEngine 
        instance runs. 
>>>>>>> 06e0d922

        'Append $(RuntimeIdentifier) to directory to output and intermediate paths to prevent bin clashes between
        targets. But do not append the implicit default runtime identifier for .NET Framework apps as that would 
        append a RID the user never mentioned in the path and do so even in the AnyCPU case.'
       -->

      <PropertyGroup>
          <_IntermediateOutputPathNoTargetFrameworkOrRID>$(IntermediateOutputPath)</_IntermediateOutputPathNoTargetFrameworkOrRID>
      </PropertyGroup>

      <PropertyGroup Condition="'$(IncludePackageReferencesDuringMarkupCompilation)' != 'false' and
          '$(AppendRuntimeIdentifierToOutputPath)' == 'true' and '$(RuntimeIdentifier)' != '' and 
          '$(_UsingDefaultRuntimeIdentifier)' != 'true'">
        <_IntermediateOutputPathNoTargetFrameworkOrRID>$([System.Text.RegularExpressions.Regex]::Replace($(_IntermediateOutputPathNoTargetFrameworkOrRID), "$(RuntimeIdentifier)\\$",, System.Text.RegularExpressions.RegexOptions.IgnoreCase))</_IntermediateOutputPathNoTargetFrameworkOrRID>
      </PropertyGroup>
      
      <PropertyGroup Condition="'$(IncludePackageReferencesDuringMarkupCompilation)' != 'false' and 
          '$(AppendTargetFrameworkToOutputPath)' == 'true' and '$(TargetFramework)' != '' and 
          '$(_UnsupportedTargetFrameworkError)' != 'true'">
          <_IntermediateOutputPathNoTargetFrameworkOrRID>$([System.Text.RegularExpressions.Regex]::Replace($(_IntermediateOutputPathNoTargetFrameworkOrRID), "$(TargetFramework)\\$",, System.Text.RegularExpressions.RegexOptions.IgnoreCase))</_IntermediateOutputPathNoTargetFrameworkOrRID>
      </PropertyGroup>

       <!--  Use the legacy .NET Framework/.NET Core 3.0 GenerateTemporaryTargetAssembly path if 'IncludePackageReferencesDuringMarkupCompilation' is 'false',. --> 
       <GenerateTemporaryTargetAssembly
                CurrentProject="$(MSBuildProjectFullPath)"
                MSBuildBinPath="$(MSBuildBinPath)"
                ReferencePathTypeName="ReferencePath"
                CompileTypeName="Compile"
                GeneratedCodeFiles="@(_GeneratedCodeFiles)"
                ReferencePath="@(ReferencePath)"
                BaseIntermediateOutputPath="$(BaseIntermediateOutputPath)"
                IntermediateOutputPath="$(_IntermediateOutputPathNoTargetFrameworkOrRID)"
                AssemblyName="$(AssemblyName)"
                CompileTargetName="$(_CompileTargetNameForLocalType)"
                GenerateTemporaryTargetAssemblyDebuggingInformation="$(GenerateTemporaryTargetAssemblyDebuggingInformation)"
                IncludePackageReferencesDuringMarkupCompilation="$(IncludePackageReferencesDuringMarkupCompilation)"
                Analyzers="$(Analyzers)" 
                TemporaryTargetAssemblyProjectName="$(_TemporaryTargetAssemblyProjectName)"
                 >

       </GenerateTemporaryTargetAssembly>

       <CreateItem Include="$(IntermediateOutputPath)$(TargetFileName)" >
               <Output TaskParameter="Include" ItemName="AssemblyForLocalTypeReference" />
       </CreateItem>

<<<<<<< HEAD
  </Target>

    <!--

                ==========================================
                       GenerateTemporaryTargetAssembly2
                ==========================================

                Name : GenerateTemporaryTargetAssembly2

  -->

   <Target Name="GenerateTemporaryTargetAssembly2"
               Condition="'$(ShouldWPFSupportPackageReferences)' == 'true' and '$(_RequireMCPass2ForMainAssembly)' == 'true'" >

      <Message Text="MSBuildProjectFile is $(MSBuildProjectFile)" Condition="'$(MSBuildTargetsVerbose)' == 'true'" />

       <GenerateTemporaryTargetAssembly2
                CurrentProject="$(MSBuildProjectFullPath)"
                MSBuildBinPath="$(MSBuildBinPath)"
                ReferencePathTypeName="ReferencePath"
                CompileTypeName="Compile"
                GeneratedCodeFiles="@(_GeneratedCodeFiles)"
                ReferencePath="@(ReferencePath)"
                IntermediateOutputPath="$(IntermediateOutputPath)"
                AssemblyName="$(AssemblyName)"
                TemporaryTargetAssemblyProjectName="$(_TemporaryTargetAssemblyProjectName)"
                CompileTargetName="$(_CompileTargetNameForLocalType)"
                GenerateTemporaryTargetAssemblyDebuggingInformation="$(GenerateTemporaryTargetAssemblyDebuggingInformation)"
                 >

       </GenerateTemporaryTargetAssembly2>

       <CreateItem Include="$(IntermediateOutputPath)$(TargetFileName)" >
               <Output TaskParameter="Include" ItemName="AssemblyForLocalTypeReference" />
       </CreateItem>

       <Message Text="Deleting generated NuGet props and targets files from the temporary project: @(_DestinationGeneratedNuGetPropsAndTargets)"/>
       <Delete Files="@(_DestinationGeneratedNuGetPropsAndTargets)"/>

  </Target>

=======
       <!-- Remove generated NuGet props/targets files. -->
       <Delete
           Condition="'$(IncludePackageReferencesDuringMarkupCompilation)' != 'false' 
            and '$(GenerateTemporaryTargetAssemblyDebuggingInformation)' != 'true'"
            Files="@(_DestGeneratedNuGetPropsAndTargets)" />
        
   </Target>
>>>>>>> 06e0d922

  <!--

                 ===========================================
                          CleanupTemporaryTargetAssembly
                 ===========================================

                Name : CleanupTemporaryTargetAssembly

  -->

  <Target Name="CleanupTemporaryTargetAssembly" >

         <Message Text="Remove the temporary project and target assembly" Condition="'$(MSBuildTargetsVerbose)'=='true'" />

         <Delete Files="@(AssemblyForLocalTypeReference)"
                     Condition="Exists('%(Fullpath)')" />

  </Target>



<!--

    ================================================================
                                   SatelliteOnlyMarkupCompilePass2
    ================================================================

        Name : SatelliteOnlyMarkupCompilePass2

        This target is invoked only when there is a xaml file which references local-type and no such xaml file is going
         to be embedded into main assembly.

        Condition: _RequireMCPass2ForSatelliteAssemblyOnly == true

  -->


  <Target Name="AddIntermediateAssemblyToReferenceList" >

          <CreateItem Include="@(IntermediateAssembly)" >
               <Output TaskParameter="Include" ItemName="AssemblyForLocalTypeReference" />
          </CreateItem>

  </Target>

  <Target Name="SatelliteOnlyMarkupCompilePass2"  Condition="'$(_RequireMCPass2ForSatelliteAssemblyOnly)' == 'true'"
               DependsOnTargets="AddIntermediateAssemblyToReferenceList;MarkupCompilePass2" >
  </Target>



  <!--
         ============ Manifest Generation Related Properties, Targets ==============
  -->


  <PropertyGroup Condition="'$(HostInBrowser)' == 'true' and '$(IsApplication)' == 'true'" >

     <!-- Set default value for some related properties -->

     <!-- For Browser application, manifests should be signed even if the project is not getting published -->
     <GenerateManifestsDependsOn>
             HostInBrowserValidation;
             GenerateApplicationManifest;
             ResignApplicationManifest;
             GenerateDeploymentManifest;
             SignDeploymentManifest
     </GenerateManifestsDependsOn>


     <GenerateManifests Condition="'$(GenerateManifests)' == ''" >true</GenerateManifests>
     <GenerateClickOnceManifests Condition="'$(GenerateClickOnceManifests)' == ''">$(GenerateManifests)</GenerateClickOnceManifests>

     <!--
         If 'install' is not set in project file, set it to false here.
         But if 'install' is set in project, don't change it now. Later
         the PropertyValidation target will check if it is correct or not.
     -->

     <Install Condition="'$(Install)'==''">false</Install>

     <!--
         The valid values for TargetZone are :
              Internet, Intranet, LocalMachine, Custom

         User can set all above vaild values in project file.

         If this property is not set in project, for HostInBrowser,
         we set default value 'Internet' here.
     -->

     <TargetZone Condition="'$(TargetZone)' == ''">Internet</TargetZone>


     <!--
        Overwrite below properties which have been set in Microsoft.Common.targets.
     -->

     <TargetUrl Condition="'$(TargetUrl)' != ''">$(TargetUrl)/$(TargetDeployManifestFileName)</TargetUrl>
     <StartURL Condition="'$(StartURL)'==''">$(MSBuildProjectDirectory)\bin\$(Configuration)\$(TargetDeployManifestFileName)</StartURL>
     <StartArguments Condition="'$(StartArguments)' == ''">-debug  "$(StartURL)"</StartArguments>
     <StartArguments Condition="'$(DebugSecurityZoneURL)' != ''">$(StartArguments) -DebugSecurityZoneURL "$(DebugSecurityZoneURL)"</StartArguments>

  </PropertyGroup>


  <!--
      Do some property value check before the real manifest generation task starts.

      WinFX.targets should care about the property setting for Browser application only.

      For a regular ClickOnce application, Microsoft.Common.targets is responsible for
      the setting validation.
  -->

  <Target Name="HostInBrowserValidation" Condition="'$(HostInBrowser)' == 'true'" >

     <Message Text="(in) Install: '$(Install)'" Condition="'$(MSBuildTargetsVerbose)' == 'true'" />

     <!--
         TODO: Will get error message from Build task resource so that the message is
         localizable and can be set an unique error ID.
     -->

     <Error Condition="'$(GenerateManifests)' != 'true'" Text="Property GenerateManifests should not be set a value other than true for a browser application." />

     <Error  Condition="'$(Install)' == 'true'" Text="Property Install and HostInBrowser should not be both set to true." />

      <Error Condition=" '$(PlatformTarget)' != '' and '$(PlatformTarget)' != 'AnyCpu' "
             Text="Cannot build a platform-specific XAML Browser Application. If HostInBrowser property is set to 'True', either do not set the PlatformTarget property or set it to 'AnyCpu'." />


  </Target>

  <Target Name="SplashScreenValidation" Condition="'@(SplashScreen)' != ''" >
    <Error Condition="'$(TargetFrameworkIdentifier)' == '.NETFramework' And 
                      '$(_TargetFrameworkVersionWithoutV)' != ''        And 
                      '$(_TargetFrameworkVersionWithoutV)' == '3.0'" 
           Text="The SplashScreen Build Action is not supported on $(TargetFrameworkIdentifier) $(TargetFrameworkVersion)." />
  </Target>


  <!--
         Resign Application Manifest after update.
         _DeploymentResolvedManifestCertificateThumbprint property is set only when SignManifest is set to true.
   -->
  <Target Name="ResignApplicationManifest" Condition="'$(_DeploymentResolvedManifestCertificateThumbprint)'!= ''" >

       <Message Text="(in) ApplicationManifest: '@(ApplicationManifest)'" Condition="'$(MSBuildTargetsVerbose)'=='true'"/>
       <Message Text="(in) ManifestKeyFile: '$(ManifestKeyFile)'" Condition="'$(MSBuildTargetsVerbose)'=='true'"/>
       <Message Text="(in) _DeploymentResolvedManifestCertificateThumbprint: '$(_DeploymentResolvedManifestCertificateThumbprint)'" Condition="'$(MSBuildTargetsVerbose)'=='true'"/>

        <SignFile
            CertificateThumbprint="$(_DeploymentResolvedManifestCertificateThumbprint)"
            TimestampUrl="$(ManifestTimestampUrl)"
            SigningTarget="@(ApplicationManifest)"/>

  </Target>


  <!--
         Sign Deployment Manifest if SignManifest is set to true.
         _DeploymentResolvedManifestCertificateThumbprint property is set only when SignManifest is set to true.
  -->
  <Target Name="SignDeploymentManifest" Condition=" '$(_DeploymentResolvedManifestCertificateThumbprint)' != '' " >

       <Message Text="(in) DeployManifest: '@(DeployManifest)'" Condition="'$(MSBuildTargetsVerbose)'=='true'"/>
       <Message Text="(in) ManifestKeyFile: '$(ManifestKeyFile)'" Condition="'$(MSBuildTargetsVerbose)'=='true'"/>
       <Message Text="(in) _DeploymentResolvedManifestCertificateThumbprint: '$(_DeploymentResolvedManifestCertificateThumbprint)'" Condition="'$(MSBuildTargetsVerbose)'=='true'"/>

        <SignFile
            CertificateThumbprint="$(_DeploymentResolvedManifestCertificateThumbprint)"
            TimestampUrl="$(ManifestTimestampUrl)"
            SigningTarget="@(DeployManifest)"/>

  </Target>


  <!--
      ================================================================
                                   FileClassification
      ================================================================

     Classify baml and image files into different groups for Main assembly and satellite assembly respectively.

  -->
  <Target Name="FileClassification">

      <FileClassifier Condition="'@(GeneratedBaml)' != '' or '@(Resource)' != '' or '@(Font)' != ''"
                      SourceFiles="@(SplashScreen);@(GeneratedBaml);@(Resource);@(Font)"
                      Culture="$(UICulture)"
                      OutputType="$(OutputType)"
                      MainEmbeddedFiles="@(MainEmbeddedFiles)"
                      SatelliteEmbeddedFiles="@(SatelliteEmbeddedFiles)"
                      CLREmbeddedResource="@(CLREmbeddedResources)"
                      CLRSatelliteEmbeddedResource="@(CLRSatelliteEmbeddedResources)"
                      CLRResourceFiles="@(CLRResources)" >

          <Output ItemName="MainEmbeddedFiles" TaskParameter="MainEmbeddedFiles" />
          <Output ItemName="SatelliteEmbeddedFiles" TaskParameter="SatelliteEmbeddedFiles" />
          <Output ItemName="WinFXEmbeddedResource" TaskParameter="CLREmbeddedResource" />
          <Output ItemName="WinFXEmbeddedResource" TaskParameter="CLRSatelliteEmbeddedResource" />

      </FileClassifier>

        <Message Text="(out) EmbeddedFiles: '@(MainEmbeddedFiles)'" Condition="'$(MSBuildTargetsVerbose)'=='true'"/>
        <Message Text="(out) SatelliteEmbeddedFiles: '@(SatelliteEmbeddedFiles)'" Condition="'$(MSBuildTargetsVerbose)'=='true'"/>

  </Target>

  <!--
      ================================================================
                                   MainResourcesGeneration
      ================================================================

  -->

  <PropertyGroup>

     <!--
          If the UICulture is not set, resources will be embedded into main assembly.
          keep $(AssemblyName).g.resources as resource name for this scenario.

          If the UICulture is set to some culture, all the localizable resources will
          be embedded into satellite assembly, and all the non-localizable resources
          will be embedded into main assembly.  for this scenario,  keep

              $(AssemblyName).g for localizable resources,
              $(AssemblyName).unlocalizable.g for unlocalizable resources
      -->


     <_ResourceNameInMainAssembly Condition="'$(UICulture)' == ''">$(AssemblyName).g.resources</_ResourceNameInMainAssembly>

     <_ResourceNameInMainAssembly Condition="'$(UICulture)' != ''">$(AssemblyName).unlocalizable.g.resources</_ResourceNameInMainAssembly>


  </PropertyGroup>


  <Target Name="MainResourcesGeneration" Inputs="@(MainEmbeddedFiles)" Outputs="$(IntermediateOutputPath)$(_ResourceNameInMainAssembly)" Condition="'@(MainEmbeddedFiles)' != ''">

    <!--
        This generates .resources file containing all the resources that are to be
        embedded in the main assembly and dont need to be localized
    -->

    <Message Text="(in) EmbeddedFiles: '@(MainEmbeddedFiles)'" Condition="'$(MSBuildTargetsVerbose)'=='true'"/>

    <ResourcesGenerator
                   ResourceFiles="@(MainEmbeddedFiles)"
                   OutputPath="$(IntermediateOutputPath)"
                   OutputResourcesFile="$(IntermediateOutputPath)$(_ResourceNameInMainAssembly)"
                   Condition="'@(MainEmbeddedFiles)' != ''">

          <!-- Put the generated files in item FileWrites so that they can be cleaned up appropriately in a next Rebuild -->
          <Output ItemName="FileWrites" TaskParameter="OutputResourcesFile" />

    </ResourcesGenerator>

    <ItemGroup>
          <EmbeddedResource Include="$(IntermediateOutputPath)$(_ResourceNameInMainAssembly)">
                <GenerateResource>false</GenerateResource>
                <Type>Resx</Type>
                <WithCulture>false</WithCulture>
                <OutputResource>$(IntermediateOutputPath)$(_ResourceNameInMainAssembly)</OutputResource>
          </EmbeddedResource>
    </ItemGroup>

  </Target>

  <!--

       ================================================================
                                   SatelliteResourceGeneration
       ================================================================

       This target just takes the SatelliteEmbeddedFiles such as .baml, images, fonts. etc
       But not any $(Culture).resx and .resText etc.  those files should have been handled by
       PrepareResource target.

       This target should output an EmbeddedResource Item, which is then taken by
       CreateSatelliteAssemblies target.
  -->

  <Target Name="SatelliteResourceGeneration"
          Condition="'$(UICulture)' != ''"
          Inputs="@(SatelliteEmbeddedFiles)"
          Outputs="$(IntermediateOutputPath)$(AssemblyName).g.$(UICulture).resources">

      <!--
        This generates .resources file containing all the resources that are to be embedded
        in the satellite  assembly and need to be localized.

        This task only runs if the default culture of the build is not NULL
      -->

      <Message Text="(in) SatelliteEmbeddedFiles: '@(SatelliteEmbeddedFiles)'" Condition="'$(MSBuildTargetsVerbose)'=='true'"/>

      <ResourcesGenerator
                     ResourceFiles="@(SatelliteEmbeddedFiles)"
                     OutputPath="$(IntermediateOutputPath)"
                     OutputResourcesFile="$(IntermediateOutputPath)$(AssemblyName).g.$(UICulture).resources"
                     Condition="'@(SatelliteEmbeddedFiles)' != ''">

            <Output ItemName="_SatelliteResourceFile" TaskParameter="OutputResourcesFile" />

            <!-- Put the generated files in item FileWrites so that they can be cleaned up appropriately in a next Rebuild -->
            <Output ItemName="FileWrites" TaskParameter="OutputResourcesFile" />


      </ResourcesGenerator>

      <Message Text="(out) _SatelliteResourceFile is '@(_SatelliteResourceFile)'" Condition="'$(MSBuildTargetsVerbose)'=='true'"/>

  </Target>

  <!--
      This target should always run after SatelliteResourceGeneration, so that it
      can generate the correct Item which contains right Culture attribute even for
      incremental build.
  -->

  <Target Name="GenerateResourceWithCultureItem" Condition="'$(UICulture)' != ''" >

      <Message Text="(out) _SatelliteResourceFile: '@(_SatelliteResourceFile)'" Condition="'$(MSBuildTargetsVerbose)'=='true'"/>

      <ItemGroup>
          <EmbeddedResource Include="@(_SatelliteResourceFile)">
                <Culture>$(UICulture)</Culture>
                <GenerateResource>false</GenerateResource>
                <Type>Resx</Type>
                <WithCulture>true</WithCulture>
                <OutputResource>@(_SatelliteResourceFile)</OutputResource>
          </EmbeddedResource>
      </ItemGroup>

  </Target>


  <!-- Overwrite some target and properties for Publish support -->

   <!--
         PublishBuildDependsOn property is defined in Microsoft.Common.targets, but it doesn't handle WinFX
         resx file, since this resx file is not set into project file, but is generated at build time.

         For Publish Build, we need to make sure the $(Target).g.$(UICulture).resources is handled correctly.
         Add target "PrepareResourcesForSatelliteAssemblies" to the place prior to CreateSatelliteAssemblies.
    -->
    <PropertyGroup>
        <PublishBuildDependsOn>
            BuildOnlySettings;
            PrepareForBuild;
            ResolveReferences;
            PrepareResources;
            ResolveKeySource;
            PrepareResourcesForSatelliteAssemblies;
            GenerateSerializationAssemblies;
            CreateSatelliteAssemblies;
        </PublishBuildDependsOn>
    </PropertyGroup>

   <!--
         SatelliteDllsProjectOutputGroup target is implemented in Microsoft.Common.targets, but it doesn't handle WinFX
         satellite assembly, since for WinFX, the $(targetname).g.$(UICulture).resx is not set into project file, but is generated
         at build time after Xaml file is compiled, (for some case, it is generated after the main dll is compiled).

        So overwrite this target, copy the content from Microsoft.Common.targets and inject the part for our UICulture support.

    -->

    <!--
    ================================================================
                                         SatelliteDllsProjectOutputGroup
    ================================================================

    This target performs population of the Satellite Files project output group.
    -->
    <Target
        Name="SatelliteDllsProjectOutputGroup"
        DependsOnTargets="PrepareResourceNames"
        Returns="@(SatelliteDllsProjectOutputGroupOutput)"
        KeepDuplicateOutputs="False">

        <CreateItem
            Include="$(IntermediateOutputPath)%(ResxWithCulture.Culture)\$(TargetName).resources.dll"
            AdditionalMetadata="TargetPath=%(ResxWithCulture.Culture)\$(TargetName).resources.dll"
            Condition="'@(ResxWithCulture)' != ''">

           <Output ItemName="SatelliteDllsProjectOutputGroupOutputIntermediate" TaskParameter="Include" />

        </CreateItem>

        <!--  This task is WinFX specific. -->

        <CreateItem
            Include="$(IntermediateOutputPath)$(UICulture)\$(TargetName).resources.dll"
            AdditionalMetadata="TargetPath=$(UICulture)\$(TargetName).resources.dll"
            Condition="'$(UICulture)' != ''">

           <Output ItemName="SatelliteDllsProjectOutputGroupOutputIntermediate" TaskParameter="Include" />

        </CreateItem>

        <!-- End of WinFX specific -->

        <CreateItem
            Include="$(IntermediateOutputPath)%(NonResxWithCulture.Culture)\$(TargetName).resources.dll"
            AdditionalMetadata="TargetPath=%(NonResxWithCulture.Culture)\$(TargetName).resources.dll"
            Condition="'@(NonResxWithCulture)' != ''">

            <Output ItemName="SatelliteDllsProjectOutputGroupOutputIntermediate" TaskParameter="Include" />

        </CreateItem>

        <CreateItem Include="$(IntermediateOutputPath)">
            <Output ItemName="SatelliteDllsProjectOutputGroupRootRelativeUrlBaseIntermediate" TaskParameter="Include"/>
        </CreateItem>

        <!-- Convert intermediate items into final items; this way we can get the full path for each item. -->
        <CreateItem Include="@(SatelliteDllsProjectOutputGroupOutputIntermediate->'%(FullPath)')">
            <Output ItemName="SatelliteDllsProjectOutputGroupOutput" TaskParameter="Include"/>
        </CreateItem>

    </Target>


  <!-- Other Targets  -->
  <Target Name="CheckUid"
          Condition="'@(Page)' != '' or '@(ApplicationDefinition)' != ''">

       <UidManager MarkupFiles="@(Page);@(ApplicationDefinition)" Task="Check" />

  </Target>

  <Target Name="UpdateUid"
          Condition="'@(Page)' != '' or '@(ApplicationDefinition)' != ''">

      <UidManager MarkupFiles="@(Page);
                               @(ApplicationDefinition)"
                  IntermediateDirectory ="$(IntermediateOutputPath)"
                  Task="Update" />

  </Target>

  <Target Name="RemoveUid"
          Condition="'@(Page)' != '' or '@(ApplicationDefinition)' != ''">
      <UidManager MarkupFiles="@(Page);
                               @(ApplicationDefinition)"

                  IntermediateDirectory ="$(IntermediateOutputPath)"
                  Task="Remove" />

  </Target>

  <!--
      ================================================================
                                  MergeLocalizationDirectives
      ================================================================

      Merge localization comments of single bamls into one file for the whole assembly.

  -->
  <Target Name="MergeLocalizationDirectives"
          Condition="'@(GeneratedLocalizationFiles)' !=''"
          Inputs="@(GeneratedLocalizationFiles)"
          Outputs="$(IntermediateOutputPath)$(AssemblyName).loc"
  >
       <MergeLocalizationDirectives GeneratedLocalizationFiles="@(GeneratedLocalizationFiles)"
                                    OutputFile="$(IntermediateOutputPath)$(AssemblyName).loc"/>

       <!--
          Add the merged loc file into _NoneWithTargetPath so that it will be copied to the
          output directory
       -->
       <CreateItem Condition="Exists('$(IntermediateOutputPath)$(AssemblyName).loc')"
                   Include="$(IntermediateOutputPath)$(AssemblyName).loc"
                   AdditionalMetadata="CopyToOutputDirectory=PreserveNewest; TargetPath=$(AssemblyName).loc" >
           <Output ItemName="_NoneWithTargetPath" TaskParameter="Include"/>
           <Output ItemName="FileWrites" TaskParameter="Include"/>

       </CreateItem>

  </Target>

  <!-- End of other targets -->

  <!--
     This is similar to AssignTargetPaths target in Microsoft.Common.targets.
     But it handles only the generated WinFXEmbeddedResource item type.

     After this target is done, SplitResourceByCulture target can take the right input
     and handle the resource correctly.
  -->
  <Target Name="AssignWinFXEmbeddedResource"
          Condition="'@(WinFXEmbeddedResource)' != ''" >

     <ItemGroup>
         <_Temporary Remove="@(_Temporary)" />
     </ItemGroup>

     <AssignTargetPath Files="@(WinFXEmbeddedResource)" RootFolder="$(MSBuildProjectDirectory)">
            <Output TaskParameter="AssignedFiles" ItemName="_Temporary" />
     </AssignTargetPath>

    <ItemGroup>
        <EmbeddedResource Remove="@(_Temporary)" />
        <EmbeddedResource Include="@(_Temporary)" />
        <_Temporary Remove="@(_Temporary)" />
    </ItemGroup>

  </Target>
  <!-- End of the project file, Do not add any more propeties, items, targets etc. -->


</Project><|MERGE_RESOLUTION|>--- conflicted
+++ resolved
@@ -390,13 +390,9 @@
 
         <_CompileTargetNameForLocalType Condition="'$(_CompileTargetNameForLocalType)' == ''">_CompileTemporaryAssembly</_CompileTargetNameForLocalType>
 
-<<<<<<< HEAD
-        <_ResolveProjectReferencesTargetName Condition="'$(ShouldWPFSupportPackageReferences)' == 'true'">ResolveProjectReferences</_ResolveProjectReferencesTargetName>
-=======
         <!-- The updated .NET 5.0.2 GenerateTemporaryTargetAssembly behavior that supports source generators is off by default. --> 
         <IncludePackageReferencesDuringMarkupCompilation Condition="'$(IncludePackageReferencesDuringMarkupCompilation)' == ''">false</IncludePackageReferencesDuringMarkupCompilation>
         <_ResolveProjectReferencesTargetName Condition="'$(IncludePackageReferencesDuringMarkupCompilation)' != 'false'">ResolveProjectReferences</_ResolveProjectReferencesTargetName>
->>>>>>> 06e0d922
         <_CompileTemporaryAssemblyDependsOn>BuildOnlySettings;ResolveKeySource;$(_ResolveProjectReferencesTargetName);CoreCompile</_CompileTemporaryAssemblyDependsOn>
 
   </PropertyGroup>
@@ -410,63 +406,6 @@
 
   </Target>
 
-<<<<<<< HEAD
-  <!--
-                ==========================================
-                  CreateTemporaryTargetAssemblyProject
-                ==========================================
-                Name : CreateTemporaryTargetAssemblyProject
-  -->
-
-   <Target Name="CreateTemporaryTargetAssemblyProject"
-               Condition="'$(ShouldWPFSupportPackageReferences)' == 'true' and '$(_RequireMCPass2ForMainAssembly)' == 'true'" >
-
-       <CreateTemporaryTargetAssemblyProject 
-                CurrentProject="$(MSBuildProjectFullPath)"
-                GeneratedCodeFiles="@(_GeneratedCodeFiles)"
-                CompileTypeName="Compile"
-                ReferencePath="@(ReferencePath)"
-                ReferencePathTypeName="ReferencePath" 
-                IntermediateOutputPath="$(IntermediateOutputPath)"
-                AssemblyName="$(AssemblyName)" 
-                MSBuildProjectExtensionsPath="$(MSBuildProjectExtensionsPath)" 
-                Analyzers="$(Analyzers)" >
-           <Output TaskParameter="TemporaryTargetAssemblyProjectName" PropertyName="_TemporaryTargetAssemblyProjectName"/>
-       </CreateTemporaryTargetAssemblyProject>
-
-      <Message Text="GenerateTemporaryTargetAssembyProject project is $(_TemporaryTargetAssemblyProjectName)" />
-
-      <!-- Path to generated NuGet props and targets files -->
-      <Message Text="MSBuildProjectExtensionsPath: $(MSBuildProjectExtensionsPath)" />
-
-      <!-- Get the name of the outer WPF parent project -->
-      <PropertyGroup>
-          <CurrentProjectName>$([System.IO.Path]::GetFileName('$(MSBuildProjectFullPath)'))</CurrentProjectName>
-      </PropertyGroup>
-
-      <!-- Collect the generated NuGet files from the parent project required support PackageReferences -->
-      <ItemGroup>
-        <SourceGeneratedNuGetPropsAndTargets Include="$(MSBuildProjectExtensionsPath)\*.props"/>
-        <SourceGeneratedNuGetPropsAndTargets Include="$(MSBuildProjectExtensionsPath)\*.targets"/>
-        <SourceGeneratedNuGetPropsAndTargets Include="$(MSBuildProjectExtensionsPath)\*.dgspec.json"/>
-        <_DestinationGeneratedNuGetPropsAndTargets Include="@(SourceGeneratedNuGetPropsAndTargets->'%(RelativeDir)%(Filename)%(Extension)'->Replace('$(CurrentProjectName)', '$(_TemporaryTargetAssemblyProjectName)'))"/>
-      </ItemGroup>
-
-      <Message Text="Re-using generated NuGet props and targets from the parent project...)" />
-      <Message Text="SourceGeneratedNuGetPropsAndTargets source files: @(SourceGeneratedNuGetPropsAndTargets)" />
-      <Message Text="DestinationPropsAndTargets destination files: @(_DestinationGeneratedNuGetPropsAndTargets)" />
-
-      <!-- Copy the renamed outer project NuGet props/targets files to the MSBuildProjectExtensionsPath used by NuGet -->
-      <Copy
-            SourceFiles="@(SourceNuGetPropsAndTargets)"
-            DestinationFiles="@(_DestinationGeneratedNuGetPropsAndTargets)" 
-       />
-
-  </Target>
-
-
-=======
->>>>>>> 06e0d922
   <!--
 
                 ==========================================
@@ -506,15 +445,10 @@
             DestinationFiles="@(_DestGeneratedNuGetPropsAndTargets)" 
        />
 
-<<<<<<< HEAD
-   <Target Name="GenerateTemporaryTargetAssembly"
-               Condition="'$(ShouldWPFSupportPackageReferences)' == 'false' And '$(_RequireMCPass2ForMainAssembly)' == 'true'" >
-=======
        <!--
         Undo TargetFramework and RID append set in Microsoft.NET.RuntimeIdentifierInference.targets to prevent
         a duplicate target framework and runtime identifier in the IntermediateOutputPath when the new BuildEngine 
         instance runs. 
->>>>>>> 06e0d922
 
         'Append $(RuntimeIdentifier) to directory to output and intermediate paths to prevent bin clashes between
         targets. But do not append the implicit default runtime identifier for .NET Framework apps as that would 
@@ -561,50 +495,6 @@
                <Output TaskParameter="Include" ItemName="AssemblyForLocalTypeReference" />
        </CreateItem>
 
-<<<<<<< HEAD
-  </Target>
-
-    <!--
-
-                ==========================================
-                       GenerateTemporaryTargetAssembly2
-                ==========================================
-
-                Name : GenerateTemporaryTargetAssembly2
-
-  -->
-
-   <Target Name="GenerateTemporaryTargetAssembly2"
-               Condition="'$(ShouldWPFSupportPackageReferences)' == 'true' and '$(_RequireMCPass2ForMainAssembly)' == 'true'" >
-
-      <Message Text="MSBuildProjectFile is $(MSBuildProjectFile)" Condition="'$(MSBuildTargetsVerbose)' == 'true'" />
-
-       <GenerateTemporaryTargetAssembly2
-                CurrentProject="$(MSBuildProjectFullPath)"
-                MSBuildBinPath="$(MSBuildBinPath)"
-                ReferencePathTypeName="ReferencePath"
-                CompileTypeName="Compile"
-                GeneratedCodeFiles="@(_GeneratedCodeFiles)"
-                ReferencePath="@(ReferencePath)"
-                IntermediateOutputPath="$(IntermediateOutputPath)"
-                AssemblyName="$(AssemblyName)"
-                TemporaryTargetAssemblyProjectName="$(_TemporaryTargetAssemblyProjectName)"
-                CompileTargetName="$(_CompileTargetNameForLocalType)"
-                GenerateTemporaryTargetAssemblyDebuggingInformation="$(GenerateTemporaryTargetAssemblyDebuggingInformation)"
-                 >
-
-       </GenerateTemporaryTargetAssembly2>
-
-       <CreateItem Include="$(IntermediateOutputPath)$(TargetFileName)" >
-               <Output TaskParameter="Include" ItemName="AssemblyForLocalTypeReference" />
-       </CreateItem>
-
-       <Message Text="Deleting generated NuGet props and targets files from the temporary project: @(_DestinationGeneratedNuGetPropsAndTargets)"/>
-       <Delete Files="@(_DestinationGeneratedNuGetPropsAndTargets)"/>
-
-  </Target>
-
-=======
        <!-- Remove generated NuGet props/targets files. -->
        <Delete
            Condition="'$(IncludePackageReferencesDuringMarkupCompilation)' != 'false' 
@@ -612,7 +502,6 @@
             Files="@(_DestGeneratedNuGetPropsAndTargets)" />
         
    </Target>
->>>>>>> 06e0d922
 
   <!--
 
