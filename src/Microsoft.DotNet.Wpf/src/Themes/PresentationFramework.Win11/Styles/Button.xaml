--- conflicted
+++ resolved
@@ -180,16 +180,10 @@
                                 <Condition Property="IsMouseOver" Value="True" />
                                 <Condition Property="IsPressed" Value="True" />
                             </MultiTrigger.Conditions>
-<<<<<<< HEAD
                             <Setter TargetName="ContentBorder" Property="Background" Value="{DynamicResource AccentButtonBackgroundPressed}" />
                             <Setter TargetName="ContentBorder" Property="BorderBrush" Value="{DynamicResource AccentControlElevationBorderBrush}" />
                             <Setter TargetName="ContentPresenter" Property="TextElement.Foreground" Value="{DynamicResource AccentButtonForeground}" />
                             <!-- <Setter TargetName="ControlIcon" Property="TextElement.Foreground" Value="{Binding PressedForeground, RelativeSource={RelativeSource TemplatedParent}}" /> -->
-=======
-                            <Setter TargetName="ContentBorder" Property="Background" Value="{Binding PressedBackground, RelativeSource={RelativeSource TemplatedParent}}" />
-                            <Setter TargetName="ContentBorder" Property="BorderBrush" Value="{Binding PressedBorderBrush, RelativeSource={RelativeSource TemplatedParent}}" />
-                            <Setter TargetName="ContentPresenter" Property="TextElement.Foreground" Value="{Binding PressedForeground, RelativeSource={RelativeSource TemplatedParent}}" />
->>>>>>> 9ec3f03b
                         </MultiTrigger>
                         <Trigger Property="IsEnabled" Value="False">
                             <Setter TargetName="ContentBorder" Property="Background" Value="{DynamicResource ButtonBackgroundDisabled}" />
