--- conflicted
+++ resolved
@@ -80,12 +80,7 @@
 
                 ArgumentNullException.ThrowIfNull(serviceProvider);
 
-<<<<<<< HEAD
                 if (serviceProvider.GetService(typeof(IXamlTypeResolver)) is not IXamlTypeResolver xamlTypeResolver)
-=======
-                IXamlTypeResolver xamlTypeResolver = serviceProvider.GetService(typeof(IXamlTypeResolver)) as IXamlTypeResolver;
-                if (xamlTypeResolver is null)
->>>>>>> aa1896f4
                 {
                     throw new ArgumentException(SR.Format(SR.MarkupExtensionNoContext, GetType().Name, nameof(IXamlTypeResolver)));
                 }
