--- conflicted
+++ resolved
@@ -30,13 +30,8 @@
       binlogPath: artifacts/log/Debug/x86/Build.binlog
       pool:
         ${{ if eq(variables['System.TeamProject'], 'public') }}:
-<<<<<<< HEAD
-          name: NetCore1ESPool-Public
+          name: NetCore-Public
           demands: ImageOverride -equals windows.vs2022preview.amd64.Open
-=======
-          name: NetCore-Public
-          demands: ImageOverride -equals Build.Windows.Amd64.VS2022.Pre.Open
->>>>>>> 723c39cf
         ${{ if eq(variables['System.TeamProject'], 'internal') }}:
           name: NetCore1ESPool-Internal
           demands: ImageOverride -equals windows.vs2022preview.amd64
@@ -50,13 +45,8 @@
         # Will eventually change this to two BYOC pools.
         # agent pool can't be read from a user-defined variable (Azure DevOps limitation)
         ${{ if eq(variables['System.TeamProject'], 'public') }}:
-<<<<<<< HEAD
-          name: NetCore1ESPool-Public
+          name: NetCore-Public
           demands: ImageOverride -equals windows.vs2022preview.amd64.Open
-=======
-          name: NetCore-Public
-          demands: ImageOverride -equals Build.Windows.Amd64.VS2022.Pre.Open
->>>>>>> 723c39cf
         ${{ if eq(variables['System.TeamProject'], 'internal') }}:
           name: NetCore1ESPool-Internal
           demands: ImageOverride -equals windows.vs2022preview.amd64
