--- conflicted
+++ resolved
@@ -38,19 +38,7 @@
       <Uri>https://github.com/dotnet/dotnet</Uri>
       <Sha>5d437e96e412b189af05abb84753996de9aa698f</Sha>
     </Dependency>
-<<<<<<< HEAD
-    <Dependency Name="System.CodeDom" Version="10.0.0-preview.5.25260.104">
-=======
-    <Dependency Name="Microsoft.NETCore.App.Runtime.win-x64" Version="10.0.0-preview.5.25263.104">
-      <Uri>https://github.com/dotnet/dotnet</Uri>
-      <Sha>5d437e96e412b189af05abb84753996de9aa698f</Sha>
-    </Dependency>
-    <Dependency Name="VS.Redist.Common.NetCore.SharedFramework.x64.10.0" Version="10.0.0-preview.5.25263.104">
-      <Uri>https://github.com/dotnet/dotnet</Uri>
-      <Sha>5d437e96e412b189af05abb84753996de9aa698f</Sha>
-    </Dependency>
     <Dependency Name="System.CodeDom" Version="10.0.0-preview.5.25263.104">
->>>>>>> 1d1d0560
       <Uri>https://github.com/dotnet/dotnet</Uri>
       <Sha>5d437e96e412b189af05abb84753996de9aa698f</Sha>
     </Dependency>
