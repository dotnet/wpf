--- conflicted
+++ resolved
@@ -1,2411 +1,1202 @@
-<<<<<<< HEAD
-﻿<?xml version="1.0" encoding="utf-8"?>
-<xliff xmlns="urn:oasis:names:tc:xliff:document:1.2" xmlns:xsi="http://www.w3.org/2001/XMLSchema-instance" version="1.2" schemaLocation="urn:oasis:names:tc:xliff:document:1.2 xliff-core-1.2-transitional.xsd">
-  <file datatype="xml" source-language="en" target-language="pl" original="../Strings.resx">
-    <body>
-      <trans-unit id="AnalysisResult">
-        <source>Analysis Result : '{0}'.</source>
-        <target state="translated">Wynik analizy: „{0}”.</target>
-        <note />
-      </trans-unit>
-      <trans-unit id="AppDefIsNotRequired">
-        <source>MC1002: Library project file cannot specify ApplicationDefinition element.</source>
-        <target state="translated">MC1002: Plik biblioteki projektu nie może określić elementu ApplicationDefinition.</target>
-        <note />
-      </trans-unit>
-      <trans-unit id="ApplicationDefinitionFile">
-        <source>Input: Markup ApplicationDefinition file: '{0}'.</source>
-        <target state="translated">Wejście: Plik znakowania ApplicationDefinition: „{0}”.</target>
-        <note />
-      </trans-unit>
-      <trans-unit id="AttributeNotAllowedOnCodeTag">
-        <source>MC6015: '{0}' cannot be set on the '{1}:{2}' tag.</source>
-        <target state="translated">MC6015: Nie można ustawić elementu „{0}” dla tagu „{1}:{2}”.</target>
-        <note />
-      </trans-unit>
-      <trans-unit id="BadUidTask">
-        <source>UM1001: Unrecognized UidManager task name '{0}'.</source>
-        <target state="translated">UM1001: Nierozpoznana nazwa zadania UidManager „{0}”.</target>
-        <note />
-      </trans-unit>
-      <trans-unit id="CheckingUids">
-        <source>Checking Uids in file '{0}' ...</source>
-        <target state="translated">Trwa sprawdzanie identyfikatorów Uid w pliku „{0}”...</target>
-        <note />
-      </trans-unit>
-      <trans-unit id="CommentFileGenerated">
-        <source>Generated localization directives file: '{0}' .</source>
-        <target state="translated">Wygenerowano plik dyrektyw lokalizacyjnych „{0}”.</target>
-        <note />
-      </trans-unit>
-      <trans-unit id="CommentFileGenerating">
-        <source>Generating localization directives file: '{0}' ...</source>
-        <target state="translated">Trwa generowanie pliku dyrektyw lokalizacyjnych „{0}”...</target>
-        <note />
-      </trans-unit>
-      <trans-unit id="CompilationDone">
-        <source>Markup compilation is done.</source>
-        <target state="translated">Zakończono kompilację znaczników.</target>
-        <note />
-      </trans-unit>
-      <trans-unit id="CompileSucceed_Pass1">
-        <source>MarkupCompilePass1 successfully generated BAML or source code files.</source>
-        <target state="translated">Zadanie MarkupCompilePass1 pomyślnie wygenerowało pliki BAML lub pliki zawierające kod źródłowy.</target>
-        <note />
-      </trans-unit>
-      <trans-unit id="CompileSucceed_Pass2">
-        <source>MarkupCompilePass2 successfully generated BAML or source code files.</source>
-        <target state="translated">Zadanie MarkupCompilePass2 pomyślnie wygenerowało pliki BAML lub pliki zawierające kod źródłowy.</target>
-        <note />
-      </trans-unit>
-      <trans-unit id="ContainingTagNotGeneric">
-        <source>MC6011: '{0}' event has a generic event handler delegate type '{1}'. The type parameters of '{1}' cannot be bound with an appropriate type argument because the containing tag '{2}' is not a generic type.</source>
-        <target state="translated">MC6011: Zdarzenie „{0}” ma typ obiektu delegowanego obsługi zdarzeń rodzajowych „{1}”. Parametrów typu „{1}” nie można łączyć z odpowiednim argumentem typu, ponieważ tag zawierający „{2}” nie jest typu ogólnego.</target>
-        <note />
-      </trans-unit>
-      <trans-unit id="CurrentDirectory">
-        <source>Current project directory is '{0}'.</source>
-        <target state="translated">Bieżący katalog projektu to „{0}”.</target>
-        <note />
-      </trans-unit>
-      <trans-unit id="DefinitionAttributeNotAllowed">
-        <source>MC6022: Only a root tag can specify attribute '{0}:{1}'.</source>
-        <target state="translated">MC6022: Tylko tag główny może określać atrybut „{0}:{1}”.</target>
-        <note />
-      </trans-unit>
-      <trans-unit id="DefinitionTagNotAllowedAtRoot">
-        <source>MC6010: '{0}:{1}' cannot be specified as the root element.</source>
-        <target state="translated">MC6010: Nie można określić atrybutu „{0}:{1}” jako elementu głównego.</target>
-        <note />
-      </trans-unit>
-      <trans-unit id="DefnTagsCannotBeNested">
-        <source>MC6004: '{0}:{1}' contains '{2}'. '{0}:{1}' can contain only a CDATA or text section.</source>
-        <target state="translated">MC6004: Atrybut „{0}:{1}” zawiera element „{2}”. Atrybut „{0}:{1}” może zawierać tylko element CDATA lub sekcję tekstową.</target>
-        <note />
-      </trans-unit>
-      <trans-unit id="DoCompilation">
-        <source>Started the markup compilation.</source>
-        <target state="translated">Rozpoczęto kompilację znaczników.</target>
-        <note />
-      </trans-unit>
-      <trans-unit id="EmptyEventStringNotAllowed">
-        <source>MC6030: {0}="{1}" is not valid. '{0}' event attribute value cannot be a string that is empty or has only white space.</source>
-        <target state="translated">MC6030: Wartość {0}=„{1}” jest nieprawidłowa. Wartość atrybutu zdarzenia „{0}” nie może być ciągiem, który jest pusty lub zawiera tylko biały znak.</target>
-        <note />
-      </trans-unit>
-      <trans-unit id="FieldModifierNotAllowed">
-        <source>MC6021: {0}:FieldModifier cannot be specified on this tag because it has either no {0}:Name or Name attribute set, or the tag is locally defined and has a Name attribute set, which is not allowed.</source>
-        <target state="translated">MC6021: Nie można określić elementu {0}:FieldModifier dla tego tagu, ponieważ nie ma on ustawionego atrybutu {0}:Name lub Name, albo tag jest zdefiniowany lokalnie i ma ustawiony atrybut Name, który jest niedozwolony.</target>
-        <note />
-      </trans-unit>
-      <trans-unit id="FileNotFound">
-        <source>BG1002: File '{0}' cannot be found.</source>
-        <target state="translated">BG1002: Nie można odnaleźć pliku „{0}”.</target>
-        <note />
-      </trans-unit>
-      <trans-unit id="FileResolved">
-        <source>Input file '{0}' is resolved to new relative path '{1}' at directory '{2}'.</source>
-        <target state="translated">Plik wejściowy „{0}” rozpoznano jako nową względną ścieżkę dostępu „{1}” w katalogu „{2}”.</target>
-        <note />
-      </trans-unit>
-      <trans-unit id="FilesFailedUidCheck">
-        <source>UM1004: {0} files failed Uid check.</source>
-        <target state="translated">UM1004: Liczba plików, w których sprawdzanie identyfikatorów Uid nie powiodło się, wynosi {0}.</target>
-        <note />
-      </trans-unit>
-      <trans-unit id="FilesPassedUidCheck">
-        <source>Uids valid in {0} files.</source>
-        <target state="translated">Liczba plików z prawidłowymi identyfikatorami Uid: {0}.</target>
-        <note />
-      </trans-unit>
-      <trans-unit id="FilesRemovedUid">
-        <source>Uids removed from {0} files.</source>
-        <target state="translated">Liczba plików, z których usunięto identyfikatory Uid: {0}.</target>
-        <note />
-      </trans-unit>
-      <trans-unit id="FilesUpdatedUid">
-        <source>Uids updated in {0} files.</source>
-        <target state="translated">Liczba plików, w których zaktualizowano identyfikatory Uid: {0}.</target>
-        <note />
-      </trans-unit>
-      <trans-unit id="GeneratedBamlFile">
-        <source>Generated BAML file: '{0}'.</source>
-        <target state="translated">Wygenerowany plik BAML: „{0}”.</target>
-        <note />
-      </trans-unit>
-      <trans-unit id="GeneratedCodeFile">
-        <source>Generated code file: '{0}'.</source>
-        <target state="translated">Wygenerowany plik kodu: „{0}”.</target>
-        <note />
-      </trans-unit>
-      <trans-unit id="IllegalCDataTextScoping">
-        <source>MC6003: '{0}:{1}' contains '{2}'. '{0}:{1}' cannot contain nested content.</source>
-        <target state="translated">MC6003: Atrybut „{0}:{1}” zawiera element „{2}”. Atrybut „{0}:{1}” nie może zawierać zawartości zagnieżdżonej.</target>
-        <note />
-      </trans-unit>
-      <trans-unit id="IntermediateDirectoryError">
-        <source>UM1006: '{0}' directory does not exist and cannot be created.</source>
-        <target state="translated">UM1006: Katalog „{0}” nie istnieje i nie można go utworzyć.</target>
-        <note />
-      </trans-unit>
-      <trans-unit id="InternalTypeHelperNotRequired">
-        <source>InternalTypeHelper class is not required for this project, make file '{0}' empty.</source>
-        <target state="translated">Klasa InternalTypeHelper nie jest wymagana dla tego projektu. Plik make „{0}” jest pusty.</target>
-        <note />
-      </trans-unit>
-      <trans-unit id="InvalidAssemblyVersion">
-        <source>MC1005: Invalid AssemblyVersion detected: {0}.</source>
-        <target state="new">MC1005: Invalid AssemblyVersion detected: {0}.</target>
-        <note />
-      </trans-unit>
-      <trans-unit id="InvalidBaseClassName">
-        <source>MC6018: '{0}' class name is not valid for the locally defined XAML root element.</source>
-        <target state="translated">MC6018: Nazwa klasy „{0}” jest nieprawidłowa dla zdefiniowanego lokalnie elementu głównego XAML.</target>
-        <note />
-      </trans-unit>
-      <trans-unit id="InvalidBaseClassNamespace">
-        <source>MC6019: '{0}' namespace is not valid for the locally defined XAML root element '{1}'.</source>
-        <target state="translated">MC6019: Przestrzeń nazw „{0}” jest nieprawidłowa dla zdefiniowanego lokalnie elementu głównego XAML „{1}”.</target>
-        <note />
-      </trans-unit>
-      <trans-unit id="InvalidClassName">
-        <source>MC6027: {0}:{1}="{2}" is not valid. '{2}' is not a valid {3}class name.</source>
-        <target state="translated">MC6027: Wartość {0}:{1}=„{2}” jest nieprawidłowa. „{2}” jest nieprawidłową nazwą klasy {3}.</target>
-        <note />
-      </trans-unit>
-      <trans-unit id="InvalidCulture">
-        <source>FC1001: The UICulture value '{0}' set in the project file is not valid.</source>
-        <target state="translated">FC1001: Wartość UICulture „{0}” ustawiona w pliku projektu jest nieprawidłowa.</target>
-        <note />
-      </trans-unit>
-      <trans-unit id="InvalidCustomSerialize">
-        <source>MC4402: Serializer does not support custom BAML serialization operations.</source>
-        <target state="translated">MC4402: Program szeregujący nie obsługuje niestandardowych operacji serializacji BAML.</target>
-        <note />
-      </trans-unit>
-      <trans-unit id="InvalidDeSerialize">
-        <source>MC4401: Serializer does not support Convert operations.</source>
-        <target state="translated">MC4401: Program szeregujący nie obsługuje operacji typu Convert.</target>
-        <note />
-      </trans-unit>
-      <trans-unit id="InvalidDefaultCLRNamespace">
-        <source>MC6029: '{0}' name is not valid in the default namespace '{1}'. Correct the RootNamespace tag value in the project file.</source>
-        <target state="translated">MC6029: Nazwa „{0}” jest nieprawidłowa dla domyślnej przestrzeni nazw „{1}”. Należy poprawić wartość tagu RootNamespace w pliku projektu.</target>
-        <note />
-      </trans-unit>
-      <trans-unit id="InvalidEventHandlerName">
-        <source>MC6005: {0}="{1}" is not valid. '{1}' is not a valid event handler method name. Only instance methods on the generated or code-behind class are valid.</source>
-        <target state="translated">MC6005: Wyrażenie {0}=„{1}” jest nieprawidłowe. „{1}” jest nieprawidłową nazwą metody obsługi zdarzeń. Tylko metody wystąpień w klasie wygenerowanej lub klasie związanej z kodem są prawidłowe.</target>
-        <note />
-      </trans-unit>
-      <trans-unit id="InvalidLocCommentTarget">
-        <source>LC1001: Localization comment target property is not valid in string '{0}'.</source>
-        <target state="translated">LC1001: Docelowa właściwość komentarza lokalizacji jest nieprawidłowa w ciągu „{0}”.</target>
-        <note />
-      </trans-unit>
-      <trans-unit id="InvalidLocCommentValue">
-        <source>LC1002: Localization comment value is not valid for target property '{0}' in string '{1}'.</source>
-        <target state="translated">LC1002: Wartość komentarza lokalizacji jest nieprawidłowa dla docelowej właściwości „{0}” w ciągu „{1}”.</target>
-        <note />
-      </trans-unit>
-      <trans-unit id="InvalidLocalizabilityValue">
-        <source>LC1004: Localizability attribute setting '{0}' is not valid.</source>
-        <target state="translated">LC1004: Ustawienie atrybutu lokalizowalności „{0}” jest nieprawidłowe.</target>
-        <note />
-      </trans-unit>
-      <trans-unit id="InvalidMarkupFile">
-        <source>MC6001: Markup file is not valid. Specify a source markup file with an .xaml extension.</source>
-        <target state="translated">MC6001: Plik znakowania jest nieprawidłowy. Określ źródłowy plik znakowania z rozszerzeniem .xaml</target>
-        <note />
-      </trans-unit>
-      <trans-unit id="InvalidTypeName">
-        <source>MC6028: {0}:TypeArguments="{1}" is not valid. '{2}' is not a valid type name reference for the generic argument at position '{3}'.</source>
-        <target state="translated">MC6028: Nieprawidłowa wartość {0}:TypeArguments=„{1}”. Element „{2}” jest nieprawidłowym odwołaniem do nazwy typu dla rodzajowego argumentu na pozycji „{3}”.</target>
-        <note />
-      </trans-unit>
-      <trans-unit id="InvalidXml">
-        <source>MC3000: '{0}' XML is not valid.</source>
-        <target state="translated">MC3000: Prefiks „{0}” XML jest nieprawidłowy.</target>
-        <note />
-      </trans-unit>
-      <trans-unit id="LocalNamePropertyNotAllowed">
-        <source>MC6023: Because '{0}' is implemented in the same assembly, you must set the {1}:Name attribute rather than the Name attribute.</source>
-        <target state="translated">MC6023: Właściwość „{0}” jest zaimplementowana w tym samym zestawie, dlatego należy ustawić atrybut {1}:Name zamiast atrybutu Name.</target>
-        <note />
-      </trans-unit>
-      <trans-unit id="LocalRefAppDefFile">
-        <source>Input: Local reference markup ApplicationDefinition file is '{0}'.</source>
-        <target state="translated">Wejście: Lokalny plik znakowania referencji ApplicationDefinition to „{0}”.</target>
-        <note />
-      </trans-unit>
-      <trans-unit id="LocalRefGeneratedBamlFile">
-        <source>Generated BAML file: '{0}'.</source>
-        <target state="translated">Wygenerowany plik BAML: „{0}”.</target>
-        <note />
-      </trans-unit>
-      <trans-unit id="LocalRefMarkupPage">
-        <source>Input: Local reference markup Page file: '{0}'.</source>
-        <target state="translated">Wejście: Lokalny plik Page znakowania referencji to „{0}”.</target>
-        <note />
-      </trans-unit>
-      <trans-unit id="MatchingTypeArgsNotFoundInRefType">
-        <source>MC6012: '{0}' event has a generic event handler delegate type '{1}'. The type parameter '{2}' on '{1}' does not match any type parameters on the containing generic tag '{3}'.</source>
-        <target state="translated">MC6012: Zdarzenie „{0}” ma typ obiektu delegowanego obsługi zdarzeń rodzajowych „{1}”. Parametr typu „{2}” w zdarzeniu „{1}” nie jest zgodny z żadnym z parametrów typu w zawierającym tagu rodzajowym „{3}”.</target>
-        <note />
-      </trans-unit>
-      <trans-unit id="MissingClassDefinitionForCodeTag">
-        <source>MC6026: '{0}' root element requires a {1}:Class attribute because '{2}' contains a {1}:Code tag. Either remove {1}:Code and its contents, or add a {1}:Class attribute to the root element.</source>
-        <target state="translated">MC6026: Główny element „{0}” wymaga atrybutu {1}:Class, ponieważ element „{2}” zawiera tag {1}:Code. Usuń tag {1}:Code oraz jego składniki lub dodaj atrybut {1}:Class do elementu głównego.</target>
-        <note />
-      </trans-unit>
-      <trans-unit id="MissingClassDefinitionForEvent">
-        <source>MC6024: '{0}' root element requires a {1}:Class attribute to support event handlers in the XAML file. Either remove the event handler for the {2} event, or add a {1}:Class attribute to the root element.</source>
-        <target state="translated">MC6024: Element główny „{0}” wymaga atrybutu {1}:Class do obsługi zdarzeń w pliku XAML. Usuń procedurę obsługi dla zdarzenia {2} lub dodaj atrybut {1}:Class do elementu głównego.</target>
-        <note />
-      </trans-unit>
-      <trans-unit id="MissingClassDefinitionForTypeArgs">
-        <source>MC6025: '{0}' root element is a generic type and requires a {1}:Class attribute to support the {1}:TypeArguments attribute specified on the root element tag.</source>
-        <target state="translated">MC6025: Element główny „{0}” jest typu ogólnego i wymaga atrybutu {1}:Class do obsługi atrybutu {1}:TypeArguments określonego w tagu elementu głównego.</target>
-        <note />
-      </trans-unit>
-      <trans-unit id="MissingClassWithFieldModifier">
-        <source>MC6031: {0}:FieldModifier attribute cannot be specified because a {0}:Class attribute is also required to generate a Name field with the specified access modifier. Either add a {0}:Class attribute on the root tag or remove the {0}:FieldModifier attribute.</source>
-        <target state="translated">MC6031: Nie można określić atrybutu {0}:FieldModifier, ponieważ do utworzenia pola Name z określonym modyfikatorem dostępu jest wymagany także atrybut {0}:Class. Dodaj atrybut {0}:Class w tagu głównym lub usuń atrybut {0}:FieldModifier.</target>
-        <note />
-      </trans-unit>
-      <trans-unit id="MissingClassWithModifier">
-        <source>MC6009: {0}:ClassModifier attribute cannot be specified on the root tag because a {0}:Class attribute is also required. Either add a {0}:Class attribute or remove the {0}:ClassModifier attribute.</source>
-        <target state="translated">MC6009: Atrybutu {0}:ClassModifier nie można określić w tagu głównym, ponieważ jest wymagany także atrybut {0}:Class. Dodaj atrybut {0}:Class lub usuń atrybut {0}:ClassModifier.</target>
-        <note />
-      </trans-unit>
-      <trans-unit id="MissingClassWithSubClass">
-        <source>MC6016: {0}:Class attribute is missing. It is required when a {0}:Subclass attribute is specified.</source>
-        <target state="translated">MC6016: Brak atrybutu {0}:Class. Jest on wymagany, gdy jest określony atrybut {0}:Subclass.</target>
-        <note />
-      </trans-unit>
-      <trans-unit id="MoreResourcesFiles">
-        <source>RG1002: ResourcesGenerator can generate only one .resources file at a time. The OutputResourcesFile property in the project file must be set to one file.</source>
-        <target state="translated">RG1002: Element ResourcesGenerator może utworzyć jednocześnie tylko jeden plik .resources. Właściwość OutputResourcesFile w pliku projektu musi być ustawiona na jeden plik.</target>
-        <note />
-      </trans-unit>
-      <trans-unit id="MultipleSplashScreenImages">
-        <source>MC1004: Project file cannot specify more than one SplashScreen element.</source>
-        <target state="translated">MC1004: Plik projektu nie może określać więcej niż jednego elementu SplashScreen.</target>
-        <note />
-      </trans-unit>
-      <trans-unit id="MultipleUidUse">
-        <source>UM1002: Uid "{0}" for element '{1}' is not unique.</source>
-        <target state="translated">UM1002: Identyfikator Uid „{0}” dla elementu „{1}” nie jest unikatowy.</target>
-        <note />
-      </trans-unit>
-      <trans-unit id="MutlipleApplicationFiles">
-        <source>MC1003: Project file cannot specify more than one ApplicationDefinition element.</source>
-        <target state="translated">MC1003: Plik projektu nie może określać więcej niż jednego elementu ApplicationDefinition.</target>
-        <note />
-      </trans-unit>
-      <trans-unit id="NamedResDictItemWarning">
-        <source>A '{0}' is named '{1}'. Do not name ResourceDictionary contents because their instantiation is deferred.</source>
-        <target state="translated">Elementowi {0} nadano nazwę {1}. Nie należy nadawać nazw elementom obiektu ResourceDictionary, ponieważ ich konkretyzacja została odroczona.</target>
-        <note />
-      </trans-unit>
-      <trans-unit id="NonClsError">
-        <source>BG1001: Unknown CLS exception.</source>
-        <target state="translated">BG1001: Nieznany wyjątek CLS.</target>
-        <note />
-      </trans-unit>
-      <trans-unit id="OutputType">
-        <source>OutputType is '{0}'.</source>
-        <target state="translated">Parametr OutputType: „{0}”.</target>
-        <note />
-      </trans-unit>
-      <trans-unit id="ParserAbandonedTypeConverterText">
-        <source>MC3001: TypeConverter syntax error encountered while processing initialization string '{0}'. Property elements are not allowed on objects created via TypeConverter.</source>
-        <target state="translated">MC3001: W czasie przetwarzania ciągu inicjalizacji „{0}” wystąpił błąd składni funkcji TypeConverter. Elementy właściwości są niedozwolone dla obiektów utworzonych za pomocą funkcji TypeConverter.</target>
-        <note />
-      </trans-unit>
-      <trans-unit id="ParserAssemblyLoadVersionMismatch">
-        <source>MC3099: Cannot load assembly '{0}' because a different version of that same assembly is loaded '{1}'.</source>
-        <target state="translated">MC3099: Nie można załadować zestawu „{0}”, ponieważ jest załadowana inna wersja tego samego zestawu, „{1}”.</target>
-        <note />
-      </trans-unit>
-      <trans-unit id="ParserAsyncOnRoot">
-        <source>MC3002: The AsyncRecords attribute must be set on the root tag.</source>
-        <target state="translated">MC3002: Atrybut AsyncRecords musi być ustawiony w tagu głównym.</target>
-        <note />
-      </trans-unit>
-      <trans-unit id="ParserAttachedPropInheritError">
-        <source>MC3015: The attached property '{0}' is not defined on '{1}' or one of its base classes.</source>
-        <target state="translated">MC3015: Dołączona właściwość „{0}” nie została zdefiniowana w klasie „{1}” lub w jednej ze swoich klas podstawowych.</target>
-        <note />
-      </trans-unit>
-      <trans-unit id="ParserAttributeArgsHigh">
-        <source>MC3003: There are too many attributes specified for '{0}'.</source>
-        <target state="translated">MC3003: Zbyt dużo atrybutów określonych dla właściwości „{0}”.</target>
-        <note />
-      </trans-unit>
-      <trans-unit id="ParserAttributeArgsLow">
-        <source>MC3004: There are not enough attributes specified for '{0}'.</source>
-        <target state="translated">MC3004: Zbyt mało atrybutów określonych dla właściwości „{0}”.</target>
-        <note />
-      </trans-unit>
-      <trans-unit id="ParserAttributeNamespaceMisMatch">
-        <source>MC3005: The property '{0}' must be in the default namespace or in the element namespace '{1}'.</source>
-        <target state="translated">MC3005: Właściwość „{0}” musi występować w domyślnej przestrzeni nazw lub w przestrzeni nazw elementu „{1}”.</target>
-        <note />
-      </trans-unit>
-      <trans-unit id="ParserBadAssemblyName">
-        <source>MC3006: Mapper.SetAssemblyPath cannot accept an empty assemblyName.</source>
-        <target state="translated">MC3006: Klasa Mapper.SetAssemblyPath nie może zaakceptować pustego elementu assemblyName.</target>
-        <note />
-      </trans-unit>
-      <trans-unit id="ParserBadAssemblyPath">
-        <source>MC3007: Mapper.SetAssemblyPath cannot accept an empty assemblyPath.</source>
-        <target state="translated">MC3007: Klasa Mapper.SetAssemblyPath nie może zaakceptować pustego elementu assemblyPath.</target>
-        <note />
-      </trans-unit>
-      <trans-unit id="ParserBadChild">
-        <source>MC3008: An element of type '{0}' cannot be set on the complex property '{1}'. They are not compatible types.</source>
-        <target state="translated">MC3008: Dla właściwości złożonej „{1}” nie można ustawić elementu typu „{0}”. Te dwa typy są niezgodne.</target>
-        <note />
-      </trans-unit>
-      <trans-unit id="ParserBadConstructorParams">
-        <source>MC3009: Cannot find a public constructor for '{0}' that takes {1} arguments.</source>
-        <target state="translated">MC3009: Nie można znaleźć publicznego konstruktora dla funkcji „{0}”, która pobiera {1} argumentów.</target>
-        <note />
-      </trans-unit>
-      <trans-unit id="ParserBadKey">
-        <source>MC3012: A key for a dictionary cannot be of type '{0}'. Only String, TypeExtension, and StaticExtension are supported.</source>
-        <target state="translated">MC3012: Klucz dla słownika nie może być typu „{0}”. Obsługiwane są tylko typy String, TypeExtension oraz StaticExtension.</target>
-        <note />
-      </trans-unit>
-      <trans-unit id="ParserBadMemberReference">
-        <source>MC3029: '{0}' member is not valid because it does not have a qualifying type name.</source>
-        <target state="translated">MC3029: Członek „{0}” jest nieprawidłowy, ponieważ nie ma on odpowiedniej nazwy typu.</target>
-        <note />
-      </trans-unit>
-      <trans-unit id="ParserBadName">
-        <source>MC3010: '{0}' Name property value is not valid. Name must start with a letter or an underscore and can contain only letters, digits, and underscores.</source>
-        <target state="translated">MC3010: Wartość właściwości Name „{0}” jest nieprawidłowa. Właściwość Name musi zaczynać się literą lub znakiem podkreślenia i może zawierać tylko litery, cyfry i znaki podkreślenia.</target>
-        <note />
-      </trans-unit>
-      <trans-unit id="ParserBadString">
-        <source>MC3094: Cannot convert string value '{0}' to type '{1}'.</source>
-        <target state="translated">MC3094: Nie można przekonwertować wartości ciągu „{0}” na typ „{1}”.</target>
-        <note />
-      </trans-unit>
-      <trans-unit id="ParserBadSyncMode">
-        <source>MC3013: SynchronousMode property value is not valid. Valid values are Async and Sync.</source>
-        <target state="translated">MC3013: Wartość właściwości SynchronousMode jest nieprawidłowa. Prawidłowe wartości to Async oraz Sync.</target>
-        <note />
-      </trans-unit>
-      <trans-unit id="ParserBadTypeInArrayProperty">
-        <source>MC3014: The object being added to an array property is not a valid type. The array is of type '{0}' but the object being added is of type '{1}'.</source>
-        <target state="translated">MC3014: Obiekt dodawany do właściwości tablicy nie jest prawidłowym typem. Tablica jest typu „{0}”, a dodawany obiekt jest typu „{1}”.</target>
-        <note />
-      </trans-unit>
-      <trans-unit id="ParserBadUidOrNameME">
-        <source>MC3079: MarkupExtensions are not allowed for Uid or Name property values, so '{0}' is not valid.</source>
-        <target state="translated">MC3079: Wyrażenia MarkupExtension są niedozwolone dla wartości właściwości Uid lub Name, więc element „{0}” jest nieprawidłowy.</target>
-        <note />
-      </trans-unit>
-      <trans-unit id="ParserCanOnlyHaveOneChild">
-        <source>MC3089: The object '{0}' already has a child and cannot add '{1}'. '{0}' can accept only one child.</source>
-        <target state="translated">MC3089: Obiekt „{0}” ma już element podrzędny i nie można dodać elementu „{1}”. Obiekt „{0}” może zaakceptować tylko jeden element podrzędny.</target>
-        <note />
-      </trans-unit>
-      <trans-unit id="ParserCannotAddAnyChildren">
-        <source>MC3028: Cannot add content to object of type '{0}'.</source>
-        <target state="translated">MC3028: Nie można dodać zawartości do obiektu typu „{0}”.</target>
-        <note />
-      </trans-unit>
-      <trans-unit id="ParserCantGetProperty">
-        <source>MC3081: '{0}' is a read-only property of type IList or IDictionary and cannot be set because it does not have a public or internal get accessor.</source>
-        <target state="translated">MC3081: Element „{0}” jest właściwością tylko do odczytu typu IList lub IDictionary i nie można go ustawić, ponieważ nie ma on publicznego ani wewnętrznego elementu dostępowego operacji get.</target>
-        <note />
-      </trans-unit>
-      <trans-unit id="ParserCantSetAttribute">
-        <source>MC3080: The {0} '{1}' cannot be set because it does not have an accessible {2} accessor.</source>
-        <target state="translated">MC3080: Nie można ustawić właściwości {0} dla elementu „{1}”, ponieważ nie ma ona dostępnego {2} elementu dostępowego.</target>
-        <note />
-      </trans-unit>
-      <trans-unit id="ParserCantSetContentProperty">
-        <source>MC3087: Cannot set content property '{0}' on element '{1}'. '{0}' has incorrect access level or its assembly does not allow access.</source>
-        <target state="translated">MC3087: Nie można ustawić właściwości zawartości „{0}” dla elementu „{1}”. Właściwość „{0}” ma nieprawidłowy poziom dostępu lub jej zestaw nie zezwala na uzyskanie dostępu.</target>
-        <note />
-      </trans-unit>
-      <trans-unit id="ParserCantSetTriggerCondition">
-        <source>MC3082: '{0}' cannot be set as the value of a Trigger's Property attribute because it does not have a public or internal get accessor.</source>
-        <target state="translated">MC3082: Właściwość „{0}” nie może być ustawiona jako wartość atrybutu Property elementu Trigger, ponieważ nie ma ona publicznego ani wewnętrznego elementu dostępowego operacji get.</target>
-        <note />
-      </trans-unit>
-      <trans-unit id="ParserCompatDuplicate">
-        <source>MC3016: Two new namespaces cannot be compatible with the same old namespace using an XmlnsCompatibility attribute.�'{0}' namespace is already marked compatible with '{1}'.</source>
-        <target state="translated">MC3016: Dwie nowe przestrzenie nazw nie mogą być zgodne z tą samą starą przestrzenią nazw używającą atrybutu XmlnsCompatibility.�Przestrzeń nazw „{0}” jest już oznaczona jako zgodna z przestrzenią „{1}”.</target>
-        <note />
-      </trans-unit>
-      <trans-unit id="ParserContentMustBeContiguous">
-        <source>MC3088: Property elements cannot be in the middle of an element's content.  They must be before or after the content.</source>
-        <target state="translated">MC3088: Elementy właściwości nie mogą znajdować się w środku zawartości elementu. Muszą znajdować się one przed lub za tą zawartością.</target>
-        <note />
-      </trans-unit>
-      <trans-unit id="ParserDefTag">
-        <source>MC3017: 'Code' tag from xaml namespace found in XAML file. To load this file, you must compile it.</source>
-        <target state="translated">MC3017: W pliku XAML znaleziono tag „Code” pochodzący z przestrzeni nazw xaml. Aby załadować ten plik, należy go skompilować.</target>
-        <note />
-      </trans-unit>
-      <trans-unit id="ParserDefaultConverterElement">
-        <source>MC3061: The Element type '{0}' does not have an associated TypeConverter to parse the string '{1}'.</source>
-        <target state="translated">MC3061: Typ elementu „{0}” nie ma skojarzonego elementu funkcji TypeConverter do analizowania ciągu „{1}”.</target>
-        <note />
-      </trans-unit>
-      <trans-unit id="ParserDictionarySealed">
-        <source>MC3018: Cannot modify data in a sealed XmlnsDictionary.</source>
-        <target state="translated">MC3018: Nie można zmodyfikować danych w zapieczętowanym elemencie XmlnsDictionary.</target>
-        <note />
-      </trans-unit>
-      <trans-unit id="ParserDupDictionaryKey">
-        <source>MC3020: The dictionary key '{0}' is already used. Key attributes are used as keys when inserting objects into a dictionary and must be unique.</source>
-        <target state="translated">MC3020: Klucz słownika „{0}” jest już używany. Atrybuty klucza są używane jako klucze przy wstawianiu obiektów do słownika i muszą być unikatowe.</target>
-        <note />
-      </trans-unit>
-      <trans-unit id="ParserDuplicateMarkupExtensionProperty">
-        <source>MC3033: The property '{0}' has already been set on this markup extension and can only be set once.</source>
-        <target state="translated">MC3033: Właściwość „{0}” została już ustawiona w tym rozszerzeniu znakowania i można ją ustawić tylko raz.</target>
-        <note />
-      </trans-unit>
-      <trans-unit id="ParserDuplicateProperty1">
-        <source>MC3024: '{0}' property has already been set and can be set only once.</source>
-        <target state="translated">MC3024: Właściwość „{0}” została już ustawiona i można ustawić ją tylko raz.</target>
-        <note />
-      </trans-unit>
-      <trans-unit id="ParserDuplicateProperty2">
-        <source>MC3025: Property '{0}' and '{1}' refer to the same property. Duplicate property settings are not allowed.</source>
-        <target state="translated">MC3025: Właściwości „{0}” i „{1}” odnoszą się do tej samej właściwości. Zduplikowane ustawienia właściwości są niedozwolone.</target>
-        <note />
-      </trans-unit>
-      <trans-unit id="ParserEmptyComplexProp">
-        <source>MC3026: '{0}' property element cannot be empty. It must contain child elements or text.</source>
-        <target state="translated">MC3026: Element właściwości „{0}” nie może być pusty. Musi on zawierać elementy podrzędne lub tekst.</target>
-        <note />
-      </trans-unit>
-      <trans-unit id="ParserEntityReference">
-        <source>MC3027: The EntityReference &amp;{0}; is not recognized.</source>
-        <target state="translated">MC3027: Element EntityReference &amp;{0}; nie został rozpoznany.</target>
-        <note />
-      </trans-unit>
-      <trans-unit id="ParserEventDelegateTypeNotAccessible">
-        <source>MC3083: Cannot access the delegate type '{0}' for the '{1}' event. '{0}' has incorrect access level or its assembly does not allow access.</source>
-        <target state="translated">MC3083: Nie można uzyskać dostępu do typu obiektu delegowanego „{0}” dla zdarzenia „{1}”. Typ „{0}” ma nieprawidłowy poziom dostępu lub jego zestaw nie zezwala na uzyskanie dostępu.</target>
-        <note />
-      </trans-unit>
-      <trans-unit id="ParserIEnumerableIAddChild">
-        <source>MC3030: '{0}' property is a read-only IEnumerable property, which means that '{1}' must implement IAddChild.</source>
-        <target state="translated">MC3030: Właściwość „{0}” jest właściwością IEnumerable tylko do odczytu, co oznacza, że element „{1}” musi implementować funkcję IAddChild.</target>
-        <note />
-      </trans-unit>
-      <trans-unit id="ParserInvalidContentPropertyAttribute">
-        <source>MC3078: Invalid ContentPropertyAttribute on type '{0}', property '{1}' not found.</source>
-        <target state="translated">MC3078: Nieprawidłowy atrybut ContentPropertyAttribute dla typu „{0}”. Nie znaleziono właściwości „{1}”.</target>
-        <note />
-      </trans-unit>
-      <trans-unit id="ParserInvalidKnownType">
-        <source>Known type value {0}='{1}' is not a valid known type.</source>
-        <target state="translated">Wartość znanego typu {0}=„{1}” nie jest prawidłowym znanym typem.</target>
-        <note />
-      </trans-unit>
-      <trans-unit id="ParserInvalidStaticMember">
-        <source>MC3011: Cannot find the static member '{0}' on the type '{1}'.</source>
-        <target state="translated">MC3011: nie można znaleźć statycznego członka „{0}” dla typu „{1}”.</target>
-        <note />
-      </trans-unit>
-      <trans-unit id="ParserKeysAreStrings">
-        <source>MC3031: Keys and values in XmlnsDictionary must be strings.</source>
-        <target state="translated">MC3031: Klucze i wartości w klasie XmlnsDictionary muszą być ciągami.</target>
-        <note />
-      </trans-unit>
-      <trans-unit id="ParserLineAndOffset">
-        <source>Line {0} Position {1}</source>
-        <target state="translated">Wiersz {0} Pozycja {1}</target>
-        <note />
-      </trans-unit>
-      <trans-unit id="ParserMapPIMissingKey">
-        <source>MC3037: Missing XmlNamespace, Assembly or ClrNamespace in Mapping instruction.</source>
-        <target state="translated">MC3037: Brak parametru XmlNamespace, Assembly lub ClrNamespace w instrukcji Mapping.</target>
-        <note />
-      </trans-unit>
-      <trans-unit id="ParserMappingUriInvalid">
-        <source>'{0}' mapping URI is not valid.</source>
-        <target state="translated">Nieprawidłowy identyfikator URI mapowania „{0}”.</target>
-        <note />
-      </trans-unit>
-      <trans-unit id="ParserMarkupExtensionBadConstructorParam">
-        <source>MC3040: Format is not valid for MarkupExtension that specifies constructor arguments in '{0}'.</source>
-        <target state="translated">MC3040: Nieprawidłowy format wyrażenia MarkupExtension, które określa argumenty konstruktora we właściwości „{0}”.</target>
-        <note />
-      </trans-unit>
-      <trans-unit id="ParserMarkupExtensionBadDelimiter">
-        <source>MC3041: Markup extensions require a single '=' between name and value, and a single ',' between constructor parameters and name/value pairs. The arguments '{0}' are not valid.</source>
-        <target state="translated">MC3041: Rozszerzenia znakowania wymagają pojedynczego znaku „=” pomiędzy nazwą a wartością oraz pojedynczego znaku „,” pomiędzy parametrami konstruktora a parami nazw/wartości. Argumenty „{0}” są nieprawidłowe.</target>
-        <note />
-      </trans-unit>
-      <trans-unit id="ParserMarkupExtensionDelimiterBeforeFirstAttribute">
-        <source>MC3091: '{0}' is not valid. Markup extensions require only spaces between the markup extension name and the first parameter. Cannot have comma or equals sign before the first parameter.</source>
-        <target state="translated">MC3091: Element „{0}” jest nieprawidłowy. Rozszerzenia znakowania wymagają tylko pustych znaków pomiędzy nazwą rozszerzenia znakowania a pierwszym parametrem. Przed pierwszym parametrem nie może znajdować się przecinek ani znak równości.</target>
-        <note />
-      </trans-unit>
-      <trans-unit id="ParserMarkupExtensionInvalidClosingBracketCharacers">
-        <source>MC8001: Encountered a closing BracketCharacter '{0}' at Line Number '{1}' and Line Position '{2}' without a corresponding opening BracketCharacter.</source>
-        <target state="translated">MC8001: Napotkano znak zamykania nawiasu „{0}” w wierszu numer „{1}” na pozycji „{2}” bez odpowiadającego znaku otwierania nawiasu.</target>
-        <note />
-      </trans-unit>
-      <trans-unit id="ParserMarkupExtensionMalformedBracketCharacers">
-        <source>MC8002: BracketCharacter '{0}' at Line Number '{1}' and Line Position '{2}' does not have a corresponding opening/closing BracketCharacter.</source>
-        <target state="translated">MC8002: Znak nawiasu „{0}” w wierszu numer „{1}” na pozycji „{2}” nie ma odpowiadającego znaku otwierania/zamykania nawiasu.</target>
-        <note />
-      </trans-unit>
-      <trans-unit id="ParserMarkupExtensionNoEndCurlie">
-        <source>MC3038: MarkupExtension expressions must end with a '}'.</source>
-        <target state="translated">MC3038: Wyrażenia MarkupExtension muszą kończyć się znakiem „}”.</target>
-        <note />
-      </trans-unit>
-      <trans-unit id="ParserMarkupExtensionNoNameValue">
-        <source>MC3042: Name/value pairs in MarkupExtensions must have the format 'Name = Value' and each pair is separated by a comma. '{0}' does not follow this format.</source>
-        <target state="translated">MC3042: Pary nazw/wartości w wyrażeniach MarkupExtension muszą mieć format „Nazwa = Wartość” i każda para musi być oddzielona przecinkiem. Wyrażenie „{0}” nie jest w tym formacie.</target>
-        <note />
-      </trans-unit>
-      <trans-unit id="ParserMarkupExtensionNoQuotesInName">
-        <source>MC3043: Names and Values in a MarkupExtension cannot contain quotes. The MarkupExtension arguments '{0}' are not valid.</source>
-        <target state="translated">MC3043: Nazwy oraz wartości w wyrażeniach MarkupExtension nie mogą zawierać cudzysłowów. Argumenty wyrażenia MarkupExtension „{0}” są nieprawidłowe.</target>
-        <note />
-      </trans-unit>
-      <trans-unit id="ParserMarkupExtensionTrailingGarbage">
-        <source>MC3044: The text '{1}' is not allowed after the closing '{0}' of a MarkupExtension expression.</source>
-        <target state="translated">MC3044: Tekst „{1}” nie jest dozwolony po ciągu zamykającym „{0}” wyrażenia MarkupExtension.</target>
-        <note />
-      </trans-unit>
-      <trans-unit id="ParserMarkupExtensionUnknownAttr">
-        <source>MC3045: Unknown property '{0}' for type '{1}' encountered while parsing a Markup Extension.</source>
-        <target state="translated">MC3045: Podczas analizowania wyrażenia Markup Extension napotkano nieznaną właściwość „{0}” dla typu „{1}”.</target>
-        <note />
-      </trans-unit>
-      <trans-unit id="ParserMetroUnknownAttribute">
-        <source>MC3046: Unknown attribute '{0}' in the '{1}' namespace. Note that only the Key attribute is currently supported in this namespace.</source>
-        <target state="translated">MC3046: Nieznany atrybut „{0}” w przestrzeni nazw „{1}”. Należy zwrócić uwagę, że w tej przestrzeni nazw jest obecnie obsługiwany tylko atrybut Key.</target>
-        <note />
-      </trans-unit>
-      <trans-unit id="ParserMultiBamls">
-        <source>MC3047: Internal parser error - Cannot use multiple writable BAML records at the same time.</source>
-        <target state="translated">MC3047: Wewnętrzny błąd analizatora — nie można używać wielu zapisywalnych rekordów BAML w tym samym czasie.</target>
-        <note />
-      </trans-unit>
-      <trans-unit id="ParserNestedComplexProp">
-        <source>'{0}' property element cannot be nested directly inside another property element.</source>
-        <target state="translated">Element właściwości „{0}” nie może być bezpośrednio zagnieżdżony w innym elemencie właściwości.</target>
-        <note />
-      </trans-unit>
-      <trans-unit id="ParserNoAttrArray">
-        <source>MC3049: Cannot place attributes on Array tags.</source>
-        <target state="translated">MC3049: Nie można umieścić atrybutów w tagach właściwości Array.</target>
-        <note />
-      </trans-unit>
-      <trans-unit id="ParserNoBamlAsync">
-        <source>MC3021: Asynchronous loading is not supported when compiling a XAML file, so a SynchronousMode of '{0}' is not allowed.</source>
-        <target state="translated">MC3021: Ładowanie asynchroniczne nie jest obsługiwane podczas kompilowania pliku XAML, więc tryb SynchronousMode „{0}” jest niedozwolony.</target>
-        <note />
-      </trans-unit>
-      <trans-unit id="ParserNoChildrenTag">
-        <source>MC3051: The type '{0}' does not support element content.</source>
-        <target state="translated">MC3051: Typ „{0}” nie obsługuje zawartości elementu.</target>
-        <note />
-      </trans-unit>
-      <trans-unit id="ParserNoDictionaryKey">
-        <source>MC3022: All objects added to an IDictionary must have a Key attribute or some other type of key associated with them.</source>
-        <target state="translated">MC3022: Wszystkie obiekty dodane do właściwości IDictionary muszą mieć ustawiony atrybut Key lub mieć skojarzony inny dowolny typ klucza.</target>
-        <note />
-      </trans-unit>
-      <trans-unit id="ParserNoDictionaryName">
-        <source>MC3023: The Key attribute can only be used on a tag contained in a Dictionary (such as a ResourceDictionary).</source>
-        <target state="translated">MC3023: Atrybutu Key może zostać użyty tylko w tagu zawartym w klasie Dictionary (takiej jak ResourceDictionary).</target>
-        <note />
-      </trans-unit>
-      <trans-unit id="ParserNoDigitEnums">
-        <source>MC3032: '{1}' cannot be used as a value for '{0}'. Numbers are not valid enumeration values.</source>
-        <target state="translated">MC3032: Nie można użyć elementu „{1}” jako wartości dla parametru „{0}”. Liczby nie są poprawnymi wartościami wyliczania.</target>
-        <note />
-      </trans-unit>
-      <trans-unit id="ParserNoEventTag">
-        <source>MC3053: Cannot use property element syntax to specify event handler '{0}'.</source>
-        <target state="translated">MC3053: Do określania obsługi zdarzenia „{0}” nie można użyć składni elementu właściwości.</target>
-        <note />
-      </trans-unit>
-      <trans-unit id="ParserNoEvents">
-        <source>MC3052: XAML file that contains events must be compiled.</source>
-        <target state="translated">MC3052: Plik XAML zawierający zdarzenia musi być skompilowany.</target>
-        <note />
-      </trans-unit>
-      <trans-unit id="ParserNoNameOnType">
-        <source>MC3054: The type '{0}' cannot have a Name attribute. Value types and types without a default constructor can be used as items within a ResourceDictionary.</source>
-        <target state="translated">MC3054: Typ „{0}” nie może mieć atrybutu Name. Typy wartości oraz typy bez konstruktora domyślnego mogą zostać użyte jako elementy w klasie ResourceDictionary.</target>
-        <note />
-      </trans-unit>
-      <trans-unit id="ParserNoNameUnderDefinitionScopeType">
-        <source>MC3093: Cannot set Name attribute value '{0}' on element '{1}'. '{1}' is under the scope of element '{2}', which already had a name registered when it was defined in another scope.</source>
-        <target state="translated">MC3093: Nie można ustawić wartości atrybutu Name „{0}” dla elementu „{1}”. Element „{1}” należy do zakresu elementu „{2}”, który miał już zarejestrowaną nazwę, gdy został zdefiniowany w innym zakresie.</target>
-        <note />
-      </trans-unit>
-      <trans-unit id="ParserNoNamespace">
-        <source>MC3056: No NamespaceURI is defined for the object '{0}'.</source>
-        <target state="translated">MC3056: Brak zdefiniowanego identyfikatora NamespaceURI dla obiektu „{0}”.</target>
-        <note />
-      </trans-unit>
-      <trans-unit id="ParserNoNestedXmlDataIslands">
-        <source>MC3084: Cannot nest XML data islands.</source>
-        <target state="translated">MC3084: Nie można zagnieżdżać wysp danych XML.</target>
-        <note />
-      </trans-unit>
-      <trans-unit id="ParserNoPropOnComplexProp">
-        <source>MC3057: Cannot set properties on property elements.</source>
-        <target state="translated">MC3057: Nie można ustawić właściwości dla elementów właściwości.</target>
-        <note />
-      </trans-unit>
-      <trans-unit id="ParserNoSerializer">
-        <source>MC3058: Cannot find a custom serializer for '{0}' so it cannot be parsed.</source>
-        <target state="translated">MC3058: Nie można znaleźć niestandardowego programu szeregującego dla elementu „{0}”, więc nie można przeprowadzić jego analizy.</target>
-        <note />
-      </trans-unit>
-      <trans-unit id="ParserNoSetterChild">
-        <source>MC3059: Style setters do not support child elements. A tag of type '{0}' is not allowed.</source>
-        <target state="translated">MC3059: Elementy ustawień stylu nie obsługują elementów podrzędnych. Tag typu „{0}” jest niedozwolony.</target>
-        <note />
-      </trans-unit>
-      <trans-unit id="ParserNoType">
-        <source>MC3050: Cannot find the type '{0}'. Note that type names are case sensitive.</source>
-        <target state="translated">MC3050: Nie można znaleźć typu „{0}”. Uwaga: w nazwach typów jest uwzględniana wielkość liter.</target>
-        <note />
-      </trans-unit>
-      <trans-unit id="ParserNotMarkupExtension">
-        <source>MC3048: '{0}' value is not a valid MarkupExtension expression. Cannot resolve '{1}' in namespace '{2}'. '{1}' must be a subclass of MarkupExtension.</source>
-        <target state="translated">MC3048: Wartość „{0}” nie jest prawidłowym wyrażeniem MarkupExtension. Nie można rozpoznać elementu „{1}” w przestrzeni nazw „{2}”. Element „{1}” musi być podklasą wyrażenia MarkupExtension.</target>
-        <note />
-      </trans-unit>
-      <trans-unit id="ParserPrefixNSElement">
-        <source>MC3062: '{0}' XML namespace prefix does not map to a NamespaceURI, so element '{1}' cannot be resolved.</source>
-        <target state="translated">MC3062: Prefiks przestrzeni nazw XML „{0}” nie jest mapowany do identyfikatora NamespaceURI, więc nie można rozpoznać elementu „{1}”.</target>
-        <note />
-      </trans-unit>
-      <trans-unit id="ParserPrefixNSProperty">
-        <source>MC3100: '{0}' XML namespace prefix does not map to a namespace URI, so cannot resolve property '{1}'.</source>
-        <target state="translated">MC3100: Prefiks przestrzeni nazw XML „{0}” nie jest zmapowany na identyfikator URI przestrzeni nazw, dlatego nie można rozpoznać właściwości „{1}”.</target>
-        <note />
-      </trans-unit>
-      <trans-unit id="ParserPropNoValue">
-        <source>MC3063: Property '{0}' does not have a value.</source>
-        <target state="translated">MC3063: Właściwość „{0}” nie ma wartości.</target>
-        <note />
-      </trans-unit>
-      <trans-unit id="ParserPublicType">
-        <source>MC3064: Only public or internal classes can be used within markup. '{0}' type is not public or internal.</source>
-        <target state="translated">MC3064: Wewnątrz znakowania można używać tylko klas publicznych lub wewnętrznych. Typ „{0}” nie jest klasą publiczną ani wewnętrzną.</target>
-        <note />
-      </trans-unit>
-      <trans-unit id="ParserReadOnlyProp">
-        <source>MC3065: '{0}' property is read-only and cannot be set from markup.</source>
-        <target state="translated">MC3065: Właściwość „{0}” jest tylko do odczytu i nie można jej ustawić za pomocą znakowania.</target>
-        <note />
-      </trans-unit>
-      <trans-unit id="ParserResourceKeyType">
-        <source>MC3066: The type reference cannot find a public type named '{0}'.</source>
-        <target state="translated">MC3066: Odwołanie do typu nie może odnaleźć typu publicznego nazywanego „{0}”.</target>
-        <note />
-      </trans-unit>
-      <trans-unit id="ParserStaticMemberNotAllowed">
-        <source>MC3019: Cannot reference the static member '{0}' on the type '{1}' as it is not accessible.</source>
-        <target state="translated">MC3019: Nie można odwołać się do statycznego członka „{0}” dla typu „{1}”, ponieważ jest on niedostępny.</target>
-        <note />
-      </trans-unit>
-      <trans-unit id="ParserSyncOnRoot">
-        <source>MC3067: SynchronousMode attribute must be on the root tag.</source>
-        <target state="translated">MC3067: Atrybut SynchronousMode musi znajdować się w tagu głównym.</target>
-        <note />
-      </trans-unit>
-      <trans-unit id="ParserTextInComplexProp">
-        <source>MC3069: Cannot have both the text '{0}' and the child element '{1}' within a property element.</source>
-        <target state="translated">MC3069: Wewnątrz elementu właściwości nie mogą znajdować jednocześnie tekst „{0}” i element podrzędny „{1}”.</target>
-        <note />
-      </trans-unit>
-      <trans-unit id="ParserTextInvalidInArrayOrDictionary">
-        <source>MC3068: Text is not valid under an IDictionary or Array property.</source>
-        <target state="translated">MC3068: Nieprawidłowy tekst we właściwości IDictionary lub Array.</target>
-        <note />
-      </trans-unit>
-      <trans-unit id="ParserTooManyAssemblies">
-        <source>MC3070: A single XAML file cannot reference more than 4,096 different assemblies.</source>
-        <target state="translated">MC3070: Pojedynczy plik XAML nie może odwoływać się do więcej niż 4 096 różnych zestawów.</target>
-        <note />
-      </trans-unit>
-      <trans-unit id="ParserTypeConverterTextNeedsEndElement">
-        <source>MC3095: Close tag must immediately follow TypeConverter initialization string '{0}'.</source>
-        <target state="translated">MC3095: Tag zamykający musi znajdować się za ciągiem inicjującym funkcji TypeConverter „{0}”.</target>
-        <note />
-      </trans-unit>
-      <trans-unit id="ParserTypeConverterTextUnusable">
-        <source>MC3090: TypeConverter syntax error encountered while processing initialization string '{0}'.  Element attributes are not allowed on objects created via TypeConverter.</source>
-        <target state="translated">MC3090: Podczas przetwarzania ciągu inicjującego „{0}” wystąpił błąd składni funkcji TypeConverter. Atrybuty elementu nie są dozwolone dla obiektów utworzonych za pośrednictwem funkcji TypeConverter.</target>
-        <note />
-      </trans-unit>
-      <trans-unit id="ParserUndeclaredNS">
-        <source>MC3071: '{0}' is an undeclared namespace.</source>
-        <target state="translated">MC3071: „{0}” jest niezadeklarowaną przestrzenią nazw.</target>
-        <note />
-      </trans-unit>
-      <trans-unit id="ParserUnknownAttribute">
-        <source>MC3072: The property '{0}' does not exist in XML namespace '{1}'.</source>
-        <target state="translated">MC3072: Właściwość „{0}” nie istnieje w przestrzeni nazw XML „{1}”.</target>
-        <note />
-      </trans-unit>
-      <trans-unit id="ParserUnknownDefAttribute">
-        <source>MC3073: The attribute '{0}' does not exist in XML namespace 'http://schemas.microsoft.com/winfx/2006/xaml'.</source>
-        <target state="translated">MC3073: Atrybut „{0}” nie istnieje w przestrzeni nazw XML „http://schemas.microsoft.com/winfx/2006/xaml”.</target>
-        <note />
-      </trans-unit>
-      <trans-unit id="ParserUnknownTag">
-        <source>MC3074: The tag '{0}' does not exist in XML namespace '{1}'.</source>
-        <target state="translated">MC3074: Tag „{0}” nie istnieje w przestrzeni nazw XML „{1}”.</target>
-        <note />
-      </trans-unit>
-      <trans-unit id="ParserUnknownXmlType">
-        <source>MC3075: Unrecognized XML node type '{0}' found when determining if the current tag is a property element.</source>
-        <target state="translated">MC3075: Podczas sprawdzania, czy bieżący tag jest elementem właściwości, znaleziono nierozpoznany węzeł XML typu „{0}”.</target>
-        <note />
-      </trans-unit>
-      <trans-unit id="ParserXmlIslandMissing">
-        <source>MC3086: Parent element or property '{0}' requires an XML data island. To distinguish an XML island from surrounding XAML, wrap the XML data island in &lt;x:XData&gt; ... &lt;/x:XData&gt;.</source>
-        <target state="translated">MC3086: Element nadrzędny lub właściwość „{0}” wymagają wyspy danych XML. Aby odróżnić wyspę XML od otaczającego kodu XAML, umieść ją pomiędzy tagami &lt;x:XData&gt; ... &lt;/x:XData&gt;.</target>
-        <note />
-      </trans-unit>
-      <trans-unit id="ParserXmlIslandUnexpected">
-        <source>MC3085: '{0}' element or property cannot contain an XML data island.</source>
-        <target state="translated">MC3085: Element „{0}” lub właściwość nie mogą zawierać wyspy danych XML.</target>
-        <note />
-      </trans-unit>
-      <trans-unit id="ParserXmlLangPropertyValueInvalid">
-        <source>MC3092: XmlLangProperty attribute must specify a property name.</source>
-        <target state="translated">MC3092: Atrybut XmlLangProperty musi określać nazwę właściwości.</target>
-        <note />
-      </trans-unit>
-      <trans-unit id="ParserXmlReaderNoLineInfo">
-        <source>MC3077: The class '{0}' does not implement IXmlLineInfo. This is required to get position information for the XAML being parsed.</source>
-        <target state="translated">MC3077: Klasa „{0}” nie implementuje interfejsu IXmlLineInfo. Jest to wymagane do pobrania informacji o położeniu dla analizowanego kodu XAML.</target>
-        <note />
-      </trans-unit>
-      <trans-unit id="Parser_UnexpectedToken">
-        <source>MC3098: Unexpected token '{0}' at position '{1}'.</source>
-        <target state="translated">MC3098: Nieoczekiwany token „{0}” na pozycji „{1}”.</target>
-        <note />
-      </trans-unit>
-      <trans-unit id="Parsers_IllegalToken">
-        <source>MC3096: Token is not valid.</source>
-        <target state="translated">MC3096: Nieprawidłowy token.</target>
-        <note />
-      </trans-unit>
-      <trans-unit id="PreparingCompile">
-        <source>Preparing for the markup compilation...</source>
-        <target state="translated">Trwa przygotowywanie do kompilacji znaczników...</target>
-        <note />
-      </trans-unit>
-      <trans-unit id="QualifiedNameHasWrongFormat">
-        <source>MC4301: Type name '{0}' does not have the expected format 'className, assembly'.</source>
-        <target state="translated">MC4301: Nazwa typu „{0}” nie ma oczekiwanego formatu „nazwa_klasy, zestaw”.</target>
-        <note />
-      </trans-unit>
-      <trans-unit id="ReadResourceFile">
-        <source>Reading Resource file: '{0}'...</source>
-        <target state="translated">Trwa odczytywanie pliku Resource: „{0}”...</target>
-        <note />
-      </trans-unit>
-      <trans-unit id="RecompiledXaml">
-        <source>Recompiled XAML file : '{0}'.</source>
-        <target state="translated">Ponownie skompilowany plik XAML: „{0}”.</target>
-        <note />
-      </trans-unit>
-      <trans-unit id="ReferenceFile">
-        <source>Input: Assembly Reference file: '{0}'.</source>
-        <target state="translated">Wejście: Plik Reference zestawu : „{0}”.</target>
-        <note />
-      </trans-unit>
-      <trans-unit id="ResourceId">
-        <source>Resource ID is '{0}'.</source>
-        <target state="translated">Identyfikator ID zasobu to: „{0}”.</target>
-        <note />
-      </trans-unit>
-      <trans-unit id="ResourceTooBig">
-        <source>RG1001: Input resource file '{0}' exceeds maximum size of {1} bytes.</source>
-        <target state="translated">RG1001: Wejściowy plik zasobów „{0}” przekracza maksymalny rozmiar {1} bajtów.</target>
-        <note />
-      </trans-unit>
-      <trans-unit id="ResourcesGenerated">
-        <source>Generated .resources file: '{0}'.</source>
-        <target state="translated">Wygenerowano plik .resources: „{0}”.</target>
-        <note />
-      </trans-unit>
-      <trans-unit id="ResourcesGenerating">
-        <source>Generating .resources file: '{0}'...</source>
-        <target state="translated">Trwa generowanie pliku .resources: „{0}”...</target>
-        <note />
-      </trans-unit>
-      <trans-unit id="RoutedEventNotRegistered">
-        <source>MC6006: {0}.{1}="{2}" is not valid. '{1}' must be a RoutedEvent registered with a name that ends with the keyword "Event".</source>
-        <target state="translated">MC6006: {0}.Wyrażenie {1}="{2}" jest nieprawidłowe. „{1}” musi być zdarzeniem RoutedEvent zarejestrowanym z nazwą kończącą się słowem kluczowym „Event”.</target>
-        <note />
-      </trans-unit>
-      <trans-unit id="SourceFileNameNeeded">
-        <source>UM1005: You must pass markup files to the task.</source>
-        <target state="translated">UM1005: Musisz przekazać pliki znaczników do zadania.</target>
-        <note />
-      </trans-unit>
-      <trans-unit id="SourceNameNotSupportedForStyleTriggers">
-        <source>MC4110: SourceName property cannot be set within Style.Triggers section.</source>
-        <target state="translated">MC4110: Właściwość SourceName nie może być ustawiona w sekcji Style.Triggers.</target>
-        <note />
-      </trans-unit>
-      <trans-unit id="StyleImpliedAndComplexChildren">
-        <source>MC4001: Style does not support both {0} tags and Style.{1} property tags for a single Style. Use one or the other.</source>
-        <target state="translated">MC4001: Style nie obsługuje jednocześnie tagów {0} i tagów właściwości Style.{1} dla pojedyńczego elementu Style. Użyj tagów jednego rodzaju.</target>
-        <note />
-      </trans-unit>
-      <trans-unit id="StyleKnownTagWrongLocation">
-        <source>MC4002: The Style property tag '{0}' can only be specified directly under a Style tag.</source>
-        <target state="translated">MC4002: Tag „{0}” właściwości elementu Style „{0}” można określić jedynie bezpośrednio pod tagiem Style.</target>
-        <note />
-      </trans-unit>
-      <trans-unit id="StyleNoPropOrEvent">
-        <source>MC4005: Cannot find the Style {0} '{1}' on the type '{2}'.</source>
-        <target state="translated">MC4005: Nie można odnaleźć elementu Style {0} „{1}” w typie „{2}”.</target>
-        <note />
-      </trans-unit>
-      <trans-unit id="StyleNoTarget">
-        <source>MC4003: Cannot resolve the Style {0} '{1}'. Verify that the owning type is the Style's TargetType, or use Class.Property syntax to specify the {0}.</source>
-        <target state="translated">MC4003: Nie można rozpoznać elementu Style {0} „{1}”. Sprawdź, czy typ będący właścicielem to typ TargetType elementu Style albo użyj składni Class.Property do określenia elementu {0}.</target>
-        <note />
-      </trans-unit>
-      <trans-unit id="StyleNoTopLevelElement">
-        <source>MC4004: Style cannot contain child '{0}'. Style child must be a Setter because it is added to the Setters collection.</source>
-        <target state="translated">MC4004: Element Style nie może zawierać elementu podrzędnego „{0}”. Element podrzędny elementu Style musi być typu Setter, ponieważ jest dodawany do kolekcji Setters.</target>
-        <note />
-      </trans-unit>
-      <trans-unit id="StyleTagNotSupported">
-        <source>MC4006: Tags of type '{0}' are not supported in Style sections.</source>
-        <target state="translated">MC4006: Tagi typu „{0}” nie są obsługiwane w sekcjach elementu Style.</target>
-        <note />
-      </trans-unit>
-      <trans-unit id="StyleTargetNoEvents">
-        <source>MC4007: The event '{0}' cannot be specified on a Target tag in a Style. Use an EventSetter instead.</source>
-        <target state="translated">MC4007: W tagu Target właściwości Style nie można określić zdarzenia „{0}”. Użyj zamiast tego elementu EventSetter.</target>
-        <note />
-      </trans-unit>
-      <trans-unit id="StyleTextNotSupported">
-        <source>MC4008: The text '{0}' is not allowed at this location within a Style section.</source>
-        <target state="translated">MC4008: Tekst „{0}” jest niedozwolony w tej lokalizacji wewnątrz sekcji Style.</target>
-        <note />
-      </trans-unit>
-      <trans-unit id="StyleUnknownProp">
-        <source>MC4009: The property '{0}' cannot be set on Style.</source>
-        <target state="translated">MC4009: W elemencie Style nie można ustawić właściwości „{0}”.</target>
-        <note />
-      </trans-unit>
-      <trans-unit id="SubSubClassingNotAllowed">
-        <source>MC6017: '{0}' cannot be the root of a XAML file because it was defined using XAML.</source>
-        <target state="translated">MC6017: Element „{0}” nie może być elementem głównym pliku XAML ponieważ został zdefiniowany przy użyciu kodu XAML.</target>
-        <note />
-      </trans-unit>
-      <trans-unit id="TargetIsNotSupported">
-        <source>BG1004: Target Type '{0}' is not supported by this task.</source>
-        <target state="translated">BG1004: Typ docelowy „{0}” nie jest obsługiwany przez to zadanie.</target>
-        <note />
-      </trans-unit>
-      <trans-unit id="TargetNameNotSupportedForStyleSetters">
-        <source>MC4011: TargetName property cannot be set on a Style Setter.</source>
-        <target state="translated">MC4011: Nie można ustawić właściwości TargetName w znaczniku Style Setter.</target>
-        <note />
-      </trans-unit>
-      <trans-unit id="TaskLogo">
-        <source>Microsoft (R) Build Task '{0}' Version '{1}'.</source>
-        <target state="translated">Microsoft (R) — zadanie kompilacji „{0}” w wersji „{1}”.</target>
-        <note />
-      </trans-unit>
-      <trans-unit id="TaskRight">
-        <source>Copyright (C) Microsoft Corporation 2005. All rights reserved.</source>
-        <target state="translated">Copyright (C) Microsoft Corporation 2005. Wszelkie prawa zastrzeżone.</target>
-        <note />
-      </trans-unit>
-      <trans-unit id="TemplateDupName">
-        <source>MC4101: The Name '{0}' has already been defined. Names must be unique.</source>
-        <target state="translated">MC4101: Element Name „{0}” już został zdefiniowany. Elementy Name muszą być unikatowe.</target>
-        <note />
-      </trans-unit>
-      <trans-unit id="TemplateInvalidRootElementTag">
-        <source>MC4108: The root of a Template content section cannot contain an element of type '{0}'. Only FrameworkElement and FrameworkContentElement types are valid.</source>
-        <target state="translated">MC4108: Element główny sekcji zawartości szablonu nie może zawierać elementu typu „{0}”. Tylko typy FrameworkElement i FrameworkContentElement są prawidłowe.</target>
-        <note />
-      </trans-unit>
-      <trans-unit id="TemplateKnownTagWrongLocation">
-        <source>MC4103: The template property tag '{0}' can only be specified immediately after a ControlTemplate tag.</source>
-        <target state="translated">MC4103: Tag „{0}” właściwości szablonu można określić jedynie bezpośrednio po tagu ControlTemplate.</target>
-        <note />
-      </trans-unit>
-      <trans-unit id="TemplateNoMultipleRoots">
-        <source>MC4107: A template can have only a single root element. '{0}' is not allowed.</source>
-        <target state="translated">MC4107: Szablon może mieć tylko jeden element główny. Element „{0}” jest niedozwolony.</target>
-        <note />
-      </trans-unit>
-      <trans-unit id="TemplateNoProp">
-        <source>MC4109: Cannot find the Template Property '{0}' on the type '{1}'.</source>
-        <target state="translated">MC4109: Nie można odnaleźć właściwości szablonu „{0}” w typie„{1}”.</target>
-        <note />
-      </trans-unit>
-      <trans-unit id="TemplateNoTarget">
-        <source>MC4106: Cannot resolve the Template Property '{0}'. Verify that the owning type is the Style's TargetType, or use Class.Property syntax to specify the property.</source>
-        <target state="translated">MC4106: Nie można rozpoznać właściwości szablonu „{0}”. Sprawdź, czy typ będący właścicielem to element TargetType elementu Style albo użyj składni Class.Property do określenia właściwości.</target>
-        <note />
-      </trans-unit>
-      <trans-unit id="TemplateNoTriggerTarget">
-        <source>MC4111: Cannot find the Trigger target '{0}'.  (The target must appear before any Setters, Triggers, or Conditions that use it.)</source>
-        <target state="translated">MC4111: Nie można odnaleźć elementu docelowego „{0}” elementu Trigger. Element docelowy musi pojawić się przed wszystkimi elementami Setter, Trigger, lub Condition, które go używają.</target>
-        <note />
-      </trans-unit>
-      <trans-unit id="TemplateTagNotSupported">
-        <source>MC4102: Tags of type '{0}' are not supported in template sections.</source>
-        <target state="translated">MC4102: Tagi typu „{0}” nie są obsługiwane w sekcjach Template.</target>
-        <note />
-      </trans-unit>
-      <trans-unit id="TemplateTextNotSupported">
-        <source>MC4105: The text '{0}' is not allowed at this location within a template section.</source>
-        <target state="translated">MC4105: Tekst „{0}” nie jest dozwolony w tej lokalizacji wewnątrz sekcji szablonu.</target>
-        <note />
-      </trans-unit>
-      <trans-unit id="TemplateUnknownProp">
-        <source>MC4104: The property '{0}' cannot be set as a property element on template. Only Triggers and Storyboards are allowed as property elements.</source>
-        <target state="translated">MC4104: Właściwość „{0}” nie może być ustawiona jako element właściwości w szablonie. Jako elementy właściwości dozwolone są tylko elementy Triggers i Storyboards.</target>
-        <note />
-      </trans-unit>
-      <trans-unit id="TokenizerHelperEmptyToken">
-        <source>MC7004: Empty token encountered while parsing.</source>
-        <target state="translated">MC7004: W trakcie analizy napotkano pusty token.</target>
-        <note />
-      </trans-unit>
-      <trans-unit id="TokenizerHelperExtraDataEncountered">
-        <source>MC7003: Extra data encountered after token while parsing.</source>
-        <target state="translated">MC7003: W trakcie analizy napotkano dodatkowe dane po tokenie.</target>
-        <note />
-      </trans-unit>
-      <trans-unit id="TokenizerHelperMissingEndQuote">
-        <source>MC7002: Missing end quote encountered while parsing token.</source>
-        <target state="translated">MC7002: W trakcie analizy tokenu napotkano brak cudzysłowu zamykającego.</target>
-        <note />
-      </trans-unit>
-      <trans-unit id="TokenizerHelperPrematureStringTermination">
-        <source>MC7001: Premature string termination encountered.</source>
-        <target state="translated">MC7001: Napotkano przedwczesne zakończenie ciągu.</target>
-        <note />
-      </trans-unit>
-      <trans-unit id="UidMissing">
-        <source>UM1003: Uid is missing for element '{0}'.</source>
-        <target state="translated">UM1003: Brakuje identyfikatora Uid dla elementu „{0}”.</target>
-        <note />
-      </trans-unit>
-      <trans-unit id="UnknownBuildError">
-        <source>Unknown build error, '{0}' </source>
-        <target state="translated">Nieznany błąd kompilacji, „{0}” </target>
-        <note />
-      </trans-unit>
-      <trans-unit id="UnknownClassModifier">
-        <source>MC6013: {0}:ClassModifier="{1}" is not valid for the language {2}.</source>
-        <target state="translated">MC6013: Modyfikator {0}:ClassModifier="{1}" jest niepoprawny dla języka {2}.</target>
-        <note />
-      </trans-unit>
-      <trans-unit id="UnknownDefinitionTag">
-        <source>MC6002: Unrecognized tag '{0}:{1}' in namespace 'http://schemas.microsoft.com/winfx/2006/xaml'. Note that tag names are case sensitive.</source>
-        <target state="translated">MC6002: Nierozpoznany tag „{0}:{1}” w przestrzeni nazw „http://schemas.microsoft.com/winfx/2006/xaml”. Należy zwrócić uwagę, że w nazwach tagów uwzględniana jest wielkość liter.</target>
-        <note />
-      </trans-unit>
-      <trans-unit id="UnknownEventAttribute">
-        <source>MC6007: '{1}' is not valid. '{0}' is not an event on '{2}'.</source>
-        <target state="translated">MC6007: Element „{1}” jest nieprawidłowy. Zdarzenie „{0}” nie jest zdarzeniem w elemencie „{2}”.</target>
-        <note />
-      </trans-unit>
-      <trans-unit id="UnknownFieldModifier">
-        <source>MC6014: {0}:FieldModifier="{1}" is not valid for the language {2}.</source>
-        <target state="translated">MC6014: Modyfikator {0}:FieldModifier="{1}" jest nieprawidłowy dla języka {2}.</target>
-        <note />
-      </trans-unit>
-      <trans-unit id="UnknownGenericType">
-        <source>MC6020: {0}:TypeArguments='{1}' is not valid on the tag '{2}'. Either '{2}' is not a generic type or the number of Type arguments in the attribute is wrong. Remove the {0}:TypeArguments attribute because it is allowed only on generic types, or fix its value to match the arity of the generic type '{2}'.</source>
-        <target state="translated">MC6020: Wartość {0}:TypeArguments=„{1}” jest niepoprawna w tagu „{2}”. Element „{2}” nie jest typem ogólnym lub liczba argumentów Type w atrybucie jest nieprawidłowa. Usuń atrybut {0}:TypeArguments, który jest dozwolony tylko dla ogólnych typów, albo popraw jego wartość tak, aby zgadzała się z liczbą argumentów wymaganą przez ogólny typ „{2}”.</target>
-        <note />
-      </trans-unit>
-      <trans-unit id="UnknownLanguage">
-        <source>MC6008: '{0}' is not installed properly on this machine. It must be listed in the &lt;compilers&gt; section of machine.config.</source>
-        <target state="translated">MC6008: Element „{0}” nie jest poprawnie zainstalowany na tym komputerze. Musi znajdować się w sekcji &lt;compilers&gt; pliku machine.config.</target>
-        <note />
-      </trans-unit>
-      <trans-unit id="UnknownPathOperationType">
-        <source>Unknown path operation attempted.</source>
-        <target state="translated">Podjęto próbę wykonania nieznanej operacji na ścieżce.</target>
-        <note />
-      </trans-unit>
-      <trans-unit id="UnmatchedLocComment">
-        <source>LC1003: Localization comment has no value set for target property: '{0}'.</source>
-        <target state="translated">LC1003: Komentarz lokalizacji nie ma ustawionej żadnej wartości dla właściwości docelowej „{0}”.</target>
-        <note />
-      </trans-unit>
-      <trans-unit id="VersionNumberComponentNegative">
-        <source>MC4501: Major and minor version number components cannot be negative.</source>
-        <target state="translated">MC4501: Główne i pomocnicze składniki numeru wersji nie mogą być ujemne.</target>
-        <note />
-      </trans-unit>
-      <trans-unit id="WinFXAssemblyMissing">
-        <source>MC6000: Project file must include the .NET Framework assembly '{0}' in the reference list.</source>
-        <target state="translated">MC6000: Plik projektu musi zawierać zestaw „{0}” .NET Framework na liście odwołań.</target>
-        <note />
-      </trans-unit>
-      <trans-unit id="WrongLocalizationPropertySetting_Pass1">
-        <source>MC1001: The LocalizationDirectivesToLocFile property value is not valid and must be changed to None, CommentsOnly, or All for the MarkupCompilePass1 task.</source>
-        <target state="translated">MC1001: Wartość właściwości LocalizationDirectivesToLocFile jest nieprawidłowa i należy ją zmienić na None, CommentsOnly lub All dla zadania MarkupCompilePass1.</target>
-        <note />
-      </trans-unit>
-      <trans-unit id="WrongPropertySetting">
-        <source>BG1003: The project file contains a property value that is not valid.</source>
-        <target state="translated">BG1003: Plik projektu zawiera nieprawidłową wartość właściwości.</target>
-        <note />
-      </trans-unit>
-      <trans-unit id="XCRChoiceAfterFallback">
-        <source>MC4602: Choice cannot follow a Fallback.</source>
-        <target state="translated">MC4602: Element Choice nie może występować po elemencie Fallback.</target>
-        <note />
-      </trans-unit>
-      <trans-unit id="XCRChoiceNotFound">
-        <source>MC4606: AlternateContent must contain one or more Choice elements.</source>
-        <target state="translated">MC4606: Obiekt AlternateContent musi zawierać jeden lub więcej elementów Choice.</target>
-        <note />
-      </trans-unit>
-      <trans-unit id="XCRChoiceOnlyInAC">
-        <source>MC4601: Choice valid only in AlternateContent.</source>
-        <target state="translated">MC4601: Element Choice jest prawidłowy tylko w bloku AlternateContent.</target>
-        <note />
-      </trans-unit>
-      <trans-unit id="XCRCompatCycle">
-        <source>MC4640: Namespace '{0}' is marked as compatible with itself using XmlnsCompatibilityAttribute. A namespace cannot directly or indirectly override itself.</source>
-        <target state="translated">MC4640: Przestrzeń nazw {0} jest oznaczona jako zgodna sama z sobą za pomocą atrybutu XmlnsCompatibilityAttribute. Przestrzeń nazw nie może bezpośrednio ani pośrednio przesłaniać siebie.</target>
-        <note />
-      </trans-unit>
-      <trans-unit id="XCRDuplicatePreserve">
-        <source>MC4631: Duplicate Preserve declaration for element '{1}' in namespace '{0}'.</source>
-        <target state="translated">MC4631: Zduplikowana deklaracja atrybutu Preserve dla elementu „{1}” w przestrzeni nazw „{0}”.</target>
-        <note />
-      </trans-unit>
-      <trans-unit id="XCRDuplicateProcessContent">
-        <source>MC4617: Duplicate ProcessContent declaration for element '{1}' in namespace '{0}'.</source>
-        <target state="translated">MC4617: Zduplikowana deklaracja atrybutu ProcessContent dla elementu „{1}” w przestrzeni nazw „{0}”.</target>
-        <note />
-      </trans-unit>
-      <trans-unit id="XCRDuplicateWildcardPreserve">
-        <source>MC4633: Duplicate wildcard Preserve declaration for namespace '{0}'.</source>
-        <target state="translated">MC4633: Zduplikowana deklaracja Preserve z symbolem wieloznacznym dla przestrzeni nazw „{0}”.</target>
-        <note />
-      </trans-unit>
-      <trans-unit id="XCRDuplicateWildcardProcessContent">
-        <source>MC4619: Duplicate wildcard ProcessContent declaration for namespace '{0}'.</source>
-        <target state="translated">MC4619: Zduplikowana deklaracja atrybutu ProcessContent z symbolem wieloznacznym dla przestrzeni nazw „{0}”.</target>
-        <note />
-      </trans-unit>
-      <trans-unit id="XCRFallbackOnlyInAC">
-        <source>MC4605: Fallback valid only in AlternateContent.</source>
-        <target state="translated">MC4605: Element Fallback jest prawidłowy tylko w bloku AlternateContent.</target>
-        <note />
-      </trans-unit>
-      <trans-unit id="XCRInvalidACChild">
-        <source>MC4610: '{0}' element is not a valid child of AlternateContent. Only Choice and Fallback elements are valid children of an AlternateContent element.</source>
-        <target state="translated">MC4610: Element „{0}” jest nieprawidłowym elementem podrzędnym w elemencie AlternateContent. Tylko elementy Choice i Fallback są poprawnymi elementami podrzędnymi elementu AlternateContent.</target>
-        <note />
-      </trans-unit>
-      <trans-unit id="XCRInvalidAttribInElement">
-        <source>MC4608: '{0}' attribute is not valid for element '{1}'.</source>
-        <target state="translated">MC4608: Atrybut „{0}” jest nieprawidłowy dla elementu „{1}”.</target>
-        <note />
-      </trans-unit>
-      <trans-unit id="XCRInvalidFormat">
-        <source>MC4611: '{0}' format is not valid.</source>
-        <target state="translated">MC4611: Format „{0}” jest nieprawidłowy.</target>
-        <note />
-      </trans-unit>
-      <trans-unit id="XCRInvalidPreserve">
-        <source>MC4632: Cannot have both a specific and a wildcard Preserve declaration for namespace '{0}'.</source>
-        <target state="translated">MC4632: Dla przestrzeni nazw „{0}” nie można mieć jednocześnie określonej i wieloznacznej deklaracji atrybutu Preserve.</target>
-        <note />
-      </trans-unit>
-      <trans-unit id="XCRInvalidProcessContent">
-        <source>MC4618: Cannot have both a specific and a wildcard ProcessContent declaration for namespace '{0}'.</source>
-        <target state="translated">MC4618: Nie można użyć jednocześnie deklaracji atrybutu ProcessContent konkretnej i z symbolem wieloznacznym dla przestrzeni nazw „{0}”.</target>
-        <note />
-      </trans-unit>
-      <trans-unit id="XCRInvalidRequiresAttribute">
-        <source>MC4604: Requires attribute must contain a valid namespace prefix.</source>
-        <target state="translated">MC4604: Atrybut Requires musi zawierać prawidłowy prefiks przestrzeni nazw.</target>
-        <note />
-      </trans-unit>
-      <trans-unit id="XCRInvalidXMLName">
-        <source>MC4634: '{0}' attribute value is not a valid XML name.</source>
-        <target state="translated">MC4634: Wartość atrybutu „{0}” nie jest prawidłową nazwą XML.</target>
-        <note />
-      </trans-unit>
-      <trans-unit id="XCRMultipleFallbackFound">
-        <source>MC4607: AlternateContent must contain only one Fallback element.</source>
-        <target state="translated">MC4607: Element AlternateContent musi zawierać tylko jeden element Fallback.</target>
-        <note />
-      </trans-unit>
-      <trans-unit id="XCRMustUnderstandFailed">
-        <source>MC4626: MustUnderstand condition failed on namespace '{0}'.</source>
-        <target state="translated">MC4626: Niespełniony warunek MustUnderstand w przestrzeni nazw „{0}”.</target>
-        <note />
-      </trans-unit>
-      <trans-unit id="XCRNSPreserveNotIgnorable">
-        <source>MC4630: Namespace '{0}' has items declared to be preserved but is not declared ignorable.</source>
-        <target state="translated">MC4630: Przestrzeń nazw „{0}” zawiera elementy, które zostały zadeklarowane do zachowania, ale sama nie jest zadeklarowana jako ignorowalna.</target>
-        <note />
-      </trans-unit>
-      <trans-unit id="XCRNSProcessContentNotIgnorable">
-        <source>MC4615: '{0}' namespace is declared ProcessContent but is not declared Ignorable.</source>
-        <target state="translated">MC4615: Przestrzeń nazw „{0}” ma zadeklarowany atrybut ProcessContent, ale nie ma atrybutu Ignorable.</target>
-        <note />
-      </trans-unit>
-      <trans-unit id="XCRRequiresAttribNotFound">
-        <source>MC4603: Choice must contain a Requires attribute.</source>
-        <target state="translated">MC4603: Element Choice musi zawierać atrybut Requires.</target>
-        <note />
-      </trans-unit>
-      <trans-unit id="XCRUndefinedPrefix">
-        <source>MC4612: '{0}' prefix is not defined.</source>
-        <target state="translated">MC4612: Prefiks „{0}” nie jest zdefiniowany.</target>
-        <note />
-      </trans-unit>
-      <trans-unit id="XCRUnknownCompatAttrib">
-        <source>MC4614: Unrecognized compatibility attribute '{0}'.</source>
-        <target state="translated">MC4614: Nierozpoznany atrybut zgodności „{0}”.</target>
-        <note />
-      </trans-unit>
-      <trans-unit id="XCRUnknownCompatElement">
-        <source>MC4609: Unrecognized compatibility element '{0}'.</source>
-        <target state="translated">MC4609: Nierozpoznany element zgodności „{0}”.</target>
-        <note />
-      </trans-unit>
-      <trans-unit id="ZeroLengthFeatureID">
-        <source>MC4502: The feature ID string cannot have length 0.</source>
-        <target state="translated">MC4502: Ciąg identyfikatora funkcji nie mieć zerowej długości.</target>
-        <note />
-      </trans-unit>
-    </body>
-  </file>
-=======
-﻿<?xml version="1.0" encoding="utf-8"?>
-<xliff xmlns="urn:oasis:names:tc:xliff:document:1.2" xmlns:xsi="http://www.w3.org/2001/XMLSchema-instance" version="1.2" schemaLocation="urn:oasis:names:tc:xliff:document:1.2 xliff-core-1.2-transitional.xsd">
-  <file datatype="xml" source-language="en" target-language="pl" original="../Strings.resx">
-    <body>
-      <trans-unit id="AnalysisResult">
-        <source>Analysis Result : '{0}'.</source>
-        <target state="translated">Wynik analizy: „{0}”.</target>
-        <note />
-      </trans-unit>
-      <trans-unit id="AppDefIsNotRequired">
-        <source>MC1002: Library project file cannot specify ApplicationDefinition element.</source>
-        <target state="translated">MC1002: Plik biblioteki projektu nie może określić elementu ApplicationDefinition.</target>
-        <note />
-      </trans-unit>
-      <trans-unit id="ApplicationDefinitionFile">
-        <source>Input: Markup ApplicationDefinition file: '{0}'.</source>
-        <target state="translated">Wejście: Plik znakowania ApplicationDefinition: „{0}”.</target>
-        <note />
-      </trans-unit>
-      <trans-unit id="AttributeNotAllowedOnCodeTag">
-        <source>MC6015: '{0}' cannot be set on the '{1}:{2}' tag.</source>
-        <target state="translated">MC6015: Nie można ustawić elementu „{0}” dla tagu „{1}:{2}”.</target>
-        <note />
-      </trans-unit>
-      <trans-unit id="BadUidTask">
-        <source>UM1001: Unrecognized UidManager task name '{0}'.</source>
-        <target state="translated">UM1001: Nierozpoznana nazwa zadania UidManager „{0}”.</target>
-        <note />
-      </trans-unit>
-      <trans-unit id="CheckingUids">
-        <source>Checking Uids in file '{0}' ...</source>
-        <target state="translated">Trwa sprawdzanie identyfikatorów Uid w pliku „{0}”...</target>
-        <note />
-      </trans-unit>
-      <trans-unit id="CommentFileGenerated">
-        <source>Generated localization directives file: '{0}' .</source>
-        <target state="translated">Wygenerowano plik dyrektyw lokalizacyjnych „{0}”.</target>
-        <note />
-      </trans-unit>
-      <trans-unit id="CommentFileGenerating">
-        <source>Generating localization directives file: '{0}' ...</source>
-        <target state="translated">Trwa generowanie pliku dyrektyw lokalizacyjnych „{0}”...</target>
-        <note />
-      </trans-unit>
-      <trans-unit id="CompilationDone">
-        <source>Markup compilation is done.</source>
-        <target state="translated">Zakończono kompilację znaczników.</target>
-        <note />
-      </trans-unit>
-      <trans-unit id="CompileSucceed_Pass1">
-        <source>MarkupCompilePass1 successfully generated BAML or source code files.</source>
-        <target state="translated">Zadanie MarkupCompilePass1 pomyślnie wygenerowało pliki BAML lub pliki zawierające kod źródłowy.</target>
-        <note />
-      </trans-unit>
-      <trans-unit id="CompileSucceed_Pass2">
-        <source>MarkupCompilePass2 successfully generated BAML or source code files.</source>
-        <target state="translated">Zadanie MarkupCompilePass2 pomyślnie wygenerowało pliki BAML lub pliki zawierające kod źródłowy.</target>
-        <note />
-      </trans-unit>
-      <trans-unit id="ContainingTagNotGeneric">
-        <source>MC6011: '{0}' event has a generic event handler delegate type '{1}'. The type parameters of '{1}' cannot be bound with an appropriate type argument because the containing tag '{2}' is not a generic type.</source>
-        <target state="translated">MC6011: Zdarzenie „{0}” ma typ obiektu delegowanego obsługi zdarzeń rodzajowych „{1}”. Parametrów typu „{1}” nie można łączyć z odpowiednim argumentem typu, ponieważ tag zawierający „{2}” nie jest typu ogólnego.</target>
-        <note />
-      </trans-unit>
-      <trans-unit id="CurrentDirectory">
-        <source>Current project directory is '{0}'.</source>
-        <target state="translated">Bieżący katalog projektu to „{0}”.</target>
-        <note />
-      </trans-unit>
-      <trans-unit id="DefinitionAttributeNotAllowed">
-        <source>MC6022: Only a root tag can specify attribute '{0}:{1}'.</source>
-        <target state="translated">MC6022: Tylko tag główny może określać atrybut „{0}:{1}”.</target>
-        <note />
-      </trans-unit>
-      <trans-unit id="DefinitionTagNotAllowedAtRoot">
-        <source>MC6010: '{0}:{1}' cannot be specified as the root element.</source>
-        <target state="translated">MC6010: Nie można określić atrybutu „{0}:{1}” jako elementu głównego.</target>
-        <note />
-      </trans-unit>
-      <trans-unit id="DefnTagsCannotBeNested">
-        <source>MC6004: '{0}:{1}' contains '{2}'. '{0}:{1}' can contain only a CDATA or text section.</source>
-        <target state="translated">MC6004: Atrybut „{0}:{1}” zawiera element „{2}”. Atrybut „{0}:{1}” może zawierać tylko element CDATA lub sekcję tekstową.</target>
-        <note />
-      </trans-unit>
-      <trans-unit id="DoCompilation">
-        <source>Started the markup compilation.</source>
-        <target state="translated">Rozpoczęto kompilację znaczników.</target>
-        <note />
-      </trans-unit>
-      <trans-unit id="EmptyEventStringNotAllowed">
-        <source>MC6030: {0}="{1}" is not valid. '{0}' event attribute value cannot be a string that is empty or has only white space.</source>
-        <target state="translated">MC6030: Wartość {0}=„{1}” jest nieprawidłowa. Wartość atrybutu zdarzenia „{0}” nie może być ciągiem, który jest pusty lub zawiera tylko biały znak.</target>
-        <note />
-      </trans-unit>
-      <trans-unit id="FieldModifierNotAllowed">
-        <source>MC6021: {0}:FieldModifier cannot be specified on this tag because it has either no {0}:Name or Name attribute set, or the tag is locally defined and has a Name attribute set, which is not allowed.</source>
-        <target state="translated">MC6021: Nie można określić elementu {0}:FieldModifier dla tego tagu, ponieważ nie ma on ustawionego atrybutu {0}:Name lub Name, albo tag jest zdefiniowany lokalnie i ma ustawiony atrybut Name, który jest niedozwolony.</target>
-        <note />
-      </trans-unit>
-      <trans-unit id="FileNotFound">
-        <source>BG1002: File '{0}' cannot be found.</source>
-        <target state="translated">BG1002: Nie można odnaleźć pliku „{0}”.</target>
-        <note />
-      </trans-unit>
-      <trans-unit id="FileResolved">
-        <source>Input file '{0}' is resolved to new relative path '{1}' at directory '{2}'.</source>
-        <target state="translated">Plik wejściowy „{0}” rozpoznano jako nową względną ścieżkę dostępu „{1}” w katalogu „{2}”.</target>
-        <note />
-      </trans-unit>
-      <trans-unit id="FilesFailedUidCheck">
-        <source>UM1004: {0} files failed Uid check.</source>
-        <target state="translated">UM1004: Liczba plików, w których sprawdzanie identyfikatorów Uid nie powiodło się, wynosi {0}.</target>
-        <note />
-      </trans-unit>
-      <trans-unit id="FilesPassedUidCheck">
-        <source>Uids valid in {0} files.</source>
-        <target state="translated">Liczba plików z prawidłowymi identyfikatorami Uid: {0}.</target>
-        <note />
-      </trans-unit>
-      <trans-unit id="FilesRemovedUid">
-        <source>Uids removed from {0} files.</source>
-        <target state="translated">Liczba plików, z których usunięto identyfikatory Uid: {0}.</target>
-        <note />
-      </trans-unit>
-      <trans-unit id="FilesUpdatedUid">
-        <source>Uids updated in {0} files.</source>
-        <target state="translated">Liczba plików, w których zaktualizowano identyfikatory Uid: {0}.</target>
-        <note />
-      </trans-unit>
-      <trans-unit id="GeneratedBamlFile">
-        <source>Generated BAML file: '{0}'.</source>
-        <target state="translated">Wygenerowany plik BAML: „{0}”.</target>
-        <note />
-      </trans-unit>
-      <trans-unit id="GeneratedCodeFile">
-        <source>Generated code file: '{0}'.</source>
-        <target state="translated">Wygenerowany plik kodu: „{0}”.</target>
-        <note />
-      </trans-unit>
-      <trans-unit id="IllegalCDataTextScoping">
-        <source>MC6003: '{0}:{1}' contains '{2}'. '{0}:{1}' cannot contain nested content.</source>
-        <target state="translated">MC6003: Atrybut „{0}:{1}” zawiera element „{2}”. Atrybut „{0}:{1}” nie może zawierać zawartości zagnieżdżonej.</target>
-        <note />
-      </trans-unit>
-      <trans-unit id="IntermediateDirectoryError">
-        <source>UM1006: '{0}' directory does not exist and cannot be created.</source>
-        <target state="translated">UM1006: Katalog „{0}” nie istnieje i nie można go utworzyć.</target>
-        <note />
-      </trans-unit>
-      <trans-unit id="InternalTypeHelperNotRequired">
-        <source>InternalTypeHelper class is not required for this project, make file '{0}' empty.</source>
-        <target state="translated">Klasa InternalTypeHelper nie jest wymagana dla tego projektu. Plik make „{0}” jest pusty.</target>
-        <note />
-      </trans-unit>
-      <trans-unit id="InvalidBaseClassName">
-        <source>MC6018: '{0}' class name is not valid for the locally defined XAML root element.</source>
-        <target state="translated">MC6018: Nazwa klasy „{0}” jest nieprawidłowa dla zdefiniowanego lokalnie elementu głównego XAML.</target>
-        <note />
-      </trans-unit>
-      <trans-unit id="InvalidBaseClassNamespace">
-        <source>MC6019: '{0}' namespace is not valid for the locally defined XAML root element '{1}'.</source>
-        <target state="translated">MC6019: Przestrzeń nazw „{0}” jest nieprawidłowa dla zdefiniowanego lokalnie elementu głównego XAML „{1}”.</target>
-        <note />
-      </trans-unit>
-      <trans-unit id="InvalidClassName">
-        <source>MC6027: {0}:{1}="{2}" is not valid. '{2}' is not a valid {3}class name.</source>
-        <target state="translated">MC6027: Wartość {0}:{1}=„{2}” jest nieprawidłowa. „{2}” jest nieprawidłową nazwą klasy {3}.</target>
-        <note />
-      </trans-unit>
-      <trans-unit id="InvalidCulture">
-        <source>FC1001: The UICulture value '{0}' set in the project file is not valid.</source>
-        <target state="translated">FC1001: Wartość UICulture „{0}” ustawiona w pliku projektu jest nieprawidłowa.</target>
-        <note />
-      </trans-unit>
-      <trans-unit id="InvalidCustomSerialize">
-        <source>MC4402: Serializer does not support custom BAML serialization operations.</source>
-        <target state="translated">MC4402: Program szeregujący nie obsługuje niestandardowych operacji serializacji BAML.</target>
-        <note />
-      </trans-unit>
-      <trans-unit id="InvalidDeSerialize">
-        <source>MC4401: Serializer does not support Convert operations.</source>
-        <target state="translated">MC4401: Program szeregujący nie obsługuje operacji typu Convert.</target>
-        <note />
-      </trans-unit>
-      <trans-unit id="InvalidDefaultCLRNamespace">
-        <source>MC6029: '{0}' name is not valid in the default namespace '{1}'. Correct the RootNamespace tag value in the project file.</source>
-        <target state="translated">MC6029: Nazwa „{0}” jest nieprawidłowa dla domyślnej przestrzeni nazw „{1}”. Należy poprawić wartość tagu RootNamespace w pliku projektu.</target>
-        <note />
-      </trans-unit>
-      <trans-unit id="InvalidEventHandlerName">
-        <source>MC6005: {0}="{1}" is not valid. '{1}' is not a valid event handler method name. Only instance methods on the generated or code-behind class are valid.</source>
-        <target state="translated">MC6005: Wyrażenie {0}=„{1}” jest nieprawidłowe. „{1}” jest nieprawidłową nazwą metody obsługi zdarzeń. Tylko metody wystąpień w klasie wygenerowanej lub klasie związanej z kodem są prawidłowe.</target>
-        <note />
-      </trans-unit>
-      <trans-unit id="InvalidLocCommentTarget">
-        <source>LC1001: Localization comment target property is not valid in string '{0}'.</source>
-        <target state="translated">LC1001: Docelowa właściwość komentarza lokalizacji jest nieprawidłowa w ciągu „{0}”.</target>
-        <note />
-      </trans-unit>
-      <trans-unit id="InvalidLocCommentValue">
-        <source>LC1002: Localization comment value is not valid for target property '{0}' in string '{1}'.</source>
-        <target state="translated">LC1002: Wartość komentarza lokalizacji jest nieprawidłowa dla docelowej właściwości „{0}” w ciągu „{1}”.</target>
-        <note />
-      </trans-unit>
-      <trans-unit id="InvalidLocalizabilityValue">
-        <source>LC1004: Localizability attribute setting '{0}' is not valid.</source>
-        <target state="translated">LC1004: Ustawienie atrybutu lokalizowalności „{0}” jest nieprawidłowe.</target>
-        <note />
-      </trans-unit>
-      <trans-unit id="InvalidMarkupFile">
-        <source>MC6001: Markup file is not valid. Specify a source markup file with an .xaml extension.</source>
-        <target state="translated">MC6001: Plik znakowania jest nieprawidłowy. Określ źródłowy plik znakowania z rozszerzeniem .xaml</target>
-        <note />
-      </trans-unit>
-      <trans-unit id="InvalidTypeName">
-        <source>MC6028: {0}:TypeArguments="{1}" is not valid. '{2}' is not a valid type name reference for the generic argument at position '{3}'.</source>
-        <target state="translated">MC6028: Nieprawidłowa wartość {0}:TypeArguments=„{1}”. Element „{2}” jest nieprawidłowym odwołaniem do nazwy typu dla rodzajowego argumentu na pozycji „{3}”.</target>
-        <note />
-      </trans-unit>
-      <trans-unit id="InvalidXml">
-        <source>MC3000: '{0}' XML is not valid.</source>
-        <target state="translated">MC3000: Prefiks „{0}” XML jest nieprawidłowy.</target>
-        <note />
-      </trans-unit>
-      <trans-unit id="LocalNamePropertyNotAllowed">
-        <source>MC6023: Because '{0}' is implemented in the same assembly, you must set the {1}:Name attribute rather than the Name attribute.</source>
-        <target state="translated">MC6023: Właściwość „{0}” jest zaimplementowana w tym samym zestawie, dlatego należy ustawić atrybut {1}:Name zamiast atrybutu Name.</target>
-        <note />
-      </trans-unit>
-      <trans-unit id="LocalRefAppDefFile">
-        <source>Input: Local reference markup ApplicationDefinition file is '{0}'.</source>
-        <target state="translated">Wejście: Lokalny plik znakowania referencji ApplicationDefinition to „{0}”.</target>
-        <note />
-      </trans-unit>
-      <trans-unit id="LocalRefGeneratedBamlFile">
-        <source>Generated BAML file: '{0}'.</source>
-        <target state="translated">Wygenerowany plik BAML: „{0}”.</target>
-        <note />
-      </trans-unit>
-      <trans-unit id="LocalRefMarkupPage">
-        <source>Input: Local reference markup Page file: '{0}'.</source>
-        <target state="translated">Wejście: Lokalny plik Page znakowania referencji to „{0}”.</target>
-        <note />
-      </trans-unit>
-      <trans-unit id="MatchingTypeArgsNotFoundInRefType">
-        <source>MC6012: '{0}' event has a generic event handler delegate type '{1}'. The type parameter '{2}' on '{1}' does not match any type parameters on the containing generic tag '{3}'.</source>
-        <target state="translated">MC6012: Zdarzenie „{0}” ma typ obiektu delegowanego obsługi zdarzeń rodzajowych „{1}”. Parametr typu „{2}” w zdarzeniu „{1}” nie jest zgodny z żadnym z parametrów typu w zawierającym tagu rodzajowym „{3}”.</target>
-        <note />
-      </trans-unit>
-      <trans-unit id="MissingClassDefinitionForCodeTag">
-        <source>MC6026: '{0}' root element requires a {1}:Class attribute because '{2}' contains a {1}:Code tag. Either remove {1}:Code and its contents, or add a {1}:Class attribute to the root element.</source>
-        <target state="translated">MC6026: Główny element „{0}” wymaga atrybutu {1}:Class, ponieważ element „{2}” zawiera tag {1}:Code. Usuń tag {1}:Code oraz jego składniki lub dodaj atrybut {1}:Class do elementu głównego.</target>
-        <note />
-      </trans-unit>
-      <trans-unit id="MissingClassDefinitionForEvent">
-        <source>MC6024: '{0}' root element requires a {1}:Class attribute to support event handlers in the XAML file. Either remove the event handler for the {2} event, or add a {1}:Class attribute to the root element.</source>
-        <target state="translated">MC6024: Element główny „{0}” wymaga atrybutu {1}:Class do obsługi zdarzeń w pliku XAML. Usuń procedurę obsługi dla zdarzenia {2} lub dodaj atrybut {1}:Class do elementu głównego.</target>
-        <note />
-      </trans-unit>
-      <trans-unit id="MissingClassDefinitionForTypeArgs">
-        <source>MC6025: '{0}' root element is a generic type and requires a {1}:Class attribute to support the {1}:TypeArguments attribute specified on the root element tag.</source>
-        <target state="translated">MC6025: Element główny „{0}” jest typu ogólnego i wymaga atrybutu {1}:Class do obsługi atrybutu {1}:TypeArguments określonego w tagu elementu głównego.</target>
-        <note />
-      </trans-unit>
-      <trans-unit id="MissingClassWithFieldModifier">
-        <source>MC6031: {0}:FieldModifier attribute cannot be specified because a {0}:Class attribute is also required to generate a Name field with the specified access modifier. Either add a {0}:Class attribute on the root tag or remove the {0}:FieldModifier attribute.</source>
-        <target state="translated">MC6031: Nie można określić atrybutu {0}:FieldModifier, ponieważ do utworzenia pola Name z określonym modyfikatorem dostępu jest wymagany także atrybut {0}:Class. Dodaj atrybut {0}:Class w tagu głównym lub usuń atrybut {0}:FieldModifier.</target>
-        <note />
-      </trans-unit>
-      <trans-unit id="MissingClassWithModifier">
-        <source>MC6009: {0}:ClassModifier attribute cannot be specified on the root tag because a {0}:Class attribute is also required. Either add a {0}:Class attribute or remove the {0}:ClassModifier attribute.</source>
-        <target state="translated">MC6009: Atrybutu {0}:ClassModifier nie można określić w tagu głównym, ponieważ jest wymagany także atrybut {0}:Class. Dodaj atrybut {0}:Class lub usuń atrybut {0}:ClassModifier.</target>
-        <note />
-      </trans-unit>
-      <trans-unit id="MissingClassWithSubClass">
-        <source>MC6016: {0}:Class attribute is missing. It is required when a {0}:Subclass attribute is specified.</source>
-        <target state="translated">MC6016: Brak atrybutu {0}:Class. Jest on wymagany, gdy jest określony atrybut {0}:Subclass.</target>
-        <note />
-      </trans-unit>
-      <trans-unit id="MoreResourcesFiles">
-        <source>RG1002: ResourcesGenerator can generate only one .resources file at a time. The OutputResourcesFile property in the project file must be set to one file.</source>
-        <target state="translated">RG1002: Element ResourcesGenerator może utworzyć jednocześnie tylko jeden plik .resources. Właściwość OutputResourcesFile w pliku projektu musi być ustawiona na jeden plik.</target>
-        <note />
-      </trans-unit>
-      <trans-unit id="MultipleSplashScreenImages">
-        <source>MC1004: Project file cannot specify more than one SplashScreen element.</source>
-        <target state="translated">MC1004: Plik projektu nie może określać więcej niż jednego elementu SplashScreen.</target>
-        <note />
-      </trans-unit>
-      <trans-unit id="MultipleUidUse">
-        <source>UM1002: Uid "{0}" for element '{1}' is not unique.</source>
-        <target state="translated">UM1002: Identyfikator Uid „{0}” dla elementu „{1}” nie jest unikatowy.</target>
-        <note />
-      </trans-unit>
-      <trans-unit id="MutlipleApplicationFiles">
-        <source>MC1003: Project file cannot specify more than one ApplicationDefinition element.</source>
-        <target state="translated">MC1003: Plik projektu nie może określać więcej niż jednego elementu ApplicationDefinition.</target>
-        <note />
-      </trans-unit>
-      <trans-unit id="NamedResDictItemWarning">
-        <source>A '{0}' is named '{1}'. Do not name ResourceDictionary contents because their instantiation is deferred.</source>
-        <target state="translated">Elementowi {0} nadano nazwę {1}. Nie należy nadawać nazw elementom obiektu ResourceDictionary, ponieważ ich konkretyzacja została odroczona.</target>
-        <note />
-      </trans-unit>
-      <trans-unit id="NonClsError">
-        <source>BG1001: Unknown CLS exception.</source>
-        <target state="translated">BG1001: Nieznany wyjątek CLS.</target>
-        <note />
-      </trans-unit>
-      <trans-unit id="OutputType">
-        <source>OutputType is '{0}'.</source>
-        <target state="translated">Parametr OutputType: „{0}”.</target>
-        <note />
-      </trans-unit>
-      <trans-unit id="ParserAbandonedTypeConverterText">
-        <source>MC3001: TypeConverter syntax error encountered while processing initialization string '{0}'. Property elements are not allowed on objects created via TypeConverter.</source>
-        <target state="translated">MC3001: W czasie przetwarzania ciągu inicjalizacji „{0}” wystąpił błąd składni funkcji TypeConverter. Elementy właściwości są niedozwolone dla obiektów utworzonych za pomocą funkcji TypeConverter.</target>
-        <note />
-      </trans-unit>
-      <trans-unit id="ParserAssemblyLoadVersionMismatch">
-        <source>MC3099: Cannot load assembly '{0}' because a different version of that same assembly is loaded '{1}'.</source>
-        <target state="translated">MC3099: Nie można załadować zestawu „{0}”, ponieważ jest załadowana inna wersja tego samego zestawu, „{1}”.</target>
-        <note />
-      </trans-unit>
-      <trans-unit id="ParserAsyncOnRoot">
-        <source>MC3002: The AsyncRecords attribute must be set on the root tag.</source>
-        <target state="translated">MC3002: Atrybut AsyncRecords musi być ustawiony w tagu głównym.</target>
-        <note />
-      </trans-unit>
-      <trans-unit id="ParserAttachedPropInheritError">
-        <source>MC3015: The attached property '{0}' is not defined on '{1}' or one of its base classes.</source>
-        <target state="translated">MC3015: Dołączona właściwość „{0}” nie została zdefiniowana w klasie „{1}” lub w jednej ze swoich klas podstawowych.</target>
-        <note />
-      </trans-unit>
-      <trans-unit id="ParserAttributeArgsHigh">
-        <source>MC3003: There are too many attributes specified for '{0}'.</source>
-        <target state="translated">MC3003: Zbyt dużo atrybutów określonych dla właściwości „{0}”.</target>
-        <note />
-      </trans-unit>
-      <trans-unit id="ParserAttributeArgsLow">
-        <source>MC3004: There are not enough attributes specified for '{0}'.</source>
-        <target state="translated">MC3004: Zbyt mało atrybutów określonych dla właściwości „{0}”.</target>
-        <note />
-      </trans-unit>
-      <trans-unit id="ParserAttributeNamespaceMisMatch">
-        <source>MC3005: The property '{0}' must be in the default namespace or in the element namespace '{1}'.</source>
-        <target state="translated">MC3005: Właściwość „{0}” musi występować w domyślnej przestrzeni nazw lub w przestrzeni nazw elementu „{1}”.</target>
-        <note />
-      </trans-unit>
-      <trans-unit id="ParserBadAssemblyName">
-        <source>MC3006: Mapper.SetAssemblyPath cannot accept an empty assemblyName.</source>
-        <target state="translated">MC3006: Klasa Mapper.SetAssemblyPath nie może zaakceptować pustego elementu assemblyName.</target>
-        <note />
-      </trans-unit>
-      <trans-unit id="ParserBadAssemblyPath">
-        <source>MC3007: Mapper.SetAssemblyPath cannot accept an empty assemblyPath.</source>
-        <target state="translated">MC3007: Klasa Mapper.SetAssemblyPath nie może zaakceptować pustego elementu assemblyPath.</target>
-        <note />
-      </trans-unit>
-      <trans-unit id="ParserBadChild">
-        <source>MC3008: An element of type '{0}' cannot be set on the complex property '{1}'. They are not compatible types.</source>
-        <target state="translated">MC3008: Dla właściwości złożonej „{1}” nie można ustawić elementu typu „{0}”. Te dwa typy są niezgodne.</target>
-        <note />
-      </trans-unit>
-      <trans-unit id="ParserBadConstructorParams">
-        <source>MC3009: Cannot find a public constructor for '{0}' that takes {1} arguments.</source>
-        <target state="translated">MC3009: Nie można znaleźć publicznego konstruktora dla funkcji „{0}”, która pobiera {1} argumentów.</target>
-        <note />
-      </trans-unit>
-      <trans-unit id="ParserBadKey">
-        <source>MC3012: A key for a dictionary cannot be of type '{0}'. Only String, TypeExtension, and StaticExtension are supported.</source>
-        <target state="translated">MC3012: Klucz dla słownika nie może być typu „{0}”. Obsługiwane są tylko typy String, TypeExtension oraz StaticExtension.</target>
-        <note />
-      </trans-unit>
-      <trans-unit id="ParserBadMemberReference">
-        <source>MC3029: '{0}' member is not valid because it does not have a qualifying type name.</source>
-        <target state="translated">MC3029: Członek „{0}” jest nieprawidłowy, ponieważ nie ma on odpowiedniej nazwy typu.</target>
-        <note />
-      </trans-unit>
-      <trans-unit id="ParserBadName">
-        <source>MC3010: '{0}' Name property value is not valid. Name must start with a letter or an underscore and can contain only letters, digits, and underscores.</source>
-        <target state="translated">MC3010: Wartość właściwości Name „{0}” jest nieprawidłowa. Właściwość Name musi zaczynać się literą lub znakiem podkreślenia i może zawierać tylko litery, cyfry i znaki podkreślenia.</target>
-        <note />
-      </trans-unit>
-      <trans-unit id="ParserBadString">
-        <source>MC3094: Cannot convert string value '{0}' to type '{1}'.</source>
-        <target state="translated">MC3094: Nie można przekonwertować wartości ciągu „{0}” na typ „{1}”.</target>
-        <note />
-      </trans-unit>
-      <trans-unit id="ParserBadSyncMode">
-        <source>MC3013: SynchronousMode property value is not valid. Valid values are Async and Sync.</source>
-        <target state="translated">MC3013: Wartość właściwości SynchronousMode jest nieprawidłowa. Prawidłowe wartości to Async oraz Sync.</target>
-        <note />
-      </trans-unit>
-      <trans-unit id="ParserBadTypeInArrayProperty">
-        <source>MC3014: The object being added to an array property is not a valid type. The array is of type '{0}' but the object being added is of type '{1}'.</source>
-        <target state="translated">MC3014: Obiekt dodawany do właściwości tablicy nie jest prawidłowym typem. Tablica jest typu „{0}”, a dodawany obiekt jest typu „{1}”.</target>
-        <note />
-      </trans-unit>
-      <trans-unit id="ParserBadUidOrNameME">
-        <source>MC3079: MarkupExtensions are not allowed for Uid or Name property values, so '{0}' is not valid.</source>
-        <target state="translated">MC3079: Wyrażenia MarkupExtension są niedozwolone dla wartości właściwości Uid lub Name, więc element „{0}” jest nieprawidłowy.</target>
-        <note />
-      </trans-unit>
-      <trans-unit id="ParserCanOnlyHaveOneChild">
-        <source>MC3089: The object '{0}' already has a child and cannot add '{1}'. '{0}' can accept only one child.</source>
-        <target state="translated">MC3089: Obiekt „{0}” ma już element podrzędny i nie można dodać elementu „{1}”. Obiekt „{0}” może zaakceptować tylko jeden element podrzędny.</target>
-        <note />
-      </trans-unit>
-      <trans-unit id="ParserCannotAddAnyChildren">
-        <source>MC3028: Cannot add content to object of type '{0}'.</source>
-        <target state="translated">MC3028: Nie można dodać zawartości do obiektu typu „{0}”.</target>
-        <note />
-      </trans-unit>
-      <trans-unit id="ParserCantGetProperty">
-        <source>MC3081: '{0}' is a read-only property of type IList or IDictionary and cannot be set because it does not have a public or internal get accessor.</source>
-        <target state="translated">MC3081: Element „{0}” jest właściwością tylko do odczytu typu IList lub IDictionary i nie można go ustawić, ponieważ nie ma on publicznego ani wewnętrznego elementu dostępowego operacji get.</target>
-        <note />
-      </trans-unit>
-      <trans-unit id="ParserCantSetAttribute">
-        <source>MC3080: The {0} '{1}' cannot be set because it does not have an accessible {2} accessor.</source>
-        <target state="translated">MC3080: Nie można ustawić właściwości {0} dla elementu „{1}”, ponieważ nie ma ona dostępnego {2} elementu dostępowego.</target>
-        <note />
-      </trans-unit>
-      <trans-unit id="ParserCantSetContentProperty">
-        <source>MC3087: Cannot set content property '{0}' on element '{1}'. '{0}' has incorrect access level or its assembly does not allow access.</source>
-        <target state="translated">MC3087: Nie można ustawić właściwości zawartości „{0}” dla elementu „{1}”. Właściwość „{0}” ma nieprawidłowy poziom dostępu lub jej zestaw nie zezwala na uzyskanie dostępu.</target>
-        <note />
-      </trans-unit>
-      <trans-unit id="ParserCantSetTriggerCondition">
-        <source>MC3082: '{0}' cannot be set as the value of a Trigger's Property attribute because it does not have a public or internal get accessor.</source>
-        <target state="translated">MC3082: Właściwość „{0}” nie może być ustawiona jako wartość atrybutu Property elementu Trigger, ponieważ nie ma ona publicznego ani wewnętrznego elementu dostępowego operacji get.</target>
-        <note />
-      </trans-unit>
-      <trans-unit id="ParserCompatDuplicate">
-        <source>MC3016: Two new namespaces cannot be compatible with the same old namespace using an XmlnsCompatibility attribute.�'{0}' namespace is already marked compatible with '{1}'.</source>
-        <target state="translated">MC3016: Dwie nowe przestrzenie nazw nie mogą być zgodne z tą samą starą przestrzenią nazw używającą atrybutu XmlnsCompatibility.�Przestrzeń nazw „{0}” jest już oznaczona jako zgodna z przestrzenią „{1}”.</target>
-        <note />
-      </trans-unit>
-      <trans-unit id="ParserContentMustBeContiguous">
-        <source>MC3088: Property elements cannot be in the middle of an element's content.  They must be before or after the content.</source>
-        <target state="translated">MC3088: Elementy właściwości nie mogą znajdować się w środku zawartości elementu. Muszą znajdować się one przed lub za tą zawartością.</target>
-        <note />
-      </trans-unit>
-      <trans-unit id="ParserDefTag">
-        <source>MC3017: 'Code' tag from xaml namespace found in XAML file. To load this file, you must compile it.</source>
-        <target state="translated">MC3017: W pliku XAML znaleziono tag „Code” pochodzący z przestrzeni nazw xaml. Aby załadować ten plik, należy go skompilować.</target>
-        <note />
-      </trans-unit>
-      <trans-unit id="ParserDefaultConverterElement">
-        <source>MC3061: The Element type '{0}' does not have an associated TypeConverter to parse the string '{1}'.</source>
-        <target state="translated">MC3061: Typ elementu „{0}” nie ma skojarzonego elementu funkcji TypeConverter do analizowania ciągu „{1}”.</target>
-        <note />
-      </trans-unit>
-      <trans-unit id="ParserDictionarySealed">
-        <source>MC3018: Cannot modify data in a sealed XmlnsDictionary.</source>
-        <target state="translated">MC3018: Nie można zmodyfikować danych w zapieczętowanym elemencie XmlnsDictionary.</target>
-        <note />
-      </trans-unit>
-      <trans-unit id="ParserDupDictionaryKey">
-        <source>MC3020: The dictionary key '{0}' is already used. Key attributes are used as keys when inserting objects into a dictionary and must be unique.</source>
-        <target state="translated">MC3020: Klucz słownika „{0}” jest już używany. Atrybuty klucza są używane jako klucze przy wstawianiu obiektów do słownika i muszą być unikatowe.</target>
-        <note />
-      </trans-unit>
-      <trans-unit id="ParserDuplicateMarkupExtensionProperty">
-        <source>MC3033: The property '{0}' has already been set on this markup extension and can only be set once.</source>
-        <target state="translated">MC3033: Właściwość „{0}” została już ustawiona w tym rozszerzeniu znakowania i można ją ustawić tylko raz.</target>
-        <note />
-      </trans-unit>
-      <trans-unit id="ParserDuplicateProperty1">
-        <source>MC3024: '{0}' property has already been set and can be set only once.</source>
-        <target state="translated">MC3024: Właściwość „{0}” została już ustawiona i można ustawić ją tylko raz.</target>
-        <note />
-      </trans-unit>
-      <trans-unit id="ParserDuplicateProperty2">
-        <source>MC3025: Property '{0}' and '{1}' refer to the same property. Duplicate property settings are not allowed.</source>
-        <target state="translated">MC3025: Właściwości „{0}” i „{1}” odnoszą się do tej samej właściwości. Zduplikowane ustawienia właściwości są niedozwolone.</target>
-        <note />
-      </trans-unit>
-      <trans-unit id="ParserEmptyComplexProp">
-        <source>MC3026: '{0}' property element cannot be empty. It must contain child elements or text.</source>
-        <target state="translated">MC3026: Element właściwości „{0}” nie może być pusty. Musi on zawierać elementy podrzędne lub tekst.</target>
-        <note />
-      </trans-unit>
-      <trans-unit id="ParserEntityReference">
-        <source>MC3027: The EntityReference &amp;{0}; is not recognized.</source>
-        <target state="translated">MC3027: Element EntityReference &amp;{0}; nie został rozpoznany.</target>
-        <note />
-      </trans-unit>
-      <trans-unit id="ParserEventDelegateTypeNotAccessible">
-        <source>MC3083: Cannot access the delegate type '{0}' for the '{1}' event. '{0}' has incorrect access level or its assembly does not allow access.</source>
-        <target state="translated">MC3083: Nie można uzyskać dostępu do typu obiektu delegowanego „{0}” dla zdarzenia „{1}”. Typ „{0}” ma nieprawidłowy poziom dostępu lub jego zestaw nie zezwala na uzyskanie dostępu.</target>
-        <note />
-      </trans-unit>
-      <trans-unit id="ParserIEnumerableIAddChild">
-        <source>MC3030: '{0}' property is a read-only IEnumerable property, which means that '{1}' must implement IAddChild.</source>
-        <target state="translated">MC3030: Właściwość „{0}” jest właściwością IEnumerable tylko do odczytu, co oznacza, że element „{1}” musi implementować funkcję IAddChild.</target>
-        <note />
-      </trans-unit>
-      <trans-unit id="ParserInvalidContentPropertyAttribute">
-        <source>MC3078: Invalid ContentPropertyAttribute on type '{0}', property '{1}' not found.</source>
-        <target state="translated">MC3078: Nieprawidłowy atrybut ContentPropertyAttribute dla typu „{0}”. Nie znaleziono właściwości „{1}”.</target>
-        <note />
-      </trans-unit>
-      <trans-unit id="ParserInvalidKnownType">
-        <source>Known type value {0}='{1}' is not a valid known type.</source>
-        <target state="translated">Wartość znanego typu {0}=„{1}” nie jest prawidłowym znanym typem.</target>
-        <note />
-      </trans-unit>
-      <trans-unit id="ParserInvalidStaticMember">
-        <source>MC3011: Cannot find the static member '{0}' on the type '{1}'.</source>
-        <target state="translated">MC3011: nie można znaleźć statycznego członka „{0}” dla typu „{1}”.</target>
-        <note />
-      </trans-unit>
-      <trans-unit id="ParserKeysAreStrings">
-        <source>MC3031: Keys and values in XmlnsDictionary must be strings.</source>
-        <target state="translated">MC3031: Klucze i wartości w klasie XmlnsDictionary muszą być ciągami.</target>
-        <note />
-      </trans-unit>
-      <trans-unit id="ParserLineAndOffset">
-        <source>Line {0} Position {1}</source>
-        <target state="translated">Wiersz {0} Pozycja {1}</target>
-        <note />
-      </trans-unit>
-      <trans-unit id="ParserMapPIMissingKey">
-        <source>MC3037: Missing XmlNamespace, Assembly or ClrNamespace in Mapping instruction.</source>
-        <target state="translated">MC3037: Brak parametru XmlNamespace, Assembly lub ClrNamespace w instrukcji Mapping.</target>
-        <note />
-      </trans-unit>
-      <trans-unit id="ParserMappingUriInvalid">
-        <source>'{0}' mapping URI is not valid.</source>
-        <target state="translated">Nieprawidłowy identyfikator URI mapowania „{0}”.</target>
-        <note />
-      </trans-unit>
-      <trans-unit id="ParserMarkupExtensionBadConstructorParam">
-        <source>MC3040: Format is not valid for MarkupExtension that specifies constructor arguments in '{0}'.</source>
-        <target state="translated">MC3040: Nieprawidłowy format wyrażenia MarkupExtension, które określa argumenty konstruktora we właściwości „{0}”.</target>
-        <note />
-      </trans-unit>
-      <trans-unit id="ParserMarkupExtensionBadDelimiter">
-        <source>MC3041: Markup extensions require a single '=' between name and value, and a single ',' between constructor parameters and name/value pairs. The arguments '{0}' are not valid.</source>
-        <target state="translated">MC3041: Rozszerzenia znakowania wymagają pojedynczego znaku „=” pomiędzy nazwą a wartością oraz pojedynczego znaku „,” pomiędzy parametrami konstruktora a parami nazw/wartości. Argumenty „{0}” są nieprawidłowe.</target>
-        <note />
-      </trans-unit>
-      <trans-unit id="ParserMarkupExtensionDelimiterBeforeFirstAttribute">
-        <source>MC3091: '{0}' is not valid. Markup extensions require only spaces between the markup extension name and the first parameter. Cannot have comma or equals sign before the first parameter.</source>
-        <target state="translated">MC3091: Element „{0}” jest nieprawidłowy. Rozszerzenia znakowania wymagają tylko pustych znaków pomiędzy nazwą rozszerzenia znakowania a pierwszym parametrem. Przed pierwszym parametrem nie może znajdować się przecinek ani znak równości.</target>
-        <note />
-      </trans-unit>
-      <trans-unit id="ParserMarkupExtensionInvalidClosingBracketCharacers">
-        <source>MC8001: Encountered a closing BracketCharacter '{0}' at Line Number '{1}' and Line Position '{2}' without a corresponding opening BracketCharacter.</source>
-        <target state="translated">MC8001: Napotkano znak zamykania nawiasu „{0}” w wierszu numer „{1}” na pozycji „{2}” bez odpowiadającego znaku otwierania nawiasu.</target>
-        <note />
-      </trans-unit>
-      <trans-unit id="ParserMarkupExtensionMalformedBracketCharacers">
-        <source>MC8002: BracketCharacter '{0}' at Line Number '{1}' and Line Position '{2}' does not have a corresponding opening/closing BracketCharacter.</source>
-        <target state="translated">MC8002: Znak nawiasu „{0}” w wierszu numer „{1}” na pozycji „{2}” nie ma odpowiadającego znaku otwierania/zamykania nawiasu.</target>
-        <note />
-      </trans-unit>
-      <trans-unit id="ParserMarkupExtensionNoEndCurlie">
-        <source>MC3038: MarkupExtension expressions must end with a '}'.</source>
-        <target state="translated">MC3038: Wyrażenia MarkupExtension muszą kończyć się znakiem „}”.</target>
-        <note />
-      </trans-unit>
-      <trans-unit id="ParserMarkupExtensionNoNameValue">
-        <source>MC3042: Name/value pairs in MarkupExtensions must have the format 'Name = Value' and each pair is separated by a comma. '{0}' does not follow this format.</source>
-        <target state="translated">MC3042: Pary nazw/wartości w wyrażeniach MarkupExtension muszą mieć format „Nazwa = Wartość” i każda para musi być oddzielona przecinkiem. Wyrażenie „{0}” nie jest w tym formacie.</target>
-        <note />
-      </trans-unit>
-      <trans-unit id="ParserMarkupExtensionNoQuotesInName">
-        <source>MC3043: Names and Values in a MarkupExtension cannot contain quotes. The MarkupExtension arguments '{0}' are not valid.</source>
-        <target state="translated">MC3043: Nazwy oraz wartości w wyrażeniach MarkupExtension nie mogą zawierać cudzysłowów. Argumenty wyrażenia MarkupExtension „{0}” są nieprawidłowe.</target>
-        <note />
-      </trans-unit>
-      <trans-unit id="ParserMarkupExtensionTrailingGarbage">
-        <source>MC3044: The text '{1}' is not allowed after the closing '{0}' of a MarkupExtension expression.</source>
-        <target state="translated">MC3044: Tekst „{1}” nie jest dozwolony po ciągu zamykającym „{0}” wyrażenia MarkupExtension.</target>
-        <note />
-      </trans-unit>
-      <trans-unit id="ParserMarkupExtensionUnknownAttr">
-        <source>MC3045: Unknown property '{0}' for type '{1}' encountered while parsing a Markup Extension.</source>
-        <target state="translated">MC3045: Podczas analizowania wyrażenia Markup Extension napotkano nieznaną właściwość „{0}” dla typu „{1}”.</target>
-        <note />
-      </trans-unit>
-      <trans-unit id="ParserMetroUnknownAttribute">
-        <source>MC3046: Unknown attribute '{0}' in the '{1}' namespace. Note that only the Key attribute is currently supported in this namespace.</source>
-        <target state="translated">MC3046: Nieznany atrybut „{0}” w przestrzeni nazw „{1}”. Należy zwrócić uwagę, że w tej przestrzeni nazw jest obecnie obsługiwany tylko atrybut Key.</target>
-        <note />
-      </trans-unit>
-      <trans-unit id="ParserMultiBamls">
-        <source>MC3047: Internal parser error - Cannot use multiple writable BAML records at the same time.</source>
-        <target state="translated">MC3047: Wewnętrzny błąd analizatora — nie można używać wielu zapisywalnych rekordów BAML w tym samym czasie.</target>
-        <note />
-      </trans-unit>
-      <trans-unit id="ParserNestedComplexProp">
-        <source>'{0}' property element cannot be nested directly inside another property element.</source>
-        <target state="translated">Element właściwości „{0}” nie może być bezpośrednio zagnieżdżony w innym elemencie właściwości.</target>
-        <note />
-      </trans-unit>
-      <trans-unit id="ParserNoAttrArray">
-        <source>MC3049: Cannot place attributes on Array tags.</source>
-        <target state="translated">MC3049: Nie można umieścić atrybutów w tagach właściwości Array.</target>
-        <note />
-      </trans-unit>
-      <trans-unit id="ParserNoBamlAsync">
-        <source>MC3021: Asynchronous loading is not supported when compiling a XAML file, so a SynchronousMode of '{0}' is not allowed.</source>
-        <target state="translated">MC3021: Ładowanie asynchroniczne nie jest obsługiwane podczas kompilowania pliku XAML, więc tryb SynchronousMode „{0}” jest niedozwolony.</target>
-        <note />
-      </trans-unit>
-      <trans-unit id="ParserNoChildrenTag">
-        <source>MC3051: The type '{0}' does not support element content.</source>
-        <target state="translated">MC3051: Typ „{0}” nie obsługuje zawartości elementu.</target>
-        <note />
-      </trans-unit>
-      <trans-unit id="ParserNoDictionaryKey">
-        <source>MC3022: All objects added to an IDictionary must have a Key attribute or some other type of key associated with them.</source>
-        <target state="translated">MC3022: Wszystkie obiekty dodane do właściwości IDictionary muszą mieć ustawiony atrybut Key lub mieć skojarzony inny dowolny typ klucza.</target>
-        <note />
-      </trans-unit>
-      <trans-unit id="ParserNoDictionaryName">
-        <source>MC3023: The Key attribute can only be used on a tag contained in a Dictionary (such as a ResourceDictionary).</source>
-        <target state="translated">MC3023: Atrybutu Key może zostać użyty tylko w tagu zawartym w klasie Dictionary (takiej jak ResourceDictionary).</target>
-        <note />
-      </trans-unit>
-      <trans-unit id="ParserNoDigitEnums">
-        <source>MC3032: '{1}' cannot be used as a value for '{0}'. Numbers are not valid enumeration values.</source>
-        <target state="translated">MC3032: Nie można użyć elementu „{1}” jako wartości dla parametru „{0}”. Liczby nie są poprawnymi wartościami wyliczania.</target>
-        <note />
-      </trans-unit>
-      <trans-unit id="ParserNoEventTag">
-        <source>MC3053: Cannot use property element syntax to specify event handler '{0}'.</source>
-        <target state="translated">MC3053: Do określania obsługi zdarzenia „{0}” nie można użyć składni elementu właściwości.</target>
-        <note />
-      </trans-unit>
-      <trans-unit id="ParserNoEvents">
-        <source>MC3052: XAML file that contains events must be compiled.</source>
-        <target state="translated">MC3052: Plik XAML zawierający zdarzenia musi być skompilowany.</target>
-        <note />
-      </trans-unit>
-      <trans-unit id="ParserNoNameOnType">
-        <source>MC3054: The type '{0}' cannot have a Name attribute. Value types and types without a default constructor can be used as items within a ResourceDictionary.</source>
-        <target state="translated">MC3054: Typ „{0}” nie może mieć atrybutu Name. Typy wartości oraz typy bez konstruktora domyślnego mogą zostać użyte jako elementy w klasie ResourceDictionary.</target>
-        <note />
-      </trans-unit>
-      <trans-unit id="ParserNoNameUnderDefinitionScopeType">
-        <source>MC3093: Cannot set Name attribute value '{0}' on element '{1}'. '{1}' is under the scope of element '{2}', which already had a name registered when it was defined in another scope.</source>
-        <target state="translated">MC3093: Nie można ustawić wartości atrybutu Name „{0}” dla elementu „{1}”. Element „{1}” należy do zakresu elementu „{2}”, który miał już zarejestrowaną nazwę, gdy został zdefiniowany w innym zakresie.</target>
-        <note />
-      </trans-unit>
-      <trans-unit id="ParserNoNamespace">
-        <source>MC3056: No NamespaceURI is defined for the object '{0}'.</source>
-        <target state="translated">MC3056: Brak zdefiniowanego identyfikatora NamespaceURI dla obiektu „{0}”.</target>
-        <note />
-      </trans-unit>
-      <trans-unit id="ParserNoNestedXmlDataIslands">
-        <source>MC3084: Cannot nest XML data islands.</source>
-        <target state="translated">MC3084: Nie można zagnieżdżać wysp danych XML.</target>
-        <note />
-      </trans-unit>
-      <trans-unit id="ParserNoPropOnComplexProp">
-        <source>MC3057: Cannot set properties on property elements.</source>
-        <target state="translated">MC3057: Nie można ustawić właściwości dla elementów właściwości.</target>
-        <note />
-      </trans-unit>
-      <trans-unit id="ParserNoSerializer">
-        <source>MC3058: Cannot find a custom serializer for '{0}' so it cannot be parsed.</source>
-        <target state="translated">MC3058: Nie można znaleźć niestandardowego programu szeregującego dla elementu „{0}”, więc nie można przeprowadzić jego analizy.</target>
-        <note />
-      </trans-unit>
-      <trans-unit id="ParserNoSetterChild">
-        <source>MC3059: Style setters do not support child elements. A tag of type '{0}' is not allowed.</source>
-        <target state="translated">MC3059: Elementy ustawień stylu nie obsługują elementów podrzędnych. Tag typu „{0}” jest niedozwolony.</target>
-        <note />
-      </trans-unit>
-      <trans-unit id="ParserNoType">
-        <source>MC3050: Cannot find the type '{0}'. Note that type names are case sensitive.</source>
-        <target state="translated">MC3050: Nie można znaleźć typu „{0}”. Uwaga: w nazwach typów jest uwzględniana wielkość liter.</target>
-        <note />
-      </trans-unit>
-      <trans-unit id="ParserNotMarkupExtension">
-        <source>MC3048: '{0}' value is not a valid MarkupExtension expression. Cannot resolve '{1}' in namespace '{2}'. '{1}' must be a subclass of MarkupExtension.</source>
-        <target state="translated">MC3048: Wartość „{0}” nie jest prawidłowym wyrażeniem MarkupExtension. Nie można rozpoznać elementu „{1}” w przestrzeni nazw „{2}”. Element „{1}” musi być podklasą wyrażenia MarkupExtension.</target>
-        <note />
-      </trans-unit>
-      <trans-unit id="ParserPrefixNSElement">
-        <source>MC3062: '{0}' XML namespace prefix does not map to a NamespaceURI, so element '{1}' cannot be resolved.</source>
-        <target state="translated">MC3062: Prefiks przestrzeni nazw XML „{0}” nie jest mapowany do identyfikatora NamespaceURI, więc nie można rozpoznać elementu „{1}”.</target>
-        <note />
-      </trans-unit>
-      <trans-unit id="ParserPrefixNSProperty">
-        <source>MC3100: '{0}' XML namespace prefix does not map to a namespace URI, so cannot resolve property '{1}'.</source>
-        <target state="translated">MC3100: Prefiks przestrzeni nazw XML „{0}” nie jest zmapowany na identyfikator URI przestrzeni nazw, dlatego nie można rozpoznać właściwości „{1}”.</target>
-        <note />
-      </trans-unit>
-      <trans-unit id="ParserPropNoValue">
-        <source>MC3063: Property '{0}' does not have a value.</source>
-        <target state="translated">MC3063: Właściwość „{0}” nie ma wartości.</target>
-        <note />
-      </trans-unit>
-      <trans-unit id="ParserPublicType">
-        <source>MC3064: Only public or internal classes can be used within markup. '{0}' type is not public or internal.</source>
-        <target state="translated">MC3064: Wewnątrz znakowania można używać tylko klas publicznych lub wewnętrznych. Typ „{0}” nie jest klasą publiczną ani wewnętrzną.</target>
-        <note />
-      </trans-unit>
-      <trans-unit id="ParserReadOnlyProp">
-        <source>MC3065: '{0}' property is read-only and cannot be set from markup.</source>
-        <target state="translated">MC3065: Właściwość „{0}” jest tylko do odczytu i nie można jej ustawić za pomocą znakowania.</target>
-        <note />
-      </trans-unit>
-      <trans-unit id="ParserResourceKeyType">
-        <source>MC3066: The type reference cannot find a public type named '{0}'.</source>
-        <target state="translated">MC3066: Odwołanie do typu nie może odnaleźć typu publicznego nazywanego „{0}”.</target>
-        <note />
-      </trans-unit>
-      <trans-unit id="ParserStaticMemberNotAllowed">
-        <source>MC3019: Cannot reference the static member '{0}' on the type '{1}' as it is not accessible.</source>
-        <target state="translated">MC3019: Nie można odwołać się do statycznego członka „{0}” dla typu „{1}”, ponieważ jest on niedostępny.</target>
-        <note />
-      </trans-unit>
-      <trans-unit id="ParserSyncOnRoot">
-        <source>MC3067: SynchronousMode attribute must be on the root tag.</source>
-        <target state="translated">MC3067: Atrybut SynchronousMode musi znajdować się w tagu głównym.</target>
-        <note />
-      </trans-unit>
-      <trans-unit id="ParserTextInComplexProp">
-        <source>MC3069: Cannot have both the text '{0}' and the child element '{1}' within a property element.</source>
-        <target state="translated">MC3069: Wewnątrz elementu właściwości nie mogą znajdować jednocześnie tekst „{0}” i element podrzędny „{1}”.</target>
-        <note />
-      </trans-unit>
-      <trans-unit id="ParserTextInvalidInArrayOrDictionary">
-        <source>MC3068: Text is not valid under an IDictionary or Array property.</source>
-        <target state="translated">MC3068: Nieprawidłowy tekst we właściwości IDictionary lub Array.</target>
-        <note />
-      </trans-unit>
-      <trans-unit id="ParserTooManyAssemblies">
-        <source>MC3070: A single XAML file cannot reference more than 4,096 different assemblies.</source>
-        <target state="translated">MC3070: Pojedynczy plik XAML nie może odwoływać się do więcej niż 4 096 różnych zestawów.</target>
-        <note />
-      </trans-unit>
-      <trans-unit id="ParserTypeConverterTextNeedsEndElement">
-        <source>MC3095: Close tag must immediately follow TypeConverter initialization string '{0}'.</source>
-        <target state="translated">MC3095: Tag zamykający musi znajdować się za ciągiem inicjującym funkcji TypeConverter „{0}”.</target>
-        <note />
-      </trans-unit>
-      <trans-unit id="ParserTypeConverterTextUnusable">
-        <source>MC3090: TypeConverter syntax error encountered while processing initialization string '{0}'.  Element attributes are not allowed on objects created via TypeConverter.</source>
-        <target state="translated">MC3090: Podczas przetwarzania ciągu inicjującego „{0}” wystąpił błąd składni funkcji TypeConverter. Atrybuty elementu nie są dozwolone dla obiektów utworzonych za pośrednictwem funkcji TypeConverter.</target>
-        <note />
-      </trans-unit>
-      <trans-unit id="ParserUndeclaredNS">
-        <source>MC3071: '{0}' is an undeclared namespace.</source>
-        <target state="translated">MC3071: „{0}” jest niezadeklarowaną przestrzenią nazw.</target>
-        <note />
-      </trans-unit>
-      <trans-unit id="ParserUnknownAttribute">
-        <source>MC3072: The property '{0}' does not exist in XML namespace '{1}'.</source>
-        <target state="translated">MC3072: Właściwość „{0}” nie istnieje w przestrzeni nazw XML „{1}”.</target>
-        <note />
-      </trans-unit>
-      <trans-unit id="ParserUnknownDefAttribute">
-        <source>MC3073: The attribute '{0}' does not exist in XML namespace 'http://schemas.microsoft.com/winfx/2006/xaml'.</source>
-        <target state="translated">MC3073: Atrybut „{0}” nie istnieje w przestrzeni nazw XML „http://schemas.microsoft.com/winfx/2006/xaml”.</target>
-        <note />
-      </trans-unit>
-      <trans-unit id="ParserUnknownTag">
-        <source>MC3074: The tag '{0}' does not exist in XML namespace '{1}'.</source>
-        <target state="translated">MC3074: Tag „{0}” nie istnieje w przestrzeni nazw XML „{1}”.</target>
-        <note />
-      </trans-unit>
-      <trans-unit id="ParserUnknownXmlType">
-        <source>MC3075: Unrecognized XML node type '{0}' found when determining if the current tag is a property element.</source>
-        <target state="translated">MC3075: Podczas sprawdzania, czy bieżący tag jest elementem właściwości, znaleziono nierozpoznany węzeł XML typu „{0}”.</target>
-        <note />
-      </trans-unit>
-      <trans-unit id="ParserXmlIslandMissing">
-        <source>MC3086: Parent element or property '{0}' requires an XML data island. To distinguish an XML island from surrounding XAML, wrap the XML data island in &lt;x:XData&gt; ... &lt;/x:XData&gt;.</source>
-        <target state="translated">MC3086: Element nadrzędny lub właściwość „{0}” wymagają wyspy danych XML. Aby odróżnić wyspę XML od otaczającego kodu XAML, umieść ją pomiędzy tagami &lt;x:XData&gt; ... &lt;/x:XData&gt;.</target>
-        <note />
-      </trans-unit>
-      <trans-unit id="ParserXmlIslandUnexpected">
-        <source>MC3085: '{0}' element or property cannot contain an XML data island.</source>
-        <target state="translated">MC3085: Element „{0}” lub właściwość nie mogą zawierać wyspy danych XML.</target>
-        <note />
-      </trans-unit>
-      <trans-unit id="ParserXmlLangPropertyValueInvalid">
-        <source>MC3092: XmlLangProperty attribute must specify a property name.</source>
-        <target state="translated">MC3092: Atrybut XmlLangProperty musi określać nazwę właściwości.</target>
-        <note />
-      </trans-unit>
-      <trans-unit id="ParserXmlReaderNoLineInfo">
-        <source>MC3077: The class '{0}' does not implement IXmlLineInfo. This is required to get position information for the XAML being parsed.</source>
-        <target state="translated">MC3077: Klasa „{0}” nie implementuje interfejsu IXmlLineInfo. Jest to wymagane do pobrania informacji o położeniu dla analizowanego kodu XAML.</target>
-        <note />
-      </trans-unit>
-      <trans-unit id="Parser_UnexpectedToken">
-        <source>MC3098: Unexpected token '{0}' at position '{1}'.</source>
-        <target state="translated">MC3098: Nieoczekiwany token „{0}” na pozycji „{1}”.</target>
-        <note />
-      </trans-unit>
-      <trans-unit id="Parsers_IllegalToken">
-        <source>MC3096: Token is not valid.</source>
-        <target state="translated">MC3096: Nieprawidłowy token.</target>
-        <note />
-      </trans-unit>
-      <trans-unit id="PreparingCompile">
-        <source>Preparing for the markup compilation...</source>
-        <target state="translated">Trwa przygotowywanie do kompilacji znaczników...</target>
-        <note />
-      </trans-unit>
-      <trans-unit id="QualifiedNameHasWrongFormat">
-        <source>MC4301: Type name '{0}' does not have the expected format 'className, assembly'.</source>
-        <target state="translated">MC4301: Nazwa typu „{0}” nie ma oczekiwanego formatu „nazwa_klasy, zestaw”.</target>
-        <note />
-      </trans-unit>
-      <trans-unit id="ReadResourceFile">
-        <source>Reading Resource file: '{0}'...</source>
-        <target state="translated">Trwa odczytywanie pliku Resource: „{0}”...</target>
-        <note />
-      </trans-unit>
-      <trans-unit id="RecompiledXaml">
-        <source>Recompiled XAML file : '{0}'.</source>
-        <target state="translated">Ponownie skompilowany plik XAML: „{0}”.</target>
-        <note />
-      </trans-unit>
-      <trans-unit id="ReferenceFile">
-        <source>Input: Assembly Reference file: '{0}'.</source>
-        <target state="translated">Wejście: Plik Reference zestawu : „{0}”.</target>
-        <note />
-      </trans-unit>
-      <trans-unit id="ResourceId">
-        <source>Resource ID is '{0}'.</source>
-        <target state="translated">Identyfikator ID zasobu to: „{0}”.</target>
-        <note />
-      </trans-unit>
-      <trans-unit id="ResourceTooBig">
-        <source>RG1001: Input resource file '{0}' exceeds maximum size of {1} bytes.</source>
-        <target state="translated">RG1001: Wejściowy plik zasobów „{0}” przekracza maksymalny rozmiar {1} bajtów.</target>
-        <note />
-      </trans-unit>
-      <trans-unit id="ResourcesGenerated">
-        <source>Generated .resources file: '{0}'.</source>
-        <target state="translated">Wygenerowano plik .resources: „{0}”.</target>
-        <note />
-      </trans-unit>
-      <trans-unit id="ResourcesGenerating">
-        <source>Generating .resources file: '{0}'...</source>
-        <target state="translated">Trwa generowanie pliku .resources: „{0}”...</target>
-        <note />
-      </trans-unit>
-      <trans-unit id="RoutedEventNotRegistered">
-        <source>MC6006: {0}.{1}="{2}" is not valid. '{1}' must be a RoutedEvent registered with a name that ends with the keyword "Event".</source>
-        <target state="translated">MC6006: {0}.Wyrażenie {1}="{2}" jest nieprawidłowe. „{1}” musi być zdarzeniem RoutedEvent zarejestrowanym z nazwą kończącą się słowem kluczowym „Event”.</target>
-        <note />
-      </trans-unit>
-      <trans-unit id="SourceFileNameNeeded">
-        <source>UM1005: You must pass markup files to the task.</source>
-        <target state="translated">UM1005: Musisz przekazać pliki znaczników do zadania.</target>
-        <note />
-      </trans-unit>
-      <trans-unit id="SourceNameNotSupportedForStyleTriggers">
-        <source>MC4110: SourceName property cannot be set within Style.Triggers section.</source>
-        <target state="translated">MC4110: Właściwość SourceName nie może być ustawiona w sekcji Style.Triggers.</target>
-        <note />
-      </trans-unit>
-      <trans-unit id="StyleImpliedAndComplexChildren">
-        <source>MC4001: Style does not support both {0} tags and Style.{1} property tags for a single Style. Use one or the other.</source>
-        <target state="translated">MC4001: Style nie obsługuje jednocześnie tagów {0} i tagów właściwości Style.{1} dla pojedyńczego elementu Style. Użyj tagów jednego rodzaju.</target>
-        <note />
-      </trans-unit>
-      <trans-unit id="StyleKnownTagWrongLocation">
-        <source>MC4002: The Style property tag '{0}' can only be specified directly under a Style tag.</source>
-        <target state="translated">MC4002: Tag „{0}” właściwości elementu Style „{0}” można określić jedynie bezpośrednio pod tagiem Style.</target>
-        <note />
-      </trans-unit>
-      <trans-unit id="StyleNoPropOrEvent">
-        <source>MC4005: Cannot find the Style {0} '{1}' on the type '{2}'.</source>
-        <target state="translated">MC4005: Nie można odnaleźć elementu Style {0} „{1}” w typie „{2}”.</target>
-        <note />
-      </trans-unit>
-      <trans-unit id="StyleNoTarget">
-        <source>MC4003: Cannot resolve the Style {0} '{1}'. Verify that the owning type is the Style's TargetType, or use Class.Property syntax to specify the {0}.</source>
-        <target state="translated">MC4003: Nie można rozpoznać elementu Style {0} „{1}”. Sprawdź, czy typ będący właścicielem to typ TargetType elementu Style albo użyj składni Class.Property do określenia elementu {0}.</target>
-        <note />
-      </trans-unit>
-      <trans-unit id="StyleNoTopLevelElement">
-        <source>MC4004: Style cannot contain child '{0}'. Style child must be a Setter because it is added to the Setters collection.</source>
-        <target state="translated">MC4004: Element Style nie może zawierać elementu podrzędnego „{0}”. Element podrzędny elementu Style musi być typu Setter, ponieważ jest dodawany do kolekcji Setters.</target>
-        <note />
-      </trans-unit>
-      <trans-unit id="StyleTagNotSupported">
-        <source>MC4006: Tags of type '{0}' are not supported in Style sections.</source>
-        <target state="translated">MC4006: Tagi typu „{0}” nie są obsługiwane w sekcjach elementu Style.</target>
-        <note />
-      </trans-unit>
-      <trans-unit id="StyleTargetNoEvents">
-        <source>MC4007: The event '{0}' cannot be specified on a Target tag in a Style. Use an EventSetter instead.</source>
-        <target state="translated">MC4007: W tagu Target właściwości Style nie można określić zdarzenia „{0}”. Użyj zamiast tego elementu EventSetter.</target>
-        <note />
-      </trans-unit>
-      <trans-unit id="StyleTextNotSupported">
-        <source>MC4008: The text '{0}' is not allowed at this location within a Style section.</source>
-        <target state="translated">MC4008: Tekst „{0}” jest niedozwolony w tej lokalizacji wewnątrz sekcji Style.</target>
-        <note />
-      </trans-unit>
-      <trans-unit id="StyleUnknownProp">
-        <source>MC4009: The property '{0}' cannot be set on Style.</source>
-        <target state="translated">MC4009: W elemencie Style nie można ustawić właściwości „{0}”.</target>
-        <note />
-      </trans-unit>
-      <trans-unit id="SubSubClassingNotAllowed">
-        <source>MC6017: '{0}' cannot be the root of a XAML file because it was defined using XAML.</source>
-        <target state="translated">MC6017: Element „{0}” nie może być elementem głównym pliku XAML ponieważ został zdefiniowany przy użyciu kodu XAML.</target>
-        <note />
-      </trans-unit>
-      <trans-unit id="TargetIsNotSupported">
-        <source>BG1004: Target Type '{0}' is not supported by this task.</source>
-        <target state="translated">BG1004: Typ docelowy „{0}” nie jest obsługiwany przez to zadanie.</target>
-        <note />
-      </trans-unit>
-      <trans-unit id="TargetNameNotSupportedForStyleSetters">
-        <source>MC4011: TargetName property cannot be set on a Style Setter.</source>
-        <target state="translated">MC4011: Nie można ustawić właściwości TargetName w znaczniku Style Setter.</target>
-        <note />
-      </trans-unit>
-      <trans-unit id="TaskLogo">
-        <source>Microsoft (R) Build Task '{0}' Version '{1}'.</source>
-        <target state="translated">Microsoft (R) — zadanie kompilacji „{0}” w wersji „{1}”.</target>
-        <note />
-      </trans-unit>
-      <trans-unit id="TaskRight">
-        <source>Copyright (C) Microsoft Corporation 2005. All rights reserved.</source>
-        <target state="translated">Copyright (C) Microsoft Corporation 2005. Wszelkie prawa zastrzeżone.</target>
-        <note />
-      </trans-unit>
-      <trans-unit id="TemplateDupName">
-        <source>MC4101: The Name '{0}' has already been defined. Names must be unique.</source>
-        <target state="translated">MC4101: Element Name „{0}” już został zdefiniowany. Elementy Name muszą być unikatowe.</target>
-        <note />
-      </trans-unit>
-      <trans-unit id="TemplateInvalidRootElementTag">
-        <source>MC4108: The root of a Template content section cannot contain an element of type '{0}'. Only FrameworkElement and FrameworkContentElement types are valid.</source>
-        <target state="translated">MC4108: Element główny sekcji zawartości szablonu nie może zawierać elementu typu „{0}”. Tylko typy FrameworkElement i FrameworkContentElement są prawidłowe.</target>
-        <note />
-      </trans-unit>
-      <trans-unit id="TemplateKnownTagWrongLocation">
-        <source>MC4103: The template property tag '{0}' can only be specified immediately after a ControlTemplate tag.</source>
-        <target state="translated">MC4103: Tag „{0}” właściwości szablonu można określić jedynie bezpośrednio po tagu ControlTemplate.</target>
-        <note />
-      </trans-unit>
-      <trans-unit id="TemplateNoMultipleRoots">
-        <source>MC4107: A template can have only a single root element. '{0}' is not allowed.</source>
-        <target state="translated">MC4107: Szablon może mieć tylko jeden element główny. Element „{0}” jest niedozwolony.</target>
-        <note />
-      </trans-unit>
-      <trans-unit id="TemplateNoProp">
-        <source>MC4109: Cannot find the Template Property '{0}' on the type '{1}'.</source>
-        <target state="translated">MC4109: Nie można odnaleźć właściwości szablonu „{0}” w typie„{1}”.</target>
-        <note />
-      </trans-unit>
-      <trans-unit id="TemplateNoTarget">
-        <source>MC4106: Cannot resolve the Template Property '{0}'. Verify that the owning type is the Style's TargetType, or use Class.Property syntax to specify the property.</source>
-        <target state="translated">MC4106: Nie można rozpoznać właściwości szablonu „{0}”. Sprawdź, czy typ będący właścicielem to element TargetType elementu Style albo użyj składni Class.Property do określenia właściwości.</target>
-        <note />
-      </trans-unit>
-      <trans-unit id="TemplateNoTriggerTarget">
-        <source>MC4111: Cannot find the Trigger target '{0}'.  (The target must appear before any Setters, Triggers, or Conditions that use it.)</source>
-        <target state="translated">MC4111: Nie można odnaleźć elementu docelowego „{0}” elementu Trigger. Element docelowy musi pojawić się przed wszystkimi elementami Setter, Trigger, lub Condition, które go używają.</target>
-        <note />
-      </trans-unit>
-      <trans-unit id="TemplateTagNotSupported">
-        <source>MC4102: Tags of type '{0}' are not supported in template sections.</source>
-        <target state="translated">MC4102: Tagi typu „{0}” nie są obsługiwane w sekcjach Template.</target>
-        <note />
-      </trans-unit>
-      <trans-unit id="TemplateTextNotSupported">
-        <source>MC4105: The text '{0}' is not allowed at this location within a template section.</source>
-        <target state="translated">MC4105: Tekst „{0}” nie jest dozwolony w tej lokalizacji wewnątrz sekcji szablonu.</target>
-        <note />
-      </trans-unit>
-      <trans-unit id="TemplateUnknownProp">
-        <source>MC4104: The property '{0}' cannot be set as a property element on template. Only Triggers and Storyboards are allowed as property elements.</source>
-        <target state="translated">MC4104: Właściwość „{0}” nie może być ustawiona jako element właściwości w szablonie. Jako elementy właściwości dozwolone są tylko elementy Triggers i Storyboards.</target>
-        <note />
-      </trans-unit>
-      <trans-unit id="TokenizerHelperEmptyToken">
-        <source>MC7004: Empty token encountered while parsing.</source>
-        <target state="translated">MC7004: W trakcie analizy napotkano pusty token.</target>
-        <note />
-      </trans-unit>
-      <trans-unit id="TokenizerHelperExtraDataEncountered">
-        <source>MC7003: Extra data encountered after token while parsing.</source>
-        <target state="translated">MC7003: W trakcie analizy napotkano dodatkowe dane po tokenie.</target>
-        <note />
-      </trans-unit>
-      <trans-unit id="TokenizerHelperMissingEndQuote">
-        <source>MC7002: Missing end quote encountered while parsing token.</source>
-        <target state="translated">MC7002: W trakcie analizy tokenu napotkano brak cudzysłowu zamykającego.</target>
-        <note />
-      </trans-unit>
-      <trans-unit id="TokenizerHelperPrematureStringTermination">
-        <source>MC7001: Premature string termination encountered.</source>
-        <target state="translated">MC7001: Napotkano przedwczesne zakończenie ciągu.</target>
-        <note />
-      </trans-unit>
-      <trans-unit id="UidMissing">
-        <source>UM1003: Uid is missing for element '{0}'.</source>
-        <target state="translated">UM1003: Brakuje identyfikatora Uid dla elementu „{0}”.</target>
-        <note />
-      </trans-unit>
-      <trans-unit id="UnknownBuildError">
-        <source>Unknown build error, '{0}' </source>
-        <target state="translated">Nieznany błąd kompilacji, „{0}” </target>
-        <note />
-      </trans-unit>
-      <trans-unit id="UnknownClassModifier">
-        <source>MC6013: {0}:ClassModifier="{1}" is not valid for the language {2}.</source>
-        <target state="translated">MC6013: Modyfikator {0}:ClassModifier="{1}" jest niepoprawny dla języka {2}.</target>
-        <note />
-      </trans-unit>
-      <trans-unit id="UnknownDefinitionTag">
-        <source>MC6002: Unrecognized tag '{0}:{1}' in namespace 'http://schemas.microsoft.com/winfx/2006/xaml'. Note that tag names are case sensitive.</source>
-        <target state="translated">MC6002: Nierozpoznany tag „{0}:{1}” w przestrzeni nazw „http://schemas.microsoft.com/winfx/2006/xaml”. Należy zwrócić uwagę, że w nazwach tagów uwzględniana jest wielkość liter.</target>
-        <note />
-      </trans-unit>
-      <trans-unit id="UnknownEventAttribute">
-        <source>MC6007: '{1}' is not valid. '{0}' is not an event on '{2}'.</source>
-        <target state="translated">MC6007: Element „{1}” jest nieprawidłowy. Zdarzenie „{0}” nie jest zdarzeniem w elemencie „{2}”.</target>
-        <note />
-      </trans-unit>
-      <trans-unit id="UnknownFieldModifier">
-        <source>MC6014: {0}:FieldModifier="{1}" is not valid for the language {2}.</source>
-        <target state="translated">MC6014: Modyfikator {0}:FieldModifier="{1}" jest nieprawidłowy dla języka {2}.</target>
-        <note />
-      </trans-unit>
-      <trans-unit id="UnknownGenericType">
-        <source>MC6020: {0}:TypeArguments='{1}' is not valid on the tag '{2}'. Either '{2}' is not a generic type or the number of Type arguments in the attribute is wrong. Remove the {0}:TypeArguments attribute because it is allowed only on generic types, or fix its value to match the arity of the generic type '{2}'.</source>
-        <target state="translated">MC6020: Wartość {0}:TypeArguments=„{1}” jest niepoprawna w tagu „{2}”. Element „{2}” nie jest typem ogólnym lub liczba argumentów Type w atrybucie jest nieprawidłowa. Usuń atrybut {0}:TypeArguments, który jest dozwolony tylko dla ogólnych typów, albo popraw jego wartość tak, aby zgadzała się z liczbą argumentów wymaganą przez ogólny typ „{2}”.</target>
-        <note />
-      </trans-unit>
-      <trans-unit id="UnknownLanguage">
-        <source>MC6008: '{0}' is not installed properly on this machine. It must be listed in the &lt;compilers&gt; section of machine.config.</source>
-        <target state="translated">MC6008: Element „{0}” nie jest poprawnie zainstalowany na tym komputerze. Musi znajdować się w sekcji &lt;compilers&gt; pliku machine.config.</target>
-        <note />
-      </trans-unit>
-      <trans-unit id="UnknownPathOperationType">
-        <source>Unknown path operation attempted.</source>
-        <target state="translated">Podjęto próbę wykonania nieznanej operacji na ścieżce.</target>
-        <note />
-      </trans-unit>
-      <trans-unit id="UnmatchedLocComment">
-        <source>LC1003: Localization comment has no value set for target property: '{0}'.</source>
-        <target state="translated">LC1003: Komentarz lokalizacji nie ma ustawionej żadnej wartości dla właściwości docelowej „{0}”.</target>
-        <note />
-      </trans-unit>
-      <trans-unit id="VersionNumberComponentNegative">
-        <source>MC4501: Major and minor version number components cannot be negative.</source>
-        <target state="translated">MC4501: Główne i pomocnicze składniki numeru wersji nie mogą być ujemne.</target>
-        <note />
-      </trans-unit>
-      <trans-unit id="WinFXAssemblyMissing">
-        <source>MC6000: Project file must include the .NET Framework assembly '{0}' in the reference list.</source>
-        <target state="translated">MC6000: Plik projektu musi zawierać zestaw „{0}” .NET Framework na liście odwołań.</target>
-        <note />
-      </trans-unit>
-      <trans-unit id="WrongLocalizationPropertySetting_Pass1">
-        <source>MC1001: The LocalizationDirectivesToLocFile property value is not valid and must be changed to None, CommentsOnly, or All for the MarkupCompilePass1 task.</source>
-        <target state="translated">MC1001: Wartość właściwości LocalizationDirectivesToLocFile jest nieprawidłowa i należy ją zmienić na None, CommentsOnly lub All dla zadania MarkupCompilePass1.</target>
-        <note />
-      </trans-unit>
-      <trans-unit id="WrongPropertySetting">
-        <source>BG1003: The project file contains a property value that is not valid.</source>
-        <target state="translated">BG1003: Plik projektu zawiera nieprawidłową wartość właściwości.</target>
-        <note />
-      </trans-unit>
-      <trans-unit id="XCRChoiceAfterFallback">
-        <source>MC4602: Choice cannot follow a Fallback.</source>
-        <target state="translated">MC4602: Element Choice nie może występować po elemencie Fallback.</target>
-        <note />
-      </trans-unit>
-      <trans-unit id="XCRChoiceNotFound">
-        <source>MC4606: AlternateContent must contain one or more Choice elements.</source>
-        <target state="translated">MC4606: Obiekt AlternateContent musi zawierać jeden lub więcej elementów Choice.</target>
-        <note />
-      </trans-unit>
-      <trans-unit id="XCRChoiceOnlyInAC">
-        <source>MC4601: Choice valid only in AlternateContent.</source>
-        <target state="translated">MC4601: Element Choice jest prawidłowy tylko w bloku AlternateContent.</target>
-        <note />
-      </trans-unit>
-      <trans-unit id="XCRCompatCycle">
-        <source>MC4640: Namespace '{0}' is marked as compatible with itself using XmlnsCompatibilityAttribute. A namespace cannot directly or indirectly override itself.</source>
-        <target state="translated">MC4640: Przestrzeń nazw {0} jest oznaczona jako zgodna sama z sobą za pomocą atrybutu XmlnsCompatibilityAttribute. Przestrzeń nazw nie może bezpośrednio ani pośrednio przesłaniać siebie.</target>
-        <note />
-      </trans-unit>
-      <trans-unit id="XCRDuplicatePreserve">
-        <source>MC4631: Duplicate Preserve declaration for element '{1}' in namespace '{0}'.</source>
-        <target state="translated">MC4631: Zduplikowana deklaracja atrybutu Preserve dla elementu „{1}” w przestrzeni nazw „{0}”.</target>
-        <note />
-      </trans-unit>
-      <trans-unit id="XCRDuplicateProcessContent">
-        <source>MC4617: Duplicate ProcessContent declaration for element '{1}' in namespace '{0}'.</source>
-        <target state="translated">MC4617: Zduplikowana deklaracja atrybutu ProcessContent dla elementu „{1}” w przestrzeni nazw „{0}”.</target>
-        <note />
-      </trans-unit>
-      <trans-unit id="XCRDuplicateWildcardPreserve">
-        <source>MC4633: Duplicate wildcard Preserve declaration for namespace '{0}'.</source>
-        <target state="translated">MC4633: Zduplikowana deklaracja Preserve z symbolem wieloznacznym dla przestrzeni nazw „{0}”.</target>
-        <note />
-      </trans-unit>
-      <trans-unit id="XCRDuplicateWildcardProcessContent">
-        <source>MC4619: Duplicate wildcard ProcessContent declaration for namespace '{0}'.</source>
-        <target state="translated">MC4619: Zduplikowana deklaracja atrybutu ProcessContent z symbolem wieloznacznym dla przestrzeni nazw „{0}”.</target>
-        <note />
-      </trans-unit>
-      <trans-unit id="XCRFallbackOnlyInAC">
-        <source>MC4605: Fallback valid only in AlternateContent.</source>
-        <target state="translated">MC4605: Element Fallback jest prawidłowy tylko w bloku AlternateContent.</target>
-        <note />
-      </trans-unit>
-      <trans-unit id="XCRInvalidACChild">
-        <source>MC4610: '{0}' element is not a valid child of AlternateContent. Only Choice and Fallback elements are valid children of an AlternateContent element.</source>
-        <target state="translated">MC4610: Element „{0}” jest nieprawidłowym elementem podrzędnym w elemencie AlternateContent. Tylko elementy Choice i Fallback są poprawnymi elementami podrzędnymi elementu AlternateContent.</target>
-        <note />
-      </trans-unit>
-      <trans-unit id="XCRInvalidAttribInElement">
-        <source>MC4608: '{0}' attribute is not valid for element '{1}'.</source>
-        <target state="translated">MC4608: Atrybut „{0}” jest nieprawidłowy dla elementu „{1}”.</target>
-        <note />
-      </trans-unit>
-      <trans-unit id="XCRInvalidFormat">
-        <source>MC4611: '{0}' format is not valid.</source>
-        <target state="translated">MC4611: Format „{0}” jest nieprawidłowy.</target>
-        <note />
-      </trans-unit>
-      <trans-unit id="XCRInvalidPreserve">
-        <source>MC4632: Cannot have both a specific and a wildcard Preserve declaration for namespace '{0}'.</source>
-        <target state="translated">MC4632: Dla przestrzeni nazw „{0}” nie można mieć jednocześnie określonej i wieloznacznej deklaracji atrybutu Preserve.</target>
-        <note />
-      </trans-unit>
-      <trans-unit id="XCRInvalidProcessContent">
-        <source>MC4618: Cannot have both a specific and a wildcard ProcessContent declaration for namespace '{0}'.</source>
-        <target state="translated">MC4618: Nie można użyć jednocześnie deklaracji atrybutu ProcessContent konkretnej i z symbolem wieloznacznym dla przestrzeni nazw „{0}”.</target>
-        <note />
-      </trans-unit>
-      <trans-unit id="XCRInvalidRequiresAttribute">
-        <source>MC4604: Requires attribute must contain a valid namespace prefix.</source>
-        <target state="translated">MC4604: Atrybut Requires musi zawierać prawidłowy prefiks przestrzeni nazw.</target>
-        <note />
-      </trans-unit>
-      <trans-unit id="XCRInvalidXMLName">
-        <source>MC4634: '{0}' attribute value is not a valid XML name.</source>
-        <target state="translated">MC4634: Wartość atrybutu „{0}” nie jest prawidłową nazwą XML.</target>
-        <note />
-      </trans-unit>
-      <trans-unit id="XCRMultipleFallbackFound">
-        <source>MC4607: AlternateContent must contain only one Fallback element.</source>
-        <target state="translated">MC4607: Element AlternateContent musi zawierać tylko jeden element Fallback.</target>
-        <note />
-      </trans-unit>
-      <trans-unit id="XCRMustUnderstandFailed">
-        <source>MC4626: MustUnderstand condition failed on namespace '{0}'.</source>
-        <target state="translated">MC4626: Niespełniony warunek MustUnderstand w przestrzeni nazw „{0}”.</target>
-        <note />
-      </trans-unit>
-      <trans-unit id="XCRNSPreserveNotIgnorable">
-        <source>MC4630: Namespace '{0}' has items declared to be preserved but is not declared ignorable.</source>
-        <target state="translated">MC4630: Przestrzeń nazw „{0}” zawiera elementy, które zostały zadeklarowane do zachowania, ale sama nie jest zadeklarowana jako ignorowalna.</target>
-        <note />
-      </trans-unit>
-      <trans-unit id="XCRNSProcessContentNotIgnorable">
-        <source>MC4615: '{0}' namespace is declared ProcessContent but is not declared Ignorable.</source>
-        <target state="translated">MC4615: Przestrzeń nazw „{0}” ma zadeklarowany atrybut ProcessContent, ale nie ma atrybutu Ignorable.</target>
-        <note />
-      </trans-unit>
-      <trans-unit id="XCRRequiresAttribNotFound">
-        <source>MC4603: Choice must contain a Requires attribute.</source>
-        <target state="translated">MC4603: Element Choice musi zawierać atrybut Requires.</target>
-        <note />
-      </trans-unit>
-      <trans-unit id="XCRUndefinedPrefix">
-        <source>MC4612: '{0}' prefix is not defined.</source>
-        <target state="translated">MC4612: Prefiks „{0}” nie jest zdefiniowany.</target>
-        <note />
-      </trans-unit>
-      <trans-unit id="XCRUnknownCompatAttrib">
-        <source>MC4614: Unrecognized compatibility attribute '{0}'.</source>
-        <target state="translated">MC4614: Nierozpoznany atrybut zgodności „{0}”.</target>
-        <note />
-      </trans-unit>
-      <trans-unit id="XCRUnknownCompatElement">
-        <source>MC4609: Unrecognized compatibility element '{0}'.</source>
-        <target state="translated">MC4609: Nierozpoznany element zgodności „{0}”.</target>
-        <note />
-      </trans-unit>
-      <trans-unit id="ZeroLengthFeatureID">
-        <source>MC4502: The feature ID string cannot have length 0.</source>
-        <target state="translated">MC4502: Ciąg identyfikatora funkcji nie mieć zerowej długości.</target>
-        <note />
-      </trans-unit>
-    </body>
-  </file>
->>>>>>> 5841f8b2
+﻿<?xml version="1.0" encoding="utf-8"?>
+<xliff xmlns="urn:oasis:names:tc:xliff:document:1.2" xmlns:xsi="http://www.w3.org/2001/XMLSchema-instance" version="1.2" schemaLocation="urn:oasis:names:tc:xliff:document:1.2 xliff-core-1.2-transitional.xsd">
+  <file datatype="xml" source-language="en" target-language="pl" original="../Strings.resx">
+    <body>
+      <trans-unit id="AnalysisResult">
+        <source>Analysis Result : '{0}'.</source>
+        <target state="translated">Wynik analizy: „{0}”.</target>
+        <note />
+      </trans-unit>
+      <trans-unit id="AppDefIsNotRequired">
+        <source>MC1002: Library project file cannot specify ApplicationDefinition element.</source>
+        <target state="translated">MC1002: Plik biblioteki projektu nie może określić elementu ApplicationDefinition.</target>
+        <note />
+      </trans-unit>
+      <trans-unit id="ApplicationDefinitionFile">
+        <source>Input: Markup ApplicationDefinition file: '{0}'.</source>
+        <target state="translated">Wejście: Plik znakowania ApplicationDefinition: „{0}”.</target>
+        <note />
+      </trans-unit>
+      <trans-unit id="AttributeNotAllowedOnCodeTag">
+        <source>MC6015: '{0}' cannot be set on the '{1}:{2}' tag.</source>
+        <target state="translated">MC6015: Nie można ustawić elementu „{0}” dla tagu „{1}:{2}”.</target>
+        <note />
+      </trans-unit>
+      <trans-unit id="BadUidTask">
+        <source>UM1001: Unrecognized UidManager task name '{0}'.</source>
+        <target state="translated">UM1001: Nierozpoznana nazwa zadania UidManager „{0}”.</target>
+        <note />
+      </trans-unit>
+      <trans-unit id="CheckingUids">
+        <source>Checking Uids in file '{0}' ...</source>
+        <target state="translated">Trwa sprawdzanie identyfikatorów Uid w pliku „{0}”...</target>
+        <note />
+      </trans-unit>
+      <trans-unit id="CommentFileGenerated">
+        <source>Generated localization directives file: '{0}' .</source>
+        <target state="translated">Wygenerowano plik dyrektyw lokalizacyjnych „{0}”.</target>
+        <note />
+      </trans-unit>
+      <trans-unit id="CommentFileGenerating">
+        <source>Generating localization directives file: '{0}' ...</source>
+        <target state="translated">Trwa generowanie pliku dyrektyw lokalizacyjnych „{0}”...</target>
+        <note />
+      </trans-unit>
+      <trans-unit id="CompilationDone">
+        <source>Markup compilation is done.</source>
+        <target state="translated">Zakończono kompilację znaczników.</target>
+        <note />
+      </trans-unit>
+      <trans-unit id="CompileSucceed_Pass1">
+        <source>MarkupCompilePass1 successfully generated BAML or source code files.</source>
+        <target state="translated">Zadanie MarkupCompilePass1 pomyślnie wygenerowało pliki BAML lub pliki zawierające kod źródłowy.</target>
+        <note />
+      </trans-unit>
+      <trans-unit id="CompileSucceed_Pass2">
+        <source>MarkupCompilePass2 successfully generated BAML or source code files.</source>
+        <target state="translated">Zadanie MarkupCompilePass2 pomyślnie wygenerowało pliki BAML lub pliki zawierające kod źródłowy.</target>
+        <note />
+      </trans-unit>
+      <trans-unit id="ContainingTagNotGeneric">
+        <source>MC6011: '{0}' event has a generic event handler delegate type '{1}'. The type parameters of '{1}' cannot be bound with an appropriate type argument because the containing tag '{2}' is not a generic type.</source>
+        <target state="translated">MC6011: Zdarzenie „{0}” ma typ obiektu delegowanego obsługi zdarzeń rodzajowych „{1}”. Parametrów typu „{1}” nie można łączyć z odpowiednim argumentem typu, ponieważ tag zawierający „{2}” nie jest typu ogólnego.</target>
+        <note />
+      </trans-unit>
+      <trans-unit id="CurrentDirectory">
+        <source>Current project directory is '{0}'.</source>
+        <target state="translated">Bieżący katalog projektu to „{0}”.</target>
+        <note />
+      </trans-unit>
+      <trans-unit id="DefinitionAttributeNotAllowed">
+        <source>MC6022: Only a root tag can specify attribute '{0}:{1}'.</source>
+        <target state="translated">MC6022: Tylko tag główny może określać atrybut „{0}:{1}”.</target>
+        <note />
+      </trans-unit>
+      <trans-unit id="DefinitionTagNotAllowedAtRoot">
+        <source>MC6010: '{0}:{1}' cannot be specified as the root element.</source>
+        <target state="translated">MC6010: Nie można określić atrybutu „{0}:{1}” jako elementu głównego.</target>
+        <note />
+      </trans-unit>
+      <trans-unit id="DefnTagsCannotBeNested">
+        <source>MC6004: '{0}:{1}' contains '{2}'. '{0}:{1}' can contain only a CDATA or text section.</source>
+        <target state="translated">MC6004: Atrybut „{0}:{1}” zawiera element „{2}”. Atrybut „{0}:{1}” może zawierać tylko element CDATA lub sekcję tekstową.</target>
+        <note />
+      </trans-unit>
+      <trans-unit id="DoCompilation">
+        <source>Started the markup compilation.</source>
+        <target state="translated">Rozpoczęto kompilację znaczników.</target>
+        <note />
+      </trans-unit>
+      <trans-unit id="EmptyEventStringNotAllowed">
+        <source>MC6030: {0}="{1}" is not valid. '{0}' event attribute value cannot be a string that is empty or has only white space.</source>
+        <target state="translated">MC6030: Wartość {0}=„{1}” jest nieprawidłowa. Wartość atrybutu zdarzenia „{0}” nie może być ciągiem, który jest pusty lub zawiera tylko biały znak.</target>
+        <note />
+      </trans-unit>
+      <trans-unit id="FieldModifierNotAllowed">
+        <source>MC6021: {0}:FieldModifier cannot be specified on this tag because it has either no {0}:Name or Name attribute set, or the tag is locally defined and has a Name attribute set, which is not allowed.</source>
+        <target state="translated">MC6021: Nie można określić elementu {0}:FieldModifier dla tego tagu, ponieważ nie ma on ustawionego atrybutu {0}:Name lub Name, albo tag jest zdefiniowany lokalnie i ma ustawiony atrybut Name, który jest niedozwolony.</target>
+        <note />
+      </trans-unit>
+      <trans-unit id="FileNotFound">
+        <source>BG1002: File '{0}' cannot be found.</source>
+        <target state="translated">BG1002: Nie można odnaleźć pliku „{0}”.</target>
+        <note />
+      </trans-unit>
+      <trans-unit id="FileResolved">
+        <source>Input file '{0}' is resolved to new relative path '{1}' at directory '{2}'.</source>
+        <target state="translated">Plik wejściowy „{0}” rozpoznano jako nową względną ścieżkę dostępu „{1}” w katalogu „{2}”.</target>
+        <note />
+      </trans-unit>
+      <trans-unit id="FilesFailedUidCheck">
+        <source>UM1004: {0} files failed Uid check.</source>
+        <target state="translated">UM1004: Liczba plików, w których sprawdzanie identyfikatorów Uid nie powiodło się, wynosi {0}.</target>
+        <note />
+      </trans-unit>
+      <trans-unit id="FilesPassedUidCheck">
+        <source>Uids valid in {0} files.</source>
+        <target state="translated">Liczba plików z prawidłowymi identyfikatorami Uid: {0}.</target>
+        <note />
+      </trans-unit>
+      <trans-unit id="FilesRemovedUid">
+        <source>Uids removed from {0} files.</source>
+        <target state="translated">Liczba plików, z których usunięto identyfikatory Uid: {0}.</target>
+        <note />
+      </trans-unit>
+      <trans-unit id="FilesUpdatedUid">
+        <source>Uids updated in {0} files.</source>
+        <target state="translated">Liczba plików, w których zaktualizowano identyfikatory Uid: {0}.</target>
+        <note />
+      </trans-unit>
+      <trans-unit id="GeneratedBamlFile">
+        <source>Generated BAML file: '{0}'.</source>
+        <target state="translated">Wygenerowany plik BAML: „{0}”.</target>
+        <note />
+      </trans-unit>
+      <trans-unit id="GeneratedCodeFile">
+        <source>Generated code file: '{0}'.</source>
+        <target state="translated">Wygenerowany plik kodu: „{0}”.</target>
+        <note />
+      </trans-unit>
+      <trans-unit id="IllegalCDataTextScoping">
+        <source>MC6003: '{0}:{1}' contains '{2}'. '{0}:{1}' cannot contain nested content.</source>
+        <target state="translated">MC6003: Atrybut „{0}:{1}” zawiera element „{2}”. Atrybut „{0}:{1}” nie może zawierać zawartości zagnieżdżonej.</target>
+        <note />
+      </trans-unit>
+      <trans-unit id="IntermediateDirectoryError">
+        <source>UM1006: '{0}' directory does not exist and cannot be created.</source>
+        <target state="translated">UM1006: Katalog „{0}” nie istnieje i nie można go utworzyć.</target>
+        <note />
+      </trans-unit>
+      <trans-unit id="InternalTypeHelperNotRequired">
+        <source>InternalTypeHelper class is not required for this project, make file '{0}' empty.</source>
+        <target state="translated">Klasa InternalTypeHelper nie jest wymagana dla tego projektu. Plik make „{0}” jest pusty.</target>
+        <note />
+      </trans-unit>
+      <trans-unit id="InvalidBaseClassName">
+        <source>MC6018: '{0}' class name is not valid for the locally defined XAML root element.</source>
+        <target state="translated">MC6018: Nazwa klasy „{0}” jest nieprawidłowa dla zdefiniowanego lokalnie elementu głównego XAML.</target>
+        <note />
+      </trans-unit>
+      <trans-unit id="InvalidBaseClassNamespace">
+        <source>MC6019: '{0}' namespace is not valid for the locally defined XAML root element '{1}'.</source>
+        <target state="translated">MC6019: Przestrzeń nazw „{0}” jest nieprawidłowa dla zdefiniowanego lokalnie elementu głównego XAML „{1}”.</target>
+        <note />
+      </trans-unit>
+      <trans-unit id="InvalidClassName">
+        <source>MC6027: {0}:{1}="{2}" is not valid. '{2}' is not a valid {3}class name.</source>
+        <target state="translated">MC6027: Wartość {0}:{1}=„{2}” jest nieprawidłowa. „{2}” jest nieprawidłową nazwą klasy {3}.</target>
+        <note />
+      </trans-unit>
+      <trans-unit id="InvalidCulture">
+        <source>FC1001: The UICulture value '{0}' set in the project file is not valid.</source>
+        <target state="translated">FC1001: Wartość UICulture „{0}” ustawiona w pliku projektu jest nieprawidłowa.</target>
+        <note />
+      </trans-unit>
+      <trans-unit id="InvalidCustomSerialize">
+        <source>MC4402: Serializer does not support custom BAML serialization operations.</source>
+        <target state="translated">MC4402: Program szeregujący nie obsługuje niestandardowych operacji serializacji BAML.</target>
+        <note />
+      </trans-unit>
+      <trans-unit id="InvalidDeSerialize">
+        <source>MC4401: Serializer does not support Convert operations.</source>
+        <target state="translated">MC4401: Program szeregujący nie obsługuje operacji typu Convert.</target>
+        <note />
+      </trans-unit>
+      <trans-unit id="InvalidDefaultCLRNamespace">
+        <source>MC6029: '{0}' name is not valid in the default namespace '{1}'. Correct the RootNamespace tag value in the project file.</source>
+        <target state="translated">MC6029: Nazwa „{0}” jest nieprawidłowa dla domyślnej przestrzeni nazw „{1}”. Należy poprawić wartość tagu RootNamespace w pliku projektu.</target>
+        <note />
+      </trans-unit>
+      <trans-unit id="InvalidEventHandlerName">
+        <source>MC6005: {0}="{1}" is not valid. '{1}' is not a valid event handler method name. Only instance methods on the generated or code-behind class are valid.</source>
+        <target state="translated">MC6005: Wyrażenie {0}=„{1}” jest nieprawidłowe. „{1}” jest nieprawidłową nazwą metody obsługi zdarzeń. Tylko metody wystąpień w klasie wygenerowanej lub klasie związanej z kodem są prawidłowe.</target>
+        <note />
+      </trans-unit>
+      <trans-unit id="InvalidLocCommentTarget">
+        <source>LC1001: Localization comment target property is not valid in string '{0}'.</source>
+        <target state="translated">LC1001: Docelowa właściwość komentarza lokalizacji jest nieprawidłowa w ciągu „{0}”.</target>
+        <note />
+      </trans-unit>
+      <trans-unit id="InvalidLocCommentValue">
+        <source>LC1002: Localization comment value is not valid for target property '{0}' in string '{1}'.</source>
+        <target state="translated">LC1002: Wartość komentarza lokalizacji jest nieprawidłowa dla docelowej właściwości „{0}” w ciągu „{1}”.</target>
+        <note />
+      </trans-unit>
+      <trans-unit id="InvalidLocalizabilityValue">
+        <source>LC1004: Localizability attribute setting '{0}' is not valid.</source>
+        <target state="translated">LC1004: Ustawienie atrybutu lokalizowalności „{0}” jest nieprawidłowe.</target>
+        <note />
+      </trans-unit>
+      <trans-unit id="InvalidMarkupFile">
+        <source>MC6001: Markup file is not valid. Specify a source markup file with an .xaml extension.</source>
+        <target state="translated">MC6001: Plik znakowania jest nieprawidłowy. Określ źródłowy plik znakowania z rozszerzeniem .xaml</target>
+        <note />
+      </trans-unit>
+      <trans-unit id="InvalidTypeName">
+        <source>MC6028: {0}:TypeArguments="{1}" is not valid. '{2}' is not a valid type name reference for the generic argument at position '{3}'.</source>
+        <target state="translated">MC6028: Nieprawidłowa wartość {0}:TypeArguments=„{1}”. Element „{2}” jest nieprawidłowym odwołaniem do nazwy typu dla rodzajowego argumentu na pozycji „{3}”.</target>
+        <note />
+      </trans-unit>
+      <trans-unit id="InvalidXml">
+        <source>MC3000: '{0}' XML is not valid.</source>
+        <target state="translated">MC3000: Prefiks „{0}” XML jest nieprawidłowy.</target>
+        <note />
+      </trans-unit>
+      <trans-unit id="LocalNamePropertyNotAllowed">
+        <source>MC6023: Because '{0}' is implemented in the same assembly, you must set the {1}:Name attribute rather than the Name attribute.</source>
+        <target state="translated">MC6023: Właściwość „{0}” jest zaimplementowana w tym samym zestawie, dlatego należy ustawić atrybut {1}:Name zamiast atrybutu Name.</target>
+        <note />
+      </trans-unit>
+      <trans-unit id="LocalRefAppDefFile">
+        <source>Input: Local reference markup ApplicationDefinition file is '{0}'.</source>
+        <target state="translated">Wejście: Lokalny plik znakowania referencji ApplicationDefinition to „{0}”.</target>
+        <note />
+      </trans-unit>
+      <trans-unit id="LocalRefGeneratedBamlFile">
+        <source>Generated BAML file: '{0}'.</source>
+        <target state="translated">Wygenerowany plik BAML: „{0}”.</target>
+        <note />
+      </trans-unit>
+      <trans-unit id="LocalRefMarkupPage">
+        <source>Input: Local reference markup Page file: '{0}'.</source>
+        <target state="translated">Wejście: Lokalny plik Page znakowania referencji to „{0}”.</target>
+        <note />
+      </trans-unit>
+      <trans-unit id="MatchingTypeArgsNotFoundInRefType">
+        <source>MC6012: '{0}' event has a generic event handler delegate type '{1}'. The type parameter '{2}' on '{1}' does not match any type parameters on the containing generic tag '{3}'.</source>
+        <target state="translated">MC6012: Zdarzenie „{0}” ma typ obiektu delegowanego obsługi zdarzeń rodzajowych „{1}”. Parametr typu „{2}” w zdarzeniu „{1}” nie jest zgodny z żadnym z parametrów typu w zawierającym tagu rodzajowym „{3}”.</target>
+        <note />
+      </trans-unit>
+      <trans-unit id="MissingClassDefinitionForCodeTag">
+        <source>MC6026: '{0}' root element requires a {1}:Class attribute because '{2}' contains a {1}:Code tag. Either remove {1}:Code and its contents, or add a {1}:Class attribute to the root element.</source>
+        <target state="translated">MC6026: Główny element „{0}” wymaga atrybutu {1}:Class, ponieważ element „{2}” zawiera tag {1}:Code. Usuń tag {1}:Code oraz jego składniki lub dodaj atrybut {1}:Class do elementu głównego.</target>
+        <note />
+      </trans-unit>
+      <trans-unit id="MissingClassDefinitionForEvent">
+        <source>MC6024: '{0}' root element requires a {1}:Class attribute to support event handlers in the XAML file. Either remove the event handler for the {2} event, or add a {1}:Class attribute to the root element.</source>
+        <target state="translated">MC6024: Element główny „{0}” wymaga atrybutu {1}:Class do obsługi zdarzeń w pliku XAML. Usuń procedurę obsługi dla zdarzenia {2} lub dodaj atrybut {1}:Class do elementu głównego.</target>
+        <note />
+      </trans-unit>
+      <trans-unit id="MissingClassDefinitionForTypeArgs">
+        <source>MC6025: '{0}' root element is a generic type and requires a {1}:Class attribute to support the {1}:TypeArguments attribute specified on the root element tag.</source>
+        <target state="translated">MC6025: Element główny „{0}” jest typu ogólnego i wymaga atrybutu {1}:Class do obsługi atrybutu {1}:TypeArguments określonego w tagu elementu głównego.</target>
+        <note />
+      </trans-unit>
+      <trans-unit id="MissingClassWithFieldModifier">
+        <source>MC6031: {0}:FieldModifier attribute cannot be specified because a {0}:Class attribute is also required to generate a Name field with the specified access modifier. Either add a {0}:Class attribute on the root tag or remove the {0}:FieldModifier attribute.</source>
+        <target state="translated">MC6031: Nie można określić atrybutu {0}:FieldModifier, ponieważ do utworzenia pola Name z określonym modyfikatorem dostępu jest wymagany także atrybut {0}:Class. Dodaj atrybut {0}:Class w tagu głównym lub usuń atrybut {0}:FieldModifier.</target>
+        <note />
+      </trans-unit>
+      <trans-unit id="MissingClassWithModifier">
+        <source>MC6009: {0}:ClassModifier attribute cannot be specified on the root tag because a {0}:Class attribute is also required. Either add a {0}:Class attribute or remove the {0}:ClassModifier attribute.</source>
+        <target state="translated">MC6009: Atrybutu {0}:ClassModifier nie można określić w tagu głównym, ponieważ jest wymagany także atrybut {0}:Class. Dodaj atrybut {0}:Class lub usuń atrybut {0}:ClassModifier.</target>
+        <note />
+      </trans-unit>
+      <trans-unit id="MissingClassWithSubClass">
+        <source>MC6016: {0}:Class attribute is missing. It is required when a {0}:Subclass attribute is specified.</source>
+        <target state="translated">MC6016: Brak atrybutu {0}:Class. Jest on wymagany, gdy jest określony atrybut {0}:Subclass.</target>
+        <note />
+      </trans-unit>
+      <trans-unit id="MoreResourcesFiles">
+        <source>RG1002: ResourcesGenerator can generate only one .resources file at a time. The OutputResourcesFile property in the project file must be set to one file.</source>
+        <target state="translated">RG1002: Element ResourcesGenerator może utworzyć jednocześnie tylko jeden plik .resources. Właściwość OutputResourcesFile w pliku projektu musi być ustawiona na jeden plik.</target>
+        <note />
+      </trans-unit>
+      <trans-unit id="MultipleSplashScreenImages">
+        <source>MC1004: Project file cannot specify more than one SplashScreen element.</source>
+        <target state="translated">MC1004: Plik projektu nie może określać więcej niż jednego elementu SplashScreen.</target>
+        <note />
+      </trans-unit>
+      <trans-unit id="MultipleUidUse">
+        <source>UM1002: Uid "{0}" for element '{1}' is not unique.</source>
+        <target state="translated">UM1002: Identyfikator Uid „{0}” dla elementu „{1}” nie jest unikatowy.</target>
+        <note />
+      </trans-unit>
+      <trans-unit id="MutlipleApplicationFiles">
+        <source>MC1003: Project file cannot specify more than one ApplicationDefinition element.</source>
+        <target state="translated">MC1003: Plik projektu nie może określać więcej niż jednego elementu ApplicationDefinition.</target>
+        <note />
+      </trans-unit>
+      <trans-unit id="NamedResDictItemWarning">
+        <source>A '{0}' is named '{1}'. Do not name ResourceDictionary contents because their instantiation is deferred.</source>
+        <target state="translated">Elementowi {0} nadano nazwę {1}. Nie należy nadawać nazw elementom obiektu ResourceDictionary, ponieważ ich konkretyzacja została odroczona.</target>
+        <note />
+      </trans-unit>
+      <trans-unit id="NonClsError">
+        <source>BG1001: Unknown CLS exception.</source>
+        <target state="translated">BG1001: Nieznany wyjątek CLS.</target>
+        <note />
+      </trans-unit>
+      <trans-unit id="OutputType">
+        <source>OutputType is '{0}'.</source>
+        <target state="translated">Parametr OutputType: „{0}”.</target>
+        <note />
+      </trans-unit>
+      <trans-unit id="ParserAbandonedTypeConverterText">
+        <source>MC3001: TypeConverter syntax error encountered while processing initialization string '{0}'. Property elements are not allowed on objects created via TypeConverter.</source>
+        <target state="translated">MC3001: W czasie przetwarzania ciągu inicjalizacji „{0}” wystąpił błąd składni funkcji TypeConverter. Elementy właściwości są niedozwolone dla obiektów utworzonych za pomocą funkcji TypeConverter.</target>
+        <note />
+      </trans-unit>
+      <trans-unit id="ParserAssemblyLoadVersionMismatch">
+        <source>MC3099: Cannot load assembly '{0}' because a different version of that same assembly is loaded '{1}'.</source>
+        <target state="translated">MC3099: Nie można załadować zestawu „{0}”, ponieważ jest załadowana inna wersja tego samego zestawu, „{1}”.</target>
+        <note />
+      </trans-unit>
+      <trans-unit id="ParserAsyncOnRoot">
+        <source>MC3002: The AsyncRecords attribute must be set on the root tag.</source>
+        <target state="translated">MC3002: Atrybut AsyncRecords musi być ustawiony w tagu głównym.</target>
+        <note />
+      </trans-unit>
+      <trans-unit id="ParserAttachedPropInheritError">
+        <source>MC3015: The attached property '{0}' is not defined on '{1}' or one of its base classes.</source>
+        <target state="translated">MC3015: Dołączona właściwość „{0}” nie została zdefiniowana w klasie „{1}” lub w jednej ze swoich klas podstawowych.</target>
+        <note />
+      </trans-unit>
+      <trans-unit id="ParserAttributeArgsHigh">
+        <source>MC3003: There are too many attributes specified for '{0}'.</source>
+        <target state="translated">MC3003: Zbyt dużo atrybutów określonych dla właściwości „{0}”.</target>
+        <note />
+      </trans-unit>
+      <trans-unit id="ParserAttributeArgsLow">
+        <source>MC3004: There are not enough attributes specified for '{0}'.</source>
+        <target state="translated">MC3004: Zbyt mało atrybutów określonych dla właściwości „{0}”.</target>
+        <note />
+      </trans-unit>
+      <trans-unit id="ParserAttributeNamespaceMisMatch">
+        <source>MC3005: The property '{0}' must be in the default namespace or in the element namespace '{1}'.</source>
+        <target state="translated">MC3005: Właściwość „{0}” musi występować w domyślnej przestrzeni nazw lub w przestrzeni nazw elementu „{1}”.</target>
+        <note />
+      </trans-unit>
+      <trans-unit id="ParserBadAssemblyName">
+        <source>MC3006: Mapper.SetAssemblyPath cannot accept an empty assemblyName.</source>
+        <target state="translated">MC3006: Klasa Mapper.SetAssemblyPath nie może zaakceptować pustego elementu assemblyName.</target>
+        <note />
+      </trans-unit>
+      <trans-unit id="ParserBadAssemblyPath">
+        <source>MC3007: Mapper.SetAssemblyPath cannot accept an empty assemblyPath.</source>
+        <target state="translated">MC3007: Klasa Mapper.SetAssemblyPath nie może zaakceptować pustego elementu assemblyPath.</target>
+        <note />
+      </trans-unit>
+      <trans-unit id="ParserBadChild">
+        <source>MC3008: An element of type '{0}' cannot be set on the complex property '{1}'. They are not compatible types.</source>
+        <target state="translated">MC3008: Dla właściwości złożonej „{1}” nie można ustawić elementu typu „{0}”. Te dwa typy są niezgodne.</target>
+        <note />
+      </trans-unit>
+      <trans-unit id="ParserBadConstructorParams">
+        <source>MC3009: Cannot find a public constructor for '{0}' that takes {1} arguments.</source>
+        <target state="translated">MC3009: Nie można znaleźć publicznego konstruktora dla funkcji „{0}”, która pobiera {1} argumentów.</target>
+        <note />
+      </trans-unit>
+      <trans-unit id="ParserBadKey">
+        <source>MC3012: A key for a dictionary cannot be of type '{0}'. Only String, TypeExtension, and StaticExtension are supported.</source>
+        <target state="translated">MC3012: Klucz dla słownika nie może być typu „{0}”. Obsługiwane są tylko typy String, TypeExtension oraz StaticExtension.</target>
+        <note />
+      </trans-unit>
+      <trans-unit id="ParserBadMemberReference">
+        <source>MC3029: '{0}' member is not valid because it does not have a qualifying type name.</source>
+        <target state="translated">MC3029: Członek „{0}” jest nieprawidłowy, ponieważ nie ma on odpowiedniej nazwy typu.</target>
+        <note />
+      </trans-unit>
+      <trans-unit id="ParserBadName">
+        <source>MC3010: '{0}' Name property value is not valid. Name must start with a letter or an underscore and can contain only letters, digits, and underscores.</source>
+        <target state="translated">MC3010: Wartość właściwości Name „{0}” jest nieprawidłowa. Właściwość Name musi zaczynać się literą lub znakiem podkreślenia i może zawierać tylko litery, cyfry i znaki podkreślenia.</target>
+        <note />
+      </trans-unit>
+      <trans-unit id="ParserBadString">
+        <source>MC3094: Cannot convert string value '{0}' to type '{1}'.</source>
+        <target state="translated">MC3094: Nie można przekonwertować wartości ciągu „{0}” na typ „{1}”.</target>
+        <note />
+      </trans-unit>
+      <trans-unit id="ParserBadSyncMode">
+        <source>MC3013: SynchronousMode property value is not valid. Valid values are Async and Sync.</source>
+        <target state="translated">MC3013: Wartość właściwości SynchronousMode jest nieprawidłowa. Prawidłowe wartości to Async oraz Sync.</target>
+        <note />
+      </trans-unit>
+      <trans-unit id="ParserBadTypeInArrayProperty">
+        <source>MC3014: The object being added to an array property is not a valid type. The array is of type '{0}' but the object being added is of type '{1}'.</source>
+        <target state="translated">MC3014: Obiekt dodawany do właściwości tablicy nie jest prawidłowym typem. Tablica jest typu „{0}”, a dodawany obiekt jest typu „{1}”.</target>
+        <note />
+      </trans-unit>
+      <trans-unit id="ParserBadUidOrNameME">
+        <source>MC3079: MarkupExtensions are not allowed for Uid or Name property values, so '{0}' is not valid.</source>
+        <target state="translated">MC3079: Wyrażenia MarkupExtension są niedozwolone dla wartości właściwości Uid lub Name, więc element „{0}” jest nieprawidłowy.</target>
+        <note />
+      </trans-unit>
+      <trans-unit id="ParserCanOnlyHaveOneChild">
+        <source>MC3089: The object '{0}' already has a child and cannot add '{1}'. '{0}' can accept only one child.</source>
+        <target state="translated">MC3089: Obiekt „{0}” ma już element podrzędny i nie można dodać elementu „{1}”. Obiekt „{0}” może zaakceptować tylko jeden element podrzędny.</target>
+        <note />
+      </trans-unit>
+      <trans-unit id="ParserCannotAddAnyChildren">
+        <source>MC3028: Cannot add content to object of type '{0}'.</source>
+        <target state="translated">MC3028: Nie można dodać zawartości do obiektu typu „{0}”.</target>
+        <note />
+      </trans-unit>
+      <trans-unit id="ParserCantGetProperty">
+        <source>MC3081: '{0}' is a read-only property of type IList or IDictionary and cannot be set because it does not have a public or internal get accessor.</source>
+        <target state="translated">MC3081: Element „{0}” jest właściwością tylko do odczytu typu IList lub IDictionary i nie można go ustawić, ponieważ nie ma on publicznego ani wewnętrznego elementu dostępowego operacji get.</target>
+        <note />
+      </trans-unit>
+      <trans-unit id="ParserCantSetAttribute">
+        <source>MC3080: The {0} '{1}' cannot be set because it does not have an accessible {2} accessor.</source>
+        <target state="translated">MC3080: Nie można ustawić właściwości {0} dla elementu „{1}”, ponieważ nie ma ona dostępnego {2} elementu dostępowego.</target>
+        <note />
+      </trans-unit>
+      <trans-unit id="ParserCantSetContentProperty">
+        <source>MC3087: Cannot set content property '{0}' on element '{1}'. '{0}' has incorrect access level or its assembly does not allow access.</source>
+        <target state="translated">MC3087: Nie można ustawić właściwości zawartości „{0}” dla elementu „{1}”. Właściwość „{0}” ma nieprawidłowy poziom dostępu lub jej zestaw nie zezwala na uzyskanie dostępu.</target>
+        <note />
+      </trans-unit>
+      <trans-unit id="ParserCantSetTriggerCondition">
+        <source>MC3082: '{0}' cannot be set as the value of a Trigger's Property attribute because it does not have a public or internal get accessor.</source>
+        <target state="translated">MC3082: Właściwość „{0}” nie może być ustawiona jako wartość atrybutu Property elementu Trigger, ponieważ nie ma ona publicznego ani wewnętrznego elementu dostępowego operacji get.</target>
+        <note />
+      </trans-unit>
+      <trans-unit id="ParserCompatDuplicate">
+        <source>MC3016: Two new namespaces cannot be compatible with the same old namespace using an XmlnsCompatibility attribute.�'{0}' namespace is already marked compatible with '{1}'.</source>
+        <target state="translated">MC3016: Dwie nowe przestrzenie nazw nie mogą być zgodne z tą samą starą przestrzenią nazw używającą atrybutu XmlnsCompatibility.�Przestrzeń nazw „{0}” jest już oznaczona jako zgodna z przestrzenią „{1}”.</target>
+        <note />
+      </trans-unit>
+      <trans-unit id="ParserContentMustBeContiguous">
+        <source>MC3088: Property elements cannot be in the middle of an element's content.  They must be before or after the content.</source>
+        <target state="translated">MC3088: Elementy właściwości nie mogą znajdować się w środku zawartości elementu. Muszą znajdować się one przed lub za tą zawartością.</target>
+        <note />
+      </trans-unit>
+      <trans-unit id="ParserDefTag">
+        <source>MC3017: 'Code' tag from xaml namespace found in XAML file. To load this file, you must compile it.</source>
+        <target state="translated">MC3017: W pliku XAML znaleziono tag „Code” pochodzący z przestrzeni nazw xaml. Aby załadować ten plik, należy go skompilować.</target>
+        <note />
+      </trans-unit>
+      <trans-unit id="ParserDefaultConverterElement">
+        <source>MC3061: The Element type '{0}' does not have an associated TypeConverter to parse the string '{1}'.</source>
+        <target state="translated">MC3061: Typ elementu „{0}” nie ma skojarzonego elementu funkcji TypeConverter do analizowania ciągu „{1}”.</target>
+        <note />
+      </trans-unit>
+      <trans-unit id="ParserDictionarySealed">
+        <source>MC3018: Cannot modify data in a sealed XmlnsDictionary.</source>
+        <target state="translated">MC3018: Nie można zmodyfikować danych w zapieczętowanym elemencie XmlnsDictionary.</target>
+        <note />
+      </trans-unit>
+      <trans-unit id="ParserDupDictionaryKey">
+        <source>MC3020: The dictionary key '{0}' is already used. Key attributes are used as keys when inserting objects into a dictionary and must be unique.</source>
+        <target state="translated">MC3020: Klucz słownika „{0}” jest już używany. Atrybuty klucza są używane jako klucze przy wstawianiu obiektów do słownika i muszą być unikatowe.</target>
+        <note />
+      </trans-unit>
+      <trans-unit id="ParserDuplicateMarkupExtensionProperty">
+        <source>MC3033: The property '{0}' has already been set on this markup extension and can only be set once.</source>
+        <target state="translated">MC3033: Właściwość „{0}” została już ustawiona w tym rozszerzeniu znakowania i można ją ustawić tylko raz.</target>
+        <note />
+      </trans-unit>
+      <trans-unit id="ParserDuplicateProperty1">
+        <source>MC3024: '{0}' property has already been set and can be set only once.</source>
+        <target state="translated">MC3024: Właściwość „{0}” została już ustawiona i można ustawić ją tylko raz.</target>
+        <note />
+      </trans-unit>
+      <trans-unit id="ParserDuplicateProperty2">
+        <source>MC3025: Property '{0}' and '{1}' refer to the same property. Duplicate property settings are not allowed.</source>
+        <target state="translated">MC3025: Właściwości „{0}” i „{1}” odnoszą się do tej samej właściwości. Zduplikowane ustawienia właściwości są niedozwolone.</target>
+        <note />
+      </trans-unit>
+      <trans-unit id="ParserEmptyComplexProp">
+        <source>MC3026: '{0}' property element cannot be empty. It must contain child elements or text.</source>
+        <target state="translated">MC3026: Element właściwości „{0}” nie może być pusty. Musi on zawierać elementy podrzędne lub tekst.</target>
+        <note />
+      </trans-unit>
+      <trans-unit id="ParserEntityReference">
+        <source>MC3027: The EntityReference &amp;{0}; is not recognized.</source>
+        <target state="translated">MC3027: Element EntityReference &amp;{0}; nie został rozpoznany.</target>
+        <note />
+      </trans-unit>
+      <trans-unit id="ParserEventDelegateTypeNotAccessible">
+        <source>MC3083: Cannot access the delegate type '{0}' for the '{1}' event. '{0}' has incorrect access level or its assembly does not allow access.</source>
+        <target state="translated">MC3083: Nie można uzyskać dostępu do typu obiektu delegowanego „{0}” dla zdarzenia „{1}”. Typ „{0}” ma nieprawidłowy poziom dostępu lub jego zestaw nie zezwala na uzyskanie dostępu.</target>
+        <note />
+      </trans-unit>
+      <trans-unit id="ParserIEnumerableIAddChild">
+        <source>MC3030: '{0}' property is a read-only IEnumerable property, which means that '{1}' must implement IAddChild.</source>
+        <target state="translated">MC3030: Właściwość „{0}” jest właściwością IEnumerable tylko do odczytu, co oznacza, że element „{1}” musi implementować funkcję IAddChild.</target>
+        <note />
+      </trans-unit>
+      <trans-unit id="ParserInvalidContentPropertyAttribute">
+        <source>MC3078: Invalid ContentPropertyAttribute on type '{0}', property '{1}' not found.</source>
+        <target state="translated">MC3078: Nieprawidłowy atrybut ContentPropertyAttribute dla typu „{0}”. Nie znaleziono właściwości „{1}”.</target>
+        <note />
+      </trans-unit>
+      <trans-unit id="ParserInvalidKnownType">
+        <source>Known type value {0}='{1}' is not a valid known type.</source>
+        <target state="translated">Wartość znanego typu {0}=„{1}” nie jest prawidłowym znanym typem.</target>
+        <note />
+      </trans-unit>
+      <trans-unit id="ParserInvalidStaticMember">
+        <source>MC3011: Cannot find the static member '{0}' on the type '{1}'.</source>
+        <target state="translated">MC3011: nie można znaleźć statycznego członka „{0}” dla typu „{1}”.</target>
+        <note />
+      </trans-unit>
+      <trans-unit id="ParserKeysAreStrings">
+        <source>MC3031: Keys and values in XmlnsDictionary must be strings.</source>
+        <target state="translated">MC3031: Klucze i wartości w klasie XmlnsDictionary muszą być ciągami.</target>
+        <note />
+      </trans-unit>
+      <trans-unit id="ParserLineAndOffset">
+        <source>Line {0} Position {1}</source>
+        <target state="translated">Wiersz {0} Pozycja {1}</target>
+        <note />
+      </trans-unit>
+      <trans-unit id="ParserMapPIMissingKey">
+        <source>MC3037: Missing XmlNamespace, Assembly or ClrNamespace in Mapping instruction.</source>
+        <target state="translated">MC3037: Brak parametru XmlNamespace, Assembly lub ClrNamespace w instrukcji Mapping.</target>
+        <note />
+      </trans-unit>
+      <trans-unit id="ParserMappingUriInvalid">
+        <source>'{0}' mapping URI is not valid.</source>
+        <target state="translated">Nieprawidłowy identyfikator URI mapowania „{0}”.</target>
+        <note />
+      </trans-unit>
+      <trans-unit id="ParserMarkupExtensionBadConstructorParam">
+        <source>MC3040: Format is not valid for MarkupExtension that specifies constructor arguments in '{0}'.</source>
+        <target state="translated">MC3040: Nieprawidłowy format wyrażenia MarkupExtension, które określa argumenty konstruktora we właściwości „{0}”.</target>
+        <note />
+      </trans-unit>
+      <trans-unit id="ParserMarkupExtensionBadDelimiter">
+        <source>MC3041: Markup extensions require a single '=' between name and value, and a single ',' between constructor parameters and name/value pairs. The arguments '{0}' are not valid.</source>
+        <target state="translated">MC3041: Rozszerzenia znakowania wymagają pojedynczego znaku „=” pomiędzy nazwą a wartością oraz pojedynczego znaku „,” pomiędzy parametrami konstruktora a parami nazw/wartości. Argumenty „{0}” są nieprawidłowe.</target>
+        <note />
+      </trans-unit>
+      <trans-unit id="ParserMarkupExtensionDelimiterBeforeFirstAttribute">
+        <source>MC3091: '{0}' is not valid. Markup extensions require only spaces between the markup extension name and the first parameter. Cannot have comma or equals sign before the first parameter.</source>
+        <target state="translated">MC3091: Element „{0}” jest nieprawidłowy. Rozszerzenia znakowania wymagają tylko pustych znaków pomiędzy nazwą rozszerzenia znakowania a pierwszym parametrem. Przed pierwszym parametrem nie może znajdować się przecinek ani znak równości.</target>
+        <note />
+      </trans-unit>
+      <trans-unit id="ParserMarkupExtensionInvalidClosingBracketCharacers">
+        <source>MC8001: Encountered a closing BracketCharacter '{0}' at Line Number '{1}' and Line Position '{2}' without a corresponding opening BracketCharacter.</source>
+        <target state="translated">MC8001: Napotkano znak zamykania nawiasu „{0}” w wierszu numer „{1}” na pozycji „{2}” bez odpowiadającego znaku otwierania nawiasu.</target>
+        <note />
+      </trans-unit>
+      <trans-unit id="ParserMarkupExtensionMalformedBracketCharacers">
+        <source>MC8002: BracketCharacter '{0}' at Line Number '{1}' and Line Position '{2}' does not have a corresponding opening/closing BracketCharacter.</source>
+        <target state="translated">MC8002: Znak nawiasu „{0}” w wierszu numer „{1}” na pozycji „{2}” nie ma odpowiadającego znaku otwierania/zamykania nawiasu.</target>
+        <note />
+      </trans-unit>
+      <trans-unit id="ParserMarkupExtensionNoEndCurlie">
+        <source>MC3038: MarkupExtension expressions must end with a '}'.</source>
+        <target state="translated">MC3038: Wyrażenia MarkupExtension muszą kończyć się znakiem „}”.</target>
+        <note />
+      </trans-unit>
+      <trans-unit id="ParserMarkupExtensionNoNameValue">
+        <source>MC3042: Name/value pairs in MarkupExtensions must have the format 'Name = Value' and each pair is separated by a comma. '{0}' does not follow this format.</source>
+        <target state="translated">MC3042: Pary nazw/wartości w wyrażeniach MarkupExtension muszą mieć format „Nazwa = Wartość” i każda para musi być oddzielona przecinkiem. Wyrażenie „{0}” nie jest w tym formacie.</target>
+        <note />
+      </trans-unit>
+      <trans-unit id="ParserMarkupExtensionNoQuotesInName">
+        <source>MC3043: Names and Values in a MarkupExtension cannot contain quotes. The MarkupExtension arguments '{0}' are not valid.</source>
+        <target state="translated">MC3043: Nazwy oraz wartości w wyrażeniach MarkupExtension nie mogą zawierać cudzysłowów. Argumenty wyrażenia MarkupExtension „{0}” są nieprawidłowe.</target>
+        <note />
+      </trans-unit>
+      <trans-unit id="ParserMarkupExtensionTrailingGarbage">
+        <source>MC3044: The text '{1}' is not allowed after the closing '{0}' of a MarkupExtension expression.</source>
+        <target state="translated">MC3044: Tekst „{1}” nie jest dozwolony po ciągu zamykającym „{0}” wyrażenia MarkupExtension.</target>
+        <note />
+      </trans-unit>
+      <trans-unit id="ParserMarkupExtensionUnknownAttr">
+        <source>MC3045: Unknown property '{0}' for type '{1}' encountered while parsing a Markup Extension.</source>
+        <target state="translated">MC3045: Podczas analizowania wyrażenia Markup Extension napotkano nieznaną właściwość „{0}” dla typu „{1}”.</target>
+        <note />
+      </trans-unit>
+      <trans-unit id="ParserMetroUnknownAttribute">
+        <source>MC3046: Unknown attribute '{0}' in the '{1}' namespace. Note that only the Key attribute is currently supported in this namespace.</source>
+        <target state="translated">MC3046: Nieznany atrybut „{0}” w przestrzeni nazw „{1}”. Należy zwrócić uwagę, że w tej przestrzeni nazw jest obecnie obsługiwany tylko atrybut Key.</target>
+        <note />
+      </trans-unit>
+      <trans-unit id="ParserMultiBamls">
+        <source>MC3047: Internal parser error - Cannot use multiple writable BAML records at the same time.</source>
+        <target state="translated">MC3047: Wewnętrzny błąd analizatora — nie można używać wielu zapisywalnych rekordów BAML w tym samym czasie.</target>
+        <note />
+      </trans-unit>
+      <trans-unit id="ParserNestedComplexProp">
+        <source>'{0}' property element cannot be nested directly inside another property element.</source>
+        <target state="translated">Element właściwości „{0}” nie może być bezpośrednio zagnieżdżony w innym elemencie właściwości.</target>
+        <note />
+      </trans-unit>
+      <trans-unit id="ParserNoAttrArray">
+        <source>MC3049: Cannot place attributes on Array tags.</source>
+        <target state="translated">MC3049: Nie można umieścić atrybutów w tagach właściwości Array.</target>
+        <note />
+      </trans-unit>
+      <trans-unit id="ParserNoBamlAsync">
+        <source>MC3021: Asynchronous loading is not supported when compiling a XAML file, so a SynchronousMode of '{0}' is not allowed.</source>
+        <target state="translated">MC3021: Ładowanie asynchroniczne nie jest obsługiwane podczas kompilowania pliku XAML, więc tryb SynchronousMode „{0}” jest niedozwolony.</target>
+        <note />
+      </trans-unit>
+      <trans-unit id="ParserNoChildrenTag">
+        <source>MC3051: The type '{0}' does not support element content.</source>
+        <target state="translated">MC3051: Typ „{0}” nie obsługuje zawartości elementu.</target>
+        <note />
+      </trans-unit>
+      <trans-unit id="ParserNoDictionaryKey">
+        <source>MC3022: All objects added to an IDictionary must have a Key attribute or some other type of key associated with them.</source>
+        <target state="translated">MC3022: Wszystkie obiekty dodane do właściwości IDictionary muszą mieć ustawiony atrybut Key lub mieć skojarzony inny dowolny typ klucza.</target>
+        <note />
+      </trans-unit>
+      <trans-unit id="ParserNoDictionaryName">
+        <source>MC3023: The Key attribute can only be used on a tag contained in a Dictionary (such as a ResourceDictionary).</source>
+        <target state="translated">MC3023: Atrybutu Key może zostać użyty tylko w tagu zawartym w klasie Dictionary (takiej jak ResourceDictionary).</target>
+        <note />
+      </trans-unit>
+      <trans-unit id="ParserNoDigitEnums">
+        <source>MC3032: '{1}' cannot be used as a value for '{0}'. Numbers are not valid enumeration values.</source>
+        <target state="translated">MC3032: Nie można użyć elementu „{1}” jako wartości dla parametru „{0}”. Liczby nie są poprawnymi wartościami wyliczania.</target>
+        <note />
+      </trans-unit>
+      <trans-unit id="ParserNoEventTag">
+        <source>MC3053: Cannot use property element syntax to specify event handler '{0}'.</source>
+        <target state="translated">MC3053: Do określania obsługi zdarzenia „{0}” nie można użyć składni elementu właściwości.</target>
+        <note />
+      </trans-unit>
+      <trans-unit id="ParserNoEvents">
+        <source>MC3052: XAML file that contains events must be compiled.</source>
+        <target state="translated">MC3052: Plik XAML zawierający zdarzenia musi być skompilowany.</target>
+        <note />
+      </trans-unit>
+      <trans-unit id="ParserNoNameOnType">
+        <source>MC3054: The type '{0}' cannot have a Name attribute. Value types and types without a default constructor can be used as items within a ResourceDictionary.</source>
+        <target state="translated">MC3054: Typ „{0}” nie może mieć atrybutu Name. Typy wartości oraz typy bez konstruktora domyślnego mogą zostać użyte jako elementy w klasie ResourceDictionary.</target>
+        <note />
+      </trans-unit>
+      <trans-unit id="ParserNoNameUnderDefinitionScopeType">
+        <source>MC3093: Cannot set Name attribute value '{0}' on element '{1}'. '{1}' is under the scope of element '{2}', which already had a name registered when it was defined in another scope.</source>
+        <target state="translated">MC3093: Nie można ustawić wartości atrybutu Name „{0}” dla elementu „{1}”. Element „{1}” należy do zakresu elementu „{2}”, który miał już zarejestrowaną nazwę, gdy został zdefiniowany w innym zakresie.</target>
+        <note />
+      </trans-unit>
+      <trans-unit id="ParserNoNamespace">
+        <source>MC3056: No NamespaceURI is defined for the object '{0}'.</source>
+        <target state="translated">MC3056: Brak zdefiniowanego identyfikatora NamespaceURI dla obiektu „{0}”.</target>
+        <note />
+      </trans-unit>
+      <trans-unit id="ParserNoNestedXmlDataIslands">
+        <source>MC3084: Cannot nest XML data islands.</source>
+        <target state="translated">MC3084: Nie można zagnieżdżać wysp danych XML.</target>
+        <note />
+      </trans-unit>
+      <trans-unit id="ParserNoPropOnComplexProp">
+        <source>MC3057: Cannot set properties on property elements.</source>
+        <target state="translated">MC3057: Nie można ustawić właściwości dla elementów właściwości.</target>
+        <note />
+      </trans-unit>
+      <trans-unit id="ParserNoSerializer">
+        <source>MC3058: Cannot find a custom serializer for '{0}' so it cannot be parsed.</source>
+        <target state="translated">MC3058: Nie można znaleźć niestandardowego programu szeregującego dla elementu „{0}”, więc nie można przeprowadzić jego analizy.</target>
+        <note />
+      </trans-unit>
+      <trans-unit id="ParserNoSetterChild">
+        <source>MC3059: Style setters do not support child elements. A tag of type '{0}' is not allowed.</source>
+        <target state="translated">MC3059: Elementy ustawień stylu nie obsługują elementów podrzędnych. Tag typu „{0}” jest niedozwolony.</target>
+        <note />
+      </trans-unit>
+      <trans-unit id="ParserNoType">
+        <source>MC3050: Cannot find the type '{0}'. Note that type names are case sensitive.</source>
+        <target state="translated">MC3050: Nie można znaleźć typu „{0}”. Uwaga: w nazwach typów jest uwzględniana wielkość liter.</target>
+        <note />
+      </trans-unit>
+      <trans-unit id="ParserNotMarkupExtension">
+        <source>MC3048: '{0}' value is not a valid MarkupExtension expression. Cannot resolve '{1}' in namespace '{2}'. '{1}' must be a subclass of MarkupExtension.</source>
+        <target state="translated">MC3048: Wartość „{0}” nie jest prawidłowym wyrażeniem MarkupExtension. Nie można rozpoznać elementu „{1}” w przestrzeni nazw „{2}”. Element „{1}” musi być podklasą wyrażenia MarkupExtension.</target>
+        <note />
+      </trans-unit>
+      <trans-unit id="ParserPrefixNSElement">
+        <source>MC3062: '{0}' XML namespace prefix does not map to a NamespaceURI, so element '{1}' cannot be resolved.</source>
+        <target state="translated">MC3062: Prefiks przestrzeni nazw XML „{0}” nie jest mapowany do identyfikatora NamespaceURI, więc nie można rozpoznać elementu „{1}”.</target>
+        <note />
+      </trans-unit>
+      <trans-unit id="ParserPrefixNSProperty">
+        <source>MC3100: '{0}' XML namespace prefix does not map to a namespace URI, so cannot resolve property '{1}'.</source>
+        <target state="translated">MC3100: Prefiks przestrzeni nazw XML „{0}” nie jest zmapowany na identyfikator URI przestrzeni nazw, dlatego nie można rozpoznać właściwości „{1}”.</target>
+        <note />
+      </trans-unit>
+      <trans-unit id="ParserPropNoValue">
+        <source>MC3063: Property '{0}' does not have a value.</source>
+        <target state="translated">MC3063: Właściwość „{0}” nie ma wartości.</target>
+        <note />
+      </trans-unit>
+      <trans-unit id="ParserPublicType">
+        <source>MC3064: Only public or internal classes can be used within markup. '{0}' type is not public or internal.</source>
+        <target state="translated">MC3064: Wewnątrz znakowania można używać tylko klas publicznych lub wewnętrznych. Typ „{0}” nie jest klasą publiczną ani wewnętrzną.</target>
+        <note />
+      </trans-unit>
+      <trans-unit id="ParserReadOnlyProp">
+        <source>MC3065: '{0}' property is read-only and cannot be set from markup.</source>
+        <target state="translated">MC3065: Właściwość „{0}” jest tylko do odczytu i nie można jej ustawić za pomocą znakowania.</target>
+        <note />
+      </trans-unit>
+      <trans-unit id="ParserResourceKeyType">
+        <source>MC3066: The type reference cannot find a public type named '{0}'.</source>
+        <target state="translated">MC3066: Odwołanie do typu nie może odnaleźć typu publicznego nazywanego „{0}”.</target>
+        <note />
+      </trans-unit>
+      <trans-unit id="ParserStaticMemberNotAllowed">
+        <source>MC3019: Cannot reference the static member '{0}' on the type '{1}' as it is not accessible.</source>
+        <target state="translated">MC3019: Nie można odwołać się do statycznego członka „{0}” dla typu „{1}”, ponieważ jest on niedostępny.</target>
+        <note />
+      </trans-unit>
+      <trans-unit id="ParserSyncOnRoot">
+        <source>MC3067: SynchronousMode attribute must be on the root tag.</source>
+        <target state="translated">MC3067: Atrybut SynchronousMode musi znajdować się w tagu głównym.</target>
+        <note />
+      </trans-unit>
+      <trans-unit id="ParserTextInComplexProp">
+        <source>MC3069: Cannot have both the text '{0}' and the child element '{1}' within a property element.</source>
+        <target state="translated">MC3069: Wewnątrz elementu właściwości nie mogą znajdować jednocześnie tekst „{0}” i element podrzędny „{1}”.</target>
+        <note />
+      </trans-unit>
+      <trans-unit id="ParserTextInvalidInArrayOrDictionary">
+        <source>MC3068: Text is not valid under an IDictionary or Array property.</source>
+        <target state="translated">MC3068: Nieprawidłowy tekst we właściwości IDictionary lub Array.</target>
+        <note />
+      </trans-unit>
+      <trans-unit id="ParserTooManyAssemblies">
+        <source>MC3070: A single XAML file cannot reference more than 4,096 different assemblies.</source>
+        <target state="translated">MC3070: Pojedynczy plik XAML nie może odwoływać się do więcej niż 4 096 różnych zestawów.</target>
+        <note />
+      </trans-unit>
+      <trans-unit id="ParserTypeConverterTextNeedsEndElement">
+        <source>MC3095: Close tag must immediately follow TypeConverter initialization string '{0}'.</source>
+        <target state="translated">MC3095: Tag zamykający musi znajdować się za ciągiem inicjującym funkcji TypeConverter „{0}”.</target>
+        <note />
+      </trans-unit>
+      <trans-unit id="ParserTypeConverterTextUnusable">
+        <source>MC3090: TypeConverter syntax error encountered while processing initialization string '{0}'.  Element attributes are not allowed on objects created via TypeConverter.</source>
+        <target state="translated">MC3090: Podczas przetwarzania ciągu inicjującego „{0}” wystąpił błąd składni funkcji TypeConverter. Atrybuty elementu nie są dozwolone dla obiektów utworzonych za pośrednictwem funkcji TypeConverter.</target>
+        <note />
+      </trans-unit>
+      <trans-unit id="ParserUndeclaredNS">
+        <source>MC3071: '{0}' is an undeclared namespace.</source>
+        <target state="translated">MC3071: „{0}” jest niezadeklarowaną przestrzenią nazw.</target>
+        <note />
+      </trans-unit>
+      <trans-unit id="ParserUnknownAttribute">
+        <source>MC3072: The property '{0}' does not exist in XML namespace '{1}'.</source>
+        <target state="translated">MC3072: Właściwość „{0}” nie istnieje w przestrzeni nazw XML „{1}”.</target>
+        <note />
+      </trans-unit>
+      <trans-unit id="ParserUnknownDefAttribute">
+        <source>MC3073: The attribute '{0}' does not exist in XML namespace 'http://schemas.microsoft.com/winfx/2006/xaml'.</source>
+        <target state="translated">MC3073: Atrybut „{0}” nie istnieje w przestrzeni nazw XML „http://schemas.microsoft.com/winfx/2006/xaml”.</target>
+        <note />
+      </trans-unit>
+      <trans-unit id="ParserUnknownTag">
+        <source>MC3074: The tag '{0}' does not exist in XML namespace '{1}'.</source>
+        <target state="translated">MC3074: Tag „{0}” nie istnieje w przestrzeni nazw XML „{1}”.</target>
+        <note />
+      </trans-unit>
+      <trans-unit id="ParserUnknownXmlType">
+        <source>MC3075: Unrecognized XML node type '{0}' found when determining if the current tag is a property element.</source>
+        <target state="translated">MC3075: Podczas sprawdzania, czy bieżący tag jest elementem właściwości, znaleziono nierozpoznany węzeł XML typu „{0}”.</target>
+        <note />
+      </trans-unit>
+      <trans-unit id="ParserXmlIslandMissing">
+        <source>MC3086: Parent element or property '{0}' requires an XML data island. To distinguish an XML island from surrounding XAML, wrap the XML data island in &lt;x:XData&gt; ... &lt;/x:XData&gt;.</source>
+        <target state="translated">MC3086: Element nadrzędny lub właściwość „{0}” wymagają wyspy danych XML. Aby odróżnić wyspę XML od otaczającego kodu XAML, umieść ją pomiędzy tagami &lt;x:XData&gt; ... &lt;/x:XData&gt;.</target>
+        <note />
+      </trans-unit>
+      <trans-unit id="ParserXmlIslandUnexpected">
+        <source>MC3085: '{0}' element or property cannot contain an XML data island.</source>
+        <target state="translated">MC3085: Element „{0}” lub właściwość nie mogą zawierać wyspy danych XML.</target>
+        <note />
+      </trans-unit>
+      <trans-unit id="ParserXmlLangPropertyValueInvalid">
+        <source>MC3092: XmlLangProperty attribute must specify a property name.</source>
+        <target state="translated">MC3092: Atrybut XmlLangProperty musi określać nazwę właściwości.</target>
+        <note />
+      </trans-unit>
+      <trans-unit id="ParserXmlReaderNoLineInfo">
+        <source>MC3077: The class '{0}' does not implement IXmlLineInfo. This is required to get position information for the XAML being parsed.</source>
+        <target state="translated">MC3077: Klasa „{0}” nie implementuje interfejsu IXmlLineInfo. Jest to wymagane do pobrania informacji o położeniu dla analizowanego kodu XAML.</target>
+        <note />
+      </trans-unit>
+      <trans-unit id="Parser_UnexpectedToken">
+        <source>MC3098: Unexpected token '{0}' at position '{1}'.</source>
+        <target state="translated">MC3098: Nieoczekiwany token „{0}” na pozycji „{1}”.</target>
+        <note />
+      </trans-unit>
+      <trans-unit id="Parsers_IllegalToken">
+        <source>MC3096: Token is not valid.</source>
+        <target state="translated">MC3096: Nieprawidłowy token.</target>
+        <note />
+      </trans-unit>
+      <trans-unit id="PreparingCompile">
+        <source>Preparing for the markup compilation...</source>
+        <target state="translated">Trwa przygotowywanie do kompilacji znaczników...</target>
+        <note />
+      </trans-unit>
+      <trans-unit id="QualifiedNameHasWrongFormat">
+        <source>MC4301: Type name '{0}' does not have the expected format 'className, assembly'.</source>
+        <target state="translated">MC4301: Nazwa typu „{0}” nie ma oczekiwanego formatu „nazwa_klasy, zestaw”.</target>
+        <note />
+      </trans-unit>
+      <trans-unit id="ReadResourceFile">
+        <source>Reading Resource file: '{0}'...</source>
+        <target state="translated">Trwa odczytywanie pliku Resource: „{0}”...</target>
+        <note />
+      </trans-unit>
+      <trans-unit id="RecompiledXaml">
+        <source>Recompiled XAML file : '{0}'.</source>
+        <target state="translated">Ponownie skompilowany plik XAML: „{0}”.</target>
+        <note />
+      </trans-unit>
+      <trans-unit id="ReferenceFile">
+        <source>Input: Assembly Reference file: '{0}'.</source>
+        <target state="translated">Wejście: Plik Reference zestawu : „{0}”.</target>
+        <note />
+      </trans-unit>
+      <trans-unit id="ResourceId">
+        <source>Resource ID is '{0}'.</source>
+        <target state="translated">Identyfikator ID zasobu to: „{0}”.</target>
+        <note />
+      </trans-unit>
+      <trans-unit id="ResourceTooBig">
+        <source>RG1001: Input resource file '{0}' exceeds maximum size of {1} bytes.</source>
+        <target state="translated">RG1001: Wejściowy plik zasobów „{0}” przekracza maksymalny rozmiar {1} bajtów.</target>
+        <note />
+      </trans-unit>
+      <trans-unit id="ResourcesGenerated">
+        <source>Generated .resources file: '{0}'.</source>
+        <target state="translated">Wygenerowano plik .resources: „{0}”.</target>
+        <note />
+      </trans-unit>
+      <trans-unit id="ResourcesGenerating">
+        <source>Generating .resources file: '{0}'...</source>
+        <target state="translated">Trwa generowanie pliku .resources: „{0}”...</target>
+        <note />
+      </trans-unit>
+      <trans-unit id="RoutedEventNotRegistered">
+        <source>MC6006: {0}.{1}="{2}" is not valid. '{1}' must be a RoutedEvent registered with a name that ends with the keyword "Event".</source>
+        <target state="translated">MC6006: {0}.Wyrażenie {1}="{2}" jest nieprawidłowe. „{1}” musi być zdarzeniem RoutedEvent zarejestrowanym z nazwą kończącą się słowem kluczowym „Event”.</target>
+        <note />
+      </trans-unit>
+      <trans-unit id="SourceFileNameNeeded">
+        <source>UM1005: You must pass markup files to the task.</source>
+        <target state="translated">UM1005: Musisz przekazać pliki znaczników do zadania.</target>
+        <note />
+      </trans-unit>
+      <trans-unit id="SourceNameNotSupportedForStyleTriggers">
+        <source>MC4110: SourceName property cannot be set within Style.Triggers section.</source>
+        <target state="translated">MC4110: Właściwość SourceName nie może być ustawiona w sekcji Style.Triggers.</target>
+        <note />
+      </trans-unit>
+      <trans-unit id="StyleImpliedAndComplexChildren">
+        <source>MC4001: Style does not support both {0} tags and Style.{1} property tags for a single Style. Use one or the other.</source>
+        <target state="translated">MC4001: Style nie obsługuje jednocześnie tagów {0} i tagów właściwości Style.{1} dla pojedyńczego elementu Style. Użyj tagów jednego rodzaju.</target>
+        <note />
+      </trans-unit>
+      <trans-unit id="StyleKnownTagWrongLocation">
+        <source>MC4002: The Style property tag '{0}' can only be specified directly under a Style tag.</source>
+        <target state="translated">MC4002: Tag „{0}” właściwości elementu Style „{0}” można określić jedynie bezpośrednio pod tagiem Style.</target>
+        <note />
+      </trans-unit>
+      <trans-unit id="StyleNoPropOrEvent">
+        <source>MC4005: Cannot find the Style {0} '{1}' on the type '{2}'.</source>
+        <target state="translated">MC4005: Nie można odnaleźć elementu Style {0} „{1}” w typie „{2}”.</target>
+        <note />
+      </trans-unit>
+      <trans-unit id="StyleNoTarget">
+        <source>MC4003: Cannot resolve the Style {0} '{1}'. Verify that the owning type is the Style's TargetType, or use Class.Property syntax to specify the {0}.</source>
+        <target state="translated">MC4003: Nie można rozpoznać elementu Style {0} „{1}”. Sprawdź, czy typ będący właścicielem to typ TargetType elementu Style albo użyj składni Class.Property do określenia elementu {0}.</target>
+        <note />
+      </trans-unit>
+      <trans-unit id="StyleNoTopLevelElement">
+        <source>MC4004: Style cannot contain child '{0}'. Style child must be a Setter because it is added to the Setters collection.</source>
+        <target state="translated">MC4004: Element Style nie może zawierać elementu podrzędnego „{0}”. Element podrzędny elementu Style musi być typu Setter, ponieważ jest dodawany do kolekcji Setters.</target>
+        <note />
+      </trans-unit>
+      <trans-unit id="StyleTagNotSupported">
+        <source>MC4006: Tags of type '{0}' are not supported in Style sections.</source>
+        <target state="translated">MC4006: Tagi typu „{0}” nie są obsługiwane w sekcjach elementu Style.</target>
+        <note />
+      </trans-unit>
+      <trans-unit id="StyleTargetNoEvents">
+        <source>MC4007: The event '{0}' cannot be specified on a Target tag in a Style. Use an EventSetter instead.</source>
+        <target state="translated">MC4007: W tagu Target właściwości Style nie można określić zdarzenia „{0}”. Użyj zamiast tego elementu EventSetter.</target>
+        <note />
+      </trans-unit>
+      <trans-unit id="StyleTextNotSupported">
+        <source>MC4008: The text '{0}' is not allowed at this location within a Style section.</source>
+        <target state="translated">MC4008: Tekst „{0}” jest niedozwolony w tej lokalizacji wewnątrz sekcji Style.</target>
+        <note />
+      </trans-unit>
+      <trans-unit id="StyleUnknownProp">
+        <source>MC4009: The property '{0}' cannot be set on Style.</source>
+        <target state="translated">MC4009: W elemencie Style nie można ustawić właściwości „{0}”.</target>
+        <note />
+      </trans-unit>
+      <trans-unit id="SubSubClassingNotAllowed">
+        <source>MC6017: '{0}' cannot be the root of a XAML file because it was defined using XAML.</source>
+        <target state="translated">MC6017: Element „{0}” nie może być elementem głównym pliku XAML ponieważ został zdefiniowany przy użyciu kodu XAML.</target>
+        <note />
+      </trans-unit>
+      <trans-unit id="TargetIsNotSupported">
+        <source>BG1004: Target Type '{0}' is not supported by this task.</source>
+        <target state="translated">BG1004: Typ docelowy „{0}” nie jest obsługiwany przez to zadanie.</target>
+        <note />
+      </trans-unit>
+      <trans-unit id="TargetNameNotSupportedForStyleSetters">
+        <source>MC4011: TargetName property cannot be set on a Style Setter.</source>
+        <target state="translated">MC4011: Nie można ustawić właściwości TargetName w znaczniku Style Setter.</target>
+        <note />
+      </trans-unit>
+      <trans-unit id="TaskLogo">
+        <source>Microsoft (R) Build Task '{0}' Version '{1}'.</source>
+        <target state="translated">Microsoft (R) — zadanie kompilacji „{0}” w wersji „{1}”.</target>
+        <note />
+      </trans-unit>
+      <trans-unit id="TaskRight">
+        <source>Copyright (C) Microsoft Corporation 2005. All rights reserved.</source>
+        <target state="translated">Copyright (C) Microsoft Corporation 2005. Wszelkie prawa zastrzeżone.</target>
+        <note />
+      </trans-unit>
+      <trans-unit id="TemplateDupName">
+        <source>MC4101: The Name '{0}' has already been defined. Names must be unique.</source>
+        <target state="translated">MC4101: Element Name „{0}” już został zdefiniowany. Elementy Name muszą być unikatowe.</target>
+        <note />
+      </trans-unit>
+      <trans-unit id="TemplateInvalidRootElementTag">
+        <source>MC4108: The root of a Template content section cannot contain an element of type '{0}'. Only FrameworkElement and FrameworkContentElement types are valid.</source>
+        <target state="translated">MC4108: Element główny sekcji zawartości szablonu nie może zawierać elementu typu „{0}”. Tylko typy FrameworkElement i FrameworkContentElement są prawidłowe.</target>
+        <note />
+      </trans-unit>
+      <trans-unit id="TemplateKnownTagWrongLocation">
+        <source>MC4103: The template property tag '{0}' can only be specified immediately after a ControlTemplate tag.</source>
+        <target state="translated">MC4103: Tag „{0}” właściwości szablonu można określić jedynie bezpośrednio po tagu ControlTemplate.</target>
+        <note />
+      </trans-unit>
+      <trans-unit id="TemplateNoMultipleRoots">
+        <source>MC4107: A template can have only a single root element. '{0}' is not allowed.</source>
+        <target state="translated">MC4107: Szablon może mieć tylko jeden element główny. Element „{0}” jest niedozwolony.</target>
+        <note />
+      </trans-unit>
+      <trans-unit id="TemplateNoProp">
+        <source>MC4109: Cannot find the Template Property '{0}' on the type '{1}'.</source>
+        <target state="translated">MC4109: Nie można odnaleźć właściwości szablonu „{0}” w typie„{1}”.</target>
+        <note />
+      </trans-unit>
+      <trans-unit id="TemplateNoTarget">
+        <source>MC4106: Cannot resolve the Template Property '{0}'. Verify that the owning type is the Style's TargetType, or use Class.Property syntax to specify the property.</source>
+        <target state="translated">MC4106: Nie można rozpoznać właściwości szablonu „{0}”. Sprawdź, czy typ będący właścicielem to element TargetType elementu Style albo użyj składni Class.Property do określenia właściwości.</target>
+        <note />
+      </trans-unit>
+      <trans-unit id="TemplateNoTriggerTarget">
+        <source>MC4111: Cannot find the Trigger target '{0}'.  (The target must appear before any Setters, Triggers, or Conditions that use it.)</source>
+        <target state="translated">MC4111: Nie można odnaleźć elementu docelowego „{0}” elementu Trigger. Element docelowy musi pojawić się przed wszystkimi elementami Setter, Trigger, lub Condition, które go używają.</target>
+        <note />
+      </trans-unit>
+      <trans-unit id="TemplateTagNotSupported">
+        <source>MC4102: Tags of type '{0}' are not supported in template sections.</source>
+        <target state="translated">MC4102: Tagi typu „{0}” nie są obsługiwane w sekcjach Template.</target>
+        <note />
+      </trans-unit>
+      <trans-unit id="TemplateTextNotSupported">
+        <source>MC4105: The text '{0}' is not allowed at this location within a template section.</source>
+        <target state="translated">MC4105: Tekst „{0}” nie jest dozwolony w tej lokalizacji wewnątrz sekcji szablonu.</target>
+        <note />
+      </trans-unit>
+      <trans-unit id="TemplateUnknownProp">
+        <source>MC4104: The property '{0}' cannot be set as a property element on template. Only Triggers and Storyboards are allowed as property elements.</source>
+        <target state="translated">MC4104: Właściwość „{0}” nie może być ustawiona jako element właściwości w szablonie. Jako elementy właściwości dozwolone są tylko elementy Triggers i Storyboards.</target>
+        <note />
+      </trans-unit>
+      <trans-unit id="TokenizerHelperEmptyToken">
+        <source>MC7004: Empty token encountered while parsing.</source>
+        <target state="translated">MC7004: W trakcie analizy napotkano pusty token.</target>
+        <note />
+      </trans-unit>
+      <trans-unit id="TokenizerHelperExtraDataEncountered">
+        <source>MC7003: Extra data encountered after token while parsing.</source>
+        <target state="translated">MC7003: W trakcie analizy napotkano dodatkowe dane po tokenie.</target>
+        <note />
+      </trans-unit>
+      <trans-unit id="TokenizerHelperMissingEndQuote">
+        <source>MC7002: Missing end quote encountered while parsing token.</source>
+        <target state="translated">MC7002: W trakcie analizy tokenu napotkano brak cudzysłowu zamykającego.</target>
+        <note />
+      </trans-unit>
+      <trans-unit id="TokenizerHelperPrematureStringTermination">
+        <source>MC7001: Premature string termination encountered.</source>
+        <target state="translated">MC7001: Napotkano przedwczesne zakończenie ciągu.</target>
+        <note />
+      </trans-unit>
+      <trans-unit id="UidMissing">
+        <source>UM1003: Uid is missing for element '{0}'.</source>
+        <target state="translated">UM1003: Brakuje identyfikatora Uid dla elementu „{0}”.</target>
+        <note />
+      </trans-unit>
+      <trans-unit id="UnknownBuildError">
+        <source>Unknown build error, '{0}' </source>
+        <target state="translated">Nieznany błąd kompilacji, „{0}” </target>
+        <note />
+      </trans-unit>
+      <trans-unit id="UnknownClassModifier">
+        <source>MC6013: {0}:ClassModifier="{1}" is not valid for the language {2}.</source>
+        <target state="translated">MC6013: Modyfikator {0}:ClassModifier="{1}" jest niepoprawny dla języka {2}.</target>
+        <note />
+      </trans-unit>
+      <trans-unit id="UnknownDefinitionTag">
+        <source>MC6002: Unrecognized tag '{0}:{1}' in namespace 'http://schemas.microsoft.com/winfx/2006/xaml'. Note that tag names are case sensitive.</source>
+        <target state="translated">MC6002: Nierozpoznany tag „{0}:{1}” w przestrzeni nazw „http://schemas.microsoft.com/winfx/2006/xaml”. Należy zwrócić uwagę, że w nazwach tagów uwzględniana jest wielkość liter.</target>
+        <note />
+      </trans-unit>
+      <trans-unit id="UnknownEventAttribute">
+        <source>MC6007: '{1}' is not valid. '{0}' is not an event on '{2}'.</source>
+        <target state="translated">MC6007: Element „{1}” jest nieprawidłowy. Zdarzenie „{0}” nie jest zdarzeniem w elemencie „{2}”.</target>
+        <note />
+      </trans-unit>
+      <trans-unit id="UnknownFieldModifier">
+        <source>MC6014: {0}:FieldModifier="{1}" is not valid for the language {2}.</source>
+        <target state="translated">MC6014: Modyfikator {0}:FieldModifier="{1}" jest nieprawidłowy dla języka {2}.</target>
+        <note />
+      </trans-unit>
+      <trans-unit id="UnknownGenericType">
+        <source>MC6020: {0}:TypeArguments='{1}' is not valid on the tag '{2}'. Either '{2}' is not a generic type or the number of Type arguments in the attribute is wrong. Remove the {0}:TypeArguments attribute because it is allowed only on generic types, or fix its value to match the arity of the generic type '{2}'.</source>
+        <target state="translated">MC6020: Wartość {0}:TypeArguments=„{1}” jest niepoprawna w tagu „{2}”. Element „{2}” nie jest typem ogólnym lub liczba argumentów Type w atrybucie jest nieprawidłowa. Usuń atrybut {0}:TypeArguments, który jest dozwolony tylko dla ogólnych typów, albo popraw jego wartość tak, aby zgadzała się z liczbą argumentów wymaganą przez ogólny typ „{2}”.</target>
+        <note />
+      </trans-unit>
+      <trans-unit id="UnknownLanguage">
+        <source>MC6008: '{0}' is not installed properly on this machine. It must be listed in the &lt;compilers&gt; section of machine.config.</source>
+        <target state="translated">MC6008: Element „{0}” nie jest poprawnie zainstalowany na tym komputerze. Musi znajdować się w sekcji &lt;compilers&gt; pliku machine.config.</target>
+        <note />
+      </trans-unit>
+      <trans-unit id="UnknownPathOperationType">
+        <source>Unknown path operation attempted.</source>
+        <target state="translated">Podjęto próbę wykonania nieznanej operacji na ścieżce.</target>
+        <note />
+      </trans-unit>
+      <trans-unit id="UnmatchedLocComment">
+        <source>LC1003: Localization comment has no value set for target property: '{0}'.</source>
+        <target state="translated">LC1003: Komentarz lokalizacji nie ma ustawionej żadnej wartości dla właściwości docelowej „{0}”.</target>
+        <note />
+      </trans-unit>
+      <trans-unit id="VersionNumberComponentNegative">
+        <source>MC4501: Major and minor version number components cannot be negative.</source>
+        <target state="translated">MC4501: Główne i pomocnicze składniki numeru wersji nie mogą być ujemne.</target>
+        <note />
+      </trans-unit>
+      <trans-unit id="WinFXAssemblyMissing">
+        <source>MC6000: Project file must include the .NET Framework assembly '{0}' in the reference list.</source>
+        <target state="translated">MC6000: Plik projektu musi zawierać zestaw „{0}” .NET Framework na liście odwołań.</target>
+        <note />
+      </trans-unit>
+      <trans-unit id="WrongLocalizationPropertySetting_Pass1">
+        <source>MC1001: The LocalizationDirectivesToLocFile property value is not valid and must be changed to None, CommentsOnly, or All for the MarkupCompilePass1 task.</source>
+        <target state="translated">MC1001: Wartość właściwości LocalizationDirectivesToLocFile jest nieprawidłowa i należy ją zmienić na None, CommentsOnly lub All dla zadania MarkupCompilePass1.</target>
+        <note />
+      </trans-unit>
+      <trans-unit id="WrongPropertySetting">
+        <source>BG1003: The project file contains a property value that is not valid.</source>
+        <target state="translated">BG1003: Plik projektu zawiera nieprawidłową wartość właściwości.</target>
+        <note />
+      </trans-unit>
+      <trans-unit id="XCRChoiceAfterFallback">
+        <source>MC4602: Choice cannot follow a Fallback.</source>
+        <target state="translated">MC4602: Element Choice nie może występować po elemencie Fallback.</target>
+        <note />
+      </trans-unit>
+      <trans-unit id="XCRChoiceNotFound">
+        <source>MC4606: AlternateContent must contain one or more Choice elements.</source>
+        <target state="translated">MC4606: Obiekt AlternateContent musi zawierać jeden lub więcej elementów Choice.</target>
+        <note />
+      </trans-unit>
+      <trans-unit id="XCRChoiceOnlyInAC">
+        <source>MC4601: Choice valid only in AlternateContent.</source>
+        <target state="translated">MC4601: Element Choice jest prawidłowy tylko w bloku AlternateContent.</target>
+        <note />
+      </trans-unit>
+      <trans-unit id="XCRCompatCycle">
+        <source>MC4640: Namespace '{0}' is marked as compatible with itself using XmlnsCompatibilityAttribute. A namespace cannot directly or indirectly override itself.</source>
+        <target state="translated">MC4640: Przestrzeń nazw {0} jest oznaczona jako zgodna sama z sobą za pomocą atrybutu XmlnsCompatibilityAttribute. Przestrzeń nazw nie może bezpośrednio ani pośrednio przesłaniać siebie.</target>
+        <note />
+      </trans-unit>
+      <trans-unit id="XCRDuplicatePreserve">
+        <source>MC4631: Duplicate Preserve declaration for element '{1}' in namespace '{0}'.</source>
+        <target state="translated">MC4631: Zduplikowana deklaracja atrybutu Preserve dla elementu „{1}” w przestrzeni nazw „{0}”.</target>
+        <note />
+      </trans-unit>
+      <trans-unit id="XCRDuplicateProcessContent">
+        <source>MC4617: Duplicate ProcessContent declaration for element '{1}' in namespace '{0}'.</source>
+        <target state="translated">MC4617: Zduplikowana deklaracja atrybutu ProcessContent dla elementu „{1}” w przestrzeni nazw „{0}”.</target>
+        <note />
+      </trans-unit>
+      <trans-unit id="XCRDuplicateWildcardPreserve">
+        <source>MC4633: Duplicate wildcard Preserve declaration for namespace '{0}'.</source>
+        <target state="translated">MC4633: Zduplikowana deklaracja Preserve z symbolem wieloznacznym dla przestrzeni nazw „{0}”.</target>
+        <note />
+      </trans-unit>
+      <trans-unit id="XCRDuplicateWildcardProcessContent">
+        <source>MC4619: Duplicate wildcard ProcessContent declaration for namespace '{0}'.</source>
+        <target state="translated">MC4619: Zduplikowana deklaracja atrybutu ProcessContent z symbolem wieloznacznym dla przestrzeni nazw „{0}”.</target>
+        <note />
+      </trans-unit>
+      <trans-unit id="XCRFallbackOnlyInAC">
+        <source>MC4605: Fallback valid only in AlternateContent.</source>
+        <target state="translated">MC4605: Element Fallback jest prawidłowy tylko w bloku AlternateContent.</target>
+        <note />
+      </trans-unit>
+      <trans-unit id="XCRInvalidACChild">
+        <source>MC4610: '{0}' element is not a valid child of AlternateContent. Only Choice and Fallback elements are valid children of an AlternateContent element.</source>
+        <target state="translated">MC4610: Element „{0}” jest nieprawidłowym elementem podrzędnym w elemencie AlternateContent. Tylko elementy Choice i Fallback są poprawnymi elementami podrzędnymi elementu AlternateContent.</target>
+        <note />
+      </trans-unit>
+      <trans-unit id="XCRInvalidAttribInElement">
+        <source>MC4608: '{0}' attribute is not valid for element '{1}'.</source>
+        <target state="translated">MC4608: Atrybut „{0}” jest nieprawidłowy dla elementu „{1}”.</target>
+        <note />
+      </trans-unit>
+      <trans-unit id="XCRInvalidFormat">
+        <source>MC4611: '{0}' format is not valid.</source>
+        <target state="translated">MC4611: Format „{0}” jest nieprawidłowy.</target>
+        <note />
+      </trans-unit>
+      <trans-unit id="XCRInvalidPreserve">
+        <source>MC4632: Cannot have both a specific and a wildcard Preserve declaration for namespace '{0}'.</source>
+        <target state="translated">MC4632: Dla przestrzeni nazw „{0}” nie można mieć jednocześnie określonej i wieloznacznej deklaracji atrybutu Preserve.</target>
+        <note />
+      </trans-unit>
+      <trans-unit id="XCRInvalidProcessContent">
+        <source>MC4618: Cannot have both a specific and a wildcard ProcessContent declaration for namespace '{0}'.</source>
+        <target state="translated">MC4618: Nie można użyć jednocześnie deklaracji atrybutu ProcessContent konkretnej i z symbolem wieloznacznym dla przestrzeni nazw „{0}”.</target>
+        <note />
+      </trans-unit>
+      <trans-unit id="XCRInvalidRequiresAttribute">
+        <source>MC4604: Requires attribute must contain a valid namespace prefix.</source>
+        <target state="translated">MC4604: Atrybut Requires musi zawierać prawidłowy prefiks przestrzeni nazw.</target>
+        <note />
+      </trans-unit>
+      <trans-unit id="XCRInvalidXMLName">
+        <source>MC4634: '{0}' attribute value is not a valid XML name.</source>
+        <target state="translated">MC4634: Wartość atrybutu „{0}” nie jest prawidłową nazwą XML.</target>
+        <note />
+      </trans-unit>
+      <trans-unit id="XCRMultipleFallbackFound">
+        <source>MC4607: AlternateContent must contain only one Fallback element.</source>
+        <target state="translated">MC4607: Element AlternateContent musi zawierać tylko jeden element Fallback.</target>
+        <note />
+      </trans-unit>
+      <trans-unit id="XCRMustUnderstandFailed">
+        <source>MC4626: MustUnderstand condition failed on namespace '{0}'.</source>
+        <target state="translated">MC4626: Niespełniony warunek MustUnderstand w przestrzeni nazw „{0}”.</target>
+        <note />
+      </trans-unit>
+      <trans-unit id="XCRNSPreserveNotIgnorable">
+        <source>MC4630: Namespace '{0}' has items declared to be preserved but is not declared ignorable.</source>
+        <target state="translated">MC4630: Przestrzeń nazw „{0}” zawiera elementy, które zostały zadeklarowane do zachowania, ale sama nie jest zadeklarowana jako ignorowalna.</target>
+        <note />
+      </trans-unit>
+      <trans-unit id="XCRNSProcessContentNotIgnorable">
+        <source>MC4615: '{0}' namespace is declared ProcessContent but is not declared Ignorable.</source>
+        <target state="translated">MC4615: Przestrzeń nazw „{0}” ma zadeklarowany atrybut ProcessContent, ale nie ma atrybutu Ignorable.</target>
+        <note />
+      </trans-unit>
+      <trans-unit id="XCRRequiresAttribNotFound">
+        <source>MC4603: Choice must contain a Requires attribute.</source>
+        <target state="translated">MC4603: Element Choice musi zawierać atrybut Requires.</target>
+        <note />
+      </trans-unit>
+      <trans-unit id="XCRUndefinedPrefix">
+        <source>MC4612: '{0}' prefix is not defined.</source>
+        <target state="translated">MC4612: Prefiks „{0}” nie jest zdefiniowany.</target>
+        <note />
+      </trans-unit>
+      <trans-unit id="XCRUnknownCompatAttrib">
+        <source>MC4614: Unrecognized compatibility attribute '{0}'.</source>
+        <target state="translated">MC4614: Nierozpoznany atrybut zgodności „{0}”.</target>
+        <note />
+      </trans-unit>
+      <trans-unit id="XCRUnknownCompatElement">
+        <source>MC4609: Unrecognized compatibility element '{0}'.</source>
+        <target state="translated">MC4609: Nierozpoznany element zgodności „{0}”.</target>
+        <note />
+      </trans-unit>
+      <trans-unit id="ZeroLengthFeatureID">
+        <source>MC4502: The feature ID string cannot have length 0.</source>
+        <target state="translated">MC4502: Ciąg identyfikatora funkcji nie mieć zerowej długości.</target>
+        <note />
+      </trans-unit>
+    </body>
+  </file>
 </xliff>