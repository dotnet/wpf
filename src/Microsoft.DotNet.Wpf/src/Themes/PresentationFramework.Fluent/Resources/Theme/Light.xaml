--- conflicted
+++ resolved
@@ -473,24 +473,22 @@
     <SolidColorBrush x:Key="FlyoutBackground" Color="{StaticResource AcrylicBackgroundFillColorDefault}" />
     <SolidColorBrush x:Key="FlyoutBorderBrush" Color="{StaticResource SurfaceStrokeColorFlyout}" />
 
-<<<<<<< HEAD
-    <!--  GroupBox  -->
-    <SolidColorBrush x:Key="GroupBoxBackground" Color="Transparent" />
-    <SolidColorBrush x:Key="GroupBoxBorderBrush" Color="Transparent" />
-    <SolidColorBrush x:Key="GroupBoxHeaderForeground" Color="{StaticResource TextFillColorPrimary}" />
-=======
     <!-- GridSplitter -->
     <SolidColorBrush x:Key="GridsplitterBackground" Color="{StaticResource ControlAltFillColorTransparent}" />
     <SolidColorBrush x:Key="GridsplitterBackgroundPointerOver" Color="{StaticResource ControlAltFillColorTertiary}" />
     <SolidColorBrush x:Key="GridsplitterBackgroundPressed" Color="{StaticResource ControlAltFillColorQuarternary}" />
     <SolidColorBrush x:Key="GridsplitterBackgroundDisabled" Color="{StaticResource ControlAltFillColorDisabled}" />
     <SolidColorBrush x:Key="GridsplitterForeground" Color="{StaticResource ControlStrongFillColorDefault}" />
+    
+    <!--  GroupBox  -->
+    <SolidColorBrush x:Key="GroupBoxBackground" Color="Transparent" />
+    <SolidColorBrush x:Key="GroupBoxBorderBrush" Color="Transparent" />
+    <SolidColorBrush x:Key="GroupBoxHeaderForeground" Color="{StaticResource TextFillColorPrimary}" />
 
     <!--  Hyperlink  -->
     <SolidColorBrush x:Key="HyperlinkForeground" Color="{StaticResource SystemAccentColorDark2}" />
     <SolidColorBrush x:Key="HyperlinkForegroundPointerOver" Color="{StaticResource SystemAccentColorDark2}" />
     <SolidColorBrush x:Key="HyperlinkForegroundDisabled" Color="{StaticResource TextFillColorDisabled}" />
->>>>>>> 575fdc73
 
     <!--  HyperlinkButton  -->
     <SolidColorBrush x:Key="HyperlinkButtonBackground" Color="{StaticResource SubtleFillColorTransparent}" />
