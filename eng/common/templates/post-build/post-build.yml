parameters:
  # Which publishing infra should be used. THIS SHOULD MATCH THE VERSION ON THE BUILD MANIFEST.
  # Publishing V1 is no longer supported
  # Publishing V2 is no longer supported
  # Publishing V3 is the default
  - name: publishingInfraVersion
    displayName: Which version of publishing should be used to promote the build definition?
    type: number
    default: 3
    values:
    - 3

  - name: BARBuildId
    displayName: BAR Build Id
    type: number
    default: 0

  - name: PromoteToChannelIds
    displayName: Channel to promote BARBuildId to
    type: string
    default: ''

  - name: enableSourceLinkValidation
    displayName: Enable SourceLink validation
    type: boolean
    default: false

  - name: enableSigningValidation
    displayName: Enable signing validation
    type: boolean
    default: true

  - name: enableSymbolValidation
    displayName: Enable symbol validation
    type: boolean
    default: false

  - name: enableNugetValidation
    displayName: Enable NuGet validation
    type: boolean
    default: true
    
  - name: publishInstallersAndChecksums
    displayName: Publish installers and checksums
    type: boolean
    default: true

  - name: SDLValidationParameters
    type: object
    default:
      enable: false
      publishGdn: false
      continueOnError: false
      params: ''
      artifactNames: ''
      downloadArtifacts: true

  # These parameters let the user customize the call to sdk-task.ps1 for publishing
  # symbols & general artifacts as well as for signing validation
  - name: symbolPublishingAdditionalParameters
    displayName: Symbol publishing additional parameters
    type: string
    default: ''

  - name: artifactsPublishingAdditionalParameters
    displayName: Artifact publishing additional parameters
    type: string
    default: ''

  - name: signingValidationAdditionalParameters
    displayName: Signing validation additional parameters
    type: string
    default: ''

  # Which stages should finish execution before post-build stages start
  - name: validateDependsOn
    type: object
    default:
    - build

  - name: publishDependsOn
    type: object
    default:
    - Validate

  # Optional: Call asset publishing rather than running in a separate stage
  - name: publishAssetsImmediately
    type: boolean
    default: false

stages:
- ${{ if or(eq( parameters.enableNugetValidation, 'true'), eq(parameters.enableSigningValidation, 'true'), eq(parameters.enableSourceLinkValidation, 'true'), eq(parameters.SDLValidationParameters.enable, 'true')) }}:
  - stage: Validate
    dependsOn: ${{ parameters.validateDependsOn }}
    displayName: Validate Build Assets
    variables:
      - template: common-variables.yml
    jobs:
    - job:
      displayName: NuGet Validation
      condition: eq( ${{ parameters.enableNugetValidation }}, 'true')
      pool:
        # We don't use the collection uri here because it might vary (.visualstudio.com vs. dev.azure.com)
        ${{ if eq(variables['System.TeamProject'], 'DevDiv') }}:
          name: VSEngSS-MicroBuild2022-1ES
          demands: Cmd
        # If it's not devdiv, it's dnceng
        ${{ else }}:
          name: NetCore1ESPool-Internal
<<<<<<< HEAD
          demands: ImageOverride -equals window.vs2019.amd64
=======
          demands: ImageOverride -equals windows.vs2019.amd64
>>>>>>> 8a374027

      steps:
        - template: setup-maestro-vars.yml
          parameters:
            BARBuildId: ${{ parameters.BARBuildId }}
            PromoteToChannelIds: ${{ parameters.PromoteToChannelIds }}

        - task: DownloadBuildArtifacts@0
          displayName: Download Package Artifacts
          inputs:
            buildType: specific
            buildVersionToDownload: specific
            project: $(AzDOProjectName)
            pipeline: $(AzDOPipelineId)
            buildId: $(AzDOBuildId)
            artifactName: PackageArtifacts
            checkDownloadedFiles: true

        - task: PowerShell@2
          displayName: Validate
          inputs:
            filePath: $(Build.SourcesDirectory)/eng/common/post-build/nuget-validation.ps1
            arguments: -PackagesPath $(Build.ArtifactStagingDirectory)/PackageArtifacts/ 
              -ToolDestinationPath $(Agent.BuildDirectory)/Extract/ 

    - job:
      displayName: Signing Validation
      condition: and( eq( ${{ parameters.enableSigningValidation }}, 'true'), ne( variables['PostBuildSign'], 'true'))
      pool:
        # We don't use the collection uri here because it might vary (.visualstudio.com vs. dev.azure.com)
        ${{ if eq(variables['System.TeamProject'], 'DevDiv') }}:
          name: VSEngSS-MicroBuild2022-1ES
          demands: Cmd
        # If it's not devdiv, it's dnceng
        ${{ else }}:
          name: NetCore1ESPool-Internal
<<<<<<< HEAD
          demands: ImageOverride -equals window.vs2019.amd64
=======
          demands: ImageOverride -equals windows.vs2019.amd64
>>>>>>> 8a374027
      steps:
        - template: setup-maestro-vars.yml
          parameters:
            BARBuildId: ${{ parameters.BARBuildId }}
            PromoteToChannelIds: ${{ parameters.PromoteToChannelIds }}

        - task: DownloadBuildArtifacts@0
          displayName: Download Package Artifacts
          inputs:
            buildType: specific
            buildVersionToDownload: specific
            project: $(AzDOProjectName)
            pipeline: $(AzDOPipelineId)
            buildId: $(AzDOBuildId)
            artifactName: PackageArtifacts
            checkDownloadedFiles: true
            itemPattern: |
              **
              !**/Microsoft.SourceBuild.Intermediate.*.nupkg

        # This is necessary whenever we want to publish/restore to an AzDO private feed
        # Since sdk-task.ps1 tries to restore packages we need to do this authentication here
        # otherwise it'll complain about accessing a private feed.
        - task: NuGetAuthenticate@0
          displayName: 'Authenticate to AzDO Feeds'

        - task: PowerShell@2
          displayName: Enable cross-org publishing
          inputs:
            filePath: eng\common\enable-cross-org-publishing.ps1
            arguments: -token $(dn-bot-dnceng-artifact-feeds-rw)

        # Signing validation will optionally work with the buildmanifest file which is downloaded from
        # Azure DevOps above.
        - task: PowerShell@2
          displayName: Validate
          inputs:
            filePath: eng\common\sdk-task.ps1
            arguments: -task SigningValidation -restore -msbuildEngine vs
              /p:PackageBasePath='$(Build.ArtifactStagingDirectory)/PackageArtifacts'
              /p:SignCheckExclusionsFile='$(Build.SourcesDirectory)/eng/SignCheckExclusionsFile.txt'
              ${{ parameters.signingValidationAdditionalParameters }}

        - template: ../steps/publish-logs.yml
          parameters:
            StageLabel: 'Validation'
            JobLabel: 'Signing'

    - job:
      displayName: SourceLink Validation
      condition: eq( ${{ parameters.enableSourceLinkValidation }}, 'true')
      pool:
        # We don't use the collection uri here because it might vary (.visualstudio.com vs. dev.azure.com)
        ${{ if eq(variables['System.TeamProject'], 'DevDiv') }}:
          name: VSEngSS-MicroBuild2022-1ES
          demands: Cmd
        # If it's not devdiv, it's dnceng
        ${{ else }}:
          name: NetCore1ESPool-Internal
<<<<<<< HEAD
          demands: ImageOverride -equals window.vs2019.amd64
=======
          demands: ImageOverride -equals windows.vs2019.amd64
>>>>>>> 8a374027
      steps:
        - template: setup-maestro-vars.yml
          parameters:
            BARBuildId: ${{ parameters.BARBuildId }}
            PromoteToChannelIds: ${{ parameters.PromoteToChannelIds }}

        - task: DownloadBuildArtifacts@0
          displayName: Download Blob Artifacts
          inputs:
            buildType: specific
            buildVersionToDownload: specific
            project: $(AzDOProjectName)
            pipeline: $(AzDOPipelineId)
            buildId: $(AzDOBuildId)
            artifactName: BlobArtifacts
            checkDownloadedFiles: true

        - task: PowerShell@2
          displayName: Validate
          inputs:
            filePath: $(Build.SourcesDirectory)/eng/common/post-build/sourcelink-validation.ps1
            arguments: -InputPath $(Build.ArtifactStagingDirectory)/BlobArtifacts/ 
              -ExtractPath $(Agent.BuildDirectory)/Extract/ 
              -GHRepoName $(Build.Repository.Name) 
              -GHCommit $(Build.SourceVersion)
              -SourcelinkCliVersion $(SourceLinkCLIVersion)
          continueOnError: true

    - template: /eng/common/templates/job/execute-sdl.yml
      parameters:
        enable: ${{ parameters.SDLValidationParameters.enable }}
        publishGuardianDirectoryToPipeline: ${{ parameters.SDLValidationParameters.publishGdn }}
        additionalParameters: ${{ parameters.SDLValidationParameters.params }}
        continueOnError: ${{ parameters.SDLValidationParameters.continueOnError }}
        artifactNames: ${{ parameters.SDLValidationParameters.artifactNames }}
        downloadArtifacts: ${{ parameters.SDLValidationParameters.downloadArtifacts }}

- ${{ if ne(parameters.publishAssetsImmediately, 'true') }}:
  - stage: publish_using_darc
    ${{ if or(eq(parameters.enableNugetValidation, 'true'), eq(parameters.enableSigningValidation, 'true'), eq(parameters.enableSourceLinkValidation, 'true'), eq(parameters.SDLValidationParameters.enable, 'true')) }}:
      dependsOn: ${{ parameters.publishDependsOn }}
    ${{ else }}:
      dependsOn: ${{ parameters.validateDependsOn }}
    displayName: Publish using Darc
    variables:
      - template: common-variables.yml
    jobs:
    - job:
      displayName: Publish Using Darc
      timeoutInMinutes: 120
      pool:
        # We don't use the collection uri here because it might vary (.visualstudio.com vs. dev.azure.com)
        ${{ if eq(variables['System.TeamProject'], 'DevDiv') }}:
          name: VSEngSS-MicroBuild2022-1ES
          demands: Cmd
        # If it's not devdiv, it's dnceng
        ${{ else }}:
          name: NetCore1ESPool-Internal
<<<<<<< HEAD
          demands: ImageOverride -equals window.vs2019.amd64
=======
          demands: ImageOverride -equals windows.vs2019.amd64
>>>>>>> 8a374027
      steps:
        - template: setup-maestro-vars.yml
          parameters:
            BARBuildId: ${{ parameters.BARBuildId }}
            PromoteToChannelIds: ${{ parameters.PromoteToChannelIds }}

        - task: NuGetAuthenticate@0

        - task: PowerShell@2
          displayName: Publish Using Darc
          inputs:
            filePath: $(Build.SourcesDirectory)/eng/common/post-build/publish-using-darc.ps1
            arguments: -BuildId $(BARBuildId) 
              -PublishingInfraVersion ${{ parameters.publishingInfraVersion }}
              -AzdoToken '$(publishing-dnceng-devdiv-code-r-build-re)'
              -MaestroToken '$(MaestroApiAccessToken)'
              -WaitPublishingFinish true
              -ArtifactsPublishingAdditionalParameters '${{ parameters.artifactsPublishingAdditionalParameters }}'
              -SymbolPublishingAdditionalParameters '${{ parameters.symbolPublishingAdditionalParameters }}'<|MERGE_RESOLUTION|>--- conflicted
+++ resolved
@@ -107,11 +107,7 @@
         # If it's not devdiv, it's dnceng
         ${{ else }}:
           name: NetCore1ESPool-Internal
-<<<<<<< HEAD
-          demands: ImageOverride -equals window.vs2019.amd64
-=======
-          demands: ImageOverride -equals windows.vs2019.amd64
->>>>>>> 8a374027
+          demands: ImageOverride -equals windows.vs2019.amd64
 
       steps:
         - template: setup-maestro-vars.yml
@@ -148,11 +144,7 @@
         # If it's not devdiv, it's dnceng
         ${{ else }}:
           name: NetCore1ESPool-Internal
-<<<<<<< HEAD
-          demands: ImageOverride -equals window.vs2019.amd64
-=======
-          demands: ImageOverride -equals windows.vs2019.amd64
->>>>>>> 8a374027
+          demands: ImageOverride -equals windows.vs2019.amd64
       steps:
         - template: setup-maestro-vars.yml
           parameters:
@@ -212,11 +204,7 @@
         # If it's not devdiv, it's dnceng
         ${{ else }}:
           name: NetCore1ESPool-Internal
-<<<<<<< HEAD
-          demands: ImageOverride -equals window.vs2019.amd64
-=======
-          demands: ImageOverride -equals windows.vs2019.amd64
->>>>>>> 8a374027
+          demands: ImageOverride -equals windows.vs2019.amd64
       steps:
         - template: setup-maestro-vars.yml
           parameters:
@@ -275,11 +263,7 @@
         # If it's not devdiv, it's dnceng
         ${{ else }}:
           name: NetCore1ESPool-Internal
-<<<<<<< HEAD
-          demands: ImageOverride -equals window.vs2019.amd64
-=======
-          demands: ImageOverride -equals windows.vs2019.amd64
->>>>>>> 8a374027
+          demands: ImageOverride -equals windows.vs2019.amd64
       steps:
         - template: setup-maestro-vars.yml
           parameters:
