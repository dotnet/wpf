// Licensed to the .NET Foundation under one or more agreements.
// The .NET Foundation licenses this file to you under the MIT license.
// See the LICENSE file in the project root for more information.

//
// Description: Helper class for creating and accessing WPF Payloads in packages
//    This file contains the definition  and implementation
//    for the WpfPayload class.  This class acts as the
//    helper for accessing the content of WPF packages.
//    WPF package is a specialized structure consistent
//    with Open Container Specification, so its content
//    can be accessed via abstract Package class api.
//    This class provides a set of convenience methods
//    specific for xaml content. It allows WPF packages
//    creation from avalon objects; it allows inspecting 
//    a package's structure without instantiating actual 
//    xaml content; it allows loading from WPF content
//    (instantiating avalon objects).
//

namespace System.Windows.Documents
{
    using MS.Internal; // Invariant
    using MS.Internal.IO.Packaging;
    using System;
    using System.Xml;
    using System.Windows.Markup; // TypeConvertContext, ParserContext
    using System.Windows.Controls; // Image
    using System.Collections.Generic; // List
    using System.ComponentModel; // TYpeDescriptor
    using System.Globalization; // CultureInfo

    using System.Windows.Media; // ImageSource
    using System.Windows.Media.Imaging; // BitmapEncoder
    using System.IO; // MemoryStream
    using System.IO.Packaging; // Package
    using System.Threading; // Interlocked.Increment
    using System.Security; // SecurityCritical, SecurityTreatAsSafe attributes
    using MS.Internal.PresentationFramework; // SecurityHelper

    using InternalPackUriHelper = MS.Internal.IO.Packaging.PackUriHelper;
    // An object supporting flow content packaging with images and other resources.
    /// <summary>
    /// WpfPayload is a class providing services for creating,
    /// loading, inspecting and modifying WPF packages.
    /// WPF package stands for "Windows Presentation Foundation package"
    /// and used for combining sets of interrelated WPF resources
    /// such as xaml files, images, fonts, ink, video etc.
    /// </summary>
    /// <example>
    /// <para>
    /// Example 1. Using WpfPayload for saving avalon objects into a single-file container.
    /// </para>
    /// </example>
    internal class WpfPayload
    {
        // -------------------------------------------------------------
        //
        // Constants
        //
        // -------------------------------------------------------------

        // Content types indicate type content for parts
        // containing arbitrary xaml xml. Entry part of xaml package must be of such content type.
        // This string is defined in the WPF Spec.
        private const string XamlContentType = "application/vnd.ms-wpf.xaml+xml";

        // Content types for various kinds of images
        internal const string ImageBmpContentType  = "image/bmp";
        private const string ImageGifContentType  = "image/gif";
        private const string ImageJpegContentType = "image/jpeg";
        private const string ImageTiffContentType = "image/tiff";
        private const string ImagePngContentType  = "image/png";

        private const string ImageBmpFileExtension  = ".bmp";
        private const string ImageGifFileExtension  = ".gif";
        private const string ImageJpegFileExtension = ".jpeg";
        private const string ImageJpgFileExtension  = ".jpg";
        private const string ImageTiffFileExtension = ".tiff";
        private const string ImagePngFileExtension  = ".png";

        // Relationship uri for xaml payload entry part. The relationship is established
        // between the whole package and a part representing an entry point for xaml payload.
        // The reffered part is supposed to have XamlContentType content type.
        // This string is defined in the WPF Spec.
        private const string XamlRelationshipFromPackageToEntryPart = "http://schemas.microsoft.com/wpf/2005/10/xaml/entry";

        // Relationship uri for any secondary part of a xaml payload - images, fonts, ink, xaml pages, etc.
        // This relationship is established betweeb a part with XamlContentType content type
        // and a part with any other appropriate content type (such as image/png).
        // This string is defined in the WPF Spec.
        private const string XamlRelationshipFromXamlPartToComponentPart = "http://schemas.microsoft.com/wpf/2005/10/xaml/component";

        // To separate xaml payload from potential other content (such as fixed)
        // we group all parts belonging to xaml payload under one directory.
        // This is a name of this directory.
        // This directory structure is not required by spec, so it is just
        // a default structure. Applications loading or inspecting WPF packages
        // should not make any assumptions about such directory structure.
        // Using this directory though provides a good defauilt experience
        // for exhcanging data between packages and regular file system:
        // simply part copying creates a file structure separated from other files
        // and actionable without a container.
        // This string is not specified in the WPF Spec.
        private const string XamlPayloadDirectory = "/Xaml"; // This directory must be available as a parameter of Save methods.

        // We use this name for entry part of xaml payload.
        // The application may not make any assumptions about this name 
        // when loading or inspecting a WPF package.
        // This string is not specified in the WPF Spec.
        private const string XamlEntryName = "/Document.xaml"; // This name must be available as a parameter of Save methods

        // We use this name for image part of xaml payload.
        // The application may not make any assumptions about this name 
        // when loading or inspecting a WPF package.
        // This string is not specified in the WPF Spec.
        private const string XamlImageName = "/Image"; // Shouldn't we use original image name instead?

        // -------------------------------------------------------------
        //
        // Constructors
        //
        // -------------------------------------------------------------

        // Public Constructor - initializes an instance of WpfPayload.
        // A new instance of WpfPayload must be created for every copy operation.
        // This instance will maintain a collection of binary resources
        // needed for this act of copying. (The WpfPayload cannot be reused
        // in the subsequent copying).
        // The constructor is designed to be a lightweight, so it does not
        // create a container yet. The instance of WpfPayload
        // maintains only a list of images needed to be serialized.
        // If the list is empty the container creation can be avoided,
        // otherwise it can be created later by CreateContainer method call.
        private WpfPayload(Package package)
        {
            // null package is valid value.
            _package = package;
        }

        // -------------------------------------------------------------
        //
        // Public Methods
        //
        // -------------------------------------------------------------

        /// <summary>
        /// Saves the content of the range in the given stream as a WPF payload.
        /// </summary>
        /// <param name="range">
        /// The range whose content is to be serialized.
        /// </param>
        /// <param name="stream">
        /// When the stream is not null, it is a request to unconditionally
        /// creatte WPF package in this stream.
        /// If this parameter is null, then the package is created
        /// only when necessary - when there are images in the range.
        /// The new MemoryStream is created in this case and assigned to this
        /// parameter on exit.
        /// </param>
        /// <param name="useFlowDocumentAsRoot">
        /// </param>
        /// <returns>
        /// A xaml part of serialized content.
        /// </returns>
        internal static string SaveRange(ITextRange range, ref Stream stream, bool useFlowDocumentAsRoot)
        {
            return SaveRange(range, ref stream, useFlowDocumentAsRoot, false /* preserveTextElements */);
        }

        /// <summary>
        /// Saves the content of the range in the given stream as a WPF payload.
        /// </summary>
        /// <param name="range">
        /// The range whose content is to be serialized.
        /// </param>
        /// <param name="stream">
        /// When the stream is not null, it is a request to unconditionally
        /// creatte WPF package in this stream.
        /// If this parameter is null, then the package is created
        /// only when necessary - when there are images in the range.
        /// The new MemoryStream is created in this case and assigned to this
        /// parameter on exit.
        /// </param>
        /// <param name="useFlowDocumentAsRoot">
        /// </param>
        /// <param name="preserveTextElements">
        /// If set false, custom TextElements will be upcasted to known types.
        /// </param>
        /// <returns>
        /// A xaml part of serialized content.
        /// </returns>
        internal static string SaveRange(ITextRange range, ref Stream stream, bool useFlowDocumentAsRoot, bool preserveTextElements)
        {
            if (range == null)
            {
                throw new ArgumentNullException("range");
            }

            // Create the wpf package in the stream
            WpfPayload wpfPayload = new WpfPayload(/*package:*/null);

            // Create a string representing serialized xaml
            StringWriter stringWriter = new StringWriter(CultureInfo.InvariantCulture);
            XmlTextWriter xmlWriter = new XmlTextWriter(stringWriter);
            TextRangeSerialization.WriteXaml(xmlWriter, range, useFlowDocumentAsRoot, wpfPayload, preserveTextElements);
            string xamlText = stringWriter.ToString();

            // Decide whether we need to create a package
            if (stream != null || wpfPayload._images != null)
            {
                // There are images in the content. Need to create a package
                if (stream == null)
                {
                    stream = new MemoryStream();
                }

                // Create a package in the stream
                using (wpfPayload.CreatePackage(stream))
                {
                    // Create the entry part for xaml content of the WPF package
                    PackagePart xamlEntryPart = wpfPayload.CreateWpfEntryPart();

                    // Write the part's content
                    Stream xamlPartStream = xamlEntryPart.GetSeekableStream();
                    using (xamlPartStream)
                    {
                        StreamWriter xamlPartWriter = new StreamWriter(xamlPartStream);
                        using (xamlPartWriter)
                        {
                            xamlPartWriter.Write(xamlText);
                        }
                    }

                    // Write relationships from xaml entry part to all images
                    wpfPayload.CreateComponentParts(xamlEntryPart);
                }

                Invariant.Assert(wpfPayload._images == null); // must have beed cleared in CreateComponentParts
            }

            return xamlText;
        }

        // Creates a WPF container in new MemoryStream and places an image into it
        // with the simplest xaml part referring to it (wrapped into InlineUIContainer).
        internal static MemoryStream SaveImage(BitmapSource bitmapSource, string imageContentType)
        {
            MemoryStream stream = new MemoryStream();

            // Create the wpf package in the stream
            WpfPayload wpfPayload = new WpfPayload(/*package:*/null);

            // Create a package in the stream
            using (wpfPayload.CreatePackage(stream))
            {
                // Define a reference for the image
                int imageIndex = 0;
                string imageReference = GetImageReference(GetImageName(imageIndex, imageContentType));

                // Create the entry part for xaml content of the WPF package
                PackagePart xamlEntryPart = wpfPayload.CreateWpfEntryPart();

                // Write the part's content
                Stream xamlPartStream = xamlEntryPart.GetSeekableStream();
                using (xamlPartStream)
                {
                    StreamWriter xamlPartWriter = new StreamWriter(xamlPartStream);
                    using (xamlPartWriter)
                    {
                        string xamlText = 
                            "<Span xmlns=\"http://schemas.microsoft.com/winfx/2006/xaml/presentation\">" +
                            "<InlineUIContainer><Image " +
                            "Width=\"" +
                            bitmapSource.Width + "\" " +
                            "Height=\"" +
                            bitmapSource.Height + "\" " +
                            "><Image.Source><BitmapImage CacheOption=\"OnLoad\" UriSource=\"" +
                            imageReference +
                            "\"/></Image.Source></Image></InlineUIContainer></Span>";
                        xamlPartWriter.Write(xamlText);
                    }
                }

                // Add image to a package
                wpfPayload.CreateImagePart(xamlEntryPart, bitmapSource, imageContentType, imageIndex);
            }

            return stream;
        }

        /// <summary>
        /// Loads xaml content from a WPF package.
        /// </summary>
        /// <param name="stream">
        /// Stream that must be accessible for reading and structured as
        /// a WPF container: part XamlEntryPart is expected as one of
        /// its entry parts.
        /// </param>
        /// <returns>
        /// Returns a xaml element loaded from the entry part of the package.
        /// </returns>
        /// <exception cref="ArgumentNullException">
        /// Throws parsing exception when the xaml content does not comply with the xaml schema.
        /// </exception>
        /// <exception cref="ArgumentException">
        /// Throws validation exception when the package is not well structured.
        /// </exception>
        /// <exception cref="Exception">
        /// Throws uri exception when the pachageBaseUri is not correct absolute uri.
        /// </exception>
        /// <remarks>
        /// USED IN LEXICON VIA REFLECTION
        /// </remarks>
        internal static object LoadElement(Stream stream)
        {
            if (stream == null)
            {
                throw new ArgumentNullException("stream");
            }

            object xamlObject;

            try
            {
                WpfPayload wpfPayload = WpfPayload.OpenWpfPayload(stream);

                // Now load the package
                using (wpfPayload.Package)
                {
                    // Validate WPF paypoad and get its entry part
                    PackagePart xamlEntryPart = wpfPayload.ValidatePayload();

                    // Define a unique uri for this instance of PWF payload.
                    // Uniqueness is required to make sure that cached images are not mixed up.
                    int newWpfPayoutCount = Interlocked.Increment(ref _wpfPayloadCount);
                    Uri payloadUri = new Uri("payload://wpf" + newWpfPayoutCount, UriKind.Absolute);
                    Uri entryPartUri = System.IO.Packaging.PackUriHelper.Create(payloadUri, xamlEntryPart.Uri); // gives an absolute uri of the entry part
                    Uri packageUri = System.IO.Packaging.PackUriHelper.GetPackageUri(entryPartUri); // extracts package uri from combined package+part uri
                    PackageStore.AddPackage(packageUri, wpfPayload.Package); // Register the package

                    // Set this temporary uri as a base uri for xaml parser
                    ParserContext parserContext = new ParserContext();
                    parserContext.BaseUri = entryPartUri;

                    // Call xaml parser
<<<<<<< HEAD
                    xamlObject = XamlReader.Load(xamlEntryPart.GetStream(), parserContext, useRestrictiveXamlReader: true);
=======
                    bool useRestrictiveXamlReader = !Clipboard.UseLegacyDangerousClipboardDeserializationMode();
                    xamlObject = XamlReader.Load(xamlEntryPart.GetSeekableStream(), parserContext, useRestrictiveXamlReader);
>>>>>>> 4f0fbbba

                    // Remove the temporary uri from the PackageStore
                    PackageStore.RemovePackage(packageUri);
                }
            }
            catch (XamlParseException e)
            {
                // Incase of xaml parsing or package structure failure
                // we return null.
                Invariant.Assert(e != null); //to make compiler happy about not using a variable e. This variable is useful in debugging process though - to see a reason of a parsing failure
                xamlObject = null;
            }
            catch (System.IO.FileFormatException)
            {
                xamlObject = null;
            }
            catch (System.IO.FileLoadException)
            {
                xamlObject = null;
            }
            catch (System.OutOfMemoryException)
            {
                xamlObject = null;
            }

            return xamlObject;
        }

        // Checks whether the WPF payload meets minimal structural requirements:
        // 1) Entry part exists
        // 2) All components have proper relationships established between source and target
        // Returns an entry part of the payload if it is valid; throws otherwise.
        private PackagePart ValidatePayload()
        {
            // Get the WPF entry part
            PackagePart xamlEntryPart = this.GetWpfEntryPart();
            if (xamlEntryPart == null)
            {
                throw new XamlParseException(SR.Get(SRID.TextEditorCopyPaste_EntryPartIsMissingInXamlPackage));
            }

            //  Add more validation for package structure

            return xamlEntryPart;
        }

        static int _wpfPayloadCount; // used to disambiguate between all acts of loading from different WPF payloads.

        // -------------------------------------------------------------
        //
        // Public Properties
        //
        // -------------------------------------------------------------

        #region Public Properties

        /// <summary>
        /// Returns a Package containing this WpfPayload.
        /// </summary>
        public Package Package
        {
            get
            {
                return _package;
            }
        }

        #endregion Public Properties

        // -------------------------------------------------------------
        //
        // Internal Methods
        //
        // -------------------------------------------------------------

        /// <summary>
        /// Gets a BitmapSource from an Image. In the case of a DrawingImage, we must first render
        /// to an offscreen bitmap since the DrawingImage's previously rendered bits are not kept 
        /// in memory.
        /// </summary>
        private BitmapSource GetBitmapSourceFromImage(Image image)
        {
            if (image.Source is BitmapSource)
            {
                return (BitmapSource)image.Source;
            }

            Invariant.Assert(image.Source is DrawingImage);
            DpiScale dpi = image.GetDpi();
            DrawingImage di = (DrawingImage)image.Source;
            RenderTargetBitmap rtb = new RenderTargetBitmap((int)(di.Width * dpi.DpiScaleX), (int)(di.Height * dpi.DpiScaleY), 
                96.0, 96.0, PixelFormats.Default);
            rtb.Render(image);

            return rtb;
        }

        // Creates relationships from the given part to all images currently stored in _images array.
        // This method is supposed to be called at the end of each sourcePart processing
        // when _images array still contains a list of all images referenced from this part.
        private void CreateComponentParts(PackagePart sourcePart)
        {
            if (_images != null)
            {
                for (int imageIndex = 0; imageIndex < _images.Count; imageIndex++)
                {
                    Image image = _images[imageIndex];

                    // Define image type
                    string imageContentType = GetImageContentType(image.Source.ToString());

                    CreateImagePart(sourcePart, GetBitmapSourceFromImage(image), imageContentType, imageIndex);
                }

                // Clear _images array - to avoid the temptation of re-usinng it anymore.
                _images = null;
            }
        }

        // Creates a part containing an image with a relationship to it from a sourcePart
        private void CreateImagePart(PackagePart sourcePart, BitmapSource imageSource, string imageContentType, int imageIndex)
        {
            // Generate a new unique image part name
            string imagePartUriString = GetImageName(imageIndex, imageContentType);

            // Define an image part uri
            Uri imagePartUri = new Uri(XamlPayloadDirectory + imagePartUriString, UriKind.Relative);

            // Create a part for the image
            PackagePart imagePart = _package.CreatePart(imagePartUri, imageContentType, CompressionOption.NotCompressed);

            // Create the relationship referring from the enrty part to the image part
            PackageRelationship componentRelationship = sourcePart.CreateRelationship(imagePartUri, TargetMode.Internal, XamlRelationshipFromXamlPartToComponentPart);

            // Encode the image data
            BitmapEncoder bitmapEncoder = GetBitmapEncoder(imageContentType);
            bitmapEncoder.Frames.Add(BitmapFrame.Create(imageSource));

            // Save encoded image data into the image part in the package
            Stream imageStream = imagePart.GetSeekableStream();
            using (imageStream)
            {
                bitmapEncoder.Save(imageStream);
            }
        }

        // Adds an image data to the package.
        // Returns a local Uri that must be used to access this data
        // from the package - from its top level directory.
        internal string AddImage(Image image)
        {
            if (image == null)
            {
                throw new ArgumentNullException("image");
            }

            if (image.Source == null)
            {
                throw new ArgumentNullException("image.Source");
            }

            if (string.IsNullOrEmpty(image.Source.ToString()))
            {
                throw new ArgumentException(SR.Get(SRID.WpfPayload_InvalidImageSource));
            }

            if (_images == null)
            {
                _images = new List<Image>();
            }

            // Define the image uri for the new image
            string imagePartUriString = null;

            // Define image type
            string imageContentType = GetImageContentType(image.Source.ToString());

            // Check whether we already have the image with the same BitmapFrame
            for (int i = 0; i < _images.Count; i++)
            {
                if (ImagesAreIdentical(GetBitmapSourceFromImage(_images[i]), GetBitmapSourceFromImage(image)))
                {
                    // Image content types must be consistent
                    Invariant.Assert(imageContentType == GetImageContentType(_images[i].Source.ToString()), "Image content types expected to be consistent: " + imageContentType + " vs. " + GetImageContentType(_images[i].Source.ToString()));

                    // We have this image registered already. Return its part uri
                    imagePartUriString = GetImageName(i, imageContentType);
                }
            }

            // If this is new unique image, add it to our collection
            if (imagePartUriString == null)
            {
                // Generate a new unique image part name
                imagePartUriString = GetImageName(_images.Count, imageContentType);

                _images.Add(image); // this will change _images.Count used for generating image parts names
            }

            // Return the image Part Uri for xaml serializer to use as Image.Source attribute
            return GetImageReference(imagePartUriString);
        }

        // Parses the imageUriString to identify its content type.
        // The decision is made based on file extension.
        // When file extension is not recognized, image/png is choosen.
        private static string GetImageContentType(string imageUriString)
        {
            string imageContentType;
            if (imageUriString.EndsWith(ImageBmpFileExtension, StringComparison.OrdinalIgnoreCase))
            {
                imageContentType = ImageBmpContentType;
            }
            else if (imageUriString.EndsWith(ImageGifFileExtension, StringComparison.OrdinalIgnoreCase))
            {
                imageContentType = ImageGifContentType;
            }
            else if (imageUriString.EndsWith(ImageJpegFileExtension, StringComparison.OrdinalIgnoreCase) || imageUriString.EndsWith(ImageJpgFileExtension, StringComparison.OrdinalIgnoreCase))
            {
                imageContentType = ImageJpegContentType;
            }
            else if (imageUriString.EndsWith(ImageTiffFileExtension, StringComparison.OrdinalIgnoreCase))
            {
                imageContentType = ImageTiffContentType;
            }
            else
            {
                imageContentType = ImagePngContentType;
            }

            return imageContentType;
        }

        // Returns a BitmapEncoder corresponding to a given imageContentType
        private static BitmapEncoder GetBitmapEncoder(string imageContentType)
        {
            BitmapEncoder bitmapEncoder;

            switch (imageContentType)
            {
                case ImageBmpContentType:
                    bitmapEncoder = new BmpBitmapEncoder();
                    break;
                case ImageGifContentType:
                    bitmapEncoder = new GifBitmapEncoder();
                    break;
                case ImageJpegContentType:
                    bitmapEncoder = new JpegBitmapEncoder();
                    // investigate crash when qualitylevel is set to 100.
                    //((JpegBitmapEncoder)bitmapEncoder).QualityLevel = 100; // To minimize data loss; default is 75
                    break;
                case ImageTiffContentType:
                    bitmapEncoder = new TiffBitmapEncoder();
                    break;
                case ImagePngContentType:
                    bitmapEncoder = new PngBitmapEncoder();
                    break;
                default:
                    Invariant.Assert(false, "Unexpected image content type: " + imageContentType);
                    bitmapEncoder = null;
                    break;
            }

            return bitmapEncoder;
        }

        // Returns a file extension corresponding to a given imageContentType
        private static string GetImageFileExtension(string imageContentType)
        {
            string imageFileExtension;
            switch (imageContentType)
            {
                case ImageBmpContentType:
                    imageFileExtension = ImageBmpFileExtension;
                    break;
                case ImageGifContentType:
                    imageFileExtension = ImageGifFileExtension;
                    break;
                case ImageJpegContentType:
                    imageFileExtension = ImageJpegFileExtension;
                    break;
                case ImageTiffContentType :
                    imageFileExtension = ImageTiffFileExtension;
                    break;
                case ImagePngContentType:
                    imageFileExtension = ImagePngFileExtension;
                    break;
                default:
                    Invariant.Assert(false, "Unexpected image content type: " + imageContentType);
                    imageFileExtension = null;
                    break;
            }

            return imageFileExtension;
        }

        // Returns true if image bitmap data in memory aree the same instance for the both images
        private static bool ImagesAreIdentical(BitmapSource imageSource1, BitmapSource imageSource2)
        {
            // First compare images as objects - the luckiest case is when it's the same object
            BitmapFrameDecode imageBitmap1 = imageSource1 as BitmapFrameDecode;
            BitmapFrameDecode imageBitmap2 = imageSource2 as BitmapFrameDecode;
            if (imageBitmap1 != null && imageBitmap2 != null &&
                imageBitmap1.Decoder.Frames.Count == 1 && imageBitmap2.Decoder.Frames.Count == 1 &&
                imageBitmap1.Decoder.Frames[0] == imageBitmap2.Decoder.Frames[0])
            {
                return true; // ImageSources have the same instance of bitmap data. They are obviousely identical.
            }

            if (imageSource1.Format.BitsPerPixel != imageSource2.Format.BitsPerPixel ||
                imageSource1.PixelWidth != imageSource2.PixelWidth ||
                imageSource1.PixelHeight != imageSource2.PixelHeight ||
                imageSource1.DpiX != imageSource2.DpiX ||
                imageSource1.DpiY != imageSource2.DpiY ||
                imageSource1.Palette != imageSource2.Palette)
            {
                return false; // Images have different characteristics
            }

            int stride = ((imageSource1.PixelWidth * imageSource1.Format.BitsPerPixel) + 7) / 8;
            int bufferSize = (stride * (imageSource1.PixelHeight - 1)) + stride;

            Byte[] buffer1 = new Byte[bufferSize];
            Byte[] buffer2 = new Byte[bufferSize];

            imageSource1.CopyPixels(buffer1, stride, /*offset:*/0);
            imageSource2.CopyPixels(buffer2, stride, /*offset:*/0);
            for (int i = 0; i < bufferSize; i++)
            {
                if (buffer1[i] != buffer2[i])
                {
                    return false; // Images have different pixels
                }
            }

            return true; // Images are equal
        }

        // ------------------------------------
        // API needed for RTF-to-XAML Converter
        // ------------------------------------

        internal Stream CreateXamlStream()
        {
            PackagePart part = this.CreateWpfEntryPart();

            // Return a stream opened for writing an image data
            return part.GetSeekableStream();
        }

        internal Stream CreateImageStream(int imageCount, string contentType, out string imagePartUriString)
        {
            // Generate a new unique image part name
            imagePartUriString = GetImageName(imageCount, contentType);

            // Add image part to the conntainer
            // Define an image part uri
            Uri imagePartUri = new Uri(XamlPayloadDirectory + imagePartUriString, UriKind.Relative);

            // Create a part for the image
            PackagePart imagePart = _package.CreatePart(imagePartUri, contentType, CompressionOption.NotCompressed);

            // Create the relationship referring from the enrty part to the image part
            //PackageRelationship entryRelationship = _currentXamlPart.CreateRelationship(imagePartUri, TargetMode.Internal, XamlRelationshipFromXamlPartToComponentPart);

            // Return relative name for the image part as out parameter
            imagePartUriString = GetImageReference(imagePartUriString);

            // Return a stream opened for writing an image data
            return imagePart.GetSeekableStream();
        }

        internal Stream GetImageStream(string imageSourceString)
        {
            Invariant.Assert(imageSourceString.StartsWith("./", StringComparison.OrdinalIgnoreCase));
            imageSourceString = imageSourceString.Substring(1); // cut the leading dot out
            Uri imagePartUri = new Uri(XamlPayloadDirectory + imageSourceString, UriKind.Relative);
            PackagePart imagePart = _package.GetPart(imagePartUri);
            return imagePart.GetSeekableStream();
        }

        // -------------------------------------------------------------
        //
        // Private Methods
        //
        // -------------------------------------------------------------

        private Package CreatePackage(Stream stream)
        {
            Invariant.Assert(_package == null, "Package has been already created or open for this WpfPayload");

            _package = Package.Open(stream, FileMode.Create, FileAccess.ReadWrite);

            return _package;
        }

        /// <summary>
        /// Creates an instance of WpfPayload object.
        /// </summary>
        /// <param name="stream">
        /// A stream where the package for this wpf payload is contained
        /// </param>
        /// <returns>
        /// Returns an instance of WpfPayload.
        /// </returns>
        /// <remarks>
        /// The instance of WpfPayload created by this method is supposed
        /// to be disposed later (IDispose.Dispose()) or closed by calling 
        /// the Close method - to flush all changes to a persistent storage
        /// and free all temporary resources.
        /// </remarks>
        internal static WpfPayload CreateWpfPayload(Stream stream)
        {
            Package package = Package.Open(stream, FileMode.Create, FileAccess.ReadWrite);
            return new WpfPayload(package);
        }

        /// <summary>
        /// Creates an instance of WpfPayload object.
        /// </summary>
        /// <param name="stream">
        /// A stream where the package for this wpf payload is contained
        /// </param>
        /// <returns>
        /// Returns an instance of WpfPayload.
        /// </returns>
        /// <remarks>
        /// The instance of WpfPayload created by this method is supposed
        /// to be disposed later (IDispose.Dispose()) or closed by calling 
        /// the Close method - to flush all changes to a persistent storage
        /// and free all temporary resources.
        /// </remarks>
        internal static WpfPayload OpenWpfPayload(Stream stream)
        {
            Package package = Package.Open(stream, FileMode.Open, FileAccess.Read);
            return new WpfPayload(package);
        }

        private PackagePart CreateWpfEntryPart()
        {
            // Define an entry part uri
            Uri entryPartUri = new Uri(XamlPayloadDirectory + XamlEntryName, UriKind.Relative);

            // Create the main xaml part
            PackagePart part = _package.CreatePart(entryPartUri, XamlContentType, CompressionOption.Normal);
                // Compression is turned off in this mode.
                //NotCompressed = -1,
                // Compression is optimized for a resonable compromise between size and performance. 
                //Normal = 0,
                // Compression is optimized for size. 
                //Maximum = 1,
                // Compression is optimized for performance. 
                //Fast = 2 ,
                // Compression is optimized for super performance. 
                //SuperFast = 3,

            // Create the relationship referring to the entry part
            PackageRelationship entryRelationship = _package.CreateRelationship(entryPartUri, TargetMode.Internal, XamlRelationshipFromPackageToEntryPart);

            return part;
        }

        /// <summary>
        /// Retrieves an entry part marked as a WPF payload entry part
        /// by appropriate package relationship.
        /// </summary>
        /// <returns>
        /// PackagePart containing a Wpf package entry.
        /// Null if such part does not exist in this package.
        /// </returns>
        private PackagePart GetWpfEntryPart()
        {
            PackagePart wpfEntryPart = null;

            // Find a relationship to entry part
            PackageRelationshipCollection entryPartRelationships = _package.GetRelationshipsByType(XamlRelationshipFromPackageToEntryPart);
            PackageRelationship entryPartRelationship = null;
            foreach (PackageRelationship packageRelationship in entryPartRelationships)
            {
                entryPartRelationship = packageRelationship;
                break;
            }

            // Get a part referred by this relationship
            if (entryPartRelationship != null)
            {
                // Get entry part uri
                Uri entryPartUri = entryPartRelationship.TargetUri;

                // Get the enrty part
                wpfEntryPart = _package.GetPart(entryPartUri);
            }

            return wpfEntryPart;
        }

        // Generates a image part Uri for the given image index
        private static string GetImageName(int imageIndex, string imageContentType)
        {
            string imageFileExtension = GetImageFileExtension(imageContentType);

            return XamlImageName + (imageIndex + 1) + imageFileExtension;
        }

        // Generates a relative URL for using from within xaml Image tag.
        private static string GetImageReference(string imageName)
        {
            return "." + imageName; // imageName is supposed to be created by GetImageName method
        }

        // -------------------------------------------------------------
        //
        // Private Fields
        //
        // -------------------------------------------------------------

        #region Private Fields

        // Package used as a storage for thow WPF container
        private Package _package;

        // Hashtable of images added to a package so far.
        // Used during xaml serialization intended for adding as a part of the WPF package.
        private List<Image> _images;

        #endregion Private Fields
    }
}<|MERGE_RESOLUTION|>--- conflicted
+++ resolved
@@ -344,12 +344,7 @@
                     parserContext.BaseUri = entryPartUri;
 
                     // Call xaml parser
-<<<<<<< HEAD
-                    xamlObject = XamlReader.Load(xamlEntryPart.GetStream(), parserContext, useRestrictiveXamlReader: true);
-=======
-                    bool useRestrictiveXamlReader = !Clipboard.UseLegacyDangerousClipboardDeserializationMode();
-                    xamlObject = XamlReader.Load(xamlEntryPart.GetSeekableStream(), parserContext, useRestrictiveXamlReader);
->>>>>>> 4f0fbbba
+                    xamlObject = XamlReader.Load(xamlEntryPart.GetSeekableStream(), parserContext, useRestrictiveXamlReader: true);
 
                     // Remove the temporary uri from the PackageStore
                     PackageStore.RemovePackage(packageUri);
