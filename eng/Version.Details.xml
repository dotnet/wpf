<?xml version="1.0" encoding="utf-8"?>
<Dependencies>
  <ProductDependencies>
    <Dependency Name="Microsoft.Private.Winforms" Version="6.0.0-preview.7.21320.1">
      <Uri>https://github.com/dotnet/winforms</Uri>
      <Sha>0bebf1dd48b8ccfb2cca15b3a67c26c47e6cadac</Sha>
    </Dependency>
    <Dependency Name="Microsoft.Dotnet.WinForms.ProjectTemplates" Version="6.0.0-preview.7.21320.1">
      <Uri>https://github.com/dotnet/winforms</Uri>
      <Sha>0bebf1dd48b8ccfb2cca15b3a67c26c47e6cadac</Sha>
    </Dependency>
<<<<<<< HEAD
    <Dependency Name="Microsoft.Win32.Registry" Version="6.0.0-preview.5.21254.12" CoherentParentDependency="Microsoft.Private.Winforms">
      <Uri>https://github.com/dotnet/runtime</Uri>
      <Sha>65020c946254c9a99497f4fdfa4136131f51f913</Sha>
    </Dependency>
    <Dependency Name="System.CodeDom" Version="6.0.0-preview.7.21319.2" CoherentParentDependency="Microsoft.Private.Winforms">
=======
    <Dependency Name="System.CodeDom" Version="6.0.0-preview.7.21317.1" CoherentParentDependency="Microsoft.Private.Winforms">
>>>>>>> fedb4cd1
      <Uri>https://github.com/dotnet/runtime</Uri>
      <Sha>24950a310bde0d816060f920090b4e9666c15fed</Sha>
    </Dependency>
    <Dependency Name="System.Configuration.ConfigurationManager" Version="6.0.0-preview.7.21319.2" CoherentParentDependency="Microsoft.Private.Winforms">
      <Uri>https://github.com/dotnet/runtime</Uri>
      <Sha>24950a310bde0d816060f920090b4e9666c15fed</Sha>
    </Dependency>
    <Dependency Name="System.Diagnostics.EventLog" Version="6.0.0-preview.7.21319.2" CoherentParentDependency="Microsoft.Private.Winforms">
      <Uri>https://github.com/dotnet/runtime</Uri>
      <Sha>24950a310bde0d816060f920090b4e9666c15fed</Sha>
    </Dependency>
    <Dependency Name="System.DirectoryServices" Version="6.0.0-preview.7.21319.2" CoherentParentDependency="Microsoft.Private.Winforms">
      <Uri>https://github.com/dotnet/runtime</Uri>
      <Sha>24950a310bde0d816060f920090b4e9666c15fed</Sha>
    </Dependency>
    <Dependency Name="System.Drawing.Common" Version="6.0.0-preview.7.21319.2" CoherentParentDependency="Microsoft.Private.Winforms">
      <Uri>https://github.com/dotnet/runtime</Uri>
      <Sha>24950a310bde0d816060f920090b4e9666c15fed</Sha>
    </Dependency>
    <Dependency Name="System.Reflection.MetadataLoadContext" Version="6.0.0-preview.7.21319.2" CoherentParentDependency="Microsoft.Private.Winforms">
      <Uri>https://github.com/dotnet/runtime</Uri>
      <Sha>24950a310bde0d816060f920090b4e9666c15fed</Sha>
    </Dependency>
<<<<<<< HEAD
    <Dependency Name="System.Security.AccessControl" Version="6.0.0-preview.5.21254.12" CoherentParentDependency="Microsoft.Private.Winforms">
      <Uri>https://github.com/dotnet/runtime</Uri>
      <Sha>65020c946254c9a99497f4fdfa4136131f51f913</Sha>
    </Dependency>
    <Dependency Name="System.Security.Cryptography.Xml" Version="6.0.0-preview.7.21319.2" CoherentParentDependency="Microsoft.Private.Winforms">
=======
    <Dependency Name="System.Security.Cryptography.Xml" Version="6.0.0-preview.7.21317.1" CoherentParentDependency="Microsoft.Private.Winforms">
>>>>>>> fedb4cd1
      <Uri>https://github.com/dotnet/runtime</Uri>
      <Sha>24950a310bde0d816060f920090b4e9666c15fed</Sha>
    </Dependency>
    <Dependency Name="System.Security.Permissions" Version="6.0.0-preview.7.21319.2" CoherentParentDependency="Microsoft.Private.Winforms">
      <Uri>https://github.com/dotnet/runtime</Uri>
      <Sha>24950a310bde0d816060f920090b4e9666c15fed</Sha>
    </Dependency>
<<<<<<< HEAD
    <Dependency Name="System.Security.Principal.Windows" Version="6.0.0-preview.5.21254.12" CoherentParentDependency="Microsoft.Private.Winforms">
      <Uri>https://github.com/dotnet/runtime</Uri>
      <Sha>65020c946254c9a99497f4fdfa4136131f51f913</Sha>
    </Dependency>
    <Dependency Name="System.Windows.Extensions" Version="6.0.0-preview.7.21319.2" CoherentParentDependency="Microsoft.Private.Winforms">
=======
    <Dependency Name="System.Windows.Extensions" Version="6.0.0-preview.7.21317.1" CoherentParentDependency="Microsoft.Private.Winforms">
>>>>>>> fedb4cd1
      <Uri>https://github.com/dotnet/runtime</Uri>
      <Sha>24950a310bde0d816060f920090b4e9666c15fed</Sha>
    </Dependency>
    <Dependency Name="Microsoft.NETCore.Platforms" Version="6.0.0-preview.7.21319.2" CoherentParentDependency="Microsoft.Private.Winforms">
      <Uri>https://github.com/dotnet/runtime</Uri>
      <Sha>24950a310bde0d816060f920090b4e9666c15fed</Sha>
    </Dependency>
    <Dependency Name="Microsoft.DotNet.Wpf.DncEng" Version="6.0.0-preview.7.21320.2">
      <Uri>https://dev.azure.com/dnceng/internal/_git/dotnet-wpf-int</Uri>
      <Sha>17dffef78650578bbb2e581dcd9dc45c4242a202</Sha>
    </Dependency>
    <Dependency Name="System.IO.Packaging" Version="6.0.0-preview.7.21319.2" CoherentParentDependency="Microsoft.Private.Winforms">
      <Uri>https://github.com/dotnet/runtime</Uri>
      <Sha>24950a310bde0d816060f920090b4e9666c15fed</Sha>
    </Dependency>
    <Dependency Name="Microsoft.NETCore.ILDAsm" Version="6.0.0-preview.7.21319.2" CoherentParentDependency="Microsoft.Private.Winforms">
      <Uri>https://github.com/dotnet/runtime</Uri>
      <Sha>24950a310bde0d816060f920090b4e9666c15fed</Sha>
    </Dependency>
    <Dependency Name="Microsoft.NETCore.ILAsm" Version="6.0.0-preview.7.21319.2" CoherentParentDependency="Microsoft.Private.Winforms">
      <Uri>https://github.com/dotnet/runtime</Uri>
      <Sha>24950a310bde0d816060f920090b4e9666c15fed</Sha>
    </Dependency>
    <Dependency Name="System.Resources.Extensions" Version="6.0.0-preview.7.21319.2" CoherentParentDependency="Microsoft.Private.Winforms">
      <Uri>https://github.com/dotnet/runtime</Uri>
      <Sha>24950a310bde0d816060f920090b4e9666c15fed</Sha>
    </Dependency>
    <Dependency Name="Microsoft.NETCore.App.Ref" Version="6.0.0-preview.7.21319.2" CoherentParentDependency="Microsoft.Private.Winforms">
      <Uri>https://github.com/dotnet/runtime</Uri>
      <Sha>24950a310bde0d816060f920090b4e9666c15fed</Sha>
    </Dependency>
    <Dependency Name="Microsoft.NETCore.App.Runtime.win-x64" Version="6.0.0-preview.7.21319.2" CoherentParentDependency="Microsoft.Private.Winforms">
      <Uri>https://github.com/dotnet/runtime</Uri>
      <Sha>24950a310bde0d816060f920090b4e9666c15fed</Sha>
    </Dependency>
    <Dependency Name="VS.Redist.Common.NetCore.SharedFramework.x64.6.0" Version="6.0.0-preview.7.21319.2" CoherentParentDependency="Microsoft.Private.Winforms">
      <Uri>https://github.com/dotnet/runtime</Uri>
      <Sha>24950a310bde0d816060f920090b4e9666c15fed</Sha>
    </Dependency>
  </ProductDependencies>
  <ToolsetDependencies>
    <Dependency Name="Microsoft.DotNet.Arcade.Sdk" Version="6.0.0-beta.21319.2">
      <Uri>https://github.com/dotnet/arcade</Uri>
      <Sha>a3377cccde8639089f99107e2ba5df2c8cbe6394</Sha>
    </Dependency>
    <Dependency Name="Microsoft.DotNet.CodeAnalysis" Version="6.0.0-beta.21319.2">
      <Uri>https://github.com/dotnet/arcade</Uri>
      <Sha>a3377cccde8639089f99107e2ba5df2c8cbe6394</Sha>
    </Dependency>
    <Dependency Name="Microsoft.DotNet.Helix.Sdk" Version="6.0.0-beta.21319.2">
      <Uri>https://github.com/dotnet/arcade</Uri>
      <Sha>a3377cccde8639089f99107e2ba5df2c8cbe6394</Sha>
    </Dependency>
    <Dependency Name="Microsoft.DotNet.ApiCompat" Version="6.0.0-beta.21319.2">
      <Uri>https://github.com/dotnet/arcade</Uri>
      <Sha>a3377cccde8639089f99107e2ba5df2c8cbe6394</Sha>
    </Dependency>
    <Dependency Name="Microsoft.DotNet.GenAPI" Version="6.0.0-beta.21319.2">
      <Uri>https://github.com/dotnet/arcade</Uri>
      <Sha>a3377cccde8639089f99107e2ba5df2c8cbe6394</Sha>
    </Dependency>
  </ToolsetDependencies>
</Dependencies><|MERGE_RESOLUTION|>--- conflicted
+++ resolved
@@ -9,15 +9,11 @@
       <Uri>https://github.com/dotnet/winforms</Uri>
       <Sha>0bebf1dd48b8ccfb2cca15b3a67c26c47e6cadac</Sha>
     </Dependency>
-<<<<<<< HEAD
     <Dependency Name="Microsoft.Win32.Registry" Version="6.0.0-preview.5.21254.12" CoherentParentDependency="Microsoft.Private.Winforms">
       <Uri>https://github.com/dotnet/runtime</Uri>
       <Sha>65020c946254c9a99497f4fdfa4136131f51f913</Sha>
     </Dependency>
     <Dependency Name="System.CodeDom" Version="6.0.0-preview.7.21319.2" CoherentParentDependency="Microsoft.Private.Winforms">
-=======
-    <Dependency Name="System.CodeDom" Version="6.0.0-preview.7.21317.1" CoherentParentDependency="Microsoft.Private.Winforms">
->>>>>>> fedb4cd1
       <Uri>https://github.com/dotnet/runtime</Uri>
       <Sha>24950a310bde0d816060f920090b4e9666c15fed</Sha>
     </Dependency>
@@ -41,15 +37,7 @@
       <Uri>https://github.com/dotnet/runtime</Uri>
       <Sha>24950a310bde0d816060f920090b4e9666c15fed</Sha>
     </Dependency>
-<<<<<<< HEAD
-    <Dependency Name="System.Security.AccessControl" Version="6.0.0-preview.5.21254.12" CoherentParentDependency="Microsoft.Private.Winforms">
-      <Uri>https://github.com/dotnet/runtime</Uri>
-      <Sha>65020c946254c9a99497f4fdfa4136131f51f913</Sha>
-    </Dependency>
     <Dependency Name="System.Security.Cryptography.Xml" Version="6.0.0-preview.7.21319.2" CoherentParentDependency="Microsoft.Private.Winforms">
-=======
-    <Dependency Name="System.Security.Cryptography.Xml" Version="6.0.0-preview.7.21317.1" CoherentParentDependency="Microsoft.Private.Winforms">
->>>>>>> fedb4cd1
       <Uri>https://github.com/dotnet/runtime</Uri>
       <Sha>24950a310bde0d816060f920090b4e9666c15fed</Sha>
     </Dependency>
@@ -57,15 +45,7 @@
       <Uri>https://github.com/dotnet/runtime</Uri>
       <Sha>24950a310bde0d816060f920090b4e9666c15fed</Sha>
     </Dependency>
-<<<<<<< HEAD
-    <Dependency Name="System.Security.Principal.Windows" Version="6.0.0-preview.5.21254.12" CoherentParentDependency="Microsoft.Private.Winforms">
-      <Uri>https://github.com/dotnet/runtime</Uri>
-      <Sha>65020c946254c9a99497f4fdfa4136131f51f913</Sha>
-    </Dependency>
     <Dependency Name="System.Windows.Extensions" Version="6.0.0-preview.7.21319.2" CoherentParentDependency="Microsoft.Private.Winforms">
-=======
-    <Dependency Name="System.Windows.Extensions" Version="6.0.0-preview.7.21317.1" CoherentParentDependency="Microsoft.Private.Winforms">
->>>>>>> fedb4cd1
       <Uri>https://github.com/dotnet/runtime</Uri>
       <Sha>24950a310bde0d816060f920090b4e9666c15fed</Sha>
     </Dependency>
