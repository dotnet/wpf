﻿<?xml version="1.0" encoding="utf-8"?>
<xliff xmlns="urn:oasis:names:tc:xliff:document:1.2" xmlns:xsi="http://www.w3.org/2001/XMLSchema-instance" version="1.2" xsi:schemaLocation="urn:oasis:names:tc:xliff:document:1.2 xliff-core-1.2-transitional.xsd">
  <file datatype="xml" source-language="en" target-language="pl" original="../Strings.resx">
    <body>
      <trans-unit id="AccessKeyManager_NotAUnicodeCharacter">
        <source>'{0}' is not a single Unicode character.</source>
        <target state="translated">Element „{0}” nie jest pojedynczym znakiem w kodzie Unicode.</target>
        <note />
      </trans-unit>
      <trans-unit id="AcquireBreakRecordFailure">
        <source>Text formatting engine cannot acquire break record due to error: '{0}'.</source>
        <target state="translated">Aparat formatowania tekstu nie może uzyskać rekordu podziału z powodu błędu: „{0}”.</target>
        <note />
      </trans-unit>
      <trans-unit id="AcquirePenaltyModuleFailure">
        <source>Text formatting engine cannot acquire text penalty module due to error: '{0}'.</source>
        <target state="translated">Aparat formatowania tekstu nie może osiągnąć modułu kar z powodu błędu: „{0}”.</target>
        <note />
      </trans-unit>
      <trans-unit id="AddText_Invalid">
        <source>Cannot add text to '{0}'.</source>
        <target state="translated">Nie można dodać tekstu do elementu „{0}”.</target>
        <note />
      </trans-unit>
      <trans-unit id="AllGesturesMustExistAlone">
        <source>If AllGestures is specified, it must be the only ApplicationGesture in the ApplicationGesture array.</source>
        <target state="translated">Jeśli określono wartość AllGestures, musi to być jedyny element ApplicationGesture w tablicy ApplicationGesture.</target>
        <note />
      </trans-unit>
      <trans-unit id="AnimEffect_AlreadyAttached">
        <source>This AnimationEffect is already attached to a UIElement.</source>
        <target state="translated">Ten element AnimationEffect jest już dołączony do elementu UIElement.</target>
        <note />
      </trans-unit>
      <trans-unit id="AnimEffect_CollectionInUse">
        <source>This AnimationEffectCollection is already being used by another UIElement.</source>
        <target state="translated">Ten element AnimationEffectCollection jest już używany przez inny element UIElement.</target>
        <note />
      </trans-unit>
      <trans-unit id="AnimEffect_NoVisual">
        <source>This AnimationEffect is not attached to a Visual.</source>
        <target state="translated">Ten element AnimationEffect nie jest dołączony do obiektu Visual.</target>
        <note />
      </trans-unit>
      <trans-unit id="Animation_AnimationTimelineTypeMismatch">
        <source>AnimationTimeline of type '{0}' cannot be used to animate the '{1}' property of type '{2}'.</source>
        <target state="translated">Nie można użyć klasy AnimationTimeline typu „{0}” do animowania właściwości „{1}” typu „{2}”.</target>
        <note />
      </trans-unit>
      <trans-unit id="Animation_CalculatedValueIsInvalidForProperty">
        <source>The animation(s) applied to the '{0}' property calculate a current value of '{1}', which is not a valid value for the property.</source>
        <target state="translated">Animacje zastosowane do właściwości „{0}” obliczają bieżącą wartość „{1}”, która nie jest prawidłową wartością dla właściwości.</target>
        <note />
      </trans-unit>
      <trans-unit id="Animation_ChildMustBeKeyFrame">
        <source>A child of KeyFrameAnimation in XAML must be a KeyFrame of a compatible type.</source>
        <target state="translated">Element podrzędny obiektu KeyFrameAnimation w dokumencie XAML musi być obiektem KeyFrame o zgodnym typie.</target>
        <note />
      </trans-unit>
      <trans-unit id="Animation_ChildTypeMismatch">
        <source>One of the animations in the timeline is a '{0}' and cannot be used to animate a property of type '{1}'.</source>
        <target state="translated">Jedną z animacji na osi czasu jest „{0}” i nie można jej użyć do animowania właściwości typu „{1}”.</target>
        <note />
      </trans-unit>
      <trans-unit id="Animation_DependencyPropertyIsNotAnimatable">
        <source>'{0}' property is not animatable on '{1}' class because the IsAnimationProhibited flag has been set on the UIPropertyMetadata used to associate the property with the class.</source>
        <target state="translated">Właściwości „{0}” nie można animować w klasie „{1}”, ponieważ flaga IsAnimationProhibited została ustawiona na wartość UIPropertyMetadata używaną do skojarzenia właściwości z klasą.</target>
        <note />
      </trans-unit>
      <trans-unit id="Animation_Exception">
        <source>Cannot animate the '{0}' property on a '{1}' using a '{2}'. For details see the inner exception.</source>
        <target state="translated">Nie można animować właściwości „{0}” w lokalizacji „{1}” przy użyciu elementu „{2}”. Aby uzyskać szczegółowe informacje, zobacz wyjątek wewnętrzny.</target>
        <note />
      </trans-unit>
      <trans-unit id="Animation_InvalidBaseValue">
        <source>'{0}' is not a valid '{1}' value for class '{2}'. This value might have been supplied by the base value of the property being animated or the output value of another animation applied to the same property.</source>
        <target state="translated">Wartość „{0}” nie jest prawidłową wartością „{1}” dla klasy „{2}”. Ta wartość może pochodzić od wartości podstawowej animowanej właściwości albo wartości wyjściowej innej animacji zastosowanej do tej samej właściwości.</target>
        <note />
      </trans-unit>
      <trans-unit id="Animation_InvalidResolvedKeyTimes">
        <source>Resolved KeyTime for key frame at index {1} cannot be greater than resolved KeyTime for key frame at index {4}. KeyFrames[{1}] has specified KeyTime '{2}', which resolves to time {3}Animation_InvalidAnimationUsingKeyFramesDuration</source>
        <target state="translated">Rozpoznana wartość KeyTime dla klatki kluczowej w indeksie {1} nie może być większa niż rozpoznana wartość KeyTime dla klatki kluczowej w indeksie {4}. Element KeyFrames[{1}] ma określoną wartość KeyTime „{2}”, która jest rozpoznawana jako następujący czas: {3}Animation_InvalidAnimationUsingKeyFramesDuration</target>
        <note>'{0}' must have either a TimeSpan for its Duration or a TimeSpan for the KeyTime of its last KeyFrame. This '{0}' has a Duration of '{1}' and a KeyTime of '{2}' for its last KeyFrame, so the KeyTimes cannot be resolved.</note>
      </trans-unit>
      <trans-unit id="Animation_InvalidTimeKeyTime">
        <source>'{2}' KeyTime value is not valid for key frame at index {1} of this '{0}' because it is greater than animation's Duration value '{3}'.</source>
        <target state="translated">Wartość „{2}” elementu KeyTime jest nieprawidłowa dla głównej klatki w indeksie {1} tego elementu „{0}”, ponieważ jest większa od wartości Duration animacji równej „{3}”.</target>
        <note />
      </trans-unit>
      <trans-unit id="Animation_Invalid_DefaultValue">
        <source>'{0}' cannot use default {1} value of '{2}'.</source>
        <target state="translated">Element „{0}” nie może użyć wartości domyślnej {1} elementu „{2}”.</target>
        <note />
      </trans-unit>
      <trans-unit id="Animation_KeySpline_InvalidValue">
        <source>Cannot set '{0}' to '{1}'. KeySpline values must be between 0.0 and 1.0.</source>
        <target state="translated">Nie można ustawić elementu „{0}” na wartość „{1}”. Wartości parametru KeySpline muszą pochodzić z zakresu od 0,0 do 1,0.</target>
        <note />
      </trans-unit>
      <trans-unit id="Animation_KeyTime_InvalidPercentValue">
        <source>'{0}' is not a valid Percent value for a KeyTime. The Percent value must be a number from 0.0 to 1.0.</source>
        <target state="translated">Wartość „{0}” jest nieprawidłową wartością Percent dla elementu KeyTime. Wartość Percent musi pochodzić z zakresu od 0,0 do 1,0.</target>
        <note />
      </trans-unit>
      <trans-unit id="Animation_KeyTime_LessThanZero">
        <source>Cannot create a KeyTime with the value '{0}' because it is less than zero.</source>
        <target state="translated">Nie można stworzyć elementu KeyTime z wartością „{0}”, ponieważ jest ona mniejsza od zera.</target>
        <note />
      </trans-unit>
      <trans-unit id="Animation_NoAnimationsSpecified">
        <source>'{0}' value is not valid because it contains no animations.</source>
        <target state="translated">Wartość „{0}” jest nieprawidłowa, ponieważ nie zawiera animacji.</target>
        <note />
      </trans-unit>
      <trans-unit id="Animation_NoTextChildren">
        <source>KeyFrameAnimation objects cannot have text objects as children.</source>
        <target state="translated">W obiektach KeyFrameAnimation obiekty tekstowe nie mogą być obiektami podrzędnymi.</target>
        <note />
      </trans-unit>
      <trans-unit id="Animation_ReturnedUnsetValueInstance">
        <source>A '{0}' on the '{1}' property of a '{2}' returned a current value of UnsetValue.Instance, which is not valid.</source>
        <target state="translated">Element „{0}” we właściwości „{1}” elementu „{2}” zwrócił bieżącą wartość UnsetValue.Instance, która jest nieprawidłowa.</target>
        <note />
      </trans-unit>
      <trans-unit id="Animation_UnrecognizedHandoffBehavior">
        <source>The HandoffBehavior value is not valid.</source>
        <target state="translated">Wartość właściwości HandoffBehavior jest nieprawidłowa.</target>
        <note />
      </trans-unit>
      <trans-unit id="ApplicationGestureArrayLengthIsZero">
        <source>The ApplicationGesture array must contain at least one member.</source>
        <target state="translated">Tablica ApplicationGesture musi zawierać przynajmniej jeden element członkowski.</target>
        <note />
      </trans-unit>
      <trans-unit id="ApplicationGestureIsInvalid">
        <source>The specified ApplicationGesture is not valid.</source>
        <target state="translated">Określony element ApplicationGesture jest nieprawidłowy.</target>
        <note />
      </trans-unit>
      <trans-unit id="AutomationDispatcherShutdown">
        <source>Automation client cannot access UI because application is shutting down.</source>
        <target state="translated">Klient automatyzacji nie może uzyskać dostępu do interfejsu użytkownika, ponieważ aplikacja jest zamykana.</target>
        <note />
      </trans-unit>
      <trans-unit id="AutomationTimeout">
        <source>Timeout occurred while attempting to access UI. The application might be busy or unresponsive.</source>
        <target state="translated">Przekroczono limit czasu w trakcie próby uzyskania dostępu do interfejsu użytkownika. Aplikacja może być zajęta lub nie odpowiada.</target>
        <note />
      </trans-unit>
      <trans-unit id="Automation_InvalidConnectedPeer">
        <source>'{0}' is not a valid System.Windows.Automation.AutomationPeer. It is expected to be associated with a Window known to Automation.</source>
        <target state="translated">Element „{0}” nie jest prawidłowym elementem klasy System.Windows.Automation.AutomationPeer. Powinien być skojarzony z oknem znanym automatyzacji.</target>
        <note />
      </trans-unit>
      <trans-unit id="Automation_InvalidEventId">
        <source>'{0}' is not a valid System.Windows.Automation.AutomationEvent.</source>
        <target state="translated">Element „{0}” nie jest prawidłowym elementem klasy System.Windows.Automation.AutomationEvent.</target>
        <note />
      </trans-unit>
      <trans-unit id="Automation_InvalidSynchronizedInputType">
        <source>'{0}' is not a valid System.Windows.Automation.SynchronizedInputType.</source>
        <target state="translated">„{0}” nie jest prawidłowym elementem typu System.Windows.Automation.SynchronizedInputType.</target>
        <note />
      </trans-unit>
      <trans-unit id="Automation_RecursivePublicCall">
        <source>Recursive call to Automation Peer API is not valid.</source>
        <target state="translated">Rekursja do interfejsu API elementu równorzędnego automatyzacji jest nieprawidłowa.</target>
        <note />
      </trans-unit>
      <trans-unit id="Automation_UnsupportedUIAutomationEventAssociation">
        <source>Unsupported UI Automation event association.</source>
        <target state="translated">Nieobsługiwane skojarzenie zdarzenia automatyzacji interfejsu użytkownika.</target>
        <note />
      </trans-unit>
      <trans-unit id="BitmapCacheBrush_OpacityChanged">
        <source>BitmapCacheBrush does not support Opacity.</source>
        <target state="translated">Narzędzie BitmapCacheBrush nie obsługuje właściwości Opacity.</target>
        <note />
      </trans-unit>
      <trans-unit id="BitmapCacheBrush_RelativeTransformChanged">
        <source>BitmapCacheBrush does not support RelativeTransform.</source>
        <target state="translated">Narzędzie BitmapCacheBrush nie obsługuje właściwości RelativeTransform.</target>
        <note />
      </trans-unit>
      <trans-unit id="BitmapCacheBrush_TransformChanged">
        <source>BitmapCacheBrush does not support Transform.</source>
        <target state="translated">Narzędzie BitmapCacheBrush nie obsługuje właściwości Transform.</target>
        <note />
      </trans-unit>
      <trans-unit id="BrowseBackKeyDisplayString">
        <source>Alt+Left;Backspace</source>
        <target state="translated">Alt+Left;Backspace</target>
        <note />
      </trans-unit>
      <trans-unit id="BrowseBackText">
        <source>Back</source>
        <target state="translated">Wstecz</target>
        <note />
      </trans-unit>
      <trans-unit id="BrowseForwardKeyDisplayString">
        <source>Alt+Right;Shift+Backspace</source>
        <target state="translated">Alt+Right;Shift+Backspace</target>
        <note />
      </trans-unit>
      <trans-unit id="BrowseForwardText">
        <source>Forward</source>
        <target state="translated">Prześlij dalej</target>
        <note />
      </trans-unit>
      <trans-unit id="BrowseHomeKeyDisplayString">
        <source>Alt+Home;BrowserHome</source>
        <target state="translated">Alt+Home;BrowserHome</target>
        <note />
      </trans-unit>
      <trans-unit id="BrowseHomeText">
        <source>Home</source>
        <target state="translated">Strona główna</target>
        <note />
      </trans-unit>
      <trans-unit id="BrowseStopKeyDisplayString">
        <source>Alt+Esc;BrowserStop</source>
        <target state="translated">Alt+Esc;BrowserStop</target>
        <note />
      </trans-unit>
      <trans-unit id="BrowseStopText">
        <source>Stop</source>
        <target state="translated">Zatrzymaj</target>
        <note />
      </trans-unit>
      <trans-unit id="BrushUnknownBamlType">
        <source>Unrecognized brush type in BAML file.</source>
        <target state="translated">Nie rozpoznano typu pędzla w pliku BAML.</target>
        <note />
      </trans-unit>
      <trans-unit id="ByteRangeDownloaderDisposed">
        <source>Cannot access a disposed HTTP byte range downloader.</source>
        <target state="translated">Nie można uzyskać dostępu do usuniętego narzędzia pobierania kodu HTTP w zakresach bajtów.</target>
        <note />
      </trans-unit>
      <trans-unit id="ByteRangeDownloaderErroredOut">
        <source>Byte range request failed.</source>
        <target state="translated">Żądanie zakresu bajtów nie powiodło się.</target>
        <note />
      </trans-unit>
      <trans-unit id="ByteRangeRequestIsNotSupported">
        <source>Server does not support byte range request.</source>
        <target state="translated">Serwer nie obsługuje żądań zakresów bajtów.</target>
        <note />
      </trans-unit>
      <trans-unit id="CancelPrintText">
        <source>Cancel Print</source>
        <target state="translated">Anuluj drukowanie</target>
        <note />
      </trans-unit>
      <trans-unit id="CannotAttachVisualTwice">
        <source>Cannot attach a Visual that is already attached.</source>
        <target state="translated">Nie można dołączyć już dołączonego obiektu Visual.</target>
        <note />
      </trans-unit>
      <trans-unit id="CannotBothBeNull">
        <source>'{0}' and '{1}' cannot both be null.</source>
        <target state="translated">Elementy „{0}” i „{1}” nie mogą mieć jednocześnie wartości null.</target>
        <note />
      </trans-unit>
      <trans-unit id="CannotConvertStringToType">
        <source>Cannot convert string value '{0}' to type '{1}'.</source>
        <target state="translated">Nie można przekonwertować wartości ciągu „{0}” na typ „{1}”.</target>
        <note />
      </trans-unit>
      <trans-unit id="CannotConvertType">
        <source>Cannot convert type '{0}' to '{1}'.</source>
        <target state="translated">Nie można przekonwertować typu „{0}” na „{1}”.</target>
        <note />
      </trans-unit>
      <trans-unit id="CannotModifyReadOnlyContainer">
        <source>Cannot modify a read-only container.</source>
        <target state="translated">Nie można modyfikować kontenera tylko do odczytu.</target>
        <note />
      </trans-unit>
      <trans-unit id="CannotModifyVisualChildrenDuringTreeWalk">
        <source>Cannot modify the Visual children for this node because a tree walk is in progress.</source>
        <target state="translated">Nie można zmienić elementów podrzędnych obiektów Visual dla tego węzła, ponieważ przeglądanie drzewa jest w toku.</target>
        <note />
      </trans-unit>
      <trans-unit id="CannotNavigateToApplicationResourcesInWebBrowser">
        <source>Cannot navigate to application resource '{0}' by using a WebBrowser control. For URI navigation, the resource must be at the application's site of origin. Use the pack://siteoforigin:,,,/ prefix to avoid hard-coding the URI.</source>
        <target state="translated">Nie można przejść do zasobu aplikacji „{0}” za pomocą formantu WebBrowser. Aby przejść do lokalizacji URI, zasób musi znajdować się w witrynie pochodzenia aplikacji. Aby uniknąć ustalonego kodowania identyfikatora URI, należy użyć prefiksu pakietu://witryna_pochodzenia:,,,/.</target>
        <note />
      </trans-unit>
      <trans-unit id="CannotRetrievePartsOfWriteOnlyContainer">
        <source>Cannot get part or part information from a write-only container.</source>
        <target state="translated">Nie można pobrać części lub informacji o części z kontenera tylko do zapisu.</target>
        <note />
      </trans-unit>
      <trans-unit id="Channel_InvalidCommandBufferPointer">
        <source>Cannot read from the specified command buffer pointer.</source>
        <target state="translated">Nie można czytać z podanego wskaźnika buforu poleceń.</target>
        <note />
      </trans-unit>
      <trans-unit id="CharacterMetrics_MissingRequiredField">
        <source>The Metrics property of CharacterMetrics is missing a required field.</source>
        <target state="translated">Właściwości Metrics elementu CharacterMetrics brakuje wymaganego pola.</target>
        <note />
      </trans-unit>
      <trans-unit id="CharacterMetrics_NegativeHorizontalAdvance">
        <source>CharacterMetrics is not valid. The horizontal advance (defined as the sum of BlackBoxWidth, LeftSideBearing, and RightSideBearing) cannot be negative.</source>
        <target state="translated">Nieprawidłowa wartość właściwości CharacterMetrics. Poziomy postęp (zdefiniowany jako suma wartości pól BlackBoxWidth, LeftSideBearing i RightSideBearing) nie może być ujemny.</target>
        <note />
      </trans-unit>
      <trans-unit id="CharacterMetrics_NegativeVerticalAdvance">
        <source>CharacterMetrics is not valid. The vertical advance (defined as the sum of BlackBoxHeight, TopSideBearing, and BottomSideBearing) cannot be negative.</source>
        <target state="translated">Nieprawidłowa wartość właściwości CharacterMetrics. Postęp pionowy (zdefiniowany jako suma wartości pól BlackBoxHeight, TopSideBearing i BottomSideBearing) nie może być ujemny.</target>
        <note />
      </trans-unit>
      <trans-unit id="CharacterMetrics_TooManyFields">
        <source>The Metrics property of CharacterMetrics has too many fields.</source>
        <target state="translated">Właściwość Metrics elementu CharacterMetrics ma za dużo pól.</target>
        <note />
      </trans-unit>
      <trans-unit id="ClassTypeIllegal">
        <source>Class handlers can be registered only for UIElement or ContentElement and their subtypes.</source>
        <target state="translated">Obsługę klas można zarejestrować tylko dla elementów UIElement lub ContentElement i ich podtypów.</target>
        <note />
      </trans-unit>
      <trans-unit id="CloneBreakRecordFailure">
        <source>Text formatting engine cannot clone break record due to error: '{0}'.</source>
        <target state="translated">Aparat formatowania tekstu nie może sklonować rekordu podziału z powodu błędu: „{0}”.</target>
        <note />
      </trans-unit>
      <trans-unit id="CloseText">
        <source>Close</source>
        <target state="translated">Zamknij</target>
        <note />
      </trans-unit>
      <trans-unit id="ClusterMapEntriesShouldNotDecrease">
        <source>A cluster map entry must be greater than or equal to a previous entry.</source>
        <target state="translated">Wpis w mapie klastrów musi być większy lub równy poprzedniemu.</target>
        <note />
      </trans-unit>
      <trans-unit id="ClusterMapEntryShouldPointWithinGlyphIndices">
        <source>A cluster map entry must point to a valid glyph indices element.</source>
        <target state="translated">Wpis w mapie klastrów musi wskazywać poprawny element indeksu symboli.</target>
        <note />
      </trans-unit>
      <trans-unit id="ClusterMapFirstEntryMustBeZero">
        <source>The first element in the cluster map must equal zero.</source>
        <target state="translated">Pierwszy element w mapie klastrów musi być równy zero.</target>
        <note />
      </trans-unit>
      <trans-unit id="CodePointOutOfRange">
        <source>'{0}' character is outside the Unicode code point range.</source>
        <target state="translated">Znak „{0}” jest spoza zakresu punktów kodowych Unicode.</target>
        <note />
      </trans-unit>
      <trans-unit id="CollectionDuplicateKey">
        <source>'{0}' key already exists in the collection.</source>
        <target state="translated">Klucz „{0}” już istnieje w kolekcji.</target>
        <note />
      </trans-unit>
      <trans-unit id="CollectionEnumerationError">
        <source>Collection was modified during enumeration.</source>
        <target state="translated">Kolekcja została zmodyfikowana podczas wyliczania.</target>
        <note />
      </trans-unit>
      <trans-unit id="CollectionIsFixedSize">
        <source>This collection is fixed size.</source>
        <target state="translated">Ta kolekcja ma stały rozmiar.</target>
        <note />
      </trans-unit>
      <trans-unit id="CollectionNumberOfElementsMustBeGreaterThanZero">
        <source>The number of elements in this collection must be greater than zero.</source>
        <target state="translated">Liczba elementów w tej kolekcji musi być większa od zera.</target>
        <note />
      </trans-unit>
      <trans-unit id="CollectionNumberOfElementsMustBeLessOrEqualTo">
        <source>The number of elements in this collection must be less than or equal to '{0}'.</source>
        <target state="translated">Liczba elementów w tej kolekcji musi być mniejsza lub równa „{0}”.</target>
        <note />
      </trans-unit>
      <trans-unit id="CollectionNumberOfElementsShouldBeEqualTo">
        <source>The number of elements in this collection should equal '{0}'.</source>
        <target state="translated">Liczba elementów w tej kolekcji powinna być równa „{0}”.</target>
        <note />
      </trans-unit>
      <trans-unit id="CollectionOnlyAcceptsCommandBindings">
        <source>Collection accepts only objects of type CommandBinding.</source>
        <target state="translated">Kolekcja akceptuje tylko obiekty typu CommandBinding.</target>
        <note />
      </trans-unit>
      <trans-unit id="CollectionOnlyAcceptsInputBindings">
        <source>Collection accepts only objects of type InputBinding.</source>
        <target state="translated">Kolekcja akceptuje tylko obiekty typu InputBinding.</target>
        <note />
      </trans-unit>
      <trans-unit id="CollectionOnlyAcceptsInputGestures">
        <source>Collection accepts only objects of type InputGesture.</source>
        <target state="translated">Kolekcja akceptuje tylko obiekty typu InputGesture.</target>
        <note />
      </trans-unit>
      <trans-unit id="Collection_BadDestArray">
        <source>Destination array is not compatible with objects within '{0}'.</source>
        <target state="translated">Tablica docelowa nie jest zgodna z obiektami w elemencie „{0}”.</target>
        <note />
      </trans-unit>
      <trans-unit id="Collection_BadRank">
        <source>Input array is not a valid rank.</source>
        <target state="translated">Tablica wejściowa ma nieprawidłową rangę.</target>
        <note />
      </trans-unit>
      <trans-unit id="Collection_BadType">
        <source>Cannot add instance of type '{1}' to a collection of type '{0}'. Only items of type '{2}' are allowed.</source>
        <target state="translated">Nie można dodać wystąpienia typu „{1}” do kolekcji typu „{0}”. Dozwolone są jedynie elementy typu „{2}”.</target>
        <note />
      </trans-unit>
      <trans-unit id="Collection_CopyTo_ArrayCannotBeMultidimensional">
        <source>Cannot pass multidimensional array to the CopyTo method on a collection.</source>
        <target state="translated">Nie można przekazać wielowymiarowej tablicy do metody CopyTo w kolekcji.</target>
        <note />
      </trans-unit>
      <trans-unit id="Collection_CopyTo_IndexGreaterThanOrEqualToArrayLength">
        <source>'{0}' parameter value is equal to or greater than the length of the '{1}' parameter value.</source>
        <target state="translated">Wartość parametru „{0}” jest równa lub większa od długości wartości parametru „{1}”.</target>
        <note />
      </trans-unit>
      <trans-unit id="Collection_CopyTo_NumberOfElementsExceedsArrayLength">
        <source>The number of elements in this collection is greater than the available space from '{0}' to the end of destination '{1}'.</source>
        <target state="translated">Liczba elementów w tej kolekcji jest większa niż miejsce dostępne od elementu „{0}” do końca obiektu docelowego „{1}”.</target>
        <note />
      </trans-unit>
      <trans-unit id="Collection_NoNull">
        <source>Cannot add null to the collection.</source>
        <target state="translated">Nie można dodać wartości zerowej do kolekcji.</target>
        <note />
      </trans-unit>
      <trans-unit id="ColorContext_FileTooLarge">
        <source>File is too large to be a valid ColorContext.</source>
        <target state="translated">Plik jest za duży, żeby być prawidłowym obiektem ColorContext.</target>
        <note />
      </trans-unit>
      <trans-unit id="Color_ColorContextNotsRGB_or_scRGB">
        <source>Color context must be sRGB or scRGB for this operation.</source>
        <target state="translated">Kontekstem koloru dla tej operacji musi być sRGB lub scRGB.</target>
        <note />
      </trans-unit>
      <trans-unit id="Color_ColorContextTypeMismatch">
        <source>Color context types mismatch.</source>
        <target state="translated">Konteksty kolorów są niezgodne.</target>
        <note />
      </trans-unit>
      <trans-unit id="Color_DimensionMismatch">
        <source>Color context dimensions mismatch.</source>
        <target state="translated">Wymiary kontekstów kolorów są niezgodne.</target>
        <note />
      </trans-unit>
      <trans-unit id="Color_NullColorContext">
        <source>Color context is null.</source>
        <target state="translated">Kontekst koloru ma wartość zerową.</target>
        <note />
      </trans-unit>
      <trans-unit id="CompatibilityPreferencesSealed">
        <source>The property '{0}' cannot be changed. The '{1}' class has been sealed.</source>
        <target state="translated">Nie można zmienić właściwości „{0}”. Klasa „{1}” jest zapieczętowana.</target>
        <note />
      </trans-unit>
      <trans-unit id="CompileFeatureSet_InvalidTypographyProperties">
        <source>Typography properties are not valid.</source>
        <target state="translated">Właściwości typografii są nieprawidłowe.</target>
        <note />
      </trans-unit>
      <trans-unit id="CompositeFontAttributeValue1">
        <source>Invalid value for {0} attribute.</source>
        <target state="translated">Nieprawidłowa wartość dla atrybutu {0}.</target>
        <note />
      </trans-unit>
      <trans-unit id="CompositeFontAttributeValue2">
        <source>Invalid value for {0} attribute: {1}</source>
        <target state="translated">Nieprawidłowa wartość dla atrybutu {0}: {1}.</target>
        <note />
      </trans-unit>
      <trans-unit id="CompositeFontInvalidUnicodeRange">
        <source>Unicode range is not valid.</source>
        <target state="translated">Nieprawidłowy zakres Unicode.</target>
        <note />
      </trans-unit>
      <trans-unit id="CompositeFontMissingAttribute">
        <source>Missing required attribute '{0}'.</source>
        <target state="translated">Brak wymaganego atrybutu „{0}”.</target>
        <note />
      </trans-unit>
      <trans-unit id="CompositeFontMissingElement">
        <source>Missing required element '{0}'.</source>
        <target state="translated">Brak wymaganego elementu „{0}”.</target>
        <note />
      </trans-unit>
      <trans-unit id="CompositeFontSignificantWhitespace">
        <source>The composite font contains significant whitespace where none is expected.</source>
        <target state="translated">Czcionka złożona zawiera znaczące światła w nieoczekiwanych miejscach.</target>
        <note />
      </trans-unit>
      <trans-unit id="CompositeFontUnknownAttribute">
        <source>'{0}' attribute in XML namespace '{1}' not recognized. Note that attribute names are case sensitive.</source>
        <target state="translated">Nie rozpoznano atrybutu „{0}” w przestrzeni nazw XML „{1}”. Pamiętaj, że w nazwach atrybutów wielkość liter jest uwzględniana.</target>
        <note />
      </trans-unit>
      <trans-unit id="CompositeFontUnknownElement">
        <source>'{0}' element in XML namespace '{1}' not recognized. Note that element names are case sensitive.</source>
        <target state="translated">Nie rozpoznano elementu „{0}” w przestrzeni nazw XML „{1}”. Pamiętaj, że w nazwach atrybutów wielkość liter jest uwzględniana.</target>
        <note />
      </trans-unit>
      <trans-unit id="CompositeFont_DuplicateTypeface">
        <source>A FontFamily cannot have more than one FamilyTypeface with the same Style, Weight, and Stretch.</source>
        <target state="translated">Klasa FontFamily nie może mieć więcej niż jednego elementu FamilyTypeface z tymi samymi właściwościami Style, Weight i Stretch.</target>
        <note />
      </trans-unit>
      <trans-unit id="CompositeFont_TooManyFamilyMaps">
        <source>The FontFamily cannot hold any more FamilyMaps.</source>
        <target state="translated">Obiekt FontFamily nie może przechowywać żadnych dodatkowych elementów FamilyMaps.</target>
        <note />
      </trans-unit>
      <trans-unit id="CompositionTarget_RootVisual_HasParent">
        <source>The root Visual of a VisualTarget cannot have a parent.</source>
        <target state="translated">Element główny Visual z klasy VisualTarget nie może mieć elementu nadrzędnego.</target>
        <note />
      </trans-unit>
      <trans-unit id="ConstructorRecursion">
        <source>Possible constructor recursion detected.</source>
        <target state="translated">Wykryto możliwość rekursji konstruktora.</target>
        <note />
      </trans-unit>
      <trans-unit id="ContextMenuKeyDisplayString">
        <source>Shift+F10;Apps</source>
        <target state="translated">Shift+F10;Apps</target>
        <note />
      </trans-unit>
      <trans-unit id="ContextMenuText">
        <source>Context Menu</source>
        <target state="translated">Menu kontekstowe</target>
        <note />
      </trans-unit>
      <trans-unit id="Converter_ConvertFromNotSupported">
        <source>Cannot convert from type.</source>
        <target state="translated">Nie można skonwertować typu.</target>
        <note />
      </trans-unit>
      <trans-unit id="Converter_ConvertToNotSupported">
        <source>Cannot convert to type.</source>
        <target state="translated">Nie można skonwertować na typ.</target>
        <note />
      </trans-unit>
      <trans-unit id="CopyKeyDisplayString">
        <source>Ctrl+C;Ctrl+Insert</source>
        <target state="translated">Ctrl+C;Ctrl+Insert</target>
        <note />
      </trans-unit>
      <trans-unit id="CopyText">
        <source>Copy</source>
        <target state="translated">Kopiuj</target>
        <note />
      </trans-unit>
      <trans-unit id="CorrectionListText">
        <source>Correction List</source>
        <target state="translated">Lista poprawek</target>
        <note />
      </trans-unit>
      <trans-unit id="CountOfBitsGreatThanRemainingBits">
        <source>Count must be less than or equal to remaining number of bits in stream.</source>
        <target state="translated">Liczba musi być równa lub mniejsza niż pozostała liczba bitów w strumieniu.</target>
        <note />
      </trans-unit>
      <trans-unit id="CountOfBitsOutOfRange">
        <source>Count must be less than or equal to bits per byte and greater than zero.</source>
        <target state="translated">Liczba musi być równa lub mniejsza niż liczba bitów na bajt i większa od zera.</target>
        <note />
      </trans-unit>
      <trans-unit id="CreateBreaksFailure">
        <source>Text formatting engine cannot format breakpoints due to error: '{0}'.</source>
        <target state="translated">Aparat formatowania tekstu nie może sformatować punktów przerwania z powodu błędu: „{0}”.</target>
        <note />
      </trans-unit>
      <trans-unit id="CreateContextFailure">
        <source>Text formatting engine cannot create text formatting context due to error: '{0}'.</source>
        <target state="translated">Aparat formatowania tekstu nie może utworzyć kontekstu formatowania tekstu z powodu błędu: „{0}”.</target>
        <note />
      </trans-unit>
      <trans-unit id="CreateLineFailure">
        <source>Text formatting engine cannot format a line of text due to error: '{0}'.</source>
        <target state="translated">Aparat formatowania tekstu nie może sformatować wiersza tekstu z powodu błędu: „{0}”.</target>
        <note />
      </trans-unit>
      <trans-unit id="CreateParaBreakingSessionFailure">
        <source>Text formatting engine cannot format a paragraph cache due to error: '{0}'.</source>
        <target state="translated">Aparat formatowania tekstu nie może sformatować akapitu z powodu błędu: „{0}”.</target>
        <note />
      </trans-unit>
      <trans-unit id="CurrentDispatcherNotFound">
        <source>Current dispatcher cannot be found.</source>
        <target state="translated">Nie można znaleźć bieżącego dyspozytora.</target>
        <note />
      </trans-unit>
      <trans-unit id="Cursor_InvalidStream">
        <source>Failed to load cursor from the stream.</source>
        <target state="translated">Nie można załadować kursora ze strumienia.</target>
        <note />
      </trans-unit>
      <trans-unit id="Cursor_LoadImageFailure">
        <source>Failed to load cursor file '{0}'.</source>
        <target state="translated">Nie można załadować pliku kursora „{0}”.</target>
        <note />
      </trans-unit>
      <trans-unit id="Cursor_UnsupportedFormat">
        <source>'{0}' has unsupported extension for cursor.</source>
        <target state="translated">Element „{0}” ma nieobsługiwane rozszerzenie dla kursora.</target>
        <note />
      </trans-unit>
      <trans-unit id="CutKeyDisplayString">
        <source>Ctrl+X;Shift+Delete</source>
        <target state="translated">Ctrl+X;Shift+Delete</target>
        <note />
      </trans-unit>
      <trans-unit id="CutText">
        <source>Cut</source>
        <target state="translated">Wytnij</target>
        <note />
      </trans-unit>
      <trans-unit id="D3DImage_AARequires9Ex">
        <source>An antialiased back buffer requires a IDirect3DDevice9Ex device.</source>
        <target state="translated">Antyaliasowany bufor zapasowy wymaga urządzenia IDirect3DDevice9Ex.</target>
        <note />
      </trans-unit>
      <trans-unit id="D3DImage_InvalidDevice">
        <source>Back buffer's device is not valid.</source>
        <target state="translated">Urządzenie buforu zapasowego jest nieprawidłowe.</target>
        <note />
      </trans-unit>
      <trans-unit id="D3DImage_InvalidPool">
        <source>Back buffer's pool does not meet the requirements for the resource type.</source>
        <target state="translated">Pula buforu zapasowego nie spełnia wymagań dotyczących typu zasobu.</target>
        <note />
      </trans-unit>
      <trans-unit id="D3DImage_InvalidUsage">
        <source>Back buffer's usage does not meet the requirements for the resource type.</source>
        <target state="translated">Użycie buforu zapasowego nie spełnia wymagań dotyczących typu zasobu.</target>
        <note />
      </trans-unit>
      <trans-unit id="D3DImage_MustHaveBackBuffer">
        <source>Cannot call this method without a back buffer.</source>
        <target state="translated">Nie można wywołać tej metody bez buforu zapasowego.</target>
        <note />
      </trans-unit>
      <trans-unit id="D3DImage_SurfaceTooBig">
        <source>Back buffer's size is too large.</source>
        <target state="translated">Rozmiar buforu zapasowego jest zbyt duży.</target>
        <note />
      </trans-unit>
      <trans-unit id="DataObject_CannotSetDataOnAFozenOLEDataDbject">
        <source>Cannot SetData on a frozen OLE data object.</source>
        <target state="translated">Nie można wykonać operacji SetData na zablokowanym obiekcie danych OLE.</target>
        <note />
      </trans-unit>
      <trans-unit id="DataObject_DataFormatNotPresentOnDataObject">
        <source>'{0}' data format is not present on DataObject.</source>
        <target state="translated">Format danych „{0}” jest nieobecny w obiekcie DataObject.</target>
        <note />
      </trans-unit>
      <trans-unit id="DataObject_DataObjectMustHaveAtLeastOneFormat">
        <source>Data object must have at least one format.</source>
        <target state="translated">Obiekt danych musi mieć przynajmniej jeden format.</target>
        <note />
      </trans-unit>
      <trans-unit id="DataObject_EmptyFormatNotAllowed">
        <source>Empty string is not a valid value for parameter 'format'.</source>
        <target state="translated">Pusty ciąg jest nieprawidłową wartością dla parametru „format”.</target>
        <note />
      </trans-unit>
      <trans-unit id="DataObject_FileDropListHasInvalidFileDropPath">
        <source>'{0}' file drop path is not valid.</source>
        <target state="translated">Ścieżka upuszczania pliku „{0}” jest nieprawidłowa</target>
        <note />
      </trans-unit>
      <trans-unit id="DataObject_FileDropListIsEmpty">
        <source>'{0}' must contain at least one file drop path.</source>
        <target state="translated">Element „{0}” musi zawierać przynajmniej jedną ścieżkę dostępu do pliku.</target>
        <note />
      </trans-unit>
      <trans-unit id="DataObject_NotImplementedEnumFormatEtc">
        <source>'{0}' dwDirection parameter value is not supported.</source>
        <target state="translated">Wartość „{0}” parametru dwDirection nie jest obsługiwana.</target>
        <note />
      </trans-unit>
      <trans-unit id="DecompressPacketDataFailed">
        <source>Decompression of packet data failed.</source>
        <target state="translated">Dekompresja pakietu danych nie powiodła się.</target>
        <note />
      </trans-unit>
      <trans-unit id="DecompressPropertyFailed">
        <source>Decompression of property data failed.</source>
        <target state="translated">Decompression danych właściwości nie powiodła się.</target>
        <note />
      </trans-unit>
      <trans-unit id="DecreaseZoomText">
        <source>Decrease Zoom</source>
        <target state="translated">Zmniejsz powiększenie</target>
        <note />
      </trans-unit>
      <trans-unit id="DeleteKeyDisplayString">
        <source>Del</source>
        <target state="translated">Delete</target>
        <note />
      </trans-unit>
      <trans-unit id="DeleteText">
        <source>Delete</source>
        <target state="translated">Usuń</target>
        <note />
      </trans-unit>
      <trans-unit id="DirectoryNotFoundExceptionWithFileName">
        <source>Cannot find a part of the path '{0}'.</source>
        <target state="translated">Nie można znaleźć części ścieżki „{0}”.</target>
        <note />
      </trans-unit>
      <trans-unit id="DragDrop_DragActionInvalid">
        <source>'{0}' DragAction is not valid.</source>
        <target state="translated">Akcja „{0}” DragAction jest nieprawidłowa.</target>
        <note />
      </trans-unit>
      <trans-unit id="DragDrop_DragDropEffectsInvalid">
        <source>'{0}' DragDropEffects is not valid.</source>
        <target state="translated">Wartość „{0}” DragDropEffects jest nieprawidłowa.</target>
        <note />
      </trans-unit>
      <trans-unit id="DrawingContext_TooManyPops">
        <source>This Pop operation has no corresponding Push to remove from the stack because the stack depth of the DrawingContext is zero.</source>
        <target state="translated">Dla tej operacji Pop nie istnieje odpowiednia operacja Push pozwalająca na usunięcie ze stosu, ponieważ głębokość stosu dla obiektu klasy DrawingContext wynosi zero.</target>
        <note />
      </trans-unit>
      <trans-unit id="DrawingGroup_AlreadyOpen">
        <source>This object has an outstanding DrawingContext. The DrawingContext must be Closed or Disposed before making Open or Append calls.</source>
        <target state="translated">Ten obiekt ma oczekujący obiekt klasy DrawingContext. Obiekt DrawingContext musi zostać zamknięty lub usunięty przed wykonaniem wywołań Open lub Append.</target>
        <note />
      </trans-unit>
      <trans-unit id="DrawingGroup_CannotAppendToFrozenCollection">
        <source>Cannot append to a frozen DrawingGroup.Children collection.</source>
        <target state="translated">Nie można dołączyć do zablokowanej kolekcji DrawingGroup.Children.</target>
        <note />
      </trans-unit>
      <trans-unit id="DrawingGroup_CannotAppendToNullCollection">
        <source>Cannot append to a null DrawingGroup.Children collection.</source>
        <target state="translated">Nie można dołączyć do zerowej kolekcji DrawingGroup.Children.</target>
        <note />
      </trans-unit>
      <trans-unit id="DuplicateApplicationGestureFound">
        <source>Duplicate ApplicationGesture values are not allowed.</source>
        <target state="translated">Zduplikowane wartości ApplicationGesture są niedozwolone.</target>
        <note />
      </trans-unit>
      <trans-unit id="DuplicateEventName">
        <source>RoutedEvent Name '{0}' for OwnerType '{1}' already used.</source>
        <target state="translated">Nazwa zdarzenia RoutedEvent Name „{0}” dla typu OwnerType „{1}” jest już używana.</target>
        <note />
      </trans-unit>
      <trans-unit id="DuplicateStrokeAdded">
        <source>Duplicate Stroke in StrokeCollectionChangedEventArgs.Added.</source>
        <target state="translated">Zduplikowany obiekt Stroke we właściwości StrokeCollectionChangedEventArgs.Added.</target>
        <note />
      </trans-unit>
      <trans-unit id="EPExists">
        <source>ExtendedProperty is already part of the ExtendedPropertyCollection.</source>
        <target state="translated">Obiekt ExtendedProperty jest już częścią kolekcji ExtendedPropertyCollection.</target>
        <note />
      </trans-unit>
      <trans-unit id="EPGuidNotFound">
        <source>The GUID is not part of the ExtendedPropertyCollection.</source>
        <target state="translated">GUID nie jest częścią kolekcji ExtendedPropertyCollection.</target>
        <note />
      </trans-unit>
      <trans-unit id="EPNotFound">
        <source>Property not set.</source>
        <target state="translated">Właściwość nieustawiona.</target>
        <note />
      </trans-unit>
      <trans-unit id="Effect_20ShaderUsing30Registers">
        <source>A pixel shader using Pixel Shader Model 2.0 cannot be set because registers only available in Pixel Shader Model 3.0 are being used.</source>
        <target state="translated">Nie można ustawić cieniowania pikseli za pomocą Pixel Shader Model 2.0, ponieważ są używane rejestry dostępne wyłącznie w Pixel Shader Model 3.0.</target>
        <note />
      </trans-unit>
      <trans-unit id="Effect_CombinedLegacyAndNew">
        <source>BitmapEffect and Effect cannot be combined on a Visual.</source>
        <target state="translated">Właściwości BitmapEffect i Effect nie można łączyć dla obiektu Visual.</target>
        <note />
      </trans-unit>
      <trans-unit id="Effect_No_ContextInputSource">
        <source>Cannot call BitmapEffect.GetOutput directly with a ContextInputSource. Provide a valid BitmapSource.</source>
        <target state="translated">Nie można wywołać metody BitmapEffect.GetOutput bezpośrednio przy użyciu elementu ContextInputSource. Zapewnij prawidłową klasę BitmapSource.</target>
        <note />
      </trans-unit>
      <trans-unit id="Effect_No_InputSource">
        <source>There is no input set.</source>
        <target state="translated">Nie ustawiono elementu wejściowego.</target>
        <note />
      </trans-unit>
      <trans-unit id="Effect_PixelFormat">
        <source>'{0}' PixelFormat is not supported for this operation.</source>
        <target state="translated">Element „{0}” PixelFormat nie jest obsługiwany dla tej operacji.</target>
        <note />
      </trans-unit>
      <trans-unit id="Effect_RenderThreadError">
        <source>An error occurred on the render thread with a user-supplied shader.</source>
        <target state="translated">Wystąpił błąd podczas renderowania wątku za pomocą cieniowania określonego przez użytkownika.</target>
        <note />
      </trans-unit>
      <trans-unit id="Effect_Shader20ConstantRegisterLimit">
        <source>Pixel Shader Model 2.0 requires floating point constants to be in registers [0-31].</source>
        <target state="translated">Pixel Shader Model 2.0 wymaga, aby stałe zmiennoprzecinkowe znajdowały się w rejestrach [0-31].</target>
        <note />
      </trans-unit>
      <trans-unit id="Effect_Shader20SamplerRegisterLimit">
        <source>Pixel Shader Model 2.0 requires sampler constants to be in registers [0-3].</source>
        <target state="translated">Pixel Shader Model 2.0 wymaga, aby stałe przykładów znajdowały się w rejestrach [0-3].</target>
        <note />
      </trans-unit>
      <trans-unit id="Effect_Shader30BoolConstantRegisterLimit">
        <source>Pixel Shader Model 3.0 requires boolean constants to be in registers [0-15].</source>
        <target state="translated">Pixel Shader Model 3.0 wymaga, aby stałe typu logicznego znajdowały się w rejestrach [0-15].</target>
        <note />
      </trans-unit>
      <trans-unit id="Effect_Shader30FloatConstantRegisterLimit">
        <source>Pixel Shader Model 3.0 requires floating point constants to be in registers [0-223].</source>
        <target state="translated">Pixel Shader Model 3.0 wymaga, aby stałe zmiennoprzecinkowe znajdowały się w rejestrach [0-223].</target>
        <note />
      </trans-unit>
      <trans-unit id="Effect_Shader30IntConstantRegisterLimit">
        <source>Pixel Shader Model 3.0 requires integer constants to be in registers [0-15].</source>
        <target state="translated">Pixel Shader Model 3.0 wymaga, aby stałe wartości całkowite znajdowały się w rejestrach [0-15].</target>
        <note />
      </trans-unit>
      <trans-unit id="Effect_Shader30SamplerRegisterLimit">
        <source>Pixel Shader Model 3.0 requires sampler constants to be in registers [0-7].</source>
        <target state="translated">Pixel Shader Model 3.0 wymaga, aby stałe przykładów znajdowały się w rejestrach [0-7].</target>
        <note />
      </trans-unit>
      <trans-unit id="Effect_ShaderBytecodeSize">
        <source>Shader bytecode must be an integral number of 4-byte words.</source>
        <target state="translated">Kod bajtowy cieniowania musi być całkowitą liczbą słów 4-bajtowych.</target>
        <note />
      </trans-unit>
      <trans-unit id="Effect_ShaderBytecodeSource">
        <source>No shader bytecode present.  Must either set UriSource or call SetStreamSource.</source>
        <target state="translated">Brak kodu bajtowego cieniowania. Należy ustawić właściwość UriSource lub wywołać metodę SetStreamSource.</target>
        <note />
      </trans-unit>
      <trans-unit id="Effect_ShaderConstantType">
        <source>Shader constant of type '{0}' is not allowed.</source>
        <target state="translated">Stała cieniowania typu „{0}” jest niedozwolona.</target>
        <note />
      </trans-unit>
      <trans-unit id="Effect_ShaderEffectPadding">
        <source>Padding must be non-negative.</source>
        <target state="translated">Uzupełnienie musi być nieujemne.</target>
        <note />
      </trans-unit>
      <trans-unit id="Effect_ShaderPixelShaderSet">
        <source>PixelShader must be set on ShaderEffect.</source>
        <target state="translated">Właściwość PixelShader musi być ustawiona dla obiektu ShaderEffect.</target>
        <note />
      </trans-unit>
      <trans-unit id="Effect_ShaderSamplerType">
        <source>Pixel shader sampler must be Effect.ImplicitInput, or an instance of BitmapCacheBrush, VisualBrush, or ImageBrush.</source>
        <target state="translated">Przykład cieniowania pikseli musi być stałą Effect.ImplicitInput albo wystąpieniem obiektu BitmapCacheBrush, VisualBrush lub ImageBrush.</target>
        <note />
      </trans-unit>
      <trans-unit id="Effect_ShaderSeekableStream">
        <source>PixelShader only accepts seekable streams.</source>
        <target state="translated">Właściwość PixelShader akceptuje tylko strumienie możliwe do wyszukania.</target>
        <note />
      </trans-unit>
      <trans-unit id="Effect_SourceUriMustBeFileOrPack">
        <source>Uri must be a file or pack Uri.</source>
        <target state="translated">Identyfikator URI musi być identyfikatorem URI pliku lub pakietu.</target>
        <note />
      </trans-unit>
      <trans-unit id="EmptyArray">
        <source>Empty arrays are not a valid argument value.</source>
        <target state="translated">Puste tablice nie są prawidłowymi wartościami argumentu.</target>
        <note />
      </trans-unit>
      <trans-unit id="EmptyArrayNotAllowedAsArgument">
        <source>The array cannot be empty.</source>
        <target state="translated">Tablica nie może być pusta.</target>
        <note />
      </trans-unit>
      <trans-unit id="EmptyDataToLoad">
        <source>No data to load.</source>
        <target state="translated">Nie ma żadnych danych do załadowania.</target>
        <note />
      </trans-unit>
      <trans-unit id="EmptyScToReplace">
        <source>Collection cannot be empty.</source>
        <target state="translated">Kolekcja nie może być pusta.</target>
        <note />
      </trans-unit>
      <trans-unit id="EmptyScToReplaceWith">
        <source>The replacement StrokeCollection cannot be empty.</source>
        <target state="translated">Zastępujący element StrokeCollection nie może być pusty.</target>
        <note />
      </trans-unit>
      <trans-unit id="EndHitTestingCalled">
        <source>EndHitTesting has already been called on the IncrementalHitTester.</source>
        <target state="translated">Metoda EndHitTesting została już wywołana dla obiektu IncrementalHitTester.</target>
        <note />
      </trans-unit>
      <trans-unit id="EndOfStreamReached">
        <source>End of stream reached.</source>
        <target state="translated">Osiągnięto koniec strumienia.</target>
        <note />
      </trans-unit>
      <trans-unit id="EnumLineFailure">
        <source>Text formatting engine cannot enumerate contents in a line due to error: '{0}'.</source>
        <target state="translated">Aparat formatowania tekstu nie może wyliczyć zawartości wiersza z powodu błędu: „{0}”.</target>
        <note />
      </trans-unit>
      <trans-unit id="Enum_Invalid">
        <source>'{0}' enumeration value is not valid.</source>
        <target state="translated">Wartość wyliczenia „{0}” jest nieprawidłowa.</target>
        <note />
      </trans-unit>
      <trans-unit id="Enumerator_CollectionChanged">
        <source>The enumerator is not valid because the collection changed.</source>
        <target state="translated">Moduł wyliczający jest nieprawidłowy, ponieważ kolekcja uległa zmianie.</target>
        <note />
      </trans-unit>
      <trans-unit id="Enumerator_NotStarted">
        <source>The enumerator has not been started.</source>
        <target state="translated">Moduł wyliczający nie został uruchomiony.</target>
        <note />
      </trans-unit>
      <trans-unit id="Enumerator_ReachedEnd">
        <source>The enumerator has reached the end of the collection.</source>
        <target state="translated">Moduł wyliczający osiągnął koniec kolekcji.</target>
        <note />
      </trans-unit>
      <trans-unit id="Enumerator_VerifyContext">
        <source>No current object to return.</source>
        <target state="translated">Brak bieżącego obiektu do zwrócenia.</target>
        <note />
      </trans-unit>
      <trans-unit id="EventArgIsNull">
        <source>Event arguments must be non-null.</source>
        <target state="translated">Argumenty zdarzeń muszą być niezerowe.</target>
        <note />
      </trans-unit>
      <trans-unit id="ExtendSelectionDownKeyDisplayString">
        <source>Shift+Down</source>
        <target state="translated">Shift+Down</target>
        <note />
      </trans-unit>
      <trans-unit id="ExtendSelectionDownText">
        <source>Extend Selection Down</source>
        <target state="translated">Rozszerz wybór w dół</target>
        <note />
      </trans-unit>
      <trans-unit id="ExtendSelectionLeftKeyDisplayString">
        <source>Shift+Left</source>
        <target state="translated">Shift+Left</target>
        <note />
      </trans-unit>
      <trans-unit id="ExtendSelectionLeftText">
        <source>Extend Selection Left</source>
        <target state="translated">Rozszerz wybór w lewo</target>
        <note />
      </trans-unit>
      <trans-unit id="ExtendSelectionRightKeyDisplayString">
        <source>Shift+Right</source>
        <target state="translated">Shift+Right</target>
        <note />
      </trans-unit>
      <trans-unit id="ExtendSelectionRightText">
        <source>Extend Selection Right</source>
        <target state="translated">Rozszerz wybór w prawo</target>
        <note />
      </trans-unit>
      <trans-unit id="ExtendSelectionUpKeyDisplayString">
        <source>Shift+Up</source>
        <target state="translated">Shift+Up</target>
        <note />
      </trans-unit>
      <trans-unit id="ExtendSelectionUpText">
        <source>Extend Selection Up</source>
        <target state="translated">Rozszerz wybór w górę</target>
        <note />
      </trans-unit>
      <trans-unit id="FaceIndexMustBePositiveOrZero">
        <source>Font face index must be greater than or equal to zero.</source>
        <target state="translated">Indeks rodziny czcionek musi być większy lub równy zero.</target>
        <note />
      </trans-unit>
      <trans-unit id="FaceIndexValidOnlyForTTC">
        <source>Nonzero font face index values are valid only for TrueType collections (.ttc).</source>
        <target state="translated">Niezerowe wartości indeksów rodziny czcionek są dozwolone tylko dla kolekcji TrueType (.ttc).</target>
        <note />
      </trans-unit>
      <trans-unit id="FamilyCollection_CannotFindCompositeFontsLocation">
        <source>Cannot load system composite fonts. Location not found.</source>
        <target state="translated">Nie można załadować systemowych czcionek złożonych. Nie znaleziono lokalizacji.</target>
        <note />
      </trans-unit>
      <trans-unit id="FamilyMap_TargetNotSet">
        <source>Cannot add FamilyMap because Target property is not set.</source>
        <target state="translated">Nie można dodać FamilyMap, ponieważ właściwość Target nie jest ustawiona.</target>
        <note />
      </trans-unit>
      <trans-unit id="FavoritesKeyDisplayString">
        <source>Ctrl+I</source>
        <target state="translated">Ctrl+I</target>
        <note />
      </trans-unit>
      <trans-unit id="FavoritesText">
        <source>Favorites</source>
        <target state="translated">Ulubione</target>
        <note />
      </trans-unit>
      <trans-unit id="FileFormatException">
        <source>Input file or data stream does not conform to the expected file format specification.</source>
        <target state="translated">Plik wejściowy lub strumień danych nie odpowiada oczekiwanej specyfikacji formatu pliku.</target>
        <note />
      </trans-unit>
      <trans-unit id="FileFormatExceptionWithFileName">
        <source>'{0}' file does not conform to the expected file format specification.</source>
        <target state="translated">Plik „{0}” jest niezgodny z oczekiwaną specyfikacją formatu pliku.</target>
        <note />
      </trans-unit>
      <trans-unit id="FileNotFoundExceptionWithFileName">
        <source>Cannot find file '{0}'.</source>
        <target state="translated">Nie można znaleźć pliku „{0}”.</target>
        <note />
      </trans-unit>
      <trans-unit id="FindKeyDisplayString">
        <source>Ctrl+F</source>
        <target state="translated">Ctrl+F</target>
        <note />
      </trans-unit>
      <trans-unit id="FindText">
        <source>Find</source>
        <target state="translated">Znajdź</target>
        <note />
      </trans-unit>
      <trans-unit id="FirstPageText">
        <source>First Page</source>
        <target state="translated">Pierwsza strona</target>
        <note />
      </trans-unit>
      <trans-unit id="FloatUnknownBamlType">
        <source>Unrecognized float type in BAML file.</source>
        <target state="translated">Nierozpoznany typ wartości zmiennoprzecinkowej w pliku BAML.</target>
        <note />
      </trans-unit>
      <trans-unit id="FlushNotSupported">
        <source>Stream does not support Flush.</source>
        <target state="translated">Strumień nie obsługuje metody Flush.</target>
        <note />
      </trans-unit>
      <trans-unit id="FontFamily_ReadOnly">
        <source>A named FontFamily object cannot be modified.</source>
        <target state="translated">Nie można modyfikować nazwanego obiektu FontFamily.</target>
        <note />
      </trans-unit>
      <trans-unit id="Freezable_CantBeFrozen">
        <source>Specified value of type '{0}' must have IsFrozen set to false to modify.</source>
        <target state="translated">Aby modyfikować określoną wartość typu „{0}”, należy ustawić atrybut IsFrozen na wartość „false”.</target>
        <note />
      </trans-unit>
      <trans-unit id="Freezable_CloneInvalidType">
        <source>Clone of an instance of type '{0}' is null or not an instance of '{0}'.</source>
        <target state="translated">Klon wystąpienia „{0}” jest zerowy lub nie jest wystąpieniem „{0}”.</target>
        <note />
      </trans-unit>
      <trans-unit id="Freezable_Reentrant">
        <source>Cannot change FreezableCollection during a CollectionChanged event.</source>
        <target state="translated">Nie można zmienić kolekcji FreezableCollection podczas zdarzenia CollectionChanged.</target>
        <note />
      </trans-unit>
      <trans-unit id="Freezable_UnexpectedChange">
        <source>Unknown/unexpected change event</source>
        <target state="translated">Nieznane/nieoczekiwane zdarzenie zmiany</target>
        <note />
      </trans-unit>
      <trans-unit id="GeneralTransform_TransformFailed">
        <source>The transform is not defined for the point.</source>
        <target state="translated">Nie zdefiniowano transformacji dla punktu.</target>
        <note />
      </trans-unit>
      <trans-unit id="General_BadType">
        <source>The object passed to '{0}' is not a valid type.</source>
        <target state="translated">Obiekt przekazywany do elementu „{0}” jest nieprawidłowego typu.</target>
        <note />
      </trans-unit>
      <trans-unit id="General_Expected_Type">
        <source>Expected object of type '{0}'.</source>
        <target state="translated">Oczekiwano obiektu typu „{0}”.</target>
        <note />
      </trans-unit>
      <trans-unit id="General_ObjectIsReadOnly">
        <source>The object is marked 'Read Only'.</source>
        <target state="translated">Obiekt jest oznaczony jako „Read Only”.</target>
        <note />
      </trans-unit>
      <trans-unit id="Geometry_BadNumber">
        <source>Arithmetic error found while trying to perform this operation.</source>
        <target state="translated">Znaleziono błąd arytmetyczny podczas próby wykonania tej operacji.</target>
        <note />
      </trans-unit>
      <trans-unit id="GestureRecognizerNotAvailable">
        <source>No gesture recognizer is available on the system.</source>
        <target state="translated">W systemie nie ma żadnego dostępnego modułu rozpoznawania gestów.</target>
        <note />
      </trans-unit>
      <trans-unit id="GetPenaltyModuleHandleFailure">
        <source>Text formatting engine cannot retrieve penalty module handle due to error: '{0}'.</source>
        <target state="translated">Aparat formatowania tekstów nie może pobrać obsługi modułu kar z powodu błędu: „{0}”.</target>
        <note />
      </trans-unit>
      <trans-unit id="GetResponseFailed">
        <source>Cannot get response for web request to '{0}'.</source>
        <target state="translated">Nie można uzyskać odpowiedzi na żądanie sieci web skierowane do elementu „{0}”.</target>
        <note />
      </trans-unit>
      <trans-unit id="GlyphAreaTooBig">
        <source>Values for advanceWidths and glyphOffsets constitute too large of a GlyphRun. The area of its bounding box, measured in renderingEmSize squares, is '{0}' but it cannot exceed '{1}'.</source>
        <target state="translated">Wartości parametrów advanceWidths i glyphOffsets są za duże dla obiektu GlyphRun. Obszar jego pola ograniczającego, mierzony w jednostkach powierzchni renderingEmSize wynosi „{0}”, a nie może przekroczyć „{1}”.</target>
        <note />
      </trans-unit>
      <trans-unit id="GlyphCoordinateTooBig">
        <source> advanceWidths and glyphOffsets constitute coordinate too large for glyph at index '{0}'. For renderingEmSize '{1}' the values cannot exceed '{2}'.</source>
        <target state="translated"> Wartości parametrów advanceWidths i glyphOffsets tworzą zbyt dużą wartość współrzędnej dla symbolu o indeksie „{0}”. Dla renderingEmSize „{1}” wartości nie mogą przekroczyć „{2}”.</target>
        <note />
      </trans-unit>
      <trans-unit id="GlyphIndexOutOfRange">
        <source>'{0}' glyph index is not valid for the specified font.</source>
        <target state="translated">Indeks symbolu „{0}” jest nieprawidłowy dla wskazanej czcionki.</target>
        <note />
      </trans-unit>
      <trans-unit id="GlyphTypefaceNotRecorded">
        <source>Glyph typeface URI does not point to a previously recorded glyph typeface.</source>
        <target state="translated">Identyfikator URI kroju pisma symbolu nie wskazuje na poprzednio zarejestrowany krój pisma symbolu.</target>
        <note />
      </trans-unit>
      <trans-unit id="GoToPageText">
        <source>Go To Page</source>
        <target state="translated">Przejdź do strony</target>
        <note />
      </trans-unit>
      <trans-unit id="HandlerTypeIllegal">
        <source>Handler type is mismatched.</source>
        <target state="translated">Niedopasowany typ obsługi.</target>
        <note />
      </trans-unit>
      <trans-unit id="HelpKeyDisplayString">
        <source>F1</source>
        <target state="translated">F1</target>
        <note />
      </trans-unit>
      <trans-unit id="HelpText">
        <source>Help</source>
        <target state="translated">Pomoc</target>
        <note />
      </trans-unit>
      <trans-unit id="HitTest_Invalid">
        <source>'{0}' HitTestParameters are not supported on '{1}'.</source>
        <target state="translated">Obiekty klasy HitTestParameters „{0}” nie są obsługiwane w elemencie „{1}”.</target>
        <note />
      </trans-unit>
      <trans-unit id="HitTest_Singular">
        <source>Hit testing with a singular MatrixCamera is not supported.</source>
        <target state="translated">Testowanie trafień przy użyciu pojedynczego elementu MatrixCamera jest nieobsługiwane.</target>
        <note />
      </trans-unit>
      <trans-unit id="HwndSourceDisposed">
        <source>Cannot access a disposed HwndSource.</source>
        <target state="translated">Nie można uzyskać dostępu do usuniętego obiektu HwndSource.</target>
        <note />
      </trans-unit>
      <trans-unit id="HwndTarget_HardwareNotSupportDueToProtocolMismatch">
        <source>Due to protocol mismatch hardware support is not available.</source>
        <target state="translated">Z powodu niezgodności protokołów obsługa sprzętu jest niedostępna.</target>
        <note />
      </trans-unit>
      <trans-unit id="HwndTarget_InvalidWindowHandle">
        <source>The specified handle is not a valid window handle.</source>
        <target state="translated">Wskazane dojście nie jest prawidłowym dojściem okna.</target>
        <note />
      </trans-unit>
      <trans-unit id="HwndTarget_InvalidWindowProcess">
        <source>The specified window does not belong to the current process.</source>
        <target state="translated">Wskazane okno nie należy do bieżącego procesu.</target>
        <note />
      </trans-unit>
      <trans-unit id="HwndTarget_InvalidWindowThread">
        <source>The specified window does not belong to the current thread.</source>
        <target state="translated">Wskazane okno nie należy do bieżącego wątku.</target>
        <note />
      </trans-unit>
      <trans-unit id="HwndTarget_WindowAlreadyHasContent">
        <source>Another HwndTarget is associated with this window.</source>
        <target state="translated">Z tym oknem jest skojarzony inny element HwndTarget.</target>
        <note />
      </trans-unit>
      <trans-unit id="IAnimatable_CantAnimateSealedDO">
        <source>Cannot animate the '{0}' property on '{1}' because the object is sealed or frozen.</source>
        <target state="translated">Nie można animować właściwości „{0}” w elemencie „{1}”, ponieważ obiekt jest zapieczętowany lub zablokowany.</target>
        <note />
      </trans-unit>
      <trans-unit id="IOBufferOverflow">
        <source>A read or write operation references a location outside the bounds of the buffer provided.</source>
        <target state="translated">Operacja czytania lub pisania odwołuje się do lokalizacji spoza zakresu dostępnego buforu.</target>
        <note />
      </trans-unit>
      <trans-unit id="IOExceptionWithFileName">
        <source>I/O error when opening file '{0}'.</source>
        <target state="translated">Błąd we/wy podczas otwierania pliku „{0}”.</target>
        <note />
      </trans-unit>
      <trans-unit id="Image_AlphaThresholdOutOfRange">
        <source>Alpha threshold must be from 0 through 100.</source>
        <target state="translated">Próg alfa musi mieć wartość od 0 do 100.</target>
        <note />
      </trans-unit>
      <trans-unit id="Image_BadDimensions">
        <source>The bitmap specified does not have the correct dimensions.</source>
        <target state="translated">Wskazana mapa bitowa ma niepoprawne wymiary.</target>
        <note />
      </trans-unit>
      <trans-unit id="Image_BadMetadataHeader">
        <source>The image has corrupted metadata header.</source>
        <target state="translated">Obraz ma uszkodzony nagłówek metadanych.</target>
        <note />
      </trans-unit>
      <trans-unit id="Image_BadPixelFormat">
        <source>'{0}' not a valid pixel format.</source>
        <target state="translated">Element „{0}” nieprawidłowy format piksela.</target>
        <note />
      </trans-unit>
      <trans-unit id="Image_BadStreamData">
        <source>The stream is corrupted.</source>
        <target state="translated">Strumień jest uszkodzony.</target>
        <note />
      </trans-unit>
      <trans-unit id="Image_BadVersion">
        <source>DLL version not correct.</source>
        <target state="translated">Nieprawidłowa wersja biblioteki DLL.</target>
        <note />
      </trans-unit>
      <trans-unit id="Image_CannotCreateTempFile">
        <source>Unable to create temporary file for download.</source>
        <target state="translated">Nie można utworzyć tymczasowego pliku do pobrania.</target>
        <note />
      </trans-unit>
      <trans-unit id="Image_CantBeFrozen">
        <source>The Image passed to the ImageVisualManager cannot be frozen.</source>
        <target state="translated">Obiekt Image przekazywany do narzędzia ImageVisualManager nie może być zablokowany.</target>
        <note />
      </trans-unit>
      <trans-unit id="Image_CantDealWithStream">
        <source>The codec cannot use the type of stream provided.</source>
        <target state="translated">Koder-dekoder nie może używać typu dostarczonego strumienia.</target>
        <note />
      </trans-unit>
      <trans-unit id="Image_CantDealWithUri">
        <source>The codec cannot use the type of URI provided.</source>
        <target state="translated">Koder-dekoder nie może używać typu dostarczonego identyfikatora URI.</target>
        <note />
      </trans-unit>
      <trans-unit id="Image_CodecPresent">
        <source>Codec added more than once.</source>
        <target state="translated">Koder-dekoder dodano więcej niż raz.</target>
        <note />
      </trans-unit>
      <trans-unit id="Image_ColorContextInvalid">
        <source>Color context is not valid.</source>
        <target state="translated">Nieprawidłowy kontekst koloru.</target>
        <note />
      </trans-unit>
      <trans-unit id="Image_ColorTransformInvalid">
        <source>Color transform is not valid.</source>
        <target state="translated">Transformacja kolorów jest nieprawidłowa.</target>
        <note />
      </trans-unit>
      <trans-unit id="Image_ComponentNotFound">
        <source>No imaging component suitable to complete this operation was found.</source>
        <target state="translated">Nie znaleziono odpowiedniego składnika przetwarzania obrazu potrzebnego do zakończenia tej operacji.</target>
        <note />
      </trans-unit>
      <trans-unit id="Image_ContentTypeDoesNotMatchDecoder">
        <source>The mime type registered with the system does not match the mime type of the file.</source>
        <target state="translated">Zarejestrowany w systemie typ MIME jest niezgodny z typem MIME pliku.</target>
        <note />
      </trans-unit>
      <trans-unit id="Image_DecoderError">
        <source>The image decoder cannot decode the image. The image might be corrupted.</source>
        <target state="translated">Dekoder obrazów nie może zdekodować obrazu. Obraz może być uszkodzony.</target>
        <note />
      </trans-unit>
      <trans-unit id="Image_DisplayStateInvalid">
        <source>The system display state is not valid.</source>
        <target state="translated">Nieprawidłowy stan wyświetlania w systemie.</target>
        <note />
      </trans-unit>
      <trans-unit id="Image_DuplicateMetadataPresent">
        <source>Duplicate copies of metadata present.</source>
        <target state="translated">Występują zduplikowane kopie metadanych.</target>
        <note />
      </trans-unit>
      <trans-unit id="Image_EncoderNoColorContext">
        <source>The designated BitmapEncoder does not support ColorContexts.</source>
        <target state="translated">Określony element BitmapEncoder nie obsługuje elementów ColorContext.</target>
        <note />
      </trans-unit>
      <trans-unit id="Image_EncoderNoGlobalMetadata">
        <source>The designated BitmapEncoder does not support global metadata.</source>
        <target state="translated">Określony element BitmapEncoder nie obsługuje globalnych metadanych.</target>
        <note />
      </trans-unit>
      <trans-unit id="Image_EncoderNoGlobalThumbnail">
        <source>The designated BitmapEncoder does not support global thumbnails.</source>
        <target state="translated">Określony element BitmapEncoder nie obsługuje globalnych miniatur.</target>
        <note />
      </trans-unit>
      <trans-unit id="Image_EncoderNoPreview">
        <source>The designated BitmapEncoder does not support previews.</source>
        <target state="translated">Określony element BitmapEncoder nie obsługuje podglądów.</target>
        <note />
      </trans-unit>
      <trans-unit id="Image_EndInitWithoutBeginInit">
        <source>Cannot call EndInit without a matching BeginInit call.</source>
        <target state="translated">Nie można wywołać metody EndInit bez pasującego wywołania BeginInit.</target>
        <note />
      </trans-unit>
      <trans-unit id="Image_FrameMissing">
        <source>The image is missing a frame.</source>
        <target state="translated">Na obrazie brakuje ramki.</target>
        <note />
      </trans-unit>
      <trans-unit id="Image_FreezableCloneNotAllowed">
        <source>This class does not support cloning.</source>
        <target state="translated">Ta klasa nie obsługuje klonowania.</target>
        <note />
      </trans-unit>
      <trans-unit id="Image_GuidEmpty">
        <source>Empty GUID is not valid for '{0}'.</source>
        <target state="translated">Pusty identyfikator GUID jest nieprawidłowy dla elementu „{0}”.</target>
        <note />
      </trans-unit>
      <trans-unit id="Image_HeaderError">
        <source>The image cannot be decoded. The image header might be corrupted.</source>
        <target state="translated">Nie można dekodować obrazu. Nagłówek obrazu może być uszkodzony.</target>
        <note />
      </trans-unit>
      <trans-unit id="Image_InInitialize">
        <source>Already in an initializing state.</source>
        <target state="translated">Już w stanie inicjowania.</target>
        <note />
      </trans-unit>
      <trans-unit id="Image_IndexedPixelFormatRequiresPalette">
        <source>Must specify a palette when using an indexed pixel format.</source>
        <target state="translated">Pracując z indeksowanym formatem pikseli, należy określić paletę.</target>
        <note />
      </trans-unit>
      <trans-unit id="Image_InitializationIncomplete">
        <source>BitmapImage initialization is not complete. Call the EndInit method to complete the initialization.</source>
        <target state="translated">Inicjowanie obiektu BitmapImage nie zostało zakończone. Aby zakończyć inicjowanie, wywołaj metodę EndInit.</target>
        <note />
      </trans-unit>
      <trans-unit id="Image_InplaceMetadataNoCopy">
        <source>InPlaceBitmapMetadataWriter cannot be copied.</source>
        <target state="translated">Nie można skopiować obiektu InPlaceBitmapMetadataWriter.</target>
        <note />
      </trans-unit>
      <trans-unit id="Image_InsufficientBuffer">
        <source>Buffer size is not sufficient.</source>
        <target state="translated">Niewystarczający rozmiar buforu.</target>
        <note />
      </trans-unit>
      <trans-unit id="Image_InsufficientBufferSize">
        <source>Buffer not large enough to copy memory.</source>
        <target state="translated">Bufor nie jest wystarczająco duży, aby skopiować pamięć.</target>
        <note />
      </trans-unit>
      <trans-unit id="Image_InternalError">
        <source>An error occurred.</source>
        <target state="translated">Wystąpił błąd.</target>
        <note />
      </trans-unit>
      <trans-unit id="Image_InvalidArrayForPixel">
        <source>Cannot match the type of this array to a pixel format.</source>
        <target state="translated">Nie można dopasować typu tej tablicy do formatu piksela.</target>
        <note />
      </trans-unit>
      <trans-unit id="Image_InvalidColorContext">
        <source>Bitmap color context is not valid.</source>
        <target state="translated">Nieprawidłowy kontekst kolorów mapy bitowej.</target>
        <note />
      </trans-unit>
      <trans-unit id="Image_InvalidQueryCharacter">
        <source>Character is not valid in metadata query request.</source>
        <target state="translated">Nieprawidłowy znak w żądaniu zapytania metadanych.</target>
        <note />
      </trans-unit>
      <trans-unit id="Image_InvalidQueryRequest">
        <source>Metadata query request is not valid.</source>
        <target state="translated">Nieprawidłowe żądanie zapytania metadanych.</target>
        <note />
      </trans-unit>
      <trans-unit id="Image_LockCountLimit">
        <source>The lock count cannot exceed UInt32.MaxValue.</source>
        <target state="translated">Liczba blokad nie może przekraczać wartości UInt32.MaxValue.</target>
        <note />
      </trans-unit>
      <trans-unit id="Image_MetadataInitializationIncomplete">
        <source>BitmapMetadata initialization incomplete.</source>
        <target state="translated">Niekompletny proces inicjowania elementu BitmapMetadata.</target>
        <note />
      </trans-unit>
      <trans-unit id="Image_MetadataNotCompatible">
        <source>The bitmap metadata is not compatible with this container format.</source>
        <target state="translated">Metadane mapy bitowej są niezgodne z formatem tego kontenera.</target>
        <note />
      </trans-unit>
      <trans-unit id="Image_MetadataNotSupported">
        <source>BitmapMetadata is not available on BitmapImage.</source>
        <target state="translated">Element BitmapMetadata jest niedostępny w elemencie BitmapImage.</target>
        <note />
      </trans-unit>
      <trans-unit id="Image_MetadataReadOnly">
        <source>Bitmap metadata cannot be changed.</source>
        <target state="translated">Nie można zmienić metadanych mapy bitowej.</target>
        <note />
      </trans-unit>
      <trans-unit id="Image_MetadataSizeFixed">
        <source>Cannot add any more top-level metadata blocks.</source>
        <target state="translated">Nie można dodać więcej bloków metadanych najwyższego poziomu.</target>
        <note />
      </trans-unit>
      <trans-unit id="Image_MustBeLocked">
        <source>Cannot call this method while the image is unlocked.</source>
        <target state="translated">Tej metody nie można wywołać, gdy obraz jest odblokowany.</target>
        <note />
      </trans-unit>
      <trans-unit id="Image_NeitherArgument">
        <source>Property '{0}' or property '{1}' must be set.</source>
        <target state="translated">Należy ustawić właściwość „{0}” lub „{1}”.</target>
        <note />
      </trans-unit>
      <trans-unit id="Image_NoArgument">
        <source>'{0}' property is not set.</source>
        <target state="translated">Właściwość „{0}” nie jest ustawiona.</target>
        <note />
      </trans-unit>
      <trans-unit id="Image_NoCodecsFound">
        <source>No codec found that can decode the specified file.</source>
        <target state="translated">Nie znaleziono żadnego kodera-dekodera mogącego zdekodować wskazany plik.</target>
        <note />
      </trans-unit>
      <trans-unit id="Image_NoDecodeFrames">
        <source>Image does not contain any frames.</source>
        <target state="translated">Obraz nie zawiera ramek.</target>
        <note />
      </trans-unit>
      <trans-unit id="Image_NoFrames">
        <source>Cannot save an image with no frames.</source>
        <target state="translated">Nie można zapisać obrazu niezawierającego ramek.</target>
        <note />
      </trans-unit>
      <trans-unit id="Image_NoPalette">
        <source>The specified image does not contain a palette.</source>
        <target state="translated">Wskazany obraz nie zawiera palety.</target>
        <note />
      </trans-unit>
      <trans-unit id="Image_NoPixelFormatFound">
        <source>No information was found about this pixel format.</source>
        <target state="translated">Nie znaleziono informacji o formacie pikseli.</target>
        <note />
      </trans-unit>
      <trans-unit id="Image_NoThumbnail">
        <source>Bitmap does not contain thumbnail.</source>
        <target state="translated">Mapa bitowa nie zawiera miniatury.</target>
        <note />
      </trans-unit>
      <trans-unit id="Image_NotInitialized">
        <source>BitmapImage has not been initialized.  Call the BeginInit method, set the appropriate properties, and then call the EndInit method.</source>
        <target state="translated">Obiekt BitmapImage nie został zainicjowany. Wywołaj metodę BeginInit, ustaw odpowiednie właściwości, a następnie wywołaj metodę EndInit.</target>
        <note />
      </trans-unit>
      <trans-unit id="Image_OnlyOneInit">
        <source>Cannot set the initializing state more than once.</source>
        <target state="translated">Nie można ustawić stanu inicjowania więcej niż raz.</target>
        <note />
      </trans-unit>
      <trans-unit id="Image_OnlyOneSave">
        <source>Cannot call Save on an Encoder more than once.</source>
        <target state="translated">Nie można wywołać metody Save w elemencie Encoder więcej niż raz.</target>
        <note />
      </trans-unit>
      <trans-unit id="Image_OnlyOrthogonal">
        <source>Transform must be a combination of scales, flips, and 90 degree rotations.</source>
        <target state="translated">Transformacja musi być kombinacją operacji skalowania, przerzucania i obrotu o 90 stopni.</target>
        <note />
      </trans-unit>
      <trans-unit id="Image_OriginalStreamReadOnly">
        <source>In place editing of bitmap metadata is not allowed because the original source is not writable.</source>
        <target state="translated">Edytowanie metadanych mapy bitowej na miejscu jest niedozwolone, ponieważ oryginalne źródło nie jest przeznaczone do zapisu.</target>
        <note />
      </trans-unit>
      <trans-unit id="Image_Overflow">
        <source>The image data generated an overflow during processing.</source>
        <target state="translated">Dane obrazu wygenerowały przepełnienie podczas przetwarzania.</target>
        <note />
      </trans-unit>
      <trans-unit id="Image_PaletteColorsDoNotMatchFormat">
        <source>The number of colors in the palette is larger than the maximum allowed by the supplied pixel format.</source>
        <target state="translated">Liczba kolorów w palecie jest większa niż maksimum dopuszczane przez dostarczony format piksela.</target>
        <note />
      </trans-unit>
      <trans-unit id="Image_PaletteFixedType">
        <source>Must use a fixed palette type. '{0}' not supported here.</source>
        <target state="translated">Należy użyć ustalonego typu palety. Opcja „{0}” nie jest tu obsługiwana.</target>
        <note />
      </trans-unit>
      <trans-unit id="Image_PaletteZeroColors">
        <source>Cannot create a palette with less than 1 color or more than 256 colors.</source>
        <target state="translated">Nie można utworzyć palety mającej mniej niż 1 lub więcej niż 256 kolorów.</target>
        <note />
      </trans-unit>
      <trans-unit id="Image_PropertyNotFound">
        <source>Property cannot be found.</source>
        <target state="translated">Nie można odnaleźć właściwości.</target>
        <note />
      </trans-unit>
      <trans-unit id="Image_PropertyNotSupported">
        <source>This codec does not support the specified property.</source>
        <target state="translated">Ten koder-dekoder nie obsługuje wskazanej właściwości.</target>
        <note />
      </trans-unit>
      <trans-unit id="Image_PropertySize">
        <source>Property is corrupted.</source>
        <target state="translated">Uszkodzona właściwość.</target>
        <note />
      </trans-unit>
      <trans-unit id="Image_PropertyUnexpectedType">
        <source>Unexpected property type or value.</source>
        <target state="translated">Nieoczekiwany typ właściwości lub wartość.</target>
        <note />
      </trans-unit>
      <trans-unit id="Image_RequestOnlyValidAtMetadataRoot">
        <source>The metadata query is valid only at the root of the metadata hierarchy.</source>
        <target state="translated">Zapytanie metadanych jest poprawne tylko w elemencie głównym hierarchii metadanych.</target>
        <note />
      </trans-unit>
      <trans-unit id="Image_SetPropertyOutsideBeginEndInit">
        <source>Cannot set this property outside a BeginInit/EndInit block.</source>
        <target state="translated">Nie można ustawić tej właściwości poza blokiem BeginInit/EndInit.</target>
        <note />
      </trans-unit>
      <trans-unit id="Image_SingularMatrix">
        <source>Cannot invert singular matrix.</source>
        <target state="translated">Nie można odwrócić macierzy osobliwej.</target>
        <note />
      </trans-unit>
      <trans-unit id="Image_SizeOptionsAngle">
        <source>Bad Rotation parameter. Only Rotate0, Rotate90, Rotate180, and Rotate270 are supported.</source>
        <target state="translated">Zły parametr Rotation. Obsługiwane są jedynie wartości Rotate0, Rotate90, Rotate180 i Rotate270.</target>
        <note />
      </trans-unit>
      <trans-unit id="Image_SizeOutOfRange">
        <source>The image dimensions are out of the range supported by this codec.</source>
        <target state="translated">Wymiary obrazu są spoza zakresu obsługiwanego przez ten koder-dekoder.</target>
        <note />
      </trans-unit>
      <trans-unit id="Image_StreamNotAvailable">
        <source>Metadata stream is not available for this operation.</source>
        <target state="translated">Strumień metadanych nie jest dostępny dla tej operacji.</target>
        <note />
      </trans-unit>
      <trans-unit id="Image_StreamRead">
        <source>Cannot read from the stream.</source>
        <target state="translated">Nie można czytać ze strumienia.</target>
        <note />
      </trans-unit>
      <trans-unit id="Image_StreamWrite">
        <source>Cannot write to the stream.</source>
        <target state="translated">Nie można zapisywać w strumieniu.</target>
        <note />
      </trans-unit>
      <trans-unit id="Image_TooManyScanlines">
        <source>The bitmap has too many scanlines for the specified encoder.</source>
        <target state="translated">Mapa bitowa ma za dużo linii skanowania dla wskazanego kodera.</target>
        <note />
      </trans-unit>
      <trans-unit id="Image_TooMuchMetadata">
        <source>Commit unsuccessful because too much metadata changed.</source>
        <target state="translated">Przekazywanie zakończyło się niepowodzeniem z powodu zmiany zbyt dużej ilości metadanych.</target>
        <note />
      </trans-unit>
      <trans-unit id="Image_UnexpectedMetadataType">
        <source>Unexpected type of metadata.</source>
        <target state="translated">Nieoczekiwany typ metadanych.</target>
        <note />
      </trans-unit>
      <trans-unit id="Image_UnknownFormat">
        <source>The image format is unrecognized.</source>
        <target state="translated">Nierozpoznany format obrazu.</target>
        <note />
      </trans-unit>
      <trans-unit id="Image_UnsupportedOperation">
        <source>Operation not supported.</source>
        <target state="translated">Operacja nieobsługiwana.</target>
        <note />
      </trans-unit>
      <trans-unit id="Image_UnsupportedPixelFormat">
        <source>Pixel format not supported.</source>
        <target state="translated">Nieobsługiwany format piksela.</target>
        <note />
      </trans-unit>
      <trans-unit id="Image_WrongState">
        <source>Operation caused an invalid state.</source>
        <target state="translated">Operacja spowodowała nieprawidłowy stan.</target>
        <note />
      </trans-unit>
      <trans-unit id="InInitialization">
        <source>The object is already being initialized.</source>
        <target state="translated">Obiekt jest już w trakcie inicjowania.</target>
        <note />
      </trans-unit>
      <trans-unit id="IncompatibleStylusPointDescriptions">
        <source>The StylusPointDescriptions are incompatible. Use the StylusPointDescription.GetCommonDescription method to find a common StylusPointDescription and then call StylusPointCollection.Reformat to return a compatible StylusPointCollection.</source>
        <target state="translated">Wartości StylusPointDescription są niezgodne. Użyj metody StylusPointDescription.GetCommonDescription, aby znaleźć wspólny element typu StylusPointDescription, a następnie wywołaj metodę StylusPointCollection.Reformat, aby otrzymać zgodny element StylusPointCollection.</target>
        <note />
      </trans-unit>
      <trans-unit id="IncreaseZoomText">
        <source>Increase Zoom</source>
        <target state="translated">Zwiększ powiększenie</target>
        <note />
      </trans-unit>
      <trans-unit id="InitializationIncomplete">
        <source>The operation fails because the object is not fully initialized.</source>
        <target state="translated">Operacja kończy się niepowodzeniem, ponieważ obiekt nie został w pełni zainicjowany.</target>
        <note />
      </trans-unit>
      <trans-unit id="InitializingCompressorFailed">
        <source>Cannot initialize compressor.</source>
        <target state="translated">Nie można zainicjować kompresora.</target>
        <note />
      </trans-unit>
      <trans-unit id="InnerRequestNotAllowed">
        <source>InnerRequest not available for preloaded packages.</source>
        <target state="translated">Obiekt InnerRequest niedostępny dla wstępnie załadowanych pakietów.</target>
        <note />
      </trans-unit>
      <trans-unit id="InputBinding_ExpectedInputGesture">
        <source>Gesture accepts only objects of type '{0}'.</source>
        <target state="translated">Gest akceptuje tylko obiekty typu „{0}”.</target>
        <note />
      </trans-unit>
      <trans-unit id="InputLanguageManager_NotReadyToChangeCurrentLanguage">
        <source>InputLanguageManager is not ready to change the current input languages.</source>
        <target state="translated">Obiekt InputLanguageManager nie jest gotowy do zmiany bieżących języków wejściowych.</target>
        <note />
      </trans-unit>
      <trans-unit id="InputMethod_InvalidConversionMode">
        <source>'{0}' is not a valid ImeConversionMode.</source>
        <target state="translated">Element „{0}” nie jest prawidłową wartością ImeConversionMode.</target>
        <note />
      </trans-unit>
      <trans-unit id="InputMethod_InvalidSentenceMode">
        <source>'{0}' is not a valid ImeSentenceMode.</source>
        <target state="translated">Element „{0}” nie jest prawidłową wartością właściwości ImeSentenceMode.</target>
        <note />
      </trans-unit>
      <trans-unit id="InputProviderSiteDisposed">
        <source>The InputProviderSite has already been disposed.</source>
        <target state="translated">Obiekt InputProviderSite już został usunięty.</target>
        <note />
      </trans-unit>
      <trans-unit id="InputScope_InvalidInputScopeName">
        <source>'{0}' is not a valid InputScopeName.</source>
        <target state="translated">Element „{0}” nie jest prawidłowym elementem InputScopeName.</target>
        <note />
      </trans-unit>
      <trans-unit id="IntegerCollectionLengthLessThanZero">
        <source>Integer collection size cannot be negative.</source>
        <target state="translated">Wielkość kolekcji o wartości całkowitej nie może być liczbą ujemną.</target>
        <note />
      </trans-unit>
      <trans-unit id="InvalidAbsoluteUriInFontFamilyName">
        <source>An absolute URI in a font family name must have file:// scheme.</source>
        <target state="translated">Bezwzględny identyfikator URI w nazwie rodziny czcionek musi pasować do schematu file://.</target>
        <note />
      </trans-unit>
      <trans-unit id="InvalidAdditionalDataForStylusPoint">
        <source>The additional data passed in does not match what is expected based on the StylusPointDescription.</source>
        <target state="translated">Przekazane dodatkowe dane nie pasują do danych oczekiwanych na podstawie informacji z elementu StylusPointDescription.</target>
        <note />
      </trans-unit>
      <trans-unit id="InvalidBufferLength">
        <source>Maximum buffer length must be within actual buffer length.</source>
        <target state="translated">Maksymalna długość buforu nie może być większa niż bieżąca długość buforu.</target>
        <note />
      </trans-unit>
      <trans-unit id="InvalidByteRanges">
        <source>Byte ranges are not valid in '{0}'.</source>
        <target state="translated">Nieprawidłowe zakresy bajtów w „{0}”.</target>
        <note />
      </trans-unit>
      <trans-unit id="InvalidCursorType">
        <source>'{0}' cursor type is not valid.</source>
        <target state="translated">Nieprawidłowy typ kursora „{0}”.</target>
        <note />
      </trans-unit>
      <trans-unit id="InvalidDataInISF">
        <source>The specified data is invalid, see inner exception for details.</source>
        <target state="translated">Wskazane dane są nieprawidłowe. Zobacz wyjątek wewnętrzny, aby uzyskać szczegółowe informacje.</target>
        <note />
      </trans-unit>
      <trans-unit id="InvalidDataTypeForExtendedProperty">
        <source>Property data must be a non-reference variant compatible type.</source>
        <target state="translated">Dane właściwości muszą być typem zgodnym z wariantem bez odwołań.</target>
        <note />
      </trans-unit>
      <trans-unit id="InvalidDiameter">
        <source>The value is out of range.</source>
        <target state="translated">Wartość jest spoza zakresu.</target>
        <note />
      </trans-unit>
      <trans-unit id="InvalidDrawingAttributesHeight">
        <source>Height must be greater than or equal to DrawingAttributes.MinHeight and less than or equal to DrawingAttribute.MaxHeight.</source>
        <target state="translated">Wysokość musi być większa niż lub równa wartości DrawingAttributes.MinHeight i mniejsza niż lub równa wartości DrawingAttribute.MaxHeight.</target>
        <note />
      </trans-unit>
      <trans-unit id="InvalidDrawingAttributesWidth">
        <source>Width must be greater than or equal to DrawingAttributes.MinWidth and less than or equal to DrawingAttribute.MaxWidth.</source>
        <target state="translated">Szerokość musi być większa niż lub równa wartości DrawingAttributes.MinWidth i mniejsza niż lub równa wartości DrawingAttribute.MaxWidth.</target>
        <note />
      </trans-unit>
      <trans-unit id="InvalidEpInIsf">
        <source>Extended property data type is not valid.</source>
        <target state="translated">Typ danych właściwości rozszerzonych jest nieprawidłowy.</target>
        <note />
      </trans-unit>
      <trans-unit id="InvalidEventHandle">
        <source>The event handle is not usable.</source>
        <target state="translated">Nie można użyć obsługi zdarzenia.</target>
        <note />
      </trans-unit>
      <trans-unit id="InvalidGuid">
        <source>GUID cannot be empty.</source>
        <target state="translated">Identyfikator GUID nie może być pusty.</target>
        <note />
      </trans-unit>
      <trans-unit id="InvalidIsButtonForId">
        <source>The specified GUID represents a button, so isButton must be true.</source>
        <target state="translated">Wskazany identyfikator GUID odpowiada przyciskowi, więc element isButton musi mieć wartość true.</target>
        <note />
      </trans-unit>
      <trans-unit id="InvalidIsButtonForId2">
        <source>The specified GUID does not represent a button, so isButton must be false.</source>
        <target state="translated">Wskazany identyfikator GUID nie odpowiada przyciskowi, więc element isButton musi mieć wartość false.</target>
        <note />
      </trans-unit>
      <trans-unit id="InvalidMatrixContainsInfinity">
        <source>Infinity member value is not valid in Matrix.</source>
        <target state="translated">Nieskończona wartość elementu jest nieprawidłowa w elemencie Matrix.</target>
        <note />
      </trans-unit>
      <trans-unit id="InvalidMatrixContainsNaN">
        <source>NaN is not a valid value for Matrix member.</source>
        <target state="translated">NaN nie jest prawidłową wartością dla członka klasy Matrix.</target>
        <note />
      </trans-unit>
      <trans-unit id="InvalidMinMaxForButton">
        <source>StylusPointPropertyInfos that are buttons must have a minimum of 0 and a maximum of 1.</source>
        <target state="translated">Obiekty StylusPointPropertyInfo będące przyciskami muszą mieć wartość minimalną 0, a maksymalną 1.</target>
        <note />
      </trans-unit>
      <trans-unit id="InvalidPartName">
        <source>The part name does not correspond to its content type.</source>
        <target state="translated">Nazwa części nie odpowiada typowi jej zawartości.</target>
        <note />
      </trans-unit>
      <trans-unit id="InvalidPermissionStateValue">
        <source>PermissionState value '{0}' is not valid for this Permission.</source>
        <target state="translated">Wartość PermissionState „{0}” jest nieprawidłowa dla tego uprawnienia.</target>
        <note />
      </trans-unit>
      <trans-unit id="InvalidPermissionType">
        <source>Permission type is not valid. Expected '{0}'.</source>
        <target state="translated">Nieprawidłowy typ uprawnień. Oczekiwano „{0}”.</target>
        <note />
      </trans-unit>
      <trans-unit id="InvalidPressureValue">
        <source>Pressure must be a value between 0 and 1.</source>
        <target state="translated">Nacisk musi mieć wartość pomiędzy 0 a 1.</target>
        <note />
      </trans-unit>
      <trans-unit id="InvalidRemovedStroke">
        <source>The stroke being removed does not exist in the current collection.</source>
        <target state="translated">Usuwane pociągnięcie nie występuje w bieżącej kolekcji.</target>
        <note />
      </trans-unit>
      <trans-unit id="InvalidReplacedStroke">
        <source>The stroke being replaced does not exist in the current collection.</source>
        <target state="translated">Zastępowane pociągnięcie nie występuje w bieżącej kolekcji.</target>
        <note />
      </trans-unit>
      <trans-unit id="InvalidScheme">
        <source>HTTP byte range downloader can support only HTTP or HTTPS schemes.</source>
        <target state="translated">Narzędzie pobierania kodu HTTP w zakresach bajtów może obsłużyć tylko schematy HTTP i HTTPS.</target>
        <note />
      </trans-unit>
      <trans-unit id="InvalidSiteOfOriginUri">
        <source>'{0}' must be a relative URI for site of origin.</source>
        <target state="translated">Element „{0}” musi być względnym identyfikatorem URI dla witryny pochodzenia.</target>
        <note />
      </trans-unit>
      <trans-unit id="InvalidSizeSpecified">
        <source>The specified size is less than the information decoded in the ISF stream.</source>
        <target state="translated">Podany rozmiar jest mniejszy niż informacja zdekodowana w strumieniu ISF.</target>
        <note />
      </trans-unit>
      <trans-unit id="InvalidStream">
        <source>Stream is not valid.</source>
        <target state="translated">Nieprawidłowy strumień.</target>
        <note />
      </trans-unit>
      <trans-unit id="InvalidSttValue">
        <source>Translation is not valid.</source>
        <target state="translated">Nieprawidłowa translacja.</target>
        <note />
      </trans-unit>
      <trans-unit id="InvalidStylusPointCollectionZeroCount">
        <source>StylusPointCollection cannot be empty when attached to a Stroke.</source>
        <target state="translated">Kolekcja StylusPointCollection nie może być pusta w momencie dołączania do obiektu Stroke.</target>
        <note />
      </trans-unit>
      <trans-unit id="InvalidStylusPointConstructionZeroLengthCollection">
        <source>The specified collection cannot be empty.</source>
        <target state="translated">Wskazana kolekcja nie może być pusta.</target>
        <note />
      </trans-unit>
      <trans-unit id="InvalidStylusPointDescription">
        <source>StylusPointDescription must contain at least X, Y and NormalPressure in that order.</source>
        <target state="translated">Właściwość StylusPointDescription musi zawierać przynajmniej wartości X, Y oraz NormalPressure w podanej kolejności.</target>
        <note />
      </trans-unit>
      <trans-unit id="InvalidStylusPointDescriptionButtonsMustBeLast">
        <source>When constructing a StylusPointDescription, any StylusPointPropertyInfos that represent buttons must be placed at the end of the collection.</source>
        <target state="translated">Podczas konstruowania właściwości StylusPointDescription każdy obiekt StylusPointPropertyInfo odpowiadający przyciskom musi być umieszczony na końcu kolekcji.</target>
        <note />
      </trans-unit>
      <trans-unit id="InvalidStylusPointDescriptionDuplicatesFound">
        <source>StylusPointDescription cannot contain duplicate StylusPointPropertyInfos.</source>
        <target state="translated">Element StylusPointDescription nie może zawierać zduplikowanych elementów StylusPointPropertyInfo.</target>
        <note />
      </trans-unit>
      <trans-unit id="InvalidStylusPointDescriptionSubset">
        <source>The specified StylusPointDescription must be a subset.</source>
        <target state="translated">Wskazany element StylusPointDescription musi być podzbiorem.</target>
        <note />
      </trans-unit>
      <trans-unit id="InvalidStylusPointDescriptionTooManyButtons">
        <source>StylusPointDescription supports no more than 31 buttons.</source>
        <target state="translated">Element StylusPointDescription obsługuje nie więcej niż 31 przycisków.</target>
        <note />
      </trans-unit>
      <trans-unit id="InvalidStylusPointProperty">
        <source>The StylusPoint does not support the specified StylusPointProperty.</source>
        <target state="translated">Element StylusPoint nie obsługuje określonej właściwości StylusPointProperty.</target>
        <note />
      </trans-unit>
      <trans-unit id="InvalidStylusPointPropertyInfoResolution">
        <source>Resolution must be at least 0.0f.</source>
        <target state="translated">Rozdzielczość musi wynosić przynajmniej 0.0f.</target>
        <note />
      </trans-unit>
      <trans-unit id="InvalidStylusPointXYNaN">
        <source>Value cannot be Double.NaN.</source>
        <target state="translated">Double.NaN. nie może być wartością.</target>
        <note />
      </trans-unit>
      <trans-unit id="InvalidTempFileName">
        <source>Cannot have empty name of a temporary file.</source>
        <target state="translated">Plik tymczasowy nie może mieć pustej nazwy.</target>
        <note />
      </trans-unit>
      <trans-unit id="InvalidTextDecorationCollectionString">
        <source>The requested TextDecorationCollection string is not valid: '{0}'.</source>
        <target state="translated">Żądany ciąg kolekcji TextDecorationCollection jest nieprawidłowy: „{0}”.</target>
        <note />
      </trans-unit>
      <trans-unit id="InvalidValueOfType">
        <source>Invalid value '{0}' for type '{1}'.</source>
        <target state="translated">Nieprawidłowa wartość „{0}” dla typu „{1}”.</target>
        <note />
      </trans-unit>
      <trans-unit id="InvalidValueType">
        <source>Value must be of type '{0}'.</source>
        <target state="translated">Wartość musi być typu „{0}”.</target>
        <note />
      </trans-unit>
      <trans-unit id="InvalidValueType1">
        <source>Value must be of type '{0}' or '{1}'.</source>
        <target state="translated">Wartość musi być typu „{0}” lub „{1}”.</target>
        <note />
      </trans-unit>
      <trans-unit id="Invalid_IInputElement">
        <source>'{0}' is not a valid type for IInputElement. UIElement, ContentElement or UIElement3D expected.</source>
<<<<<<< HEAD
        <target state="needs-review-translation">Element „{0}” nie jest prawidłowym typem dla elementu IInputElement. Oczekiwany typ UIElement lub ContentElement.</target>
=======
        <target state="translated">„{0}” nie jest prawidłowym typem elementu IInputElement. Oczekiwano elementu UIElement, ContentElement lub UIElement3D.</target>
>>>>>>> 49abd15c
        <note />
      </trans-unit>
      <trans-unit id="Invalid_URI">
        <source>The URI specified is invalid.</source>
        <target state="translated">Wskazany identyfikator URI jest nieprawidłowy.</target>
        <note />
      </trans-unit>
      <trans-unit id="Invalid_isfData_Length">
        <source>The length of the ISF data must be greater than zero.</source>
        <target state="translated">Długość danych ISF musi być większa od zera.</target>
        <note />
      </trans-unit>
      <trans-unit id="IsfOperationFailed">
        <source>InkSerializedFormat operation failed.</source>
        <target state="translated">Operacja InkSerializedFormat nie powiodła się.</target>
        <note />
      </trans-unit>
      <trans-unit id="KeyGesture_Invalid">
        <source>'{0}+{1}' key and modifier combination is not supported for KeyGesture.</source>
        <target state="translated">Kombinacja „{0}+{1}” klucza i modyfikatora nie jest obsługiwana dla elementu KeyGesture.</target>
        <note />
      </trans-unit>
      <trans-unit id="KeyboardSinkAlreadyOwned">
        <source>The specified keyboard sink is already owned by a site.</source>
        <target state="translated">Wskazany zbiornik klawiatury należy już do jakiejś lokacji.</target>
        <note />
      </trans-unit>
      <trans-unit id="KeyboardSinkMustBeAnElement">
        <source>The specified keyboard sink must be a UIElement.</source>
        <target state="translated">Wskazany zbiornik klawiatury musi być elementem UIElement.</target>
        <note />
      </trans-unit>
      <trans-unit id="KeyboardSinkNotAChild">
        <source>The specified keyboard sink is not a child of this source.</source>
        <target state="translated">Wskazany zbiornik klawiatury nie jest elementem podrzędnym tego źródła.</target>
        <note />
      </trans-unit>
      <trans-unit id="LastPageText">
        <source>Last Page</source>
        <target state="translated">Ostatnia strona</target>
        <note />
      </trans-unit>
      <trans-unit id="LayoutManager_DeepRecursion">
        <source>Layout recursion reached allowed limit to avoid stack overflow: '{0}'. Either the tree contains a loop or is too deep.</source>
        <target state="translated">Rekursja układu osiągnęła limit dozwolony, aby uniknąć przepełnienia stosu: „{0}”. Drzewo zawiera pętlę lub jest za głębokie.</target>
        <note />
      </trans-unit>
      <trans-unit id="Manipulation_InvalidManipulationMode">
        <source>An unrecognized ManipulationMode flag was encountered.</source>
        <target state="translated">Napotkano nierozpoznaną flagę ManipulationMode.</target>
        <note />
      </trans-unit>
      <trans-unit id="Manipulation_ManipulationNotActive">
        <source>Manipulation is not active on the specified element.</source>
        <target state="translated">Manipulowanie nie jest aktywne dla określonego elementu.</target>
        <note />
      </trans-unit>
      <trans-unit id="Manipulation_ManipulationNotEnabled">
        <source>IsManipulationEnabled is not set to true on the specified element.</source>
        <target state="translated">Właściwość IsManipulationEnabled nie ma ustawionej wartości true dla określonego elementu.</target>
        <note />
      </trans-unit>
      <trans-unit id="Matrix3D_NotInvertible">
        <source>Cannot invert the matrix, because the matrix is not invertible.</source>
        <target state="translated">Nie można odwrócić macierzy, ponieważ jest nieodwracalna.</target>
        <note />
      </trans-unit>
      <trans-unit id="MatrixNotInvertible">
        <source>The specified Matrix must be invertible.</source>
        <target state="translated">Wskazana macierz Matrix musi być odwracalna.</target>
        <note />
      </trans-unit>
      <trans-unit id="MediaBoostBassText">
        <source>Boost Bass</source>
        <target state="translated">Wzbogacaj niskie tony</target>
        <note />
      </trans-unit>
      <trans-unit id="MediaChannelDownText">
        <source>Channel Down</source>
        <target state="translated">Kanał w dół</target>
        <note />
      </trans-unit>
      <trans-unit id="MediaChannelUpText">
        <source>Channel Up</source>
        <target state="translated">Kanał w górę</target>
        <note />
      </trans-unit>
      <trans-unit id="MediaContext_APINotAllowed">
        <source>Cannot call this API during the OnRender callback. During OnRender, only drawing operations that draw the content of the Visual can be performed.</source>
        <target state="translated">Nie można wywołać tego interfejsu API w trakcie wywołania zwrotnego metody OnRender. W czasie operacji OnRender mogą być wykonywane tylko operacje rysowania zawartości obiektu Visual.</target>
        <note />
      </trans-unit>
      <trans-unit id="MediaContext_InfiniteLayoutLoop">
        <source>An infinite loop appears to have resulted from cross-dependent views.</source>
        <target state="translated">Pojawiła się nieskończona pętla będąca efektem krzyżowo zależnych widoków.</target>
        <note />
      </trans-unit>
      <trans-unit id="MediaContext_InfiniteTickLoop">
        <source>An infinite loop appears to have resulted from repeatedly invalidating the TimeManager during the Layout/Render process.</source>
        <target state="translated">W wyniku powtarzanego unieważniania elementu TimeManager podczas procesu tworzenia układu/renderowania pojawiła się nieskończona pętla.</target>
        <note />
      </trans-unit>
      <trans-unit id="MediaContext_NoBadShaderHandler">
        <source>Invalid user-specified pixel shader.  Register a PixelShader.InvalidPixelShaderEncountered event handler to avoid this exception being raised.</source>
        <target state="translated">Nieprawidłowe cieniowanie pikseli określone przez użytkownika. Aby uniknąć generowania tego wyjątku, zarejestruj obsługę zdarzenia PixelShader.InvalidPixelShaderEncountered.</target>
        <note />
      </trans-unit>
      <trans-unit id="MediaContext_OutOfVideoMemory">
        <source>Out of video memory.</source>
        <target state="translated">Brak pamięci wideo.</target>
        <note />
      </trans-unit>
      <trans-unit id="MediaContext_RenderThreadError">
        <source>An unspecified error occurred on the render thread.</source>
        <target state="translated">W wątku renderowania pojawił się nieokreślony błąd.</target>
        <note />
      </trans-unit>
      <trans-unit id="MediaDecreaseBassText">
        <source>Decrease Bass</source>
        <target state="translated">Zmniejsz niskie tony</target>
        <note />
      </trans-unit>
      <trans-unit id="MediaDecreaseMicrophoneVolumeText">
        <source>Decrease Microphone Volume</source>
        <target state="translated">Zmniejsz głośność mikrofonu</target>
        <note />
      </trans-unit>
      <trans-unit id="MediaDecreaseTrebleText">
        <source>Decrease Treble</source>
        <target state="translated">Zmniejsz tony wysokie</target>
        <note />
      </trans-unit>
      <trans-unit id="MediaDecreaseVolumeText">
        <source>Decrease Volume</source>
        <target state="translated">Zmniejsz głośność</target>
        <note />
      </trans-unit>
      <trans-unit id="MediaFastForwardText">
        <source>Fast Forward</source>
        <target state="translated">Szybko przewiń do przodu</target>
        <note />
      </trans-unit>
      <trans-unit id="MediaIncreaseBassText">
        <source>Increase Bass</source>
        <target state="translated">Zwiększ niskie tony</target>
        <note />
      </trans-unit>
      <trans-unit id="MediaIncreaseMicrophoneVolumeText">
        <source>Increase Microphone Volume</source>
        <target state="translated">Zwiększ głośność mikrofonu</target>
        <note />
      </trans-unit>
      <trans-unit id="MediaIncreaseTrebleText">
        <source>Increase Treble</source>
        <target state="translated">Zwiększ wysokie tony</target>
        <note />
      </trans-unit>
      <trans-unit id="MediaIncreaseVolumeText">
        <source>Increase Volume</source>
        <target state="translated">Zwiększ głośność</target>
        <note />
      </trans-unit>
      <trans-unit id="MediaMuteMicrophoneVolumeText">
        <source>Mute Microphone Volume</source>
        <target state="translated">Wycisz mikrofon</target>
        <note />
      </trans-unit>
      <trans-unit id="MediaMuteVolumeText">
        <source>Mute Volume</source>
        <target state="translated">Wycisz dźwięk</target>
        <note />
      </trans-unit>
      <trans-unit id="MediaNextTrackText">
        <source>Next Track</source>
        <target state="translated">Następna ścieżka</target>
        <note />
      </trans-unit>
      <trans-unit id="MediaPauseText">
        <source>Pause</source>
        <target state="translated">Wstrzymaj</target>
        <note />
      </trans-unit>
      <trans-unit id="MediaPlayText">
        <source>Play</source>
        <target state="translated">Odtwórz</target>
        <note />
      </trans-unit>
      <trans-unit id="MediaPreviousTrackText">
        <source>Previous Track</source>
        <target state="translated">Poprzednia ścieżka</target>
        <note />
      </trans-unit>
      <trans-unit id="MediaRecordText">
        <source>Record</source>
        <target state="translated">Nagraj</target>
        <note />
      </trans-unit>
      <trans-unit id="MediaRewindText">
        <source>Rewind</source>
        <target state="translated">Przewiń do tyłu</target>
        <note />
      </trans-unit>
      <trans-unit id="MediaSelectText">
        <source>Select</source>
        <target state="translated">Wybierz</target>
        <note />
      </trans-unit>
      <trans-unit id="MediaStopText">
        <source>Stop</source>
        <target state="translated">Zatrzymaj</target>
        <note />
      </trans-unit>
      <trans-unit id="MediaSystem_ApiInvalidContext">
        <source>This API was accessed with arguments from the wrong context.</source>
        <target state="translated">Dostęp do tego interfejsu API uzyskano przy użyciu argumentów z nieprawidłowego kontekstu.</target>
        <note />
      </trans-unit>
      <trans-unit id="MediaSystem_OutOfOrderConnectOrDisconnect">
        <source>Received an out of order connect or disconnect message.</source>
        <target state="translated">Odebrano nieprawidłowe połączenie lub komunikat o rozłączeniu.</target>
        <note />
      </trans-unit>
      <trans-unit id="MediaToggleMicrophoneOnOffText">
        <source>Toggle Microphone OnOff</source>
        <target state="translated">Włącz/wyłącz mikrofon — przełącz</target>
        <note />
      </trans-unit>
      <trans-unit id="MediaTogglePlayPauseText">
        <source>Toggle Play Pause</source>
        <target state="translated">Wstrzymaj/odtwórz — przełącz</target>
        <note />
      </trans-unit>
      <trans-unit id="Media_DownloadFailed">
        <source>Media file download failed.</source>
        <target state="translated">Nie można pobrać pliku multimedialnego.</target>
        <note />
      </trans-unit>
      <trans-unit id="Media_FileFormatNotSupported">
        <source>Installed codecs do not support the media file format.</source>
        <target state="translated">Zainstalowane kodery-dekodery nie obsługują formatu pliku multimedialnego.</target>
        <note />
      </trans-unit>
      <trans-unit id="Media_FileNotFound">
        <source>Cannot find the media file.</source>
        <target state="translated">Nie można znaleźć pliku multimedialnego.</target>
        <note />
      </trans-unit>
      <trans-unit id="Media_HardwareVideoAccelerationNotAvailable">
        <source>Display driver must support video acceleration for video or audio playback.</source>
        <target state="translated">Sterownik ekranu musi obsługiwać przyspieszenie wideo dla odtwarzania audio i wideo.</target>
        <note />
      </trans-unit>
      <trans-unit id="Media_InsufficientVideoResources">
        <source>There are insufficient video resources available for video or audio playback.</source>
        <target state="translated">Zasoby wideo są niewystarczające do odtworzenia wideo lub audio.</target>
        <note />
      </trans-unit>
      <trans-unit id="Media_InvalidArgument">
        <source>Value does not fall within the expected range.</source>
        <target state="translated">Wartość jest spoza oczekiwanego zakresu.</target>
        <note />
      </trans-unit>
      <trans-unit id="Media_InvalidWmpVersion">
        <source>Windows Media Player version 10 or later is required.</source>
        <target state="translated">Wymagany jest program Windows Media Player w wersji 10 lub nowszej.</target>
        <note />
      </trans-unit>
      <trans-unit id="Media_LogonFailure">
        <source>Access was denied on the media file.</source>
        <target state="translated">Odmowa dostępu do pliku multimedialnego.</target>
        <note />
      </trans-unit>
      <trans-unit id="Media_NotAllowedWhileTimingEngineInControl">
        <source>Cannot perform this operation while a clock is assigned to the media player.</source>
        <target state="translated">Nie można wykonać tej operacji, gdy zegar jest przydzielony do odtwarzacza multimedialnego.</target>
        <note />
      </trans-unit>
      <trans-unit id="Media_PackURIsAreNotSupported">
        <source>Only site-of-origin pack URIs are supported for media.</source>
        <target state="translated">Dla multimediów obsługiwane są tylko identyfikatory URI pochodzące z lokacji źródłowej.</target>
        <note />
      </trans-unit>
      <trans-unit id="Media_PlayerIsClosed">
        <source>No operations are valid on a closed media player except open and close.</source>
        <target state="translated">Na zamkniętym odtwarzaczu multimedialnym dozwolone są jedynie operacje otwierania i zamykania.</target>
        <note />
      </trans-unit>
      <trans-unit id="Media_PlaylistFormatNotSupported">
        <source>Unrecognized playlist file format.</source>
        <target state="translated">Nie rozpoznano formatu listy odtwarzania.</target>
        <note />
      </trans-unit>
      <trans-unit id="Media_StreamClosed">
        <source>Cannot access the stream after it is closed.</source>
        <target state="translated">Nie można uzyskać dostępu do strumienia po jego zamknięciu.</target>
        <note />
      </trans-unit>
      <trans-unit id="Media_UninitializedResource">
        <source>Accessed an uninitialized media resource.</source>
        <target state="translated">Uzyskano dostęp do niezainicjowanego zasobu multimedialnego.</target>
        <note />
      </trans-unit>
      <trans-unit id="Media_UnknownChannelType">
        <source>Channel type is not recognized.</source>
        <target state="translated">Nierozpoznany typ kanału.</target>
        <note />
      </trans-unit>
      <trans-unit id="Media_UnknownMediaExecption">
        <source>An unknown media error occurred.</source>
        <target state="translated">Wystąpił nieznany błąd multimediów.</target>
        <note />
      </trans-unit>
      <trans-unit id="Media_UriNotSpecified">
        <source>Must specify URI.</source>
        <target state="translated">Należy określić identyfikator URI.</target>
        <note />
      </trans-unit>
      <trans-unit id="MethodCallNotAllowed">
        <source>The '{0}' method cannot be called at this time.</source>
        <target state="translated">W tej chwili nie można wywołać metody „{0}”.</target>
        <note />
      </trans-unit>
      <trans-unit id="MilErr_UnsupportedVersion">
        <source>Mismatched versions of PresentationCore.dll, Milcore.dll, WindowsCodecs.dll, or D3d9.dll. Check that these DLLs come from the same source.</source>
        <target state="translated">Niezgodne wersje plików PresentationCore.dll, Milcore.dll, WindowsCodecs.dll lub D3d9.dll. Upewnij się, czy te biblioteki DLL pochodzą z tego samego źródła.</target>
        <note />
      </trans-unit>
      <trans-unit id="Mismatched_RoutedEvent">
        <source>RoutedEvent in RoutedEventArgs and EventRoute are mismatched.</source>
        <target state="translated">Niezgodne elementy RoutedEvent w RoutedEventArgs i EventRoute.</target>
        <note />
      </trans-unit>
      <trans-unit id="MoveDownKeyDisplayString">
        <source>Down</source>
        <target state="translated">Zmniejsz</target>
        <note />
      </trans-unit>
      <trans-unit id="MoveDownText">
        <source>Move Down</source>
        <target state="translated">Przenieś w dół</target>
        <note />
      </trans-unit>
      <trans-unit id="MoveFocusBackKeyDisplayString">
        <source>Ctrl+Left</source>
        <target state="translated">Ctrl+W lewo</target>
        <note />
      </trans-unit>
      <trans-unit id="MoveFocusBackText">
        <source>Move Focus Back</source>
        <target state="translated">Przenieś fokus z powrotem</target>
        <note />
      </trans-unit>
      <trans-unit id="MoveFocusDownKeyDisplayString">
        <source>Ctrl+Down</source>
        <target state="translated">Ctrl+W dół</target>
        <note />
      </trans-unit>
      <trans-unit id="MoveFocusDownText">
        <source>Move Focus Down</source>
        <target state="translated">Przenieś fokus w dół</target>
        <note />
      </trans-unit>
      <trans-unit id="MoveFocusForwardKeyDisplayString">
        <source>Ctrl+Right</source>
        <target state="translated">Ctrl+W prawo</target>
        <note />
      </trans-unit>
      <trans-unit id="MoveFocusForwardText">
        <source>Move Focus Forward</source>
        <target state="translated">Przenieś fokus do przodu</target>
        <note />
      </trans-unit>
      <trans-unit id="MoveFocusPageDownKeyDisplayString">
        <source>Ctrl+PageDown</source>
        <target state="translated">Ctrl+PageDown</target>
        <note />
      </trans-unit>
      <trans-unit id="MoveFocusPageDownText">
        <source>Move Focus Page Down</source>
        <target state="translated">Przenieś fokus stronę niżej</target>
        <note />
      </trans-unit>
      <trans-unit id="MoveFocusPageUpKeyDisplayString">
        <source>Ctrl+PageUp</source>
        <target state="translated">Ctrl+PageUp</target>
        <note />
      </trans-unit>
      <trans-unit id="MoveFocusPageUpText">
        <source>Move Focus Page Up</source>
        <target state="translated">Przenieś fokus stronę wyżej</target>
        <note />
      </trans-unit>
      <trans-unit id="MoveFocusUpKeyDisplayString">
        <source>Ctrl+Up</source>
        <target state="translated">Ctrl+W górę</target>
        <note />
      </trans-unit>
      <trans-unit id="MoveFocusUpText">
        <source>Move Focus Up</source>
        <target state="translated">Przenieś fokus w górę</target>
        <note />
      </trans-unit>
      <trans-unit id="MoveLeftKeyDisplayString">
        <source>Left</source>
        <target state="translated">Do lewej</target>
        <note />
      </trans-unit>
      <trans-unit id="MoveLeftText">
        <source>Move Left</source>
        <target state="translated">Przenieś w lewo</target>
        <note />
      </trans-unit>
      <trans-unit id="MoveRightKeyDisplayString">
        <source>Right</source>
        <target state="translated">Po prawej</target>
        <note />
      </trans-unit>
      <trans-unit id="MoveRightText">
        <source>Move Right</source>
        <target state="translated">Przenieś w prawo</target>
        <note />
      </trans-unit>
      <trans-unit id="MoveToEndKeyDisplayString">
        <source>End</source>
        <target state="translated">Zakończenie</target>
        <note />
      </trans-unit>
      <trans-unit id="MoveToEndText">
        <source>Move To End</source>
        <target state="translated">Przenieś na koniec</target>
        <note />
      </trans-unit>
      <trans-unit id="MoveToHomeKeyDisplayString">
        <source>Home</source>
        <target state="translated">Strona główna</target>
        <note />
      </trans-unit>
      <trans-unit id="MoveToHomeText">
        <source>Move To Home</source>
        <target state="translated">Przenieś na początek wiersza</target>
        <note />
      </trans-unit>
      <trans-unit id="MoveToPageDownKeyDisplayString">
        <source>PageDown</source>
        <target state="translated">PageDown</target>
        <note />
      </trans-unit>
      <trans-unit id="MoveToPageDownText">
        <source>Move To Page Down</source>
        <target state="translated">Przenieś o stronę niżej</target>
        <note />
      </trans-unit>
      <trans-unit id="MoveToPageUpKeyDisplayString">
        <source>PageUp</source>
        <target state="translated">PageUp</target>
        <note />
      </trans-unit>
      <trans-unit id="MoveToPageUpText">
        <source>Move To Page Up</source>
        <target state="translated">Przenieś o stronę wyżej</target>
        <note />
      </trans-unit>
      <trans-unit id="MoveUpKeyDisplayString">
        <source>Up</source>
        <target state="translated">W górę</target>
        <note />
      </trans-unit>
      <trans-unit id="MoveUpText">
        <source>Move Up</source>
        <target state="translated">Przenieś w górę</target>
        <note />
      </trans-unit>
      <trans-unit id="MultiSingleton">
        <source>Cannot have more than one '{0}' instance in the same AppDomain.</source>
        <target state="translated">W jednym elemencie AppDomain nie może pojawić się więcej niż jedno wystąpienie „{0}”.</target>
        <note />
      </trans-unit>
      <trans-unit id="NavigateJournalText">
        <source>Navigate Journal</source>
        <target state="translated">Dziennik nawigacji</target>
        <note />
      </trans-unit>
      <trans-unit id="NewKeyDisplayString">
        <source>Ctrl+N</source>
        <target state="translated">Ctrl+N</target>
        <note />
      </trans-unit>
      <trans-unit id="NewText">
        <source>New</source>
        <target state="translated">Nowy</target>
        <note />
      </trans-unit>
      <trans-unit id="NextPageText">
        <source>Next Page</source>
        <target state="translated">Następna strona</target>
        <note />
      </trans-unit>
      <trans-unit id="NonCLSException">
        <source>Text formatting engine encountered a non-CLS exception.</source>
        <target state="translated">Aparat formatowania tekstu napotkał wyjątek niezgodny z CLS.</target>
        <note />
      </trans-unit>
      <trans-unit id="NonPackAppAbsoluteUriNotAllowed">
        <source>Unsupported Uri syntax. Method expects a relative Uri or a pack://application:,,,/ form of absolute Uri.</source>
        <target state="translated">Nieobsługiwana składnia identyfikatora URI. Metoda oczekuje względnego identyfikatora URI lub absolutnego identyfikatora URI w postaci pakiet://aplikacja:,,,/.</target>
        <note />
      </trans-unit>
      <trans-unit id="NonWhiteSpaceInAddText">
        <source>Text content is not allowed on this element. Cannot add the text '{0}'.</source>
        <target state="translated">Zawartość tekstowa jest niedozwolona w tym elemencie. Nie można dodać tekstu „{0}”.</target>
        <note />
      </trans-unit>
      <trans-unit id="NotACommandText">
        <source>Not a Command</source>
        <target state="translated">Nie jest poleceniem</target>
        <note />
      </trans-unit>
      <trans-unit id="NotAllowedPackageUri">
        <source>The package URI is not allowed in the package store.</source>
        <target state="translated">Identyfikator URI pakietu jest niedozwolony w magazynie pakietów.</target>
        <note />
      </trans-unit>
      <trans-unit id="NotAllowedToAccessStagingArea">
        <source>Only PreProcessInput and PostProcessInput events can access InputManager staging area.</source>
        <target state="translated">Tylko zdarzenia PreProcessInput i PostProcessInput mogą uzyskać dostęp do obszaru przemieszczania InputManager.</target>
        <note />
      </trans-unit>
      <trans-unit id="NotInInitialization">
        <source>The object is not being initialized.</source>
        <target state="translated">Obiekt nie jest inicjowany.</target>
        <note />
      </trans-unit>
      <trans-unit id="NullBaseUriParam">
        <source>'{0}' parameter cannot be null unless '{1}' is an absolute URI.</source>
        <target state="translated">Parametr „{0}” nie może być pusty, chyba że „{1}” jest bezwzględnym identyfikatorem URI.</target>
        <note />
      </trans-unit>
      <trans-unit id="NullHwnd">
        <source>Hwnd of zero is not valid.</source>
        <target state="translated">Wartość zero parametru Hwnd nie jest prawidłowa.</target>
        <note />
      </trans-unit>
      <trans-unit id="OffsetNegative">
        <source>Offset must be non-negative.</source>
        <target state="translated">Przesunięcie nie może być ujemne.</target>
        <note />
      </trans-unit>
      <trans-unit id="OleRegisterDragDropFailure">
        <source>OleRegisterDragDrop failed with return code '{0}' and window handle '{1}'.</source>
        <target state="translated">Operacja OleRegisterDragDrop zakończyła się niepowodzeniem z kodem powrotu „{0}” i uchwytem okna „{1}”.</target>
        <note />
      </trans-unit>
      <trans-unit id="OleRevokeDragDropFailure">
        <source>OleRevokeDragDrop failed with return code '{0}' and window handle '{1}'.</source>
        <target state="translated">Operacja OleRevokeDragDrop zakończyła się niepowodzeniem z kodem powrotnym „{0}” i uchwytem okna „{1}”.</target>
        <note />
      </trans-unit>
      <trans-unit id="OleServicesContext_ThreadMustBeSTA">
        <source>Current thread must be set to single thread apartment (STA) mode before OLE calls can be made.</source>
        <target state="translated">Przed wywołaniem OLE bieżący wątek należy ustawić w tryb Single Thread Apartment (STA).</target>
        <note />
      </trans-unit>
      <trans-unit id="OleServicesContext_oleInitializeFailure">
        <source>OleInitialize failed for '{0}'.</source>
        <target state="translated">Operacja OleInitialize zakończyła się niepowodzeniem dla „{0}”.</target>
        <note />
      </trans-unit>
      <trans-unit id="OnlyAcceptsKeyMessages">
        <source>Keyboard processing can only process keyboard messages.</source>
        <target state="translated">Sterownik klawiatury może przetwarzać tylko komunikaty klawiatury.</target>
        <note />
      </trans-unit>
      <trans-unit id="OnlyOneInitialization">
        <source>The object is already initialized and cannot be initialized again.</source>
        <target state="translated">Obiekt został już zainicjowany i nie można go zainicjować ponownie.</target>
        <note />
      </trans-unit>
      <trans-unit id="OpenKeyDisplayString">
        <source>Ctrl+O</source>
        <target state="translated">Ctrl+O</target>
        <note />
      </trans-unit>
      <trans-unit id="OpenText">
        <source>Open</source>
        <target state="translated">Otwórz</target>
        <note />
      </trans-unit>
      <trans-unit id="OptimalParagraphMustWrap">
        <source>Paragraph must be allowed to wrap in total-fit formatting.</source>
        <target state="translated">Akapit musi mieć możliwość zawijania formatowania dopasowania.</target>
        <note />
      </trans-unit>
      <trans-unit id="PackWebRequestCachePolicyIllegal">
        <source>Cache policy is not valid.</source>
        <target state="translated">Zasady pamięci podręcznej są nieprawidłowe.</target>
        <note />
      </trans-unit>
      <trans-unit id="PackageAlreadyExists">
        <source>A package with the same URI is already in the package store.</source>
        <target state="translated">Pakiet o tym samym identyfikatorze URI znajduje się już w magazynie pakietów.</target>
        <note />
      </trans-unit>
      <trans-unit id="PaginatorMissingContentPosition">
        <source>Specified ContentPosition is not valid for this element.</source>
        <target state="translated">Określona pozycja ContentPosition jest nieprawidłowa dla tego elementu.</target>
        <note />
      </trans-unit>
      <trans-unit id="PaginatorNegativePageNumber">
        <source>Page number cannot be negative.</source>
        <target state="translated">Numer strony nie może być ujemny.</target>
        <note />
      </trans-unit>
      <trans-unit id="ParameterCannotBeGreaterThan">
        <source>The parameter value cannot be greater than '{0}'.</source>
        <target state="translated">Wartość parametru nie może być większa niż „{0}”.</target>
        <note />
      </trans-unit>
      <trans-unit id="ParameterCannotBeLessThan">
        <source>The parameter value cannot be less than '{0}'.</source>
        <target state="translated">Wartość parametru nie może być mniejsza niż „{0}”.</target>
        <note />
      </trans-unit>
      <trans-unit id="ParameterCannotBeNegative">
        <source>Parameter must be greater than or equal to zero.</source>
        <target state="translated">Parametr musi być większy lub równy zeru.</target>
        <note />
      </trans-unit>
      <trans-unit id="ParameterMustBeBetween">
        <source>The parameter value must be between '{0}' and '{1}'.</source>
        <target state="translated">Wartość parametru musi należeć do przedziału od „{0}” do „{1}”.</target>
        <note />
      </trans-unit>
      <trans-unit id="ParameterMustBeGreaterThanZero">
        <source>The parameter value must be greater than zero.</source>
        <target state="translated">Wartość parametru musi być większa od zera.</target>
        <note />
      </trans-unit>
      <trans-unit id="ParameterValueCannotBeInfinity">
        <source>The parameter value must be finite.</source>
        <target state="translated">Wartość parametru musi być skończona.</target>
        <note />
      </trans-unit>
      <trans-unit id="ParameterValueCannotBeNaN">
        <source>The parameter value must be a number.</source>
        <target state="translated">Wartość parametru musi być liczbą.</target>
        <note />
      </trans-unit>
      <trans-unit id="ParameterValueCannotBeNegative">
        <source>'{0}' parameter value cannot be negative.</source>
        <target state="translated">Wartość parametru „{0}” nie może być ujemna.</target>
        <note />
      </trans-unit>
      <trans-unit id="ParameterValueMustBeGreaterThanZero">
        <source>'{0}' parameter value must be greater than zero.</source>
        <target state="translated">Wartość parametru „{0}” musi być większa niż zero.</target>
        <note />
      </trans-unit>
      <trans-unit id="Parser_BadForm">
        <source>Incorrect form '{0}' found parsing '{1}' string.</source>
        <target state="translated">Znaleziono nieprawidłową formę „{0}” podczas analizy ciągu „{1}”.</target>
        <note />
      </trans-unit>
      <trans-unit id="Parser_Empty">
        <source>Empty string not allowed.</source>
        <target state="translated">Pusty łańcuch nie jest dozwolony.</target>
        <note />
      </trans-unit>
      <trans-unit id="Parser_UnexpectedToken">
        <source>Unexpected token '{0}' encountered at position '{1}'.</source>
        <target state="translated">Nieoczekiwany token „{0}” wystąpił na pozycji „{1}”.</target>
        <note />
      </trans-unit>
      <trans-unit id="Parsers_IllegalToken">
        <source>Token is not valid.</source>
        <target state="translated">Token jest nieprawidłowy.</target>
        <note />
      </trans-unit>
      <trans-unit id="Parsers_IllegalToken_250_Chars">
        <source>Token is not valid because it is more than 250 characters.</source>
        <target state="translated">Token jest nieprawidłowy, ponieważ zawiera więcej niż 250 znaków.</target>
        <note />
      </trans-unit>
      <trans-unit id="PasteKeyDisplayString">
        <source>Ctrl+V;Shift+Insert</source>
        <target state="translated">Ctrl+V;Shift+Insert</target>
        <note />
      </trans-unit>
      <trans-unit id="PasteText">
        <source>Paste</source>
        <target state="translated">Wklej</target>
        <note />
      </trans-unit>
      <trans-unit id="PathGeometry_InternalReadBackError">
        <source>Internal error in newly produced path figures.</source>
        <target state="translated">Wewnętrzny błąd w nowo utworzonej ścieżce.</target>
        <note />
      </trans-unit>
      <trans-unit id="PathTooLongExceptionWithFileName">
        <source>'{0}' file name is longer than the system-defined maximum length.</source>
        <target state="translated">Nazwa pliku „{0}” jest dłuższa niż maksymalna długość zdefiniowana w systemie.</target>
        <note />
      </trans-unit>
      <trans-unit id="PenImcDllVerificationFailed">
        <source>{0} failed to load from static constructor.</source>
        <target state="translated">Element {0} nie mógł pobrać z konstruktora statycznego.</target>
        <note />
      </trans-unit>
      <trans-unit id="PenImcSxSRegistrationFailed">
        <source>SxS COM registration of {0} failed.</source>
        <target state="translated">Rejestracja SxS COM elementu {0} zakończyła się niepowodzeniem.</target>
        <note />
      </trans-unit>
      <trans-unit id="PenService_InvalidPacketData">
        <source>Unexpected size of packet from pen service.</source>
        <target state="translated">Nieoczekiwana wielkość pakietu z usługi pióra.</target>
        <note />
      </trans-unit>
      <trans-unit id="PenService_WindowAlreadyRegistered">
        <source>The window is already registered for stylus input.</source>
        <target state="translated">Okno jest już zarejestrowane dla wprowadzania danych piórem.</target>
        <note />
      </trans-unit>
      <trans-unit id="PenService_WindowNotRegistered">
        <source>The window is not registered for stylus input.</source>
        <target state="translated">Okno nie jest zarejestrowane dla wprowadzania danych piórem.</target>
        <note />
      </trans-unit>
      <trans-unit id="Penservice_Disposed">
        <source>Cannot access a disposed pen service.</source>
        <target state="translated">Brak dostępu do usuniętej usługi pióra.</target>
        <note />
      </trans-unit>
      <trans-unit id="PreviousPageText">
        <source>Previous Page</source>
        <target state="translated">Poprzednia strona</target>
        <note />
      </trans-unit>
      <trans-unit id="PrintKeyDisplayString">
        <source>Ctrl+P</source>
        <target state="translated">Ctrl+P</target>
        <note />
      </trans-unit>
      <trans-unit id="PrintPreviewKeyDisplayString">
        <source>Ctrl+F2</source>
        <target state="translated">Ctrl+F2</target>
        <note />
      </trans-unit>
      <trans-unit id="PrintPreviewText">
        <source>Print Preview</source>
        <target state="translated">Podgląd wydruku</target>
        <note />
      </trans-unit>
      <trans-unit id="PrintText">
        <source>Print</source>
        <target state="translated">Drukowanie</target>
        <note />
      </trans-unit>
      <trans-unit id="PropertiesKeyDisplayString">
        <source>F4</source>
        <target state="translated">F4</target>
        <note />
      </trans-unit>
      <trans-unit id="PropertiesText">
        <source>Properties</source>
        <target state="translated">Właściwości</target>
        <note />
      </trans-unit>
      <trans-unit id="PropertyCannotBeNegative">
        <source>'{0}' property value must be greater than or equal to zero.</source>
        <target state="translated">Wartość właściwości „{0}” musi być większa lub równa zeru.</target>
        <note />
      </trans-unit>
      <trans-unit id="PropertyMustBeGreaterThanZero">
        <source>'{0}' property value must be greater than zero.</source>
        <target state="translated">Wartość właściwości „{0}” musi być większa od zera.</target>
        <note />
      </trans-unit>
      <trans-unit id="PropertyOfClassCannotBeGreaterThan">
        <source>'{0}' property of the '{1}' class must be less than or equal to '{2}'.</source>
        <target state="translated">Właściwość „{0}” klasy „{1}” musi być mniejsza lub równa „{2}”.</target>
        <note />
      </trans-unit>
      <trans-unit id="PropertyOfClassCannotBeNull">
        <source>'{0}' property of the '{1}' class cannot be null.</source>
        <target state="translated">Właściwość „{0}” klasy „{1}” nie może mieć wartości null.</target>
        <note />
      </trans-unit>
      <trans-unit id="PropertyOfClassMustBeGreaterThanZero">
        <source>'{0}' property of the '{1}' class must be greater than zero.</source>
        <target state="translated">Właściwość „{0}” klasy „{1}” musi być większa niż zero.</target>
        <note />
      </trans-unit>
      <trans-unit id="PropertyValueCannotBeNaN">
        <source>'{0}' property value cannot be NaN.</source>
        <target state="translated">Wartość właściwości „{0}” nie może być równa NaN.</target>
        <note />
      </trans-unit>
      <trans-unit id="Quaternion_ZeroAxisSpecified">
        <source>Zero axis of rotation specified.</source>
        <target state="translated">Określono zerową oś obrotu.</target>
        <note />
      </trans-unit>
      <trans-unit id="QueryLineFailure">
        <source>Text formatting engine cannot query text information due to error: '{0}'.</source>
        <target state="translated">Aparat formatowania tekstu nie może utworzyć zapytania o informacje tekstowe z powodu błędu: „{0}”.</target>
        <note />
      </trans-unit>
      <trans-unit id="ReadCountNegative">
        <source>Count of bytes to read cannot be negative.</source>
        <target state="translated">Liczba bajtów do odczytu nie może być ujemna.</target>
        <note />
      </trans-unit>
      <trans-unit id="ReadOnlyInputGesturesCollection">
        <source>Operation not supported on a read-only InputGestureCollection.</source>
        <target state="translated">Operacja nie jest obsługiwana w InputGestureCollection tylko do odczytu.</target>
        <note />
      </trans-unit>
      <trans-unit id="Rect3D_CannotCallMethod">
        <source>Cannot call the method.</source>
        <target state="translated">Nie można wywołać metody.</target>
        <note />
      </trans-unit>
      <trans-unit id="Rect3D_CannotModifyEmptyRect">
        <source>Cannot modify this property on the Empty Rect3D.</source>
        <target state="translated">Nie można zmieniać tej właściwości w obiekcie Rect3D o właściwości Empty.</target>
        <note />
      </trans-unit>
      <trans-unit id="Rect_Empty">
        <source>Rectangle cannot be empty.</source>
        <target state="translated">Prostokąt nie może być pusty.</target>
        <note />
      </trans-unit>
      <trans-unit id="RedoKeyDisplayString">
        <source>Ctrl+Y</source>
        <target state="translated">Ctrl+Y</target>
        <note />
      </trans-unit>
      <trans-unit id="RedoText">
        <source>Redo</source>
        <target state="translated">Ponów</target>
        <note />
      </trans-unit>
      <trans-unit id="ReentrantVisualTreeChangeError">
        <source>The visual tree has been changed during a '{0}' event.</source>
        <target state="translated">Drzewo wizualne zostało zmienione podczas zdarzenia „{0}”.</target>
        <note />
      </trans-unit>
      <trans-unit id="ReentrantVisualTreeChangeWarning">
        <source>WARNING. The visual tree has been changed during a '{0}' event.  This is not supported in a production application.  Be sure to correct this before shipping the application.</source>
        <target state="translated">OSTRZEŻENIE. Drzewo wizualne zostało zmienione podczas zdarzenia „{0}”. Nie jest to obsługiwane w aplikacji produkcyjnej. Należy to poprawić przed dostarczeniem aplikacji.</target>
        <note />
      </trans-unit>
      <trans-unit id="RefreshKeyDisplayString">
        <source>F5</source>
        <target state="translated">F5</target>
        <note />
      </trans-unit>
      <trans-unit id="RefreshText">
        <source>Refresh</source>
        <target state="translated">Odśwież</target>
        <note />
      </trans-unit>
      <trans-unit id="RelievePenaltyResourceFailure">
        <source>Text formatting engine cannot release penalty resource due to error: '{0}'.</source>
        <target state="translated">Aparat formatowania tekstu nie może zwolnić zasobu kary z powodu błędu: „{0}”.</target>
        <note />
      </trans-unit>
      <trans-unit id="ReplaceKeyDisplayString">
        <source>Ctrl+H</source>
        <target state="translated">Ctrl+H</target>
        <note />
      </trans-unit>
      <trans-unit id="ReplaceText">
        <source>Replace</source>
        <target state="translated">Zastąp</target>
        <note />
      </trans-unit>
      <trans-unit id="RequestAlreadyStarted">
        <source>The operation is not allowed after the first request is made.</source>
        <target state="translated">Operacja nie jest dozwolona po wykonaniu pierwszego żądania.</target>
        <note />
      </trans-unit>
      <trans-unit id="RequiresSTA">
        <source>The calling thread must be STA, because many UI components require this.</source>
        <target state="translated">Wątkiem wywołującym musi być STA, ponieważ wiele składników interfejsów użytkownika go wymaga.</target>
        <note />
      </trans-unit>
      <trans-unit id="ResourceNotFoundUnderCacheOnlyPolicy">
        <source>Current CachePolicy is CacheOnly but the requested resource does not exist in the cache.</source>
        <target state="translated">Bieżąca CachePolicy jest typu CacheOnly, ale żądany zasób nie istnieje w pamięci podręcznej.</target>
        <note />
      </trans-unit>
      <trans-unit id="RoutedEventArgsMustHaveRoutedEvent">
        <source>Every RoutedEventArgs must have a non-null RoutedEvent associated with it.</source>
        <target state="translated">Wszystkie argumenty RoutedEventArgs muszą mieć skojarzoną niezerową właściwość RoutedEvent.</target>
        <note />
      </trans-unit>
      <trans-unit id="RoutedEventCannotChangeWhileRouting">
        <source>Cannot change the RoutedEvent property while the RoutedEvent is being routed.</source>
        <target state="translated">Właściwości RoutedEvent nie można zmienić podczas rozsyłania RoutedEvent.</target>
        <note />
      </trans-unit>
      <trans-unit id="SCDataChanged">
        <source>The Strokes have changed.</source>
        <target state="translated">Kolekcja Strokes została zmieniona.</target>
        <note />
      </trans-unit>
      <trans-unit id="SCErasePath">
        <source>Path of erasing stroke cannot be null.</source>
        <target state="translated">Ścieżka wymazywania naciśnięć nie może być pusta.</target>
        <note />
      </trans-unit>
      <trans-unit id="SCEraseShape">
        <source>Erasing Shape cannot be null.</source>
        <target state="translated">Wymazywanie elementu Shape nie może być puste.</target>
        <note />
      </trans-unit>
      <trans-unit id="SaveAsText">
        <source>Save As</source>
        <target state="translated">Zapisywanie jako</target>
        <note />
      </trans-unit>
      <trans-unit id="SaveKeyDisplayString">
        <source>Ctrl+S</source>
        <target state="translated">Ctrl+S</target>
        <note />
      </trans-unit>
      <trans-unit id="SaveText">
        <source>Save</source>
        <target state="translated">Zapisz</target>
        <note />
      </trans-unit>
      <trans-unit id="SchemaInvalidForTransport">
        <source>Cannot resolve current inner request URI schema. Bypass cache only for resolvable schema types such as http, ftp, or file.</source>
        <target state="translated">Nie można rozwiązać schematu identyfikatora URI bieżącego wewnętrznego żądania. Pomiń pamięć podręczną tylko dla rozwiązywalnych typów schematów, takich jak http, ftp lub plik.</target>
        <note />
      </trans-unit>
      <trans-unit id="ScopeMustBeUIElementOrContent">
        <source>The scope must be a UIElement or ContentElement.</source>
        <target state="translated">Zakresem musi być UIElement lub ContentElement.</target>
        <note />
      </trans-unit>
      <trans-unit id="ScrollByLineText">
        <source>Scroll By Line</source>
        <target state="translated">Przewijaj wiersze</target>
        <note />
      </trans-unit>
      <trans-unit id="ScrollPageDownKeyDisplayString">
        <source>PageDown</source>
        <target state="translated">PageDown</target>
        <note />
      </trans-unit>
      <trans-unit id="ScrollPageDownText">
        <source>Scroll Page Down</source>
        <target state="translated">Przewijaj stronę w dół</target>
        <note />
      </trans-unit>
      <trans-unit id="ScrollPageLeftText">
        <source>Scroll Page Left</source>
        <target state="translated">Przewijaj stronę w lewo</target>
        <note />
      </trans-unit>
      <trans-unit id="ScrollPageRightText">
        <source>Scroll Page Right</source>
        <target state="translated">Przewijaj stronę w prawo</target>
        <note />
      </trans-unit>
      <trans-unit id="ScrollPageUpKeyDisplayString">
        <source>PageUp</source>
        <target state="translated">PageUp</target>
        <note />
      </trans-unit>
      <trans-unit id="ScrollPageUpText">
        <source>Scroll Page Up</source>
        <target state="translated">Przewijaj stronę w górę</target>
        <note />
      </trans-unit>
      <trans-unit id="SearchKey">
        <source>F3</source>
        <target state="translated">F3</target>
        <note />
      </trans-unit>
      <trans-unit id="SearchKeyDisplayString">
        <source>F3</source>
        <target state="translated">F3</target>
        <note />
      </trans-unit>
      <trans-unit id="SearchText">
        <source>Search</source>
        <target state="translated">Wyszukiwanie</target>
        <note />
      </trans-unit>
      <trans-unit id="SecurityExceptionForSettingSandboxExternalToTrue">
        <source>Cannot set SandboxExternalContent to true in partial trust.</source>
        <target state="translated">Nie można ustawić właściwości SandboxExternalContent na true w częściowej relacji zaufania.</target>
        <note />
      </trans-unit>
      <trans-unit id="SeekNegative">
        <source>Cannot set seek pointer to a negative position.</source>
        <target state="translated">Wskaźnika wyszukiwania nie można ustawić na pozycji ujemnej.</target>
        <note />
      </trans-unit>
      <trans-unit id="SeekOriginInvalid">
        <source>SeekOrigin value is not valid.</source>
        <target state="translated">Wartość SeekOrigin jest nieprawidłowa.</target>
        <note />
      </trans-unit>
      <trans-unit id="SelectAllKeyDisplayString">
        <source>Ctrl+A</source>
        <target state="translated">Ctrl+A</target>
        <note />
      </trans-unit>
      <trans-unit id="SelectAllText">
        <source>Select All</source>
        <target state="translated">Zaznacz wszystko</target>
        <note />
      </trans-unit>
      <trans-unit id="SelectToEndKeyDisplayString">
        <source>Shift+End</source>
        <target state="translated">Shift+End</target>
        <note />
      </trans-unit>
      <trans-unit id="SelectToEndText">
        <source>Select To End</source>
        <target state="translated">Zaznacz do końca</target>
        <note />
      </trans-unit>
      <trans-unit id="SelectToHomeKeyDisplayString">
        <source>Shift+Home</source>
        <target state="translated">Shift+Home</target>
        <note />
      </trans-unit>
      <trans-unit id="SelectToHomeText">
        <source>Select To Home</source>
        <target state="translated">Zaznacz do początku</target>
        <note />
      </trans-unit>
      <trans-unit id="SelectToPageDownKeyDisplayString">
        <source>Shift+PageDown</source>
        <target state="translated">Shift+PageDown</target>
        <note />
      </trans-unit>
      <trans-unit id="SelectToPageDownText">
        <source>Select To PageDown</source>
        <target state="translated">Zaznacz do PageDown</target>
        <note />
      </trans-unit>
      <trans-unit id="SelectToPageUpKeyDisplayString">
        <source>Shift+PageUp</source>
        <target state="translated">Shift+PageUp</target>
        <note />
      </trans-unit>
      <trans-unit id="SelectToPageUpText">
        <source>Select To PageUp</source>
        <target state="translated">Zaznacz do PageUp</target>
        <note />
      </trans-unit>
      <trans-unit id="SetBreakingFailure">
        <source>Text formatting engine cannot set breaking conditions due to error: '{0}'.</source>
        <target state="translated">Aparat formatowania tekstu nie może ustawić warunków przerwania z powodu błędu: „{0}”.</target>
        <note />
      </trans-unit>
      <trans-unit id="SetDocFailure">
        <source>Text formatting engine cannot set document context due to error: '{0}'.</source>
        <target state="translated">Aparat formatowania tekstu nie może ustawić kontekstu dokumentu z powodu błędu: „{0}”.</target>
        <note />
      </trans-unit>
      <trans-unit id="SetFocusFailed">
        <source>The target element cannot receive focus.</source>
        <target state="translated">Nie można ustawić fokusu na elemencie docelowym.</target>
        <note />
      </trans-unit>
      <trans-unit id="SetLengthNotSupported">
        <source>Stream does not support SetLength.</source>
        <target state="translated">Obiekt Stream nie obsługuje metody SetLength.</target>
        <note />
      </trans-unit>
      <trans-unit id="SetTabsFailure">
        <source>Text formatting engine cannot set tab stop due to error: '{0}'.</source>
        <target state="translated">Aparat formatowania tekstu nie może ustawić pozycji tabulatora z powodu błędu: „{0}”.</target>
        <note />
      </trans-unit>
      <trans-unit id="SidewaysRTLTextIsNotSupported">
        <source>Sideways right to left text is not supported.</source>
        <target state="translated">Kierunek tekstu od prawej do lewej nie jest obsługiwany.</target>
        <note />
      </trans-unit>
      <trans-unit id="Size3D_CannotModifyEmptySize">
        <source>Cannot modify this property on the Empty Size3D.</source>
        <target state="translated">Nie można zmienić tej właściwości w obiekcie Size3D o właściwości Empty.</target>
        <note />
      </trans-unit>
      <trans-unit id="Size3D_DimensionCannotBeNegative">
        <source>Cannot set a negative dimension.</source>
        <target state="translated">Nie można ustawić ujemnego wymiaru.</target>
        <note />
      </trans-unit>
      <trans-unit id="SourceNotSet">
        <source>Must set Source in RoutedEventArgs before building event route or invoking handlers.</source>
        <target state="translated">Właściwość Source w RoutedEventArgs należy ustawić przed utworzeniem trasy zdarzenia lub wywołaniem uchwytów.</target>
        <note />
      </trans-unit>
      <trans-unit id="SpecificNumberCultureRequired">
        <source>The CultureInfo object used for number substitution must be a specific culture, not a neutral culture or InvariantCulture.</source>
        <target state="translated">Obiekt CultureInfo użyty w wielu podstawieniach musi mieć określoną kulturę, nie neutralną lub InvariantCulture.</target>
        <note />
      </trans-unit>
      <trans-unit id="StopKeyDisplayString">
        <source>Esc</source>
        <target state="translated">Esc</target>
        <note />
      </trans-unit>
      <trans-unit id="StopText">
        <source>Stop</source>
        <target state="translated">Zatrzymaj</target>
        <note />
      </trans-unit>
      <trans-unit id="StreamGeometry_NeedBeginFigure">
        <source>BeginFigure must be called before this API.</source>
        <target state="translated">Właściwość BeginFigure należy wywołać przed tą funkcją API.</target>
        <note />
      </trans-unit>
      <trans-unit id="StringEmpty">
        <source>Parameter cannot be a zero-length string.</source>
        <target state="translated">Parametr nie może być ciągiem o zerowej długości.</target>
        <note />
      </trans-unit>
      <trans-unit id="StrokeCollectionCountTooBig">
        <source>Maximum number of strokes is two.</source>
        <target state="translated">Maksymalna liczba naciśnięć wynosi dwa.</target>
        <note />
      </trans-unit>
      <trans-unit id="StrokeCollectionIsReadOnly">
        <source>The specified StrokeCollection is read-only.</source>
        <target state="translated">Określona właściwość StrokeCollection jest tylko do odczytu.</target>
        <note />
      </trans-unit>
      <trans-unit id="StrokeIsDuplicated">
        <source>A duplicate stroke cannot be added to StrokeCollection.</source>
        <target state="translated">Nie można dodać kopii naciśnięcia do elementu StrokeCollection.</target>
        <note />
      </trans-unit>
      <trans-unit id="StrokesNotContiguously">
        <source>The strokes being replaced must exist contiguously in the current StrokeCollection.</source>
        <target state="translated">Zastępowane naciśnięcia muszą być połączone ze sobą w bieżącym obiekcie StrokeCollection.</target>
        <note />
      </trans-unit>
      <trans-unit id="Stylus_CanOnlyCallForDownMoveOrUp">
        <source>NotifyWhenProcessed can be called only during OnStylusDown, OnStylusMove, or OnStylusUp.</source>
        <target state="translated">NotifyWhenProcessed można wywołać tylko podczas operacji OnStylusDown, OnStylusMove lub OnStylusUp.</target>
        <note />
      </trans-unit>
      <trans-unit id="Stylus_EnumeratorFailure">
        <source>No current object to return.</source>
        <target state="translated">Brak bieżącego obiektu do zwrócenia.</target>
        <note />
      </trans-unit>
      <trans-unit id="Stylus_IndexOutOfRange">
        <source>'{0}' is not a valid index in the collection.</source>
        <target state="translated">„{0}” nie jest prawidłowym indeksem w kolekcji.</target>
        <note />
      </trans-unit>
      <trans-unit id="Stylus_InvalidMax">
        <source>'{0}' must be greater than or equal to '{1}'.</source>
        <target state="translated">Wartość „{0}” musi być większa lub równa „{1}”.</target>
        <note />
      </trans-unit>
      <trans-unit id="Stylus_MatrixNotInvertable">
        <source>Matrix is not invertible.</source>
        <target state="translated">Obiektu Matrix nie można odwrócić.</target>
        <note />
      </trans-unit>
      <trans-unit id="Stylus_MustBeDownToCallReset">
        <source>Stylus or Mouse must be in the down state when calling Reset.</source>
        <target state="translated">Pióro lub mysz musi być opuszczona w momencie wywołania operacji zerowania.</target>
        <note />
      </trans-unit>
      <trans-unit id="Stylus_PenContextFailure">
        <source>Stylus input encountered an error.</source>
        <target state="translated">Dane wprowadzane za pomocą pióra napotkały błąd.</target>
        <note />
      </trans-unit>
      <trans-unit id="Stylus_PlugInIsDuplicated">
        <source>'{0}' already exists in the collection.</source>
        <target state="translated">„{0}” już istnieje w kolekcji.</target>
        <note />
      </trans-unit>
      <trans-unit id="Stylus_PlugInIsNull">
        <source>'{0}' must be non-null.</source>
        <target state="translated">„{0}” nie może mieć wartości null.</target>
        <note />
      </trans-unit>
      <trans-unit id="Stylus_PlugInNotExist">
        <source>'{0}' does not exist in the collection.</source>
        <target state="translated">„{0}” nie istnieje w kolekcji.</target>
        <note />
      </trans-unit>
      <trans-unit id="Stylus_StylusPointsCantBeEmpty">
        <source>Count of points must be greater than zero.</source>
        <target state="translated">Liczba punktów musi być większa od zera.</target>
        <note />
      </trans-unit>
      <trans-unit id="TextBreakpointHasBeenDisposed">
        <source>Text breakpoint was previously disposed.</source>
        <target state="translated">Punkt przerwania tekstu został wcześniej usunięty.</target>
        <note />
      </trans-unit>
      <trans-unit id="TextCompositionManager_NoInputManager">
        <source>'{0}' does not have a valid InputManager.</source>
        <target state="translated">„{0}” nie ma prawidłowego InputManager.</target>
        <note />
      </trans-unit>
      <trans-unit id="TextCompositionManager_TextCompositionHasDone">
        <source>'{0}' has already finished.</source>
        <target state="translated">„{0}” już zakończono.</target>
        <note />
      </trans-unit>
      <trans-unit id="TextCompositionManager_TextCompositionHasStarted">
        <source>'{0}' has already started.</source>
        <target state="translated">„{0}” już rozpoczęto.</target>
        <note />
      </trans-unit>
      <trans-unit id="TextCompositionManager_TextCompositionNotStarted">
        <source>'{0}' has not yet started.</source>
        <target state="translated">„{0}” jeszcze nie rozpoczęto.</target>
        <note />
      </trans-unit>
      <trans-unit id="TextComposition_NullResultText">
        <source>Result text cannot be null.</source>
        <target state="translated">Tekst wynikowy nie może być pusty.</target>
        <note />
      </trans-unit>
      <trans-unit id="TextFormatterReentranceProhibited">
        <source>Cannot reenter Text formatting engine during optimal paragraph formatting.</source>
        <target state="translated">Podczas optymalnego formatowania akapitu nie można ponownie uruchomić aparatu formatowania tekstu.</target>
        <note />
      </trans-unit>
      <trans-unit id="TextLineHasBeenDisposed">
        <source>Text line was previously disposed.</source>
        <target state="translated">Wiersz tekstu został poprzednio usunięty.</target>
        <note />
      </trans-unit>
      <trans-unit id="TextObjectMetrics_WidthOutOfRange">
        <source>The return value of TextEmbeddedObject.Format contains an out-of-range value for the Width property.</source>
        <target state="translated">Wartość powrotna właściwości TextEmbeddedObject.Format zawiera wartość spoza zakresu właściwości Width.</target>
        <note />
      </trans-unit>
      <trans-unit id="TextPenaltyModuleHasBeenDisposed">
        <source>Text penalty module was previously disposed.</source>
        <target state="translated">Moduł kary tekstu został wcześniej usunięty.</target>
        <note />
      </trans-unit>
      <trans-unit id="TextProvider_InvalidChild">
        <source>'{0}' parameter value is not a valid child element of the text provider.</source>
        <target state="translated">Wartość parametru nie jest prawidłowym elementem podrzędnym „{0}”.</target>
        <note />
      </trans-unit>
      <trans-unit id="TextRangeProvider_InvalidRangeProvider">
        <source>'{0}' parameter value is not a valid ITextRangeProvider.</source>
        <target state="translated">Wartość parametru „{0}” nie jest prawidłową wartością ITextRangeProvider.</target>
        <note />
      </trans-unit>
      <trans-unit id="TextRunPropertiesCannotBeNull">
        <source>The Properties member of this text run cannot be null.</source>
        <target state="translated">Element Properties tego tekstu nie może być pusty.</target>
        <note />
      </trans-unit>
      <trans-unit id="Timing_AccelAndDecelGreaterThanOne">
        <source>The sum of AccelerationRatio and DecelerationRatio must be less than or equal to one.</source>
        <target state="translated">Suma wartości AccelerationRatio i DecelerationRatio musi być mniejsza lub równa jeden.</target>
        <note />
      </trans-unit>
      <trans-unit id="Timing_CanSlipOnlyOnSimpleTimelines">
        <source>CanSlip is supported only on timelines without AutoReverse, AccelerationRatio, or DecelerationRatio.</source>
        <target state="translated">Wartość CanSlip jest obsługiwana tylko na osiach czasu bez wartości AutoReverse, AccelerationRatio ani DecelerationRatio.</target>
        <note />
      </trans-unit>
      <trans-unit id="Timing_ChildMustBeTimeline">
        <source>A child of a Timeline in "XAML" must also be a Timeline or a class that derives from Timeline.</source>
        <target state="translated">Element podrzędny elementu Timeline w „XAML” również musi być elementem Timeline lub klasą pochodzącą od elementu Timeline.</target>
        <note />
      </trans-unit>
      <trans-unit id="Timing_CreateClockMustReturnNewClock">
        <source>The {0}.CreateClock method returned a pre-existing object, rather than a new object inheriting from TimelineClock.</source>
        <target state="translated">Metoda {0}.CreateClock zwróciła istniejący obiekt zamiast nowego dziedziczonego z TimelineClock.</target>
        <note />
      </trans-unit>
      <trans-unit id="Timing_DifferentThreads">
        <source>The specified timeline belongs to a different thread than this timeline.</source>
        <target state="translated">Określona oś czasu należy do innego wątku, niż dana oś czasu.</target>
        <note />
      </trans-unit>
      <trans-unit id="Timing_EnumeratorInvalidated">
        <source>The enumeration is no longer valid because the collection it enumerates has changed.</source>
        <target state="translated">Wyliczenie nie jest już prawidłowe, ponieważ zmieniła się wyliczana kolekcja.</target>
        <note />
      </trans-unit>
      <trans-unit id="Timing_EnumeratorOutOfRange">
        <source>The enumerator is out of range.</source>
        <target state="translated">Moduł wyliczający jest poza zakresem.</target>
        <note />
      </trans-unit>
      <trans-unit id="Timing_InvalidArgAccelAndDecel">
        <source>Property value must be between 0.0 and 1.0.</source>
        <target state="translated">Wartość właściwości musi należeć do przedziału od 0,0 do 1,0.</target>
        <note />
      </trans-unit>
      <trans-unit id="Timing_InvalidArgFiniteNonNegative">
        <source>Property value must be finite and greater than or equal to zero.</source>
        <target state="translated">Wartość właściwości musi być skończona i większa lub równa zeru.</target>
        <note />
      </trans-unit>
      <trans-unit id="Timing_InvalidArgFinitePositive">
        <source>Property value must be finite and greater than zero.</source>
        <target state="translated">Wartość właściwości musi być skończona i większa od zera.</target>
        <note />
      </trans-unit>
      <trans-unit id="Timing_InvalidArgNonNegative">
        <source>Property value must be greater than or equal to zero or indefinite.</source>
        <target state="translated">Wartość właściwości musi być większa lub równa zeru lub nieokreślona.</target>
        <note />
      </trans-unit>
      <trans-unit id="Timing_InvalidArgPositive">
        <source>Property value must be greater than zero or indefinite.</source>
        <target state="translated">Wartość właściwości musi być większa od zera lub nieokreślona.</target>
        <note />
      </trans-unit>
      <trans-unit id="Timing_NoTextChildren">
        <source>Timeline objects cannot have text objects as children.</source>
        <target state="translated">Obiekty tekstu nie mogą być podrzędne dla obiektów osi czasu (Timeline).</target>
        <note />
      </trans-unit>
      <trans-unit id="Timing_NotTimeSpan">
        <source>Unable to return a TimeSpan property value for a Duration value of '{0}'. Check the HasTimeSpan property before requesting the TimeSpan property value from a Duration.</source>
        <target state="translated">Nie można zwrócić wartości właściwości TimeSpan dla wartości Duration „{0}”. Sprawdź właściwość HasTimeSpan przed wysłaniem żądania właściwości TimeSpan z Duration.</target>
        <note />
      </trans-unit>
      <trans-unit id="Timing_OperationEnqueuedOutOfOrder">
        <source>A timing operation has been not been queued in the appropriate order.</source>
        <target state="translated">Operacja chronometrażu nie została wpisana do kolejki w odpowiedniej kolejności.</target>
        <note />
      </trans-unit>
      <trans-unit id="Timing_RepeatBehaviorInvalidIterationCount">
        <source>'{0}' is not a valid IterationCount value for a RepeatBehavior structure. An IterationCount value must represent a number that is greater than or equal to zero but not infinite.</source>
        <target state="translated">„{0}” nie jest prawidłową wartością IterationCount dla struktury RepeatBehavior. Wartość IterationCount musi reprezentować liczbę większą lub równa zeru, ale nie nieskończoną.</target>
        <note />
      </trans-unit>
      <trans-unit id="Timing_RepeatBehaviorInvalidRepeatDuration">
        <source>'{0}' is not a valid RepeatDuration value for a RepeatBehavior structure. A RepeatDuration value must be a TimeSpan value greater than or equal to zero ticks.</source>
        <target state="translated">„{0}” nie jest prawidłową wartością RepeatDuration dla struktury RepeatBehavior. Wartość RepeatDuration musi być wartością TimeSpan większą lub równą zeru cykli.</target>
        <note />
      </trans-unit>
      <trans-unit id="Timing_RepeatBehaviorNotIterationCount">
        <source>'{0}' RepeatBehavior does not represent an iteration count and does not have an IterationCount value.</source>
        <target state="translated">„{0}” RepeatBehavior nie odpowiada liczbie powtórzeń i nie ma wartości IterationCount</target>
        <note />
      </trans-unit>
      <trans-unit id="Timing_RepeatBehaviorNotRepeatDuration">
        <source>'{0}' RepeatBehavior does not represent a repeat duration and does not have a RepeatDuration value.</source>
        <target state="translated">„{0}” RepeatBehavior nie odpowiada czasowi powtarzania i nie ma wartości RepeatDuration.</target>
        <note />
      </trans-unit>
      <trans-unit id="Timing_SeekDestinationAmbiguousDueToSlip">
        <source>The ClockController.Seek method was called with arguments that describe a seek destination that seeks a child with Slip but no defined duration. It is unclear if we are seeking the child or seeking past the child's duration.</source>
        <target state="translated">Metoda ClockController.Seek została wywołana z argumentami opisującymi wyszukiwanie miejsca docelowego dla obiektu podrzędnego z elementem typu Slip, ale bez zdefiniowanego czasu trwania. Nie jest jasne, czy szukany jest obiekt podrzędny, czy poszukiwanie dotyczy okresu poza czasem trwania obiektu podrzędnego.</target>
        <note />
      </trans-unit>
      <trans-unit id="Timing_SeekDestinationIndefinite">
        <source>The ClockController.Seek method was called using TimeSeekOrigin.Duration as the seekOrigin parameter for a Clock that has a duration of Forever. Clocks that have duration of Forever must use TimeSeekOrigin.BeginTime.</source>
        <target state="translated">Metoda ClockController.Seek została wywołana przy użyciu TimeSeekOrigin.Duration jako wartości parametru seekOrigin dla obiektu Clock, który ma czas trwania Forever. Obiekty Clock posiadające czas trwania Forever muszą używać wartości TimeSeekOrigin.BeginTime.</target>
        <note />
      </trans-unit>
      <trans-unit id="Timing_SeekDestinationNegative">
        <source>The ClockController.Seek method was called with arguments that describe a seek destination with a negative value. The seek destination must be a time greater than or equal to zero.</source>
        <target state="translated">Metoda ClockController.Seek została wywołana z argumentami opisującymi miejsce docelowe wyszukiwania z wartością ujemną. Miejsce docelowe wyszukiwania musi być większe lub równe zeru.</target>
        <note />
      </trans-unit>
      <trans-unit id="Timing_SkipToFillDestinationIndefinite">
        <source>Cannot call the ClockController.SkipToFill method for a Clock that has a Duration or RepeatDuration of Forever, because this Clock will never reach its fill period.</source>
        <target state="translated">Metody ClockController.SkipToFill nie można wywoływać dla obiektu Clock o właściwości Duration lub RepeatDuration o wartości Forever, ponieważ taki obiekt Clock nigdy nie dotrze do końca okresu.</target>
        <note />
      </trans-unit>
      <trans-unit id="Timing_SlipBehavior_SlipOnlyOnSimpleTimelines">
        <source>SlipBehavior.Slip is supported only on root ParallelTimelines that do not reverse, accelerate, decelerate, or have a RepeatBehavior specified as a Duration.</source>
        <target state="translated">Metoda SlipBehavior.Slip jest obsługiwana tylko w głównym elemencie ParallelTimeline, który nie cofa się, nie przyspiesza, nie zwalnia, ani nie ma elementu RepeatBehavior określonego jako Duration.</target>
        <note />
      </trans-unit>
      <trans-unit id="Timing_SlipBehavior_SyncOnlyWithSimpleParents">
        <source>Clocks with CanSlip cannot have parents or ancestors with AutoReverse, AccelerationRatio, or DecelerationRatio.</source>
        <target state="translated">Obiekty Clock z CanSlip nie mogą mieć obiektów nadrzędnych ani elementów nadrzędnych z AutoReverse, AccelerationRatio lub DecelerationRatio.</target>
        <note />
      </trans-unit>
      <trans-unit id="TokenizerHelperEmptyToken">
        <source>Empty token encountered at position {0} while parsing '{1}'.</source>
        <target state="translated">Podczas analizy elementu „{1}” napotkano pusty token na pozycji {0}.</target>
        <note />
      </trans-unit>
      <trans-unit id="TokenizerHelperExtraDataEncountered">
        <source>Extra data encountered at position {0} while parsing '{1}'.</source>
        <target state="translated">Podczas analizy elementu „{1}” napotkano dodatkowe dane na pozycji {0}.</target>
        <note />
      </trans-unit>
      <trans-unit id="TokenizerHelperMissingEndQuote">
        <source>Missing end quote encountered while parsing '{0}'.</source>
        <target state="translated">Podczas analizy elementu {0} napotkano brakujący cudzysłów zamykający.</target>
        <note />
      </trans-unit>
      <trans-unit id="TokenizerHelperPrematureStringTermination">
        <source>Premature string termination encountered while parsing '{0}'.</source>
        <target state="translated">Podczas analizy elementu {0} napotkano przedwczesne zakończenie ciągu.</target>
        <note />
      </trans-unit>
      <trans-unit id="TooManyGlyphRuns">
        <source>Too many glyph runs in the scene to render.</source>
        <target state="translated">Zbyt wiele symboli w scenie do renderowania.</target>
        <note />
      </trans-unit>
      <trans-unit id="TooManyRoutedEvents">
        <source>RoutedEvent/EventPrivateKey limit exceeded. Routed events or EventPrivateKey for CLR events are typically static class members registered with field initializers or static constructors. In this case, routed events or EventPrivateKeys might be getting initialized in instance constructors, causing the limit to be exceeded.</source>
        <target state="translated">Przekroczono limit RoutedEvent/EventPrivateKey. Zdarzenia rozsyłane lub zdarzenia EventPrivateKey dla CLR są na ogół statycznymi członkami klas zarejestrowanymi z inicjatorami pól lub statycznymi konstruktorami. W takiej sytuacji zdarzenia rozsyłane lub EventPrivateKeys mogą być inicjowane w konstruktorach wystąpień, powodując przekroczenie limitu.</target>
        <note />
      </trans-unit>
      <trans-unit id="Touch_Category">
        <source>Touch</source>
        <target state="translated">Kategoria Touch</target>
        <note />
      </trans-unit>
      <trans-unit id="Touch_DeviceAlreadyActivated">
        <source>The TouchDevice is already activated.</source>
        <target state="translated">Obiekt TouchDevice jest już uaktywniony.</target>
        <note />
      </trans-unit>
      <trans-unit id="Touch_DeviceNotActivated">
        <source>The TouchDevice is not activated.</source>
        <target state="translated">Obiekt TouchDevice nie jest uaktywniony.</target>
        <note />
      </trans-unit>
      <trans-unit id="TreeLoop">
        <source>Potential cycle in tree found while building the event route.</source>
        <target state="translated">Podczas budowania trasy zdarzenia znaleziono potencjalny cykl w drzewie.</target>
        <note />
      </trans-unit>
      <trans-unit id="TypeMetadataCannotChangeAfterUse">
        <source>Cannot change property metadata after it has been associated with a property.</source>
        <target state="translated">Nie można zmienić metadanych właściwości po skojarzeniu ich z właściwością.</target>
        <note />
      </trans-unit>
      <trans-unit id="UIElement_Layout_InfinityArrange">
        <source>Cannot call Arrange on a UIElement with infinite size or NaN. Parent of type '{0}' invokes the UIElement. Arrange called on element of type '{1}'.</source>
        <target state="translated">Nie można wywołać metody Arrange dla elementu UIElement z rozmiarem nieskończonym lub równym NaN. Element nadrzędny typu „{0}” wywołuje metodę UIElement.Arrange wywołaną dla elementu typu „{1}”.</target>
        <note />
      </trans-unit>
      <trans-unit id="UIElement_Layout_NaNMeasure">
        <source>UIElement.Measure(availableSize) cannot be called with NaN size.</source>
        <target state="translated">Metoda UIElement.Measure(availableSize) nie może być wywołana z rozmiarem równym NaN.</target>
        <note />
      </trans-unit>
      <trans-unit id="UIElement_Layout_NaNReturned">
        <source>Layout measurement override of element '{0}' should not return NaN values as its DesiredSize.</source>
        <target state="translated">Przesłonięcie wymiarów układu elementu „{0}” nie powinno zwracać wartości NaN jako DesiredSize.</target>
        <note />
      </trans-unit>
      <trans-unit id="UIElement_Layout_PositiveInfinityReturned">
        <source>Layout measurement override of element '{0}' should not return PositiveInfinity as its DesiredSize, even if Infinity is passed in as available size.</source>
        <target state="translated">Przesłonięcie wymiarów układu elementu „{0}” nie powinno zwracać wartości PositiveInfinity jako DesiredSize, nawet jeśli jako dostępny wymiar przekazano wartość Infinity.</target>
        <note />
      </trans-unit>
      <trans-unit id="UnauthorizedAccessExceptionWithFileName">
        <source>Access denied to the path '{0}'.</source>
        <target state="translated">Odmowa dostępu do ścieżki „{0}”.</target>
        <note />
      </trans-unit>
      <trans-unit id="UndoKeyDisplayString">
        <source>Ctrl+Z</source>
        <target state="translated">Ctrl+Z</target>
        <note />
      </trans-unit>
      <trans-unit id="UndoText">
        <source>Undo</source>
        <target state="translated">Cofnij</target>
        <note />
      </trans-unit>
      <trans-unit id="UnexpectedParameterType">
        <source>Parameter is unexpected type '{0}'. Expected type is '{1}'.</source>
        <target state="translated">Parametr nieoczekiwanego typu „{0}”. Oczekiwano typu „{1}”.</target>
        <note />
      </trans-unit>
      <trans-unit id="UnexpectedStroke">
        <source>Unexpected Stroke in PropertyDataChangedEventArgs.Owner.</source>
        <target state="translated">Nieoczekiwany obiekt Stroke w PropertyDataChangedEventArgs.Owner.</target>
        <note />
      </trans-unit>
      <trans-unit id="UnknownPathOperationType">
        <source>Unknown path operation attempted.</source>
        <target state="translated">Podjęto próbę wykonania nieznanej operacji na ścieżce.</target>
        <note />
      </trans-unit>
      <trans-unit id="UnknownStroke">
        <source>Unrecognized Stroke in PropertyDataChangedEventArgs.Owner.</source>
        <target state="translated">Nierozpoznany obiekt Stroke w PropertyDataChangedEventArgs.Owner.</target>
        <note />
      </trans-unit>
      <trans-unit id="UnknownStroke1">
        <source>Unrecognized Stroke in Stroke.Invalidated event arguments.</source>
        <target state="translated">Nierozpoznany obiekt Stroke w argumentach zdarzenia Stroke.Invalidated.</target>
        <note />
      </trans-unit>
      <trans-unit id="UnknownStroke3">
        <source>Unrecognized Stroke in StrokeCollectionChangedEventArgs.Removed.</source>
        <target state="translated">Nierozpoznany obiekt Stroke w StrokeCollectionChangedEventArgs.Removed.</target>
        <note />
      </trans-unit>
      <trans-unit id="UnspecifiedGestureConstructionException">
        <source>Failed to initialize GestureRecognizer.</source>
        <target state="translated">Nie można zainicjować elementu GestureRecognizer.</target>
        <note />
      </trans-unit>
      <trans-unit id="UnspecifiedGestureException">
        <source>Gesture recognition failed.</source>
        <target state="translated">Rozpoznanie gestu nie powiodło się.</target>
        <note />
      </trans-unit>
      <trans-unit id="UnspecifiedSetEnabledGesturesException">
        <source>Failed to set enabled gestures.</source>
        <target state="translated">Ustawienie włączonych gestów nie powiodło się.</target>
        <note />
      </trans-unit>
      <trans-unit id="Unsupported_MouseAction">
        <source>Unsupported MouseAction '{0}'.</source>
        <target state="translated">Nieobsługiwana operacja MouseAction „{0}”.</target>
        <note />
      </trans-unit>
      <trans-unit id="UriMustBeAbsolute">
        <source>URI must be absolute. Relative URIs are not supported.</source>
        <target state="translated">Identyfikator URI musi być wartością bezwzględną. Względne identyfikatory URI nie są obsługiwane.</target>
        <note />
      </trans-unit>
      <trans-unit id="UriMustBeFileOrPack">
        <source>Font family Uri should have either file:// or pack://application: scheme.</source>
        <target state="translated">Identyfikator URI rodziny czcionek powinien zawierać schemat file:// lub pack://application:.</target>
        <note />
      </trans-unit>
      <trans-unit id="UriNotAbsolute">
        <source>URI must be absolute.</source>
        <target state="translated">Identyfikator URI musi być wartością bezwzględną.</target>
        <note />
      </trans-unit>
      <trans-unit id="UriSchemeMismatch">
        <source>This factory supports only URIs with the '{0}' scheme.</source>
        <target state="translated">Ta fabryka obsługuje identyfikatory URI ze schematem „{0}”.</target>
        <note />
      </trans-unit>
      <trans-unit id="UsesPerPixelOpacityIsObsolete">
        <source>UsesPerPixelOpacity is obsolete and should not be set when using UsesPerPixelTransparency</source>
        <target state="translated">Element UsesPerPixelOpacity jest nieaktualny i nie powinien być ustawiany, gdy korzysta się z elementu UsesPerPixelTransparency</target>
        <note />
      </trans-unit>
      <trans-unit id="ValueNotValidForGuid">
        <source>Value is not valid for the specified GUID.</source>
        <target state="translated">Wartość jest nieprawidłowa dla określonego identyfikatora GUID.</target>
        <note />
      </trans-unit>
      <trans-unit id="Viewport2DVisual3D_MaterialGroupIsInteractiveMaterial">
        <source>MaterialGroup cannot be an interactive Material (IsVisualHostMaterial is true).</source>
        <target state="translated">Obiekt MaterialGroup nie może być interaktywnym obiektem Material (właściwość IsVisualHostMaterial ma wartość true).</target>
        <note />
      </trans-unit>
      <trans-unit id="Viewport2DVisual3D_MultipleInteractiveMaterials">
        <source>Viewport2DVisual3D supports only one interactive Material.</source>
        <target state="translated">Obiekt Viewport2DVisual3D obsługuje tylko jeden interaktywny obiekt Material.</target>
        <note />
      </trans-unit>
      <trans-unit id="VisualCannotBeDetached">
        <source>Specified Visual cannot be detached.</source>
        <target state="translated">Nie można odłączyć określonego obiektu Visual.</target>
        <note />
      </trans-unit>
      <trans-unit id="VisualCollection_EntryInUse">
        <source>Specified index is already in use. Disconnect the Visual child at the specified index first.</source>
        <target state="translated">Określony indeks jest już używany. Odłącz najpierw podrzędny obiekt Visual w określonym indeksie.</target>
        <note />
      </trans-unit>
      <trans-unit id="VisualCollection_NotEnoughCapacity">
        <source>Number of entries exceeds specified capacity of the VisualCollection.</source>
        <target state="translated">Liczba wpisów przekracza określoną pojemność kolekcji VisualCollection.</target>
        <note />
      </trans-unit>
      <trans-unit id="VisualCollection_ReadOnly">
        <source>This VisualCollection is read only and cannot be modified.</source>
        <target state="translated">Ta kolekcja VisualCollection jest tylko do odczytu i nie można jej modyfikować.</target>
        <note />
      </trans-unit>
      <trans-unit id="VisualCollection_VisualHasParent">
        <source>Specified Visual is already a child of another Visual or the root of a CompositionTarget.</source>
        <target state="translated">Określony obiekt Visual jest podrzędny w stosunku do innego obiektu Visual lub elementu głównego CompositionTarget.</target>
        <note />
      </trans-unit>
      <trans-unit id="VisualTarget_AnotherTargetAlreadyConnected">
        <source>Another target is already connected to this HostVisual.</source>
        <target state="translated">Inny element docelowy jest już połączony z tym elementem HostVisual.</target>
        <note />
      </trans-unit>
      <trans-unit id="Visual_ArgumentOutOfRange">
        <source>Specified index is out of range or child at index is null. Do not call this method if VisualChildrenCount returns zero, indicating that the Visual has no children.</source>
        <target state="translated">Podany indeks jest poza zakresem lub element podrzędny w indeksie jest zerowy. Nie należy wywoływać tej metody, jeśli operacja VisualChildrenCount zwraca zero, wskazując brak elementów podrzędnych obiektu Visual.</target>
        <note />
      </trans-unit>
      <trans-unit id="Visual_CannotTransformPoint">
        <source>This Visual cannot transform the given point.</source>
        <target state="translated">Ten element Visual nie może przekształcić danego punktu.</target>
        <note />
      </trans-unit>
      <trans-unit id="Visual_HasParent">
        <source>Must disconnect specified child from current parent Visual before attaching to new parent Visual.</source>
        <target state="translated">Należy odłączyć określony element podrzędny od bieżącego elementu nadrzędnego Visual przed podłączeniem go do nowego elementu nadrzędnego Visual.</target>
        <note />
      </trans-unit>
      <trans-unit id="Visual_NoCommonAncestor">
        <source>The specified Visual and this Visual do not share a common ancestor, so there is no valid transformation between the two Visuals.</source>
        <target state="translated">Określony element Visual i dany element Visual nie współużytkują wspólnego elementu nadrzędnego, dlatego nie ma prawidłowych przekształceń między dwoma elementami Visual.</target>
        <note />
      </trans-unit>
      <trans-unit id="Visual_NoPresentationSource">
        <source>This Visual is not connected to a PresentationSource.</source>
        <target state="translated">Ten element Visual nie jest połączony z PresentationSource.</target>
        <note />
      </trans-unit>
      <trans-unit id="Visual_NotA3DVisual">
        <source>'{0}' is not a Visual3D.</source>
        <target state="translated">„{0}” nie jest obiektem Visual3D.</target>
        <note />
      </trans-unit>
      <trans-unit id="Visual_NotADescendant">
        <source>The specified Visual is not a descendant of this Visual.</source>
        <target state="translated">Określony obiekt Visual nie jest obiektem podrzędnym tego obiektu Visual.</target>
        <note />
      </trans-unit>
      <trans-unit id="Visual_NotAVisual">
        <source>'{0}' is not a Visual or Visual3D.</source>
        <target state="translated">„{0}” nie jest obiektem Visual ani Visual3D.</target>
        <note />
      </trans-unit>
      <trans-unit id="Visual_NotAnAncestor">
        <source>The specified Visual is not an ancestor of this Visual.</source>
        <target state="translated">Określony obiekt Visual nie jest obiektem nadrzędnym tego obiektu Visual.</target>
        <note />
      </trans-unit>
      <trans-unit id="Visual_NotChild">
        <source>Specified Visual is not a child of this Visual.</source>
        <target state="translated">Określony obiekt Visual nie jest obiektem podrzędnym tego obiektu Visual.</target>
        <note />
      </trans-unit>
      <trans-unit id="WIC_NotInitialized">
        <source>Object must be initialized before operation can be performed.</source>
        <target state="translated">Obiekt musi zostać zainicjowany przed wykonaniem operacji.</target>
        <note />
      </trans-unit>
      <trans-unit id="WebRequestTimeout">
        <source>WebRequest timed out. Response did not arrive before the specified Timeout period elapsed.</source>
        <target state="translated">Minął limit czasu dla operacji WebRequest. Odpowiedź nie przyszła przed upływem czasu określonego we właściwości Timeout.</target>
        <note />
      </trans-unit>
      <trans-unit id="WebResponseCloseFailure">
        <source>Error closing the WebResponse.</source>
        <target state="translated">Błąd podczas zamykania WebResponse.</target>
        <note />
      </trans-unit>
      <trans-unit id="WebResponseFailure">
        <source>Error processing WebResponse.</source>
        <target state="translated">Błąd podczas przetwarzania WebResponse.</target>
        <note />
      </trans-unit>
      <trans-unit id="WebResponsePartNotFound">
        <source>Requested PackagePart not found in target resource.</source>
        <target state="translated">Żądany element PackagePart nie został znaleziony w zasobie docelowym.</target>
        <note />
      </trans-unit>
      <trans-unit id="WriteNotSupported">
        <source>Stream does not support writing.</source>
        <target state="translated">Strumień nie obsługuje operacji zapisu.</target>
        <note />
      </trans-unit>
      <trans-unit id="WrongFirstSegment">
        <source>The required pattern for URI containing ";component" is "AssemblyName;Vxxxx;PublicKey;component", where Vxxxx is the assembly version and PublicKey is the 16-character string representing the assembly public key token. Vxxxx and PublicKey are optional.</source>
        <target state="translated">Wymaganym szablonem dla identyfikatora URI zawierającego „;component” jest „AssemblyName;Vxxxx;PublicKey;component”, gdzie Vxxxx jest wersją zestawu, a PublicKey jest 16-znakowym ciągiem przedstawiającym token klucza publicznego zestawu. Vxxxx i PublicKey są opcjonalne.</target>
        <note />
      </trans-unit>
      <trans-unit id="XmlLangGetCultureFailure">
        <source>There is no registered CultureInfo with the IetfLanguageTag '{0}'.</source>
        <target state="translated">Brak zarejestrowanego elementu CultureInfo ze znacznikiem IetfLanguageTag „{0}”.</target>
        <note />
      </trans-unit>
      <trans-unit id="XmlLangGetSpecificCulture">
        <source>Cannot find non-neutral culture related to '{0}'.</source>
        <target state="translated">Nie można znaleźć nieneutralnej kultury związanej z „{0}”.</target>
        <note />
      </trans-unit>
      <trans-unit id="XmlLangMalformed">
        <source>'{0}' language tag must be empty or must conform to grammar defined in IETF RFC 3066.</source>
        <target state="translated">Znacznik języka „{0}” musi być pusty lub musi odpowiadać gramatyce zdefiniowanej w IETF RFC 3066.</target>
        <note />
      </trans-unit>
      <trans-unit id="ZoomText">
        <source>Zoom</source>
        <target state="translated">Powiększenie</target>
        <note />
      </trans-unit>
    </body>
  </file>
</xliff><|MERGE_RESOLUTION|>--- conflicted
+++ resolved
@@ -1909,11 +1909,7 @@
       </trans-unit>
       <trans-unit id="Invalid_IInputElement">
         <source>'{0}' is not a valid type for IInputElement. UIElement, ContentElement or UIElement3D expected.</source>
-<<<<<<< HEAD
-        <target state="needs-review-translation">Element „{0}” nie jest prawidłowym typem dla elementu IInputElement. Oczekiwany typ UIElement lub ContentElement.</target>
-=======
         <target state="translated">„{0}” nie jest prawidłowym typem elementu IInputElement. Oczekiwano elementu UIElement, ContentElement lub UIElement3D.</target>
->>>>>>> 49abd15c
         <note />
       </trans-unit>
       <trans-unit id="Invalid_URI">
