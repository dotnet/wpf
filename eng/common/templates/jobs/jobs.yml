--- conflicted
+++ resolved
@@ -1,183 +1,90 @@
-<<<<<<< HEAD
-parameters:
-  # Optional: 'true' if failures in job.yml job should not fail the job
-  continueOnError: false
-
-  # Optional: Enable installing Microbuild plugin
-  #           if 'true', these "variables" must be specified in the variables object or as part of the queue matrix
-  #             _TeamName - the name of your team
-  #             _SignType - 'test' or 'real'
-  enableMicrobuild: false
-
-  # Optional: Include PublishBuildArtifacts task
-  enablePublishBuildArtifacts: false
-
-  # Optional: Enable publishing to the build asset registry
-  enablePublishBuildAssets: false
-
-  # Optional: Enable publishing using release pipelines
-  enablePublishUsingPipelines: false
-  
-  graphFileGeneration:
-    # Optional: Enable generating the graph files at the end of the build
-    enabled: false
-    # Optional: Include toolset dependencies in the generated graph files
-    includeToolset: false
-    
-  # Optional: Include PublishTestResults task
-  enablePublishTestResults: false
-
-  # Optional: enable sending telemetry
-  # if enabled then the 'helixRepo' parameter should also be specified
-  enableTelemetry: false
-
-  # Required: A collection of jobs to run - https://docs.microsoft.com/en-us/azure/devops/pipelines/yaml-schema?view=vsts&tabs=schema#job
-  jobs: []
-
-  # Optional: define the helix repo for telemetry (example: 'dotnet/arcade')
-  helixRepo: ''
-
-  # Optional: Override automatically derived dependsOn value for "publish build assets" job
-  publishBuildAssetsDependsOn: ''
-
-  # Optional: should run as a public build even in the internal project
-  #           if 'true', the build won't run any of the internal only steps, even if it is running in non-public projects.
-  runAsPublic: false
-
-# Internal resources (telemetry, microbuild) can only be accessed from non-public projects,
-# and some (Microbuild) should only be applied to non-PR cases for internal builds.
-
-jobs:
-- ${{ each job in parameters.jobs }}:
-  - template: ../job/job.yml
-    parameters: 
-      # pass along parameters
-      ${{ each parameter in parameters }}:
-        ${{ if ne(parameter.key, 'jobs') }}:
-          ${{ parameter.key }}: ${{ parameter.value }}
-
-      # pass along job properties
-      ${{ each property in job }}:
-        ${{ if ne(property.key, 'job') }}:
-          ${{ property.key }}: ${{ property.value }}
-
-      name: ${{ job.job }}
-
-- ${{ if and(eq(parameters.enablePublishBuildAssets, true), eq(parameters.runAsPublic, 'false'), ne(variables['System.TeamProject'], 'public'), notin(variables['Build.Reason'], 'PullRequest')) }}:
-  - template: ../job/publish-build-assets.yml
-    parameters:
-      continueOnError: ${{ parameters.continueOnError }}
-      dependsOn:
-      - ${{ if ne(parameters.publishBuildAssetsDependsOn, '') }}:
-        - ${{ each job in parameters.publishBuildAssetsDependsOn }}:
-          - ${{ job.job }}
-      - ${{ if eq(parameters.publishBuildAssetsDependsOn, '') }}:
-        - ${{ each job in parameters.jobs }}:
-          - ${{ job.job }}
-      pool:
-        vmImage: vs2017-win2016
-      runAsPublic: ${{ parameters.runAsPublic }}
-      publishUsingPipelines: ${{ parameters.enablePublishUsingPipelines }}
-      enablePublishBuildArtifacts: ${{ parameters.enablePublishBuildArtifacts }}
-      
-- ${{ if and(eq(parameters.graphFileGeneration.enabled, true), eq(parameters.runAsPublic, 'false'), ne(variables['System.TeamProject'], 'public'), notin(variables['Build.Reason'], 'PullRequest')) }}:
-  - template: ../job/generate-graph-files.yml
-    parameters:
-      continueOnError: ${{ parameters.continueOnError }}
-      includeToolset: ${{ parameters.graphFileGeneration.includeToolset }}
-      dependsOn:
-        - Asset_Registry_Publish
-      pool:
-        vmImage: vs2017-win2016
-=======
-parameters:
-  # Optional: 'true' if failures in job.yml job should not fail the job
-  continueOnError: false
-
-  # Optional: Enable installing Microbuild plugin
-  #           if 'true', these "variables" must be specified in the variables object or as part of the queue matrix
-  #             _TeamName - the name of your team
-  #             _SignType - 'test' or 'real'
-  enableMicrobuild: false
-
-  # Optional: Include PublishBuildArtifacts task
-  enablePublishBuildArtifacts: false
-
-  # Optional: Enable publishing to the build asset registry
-  enablePublishBuildAssets: false
-
-  # Optional: Enable publishing using release pipelines
-  enablePublishUsingPipelines: false
-  
-  graphFileGeneration:
-    # Optional: Enable generating the graph files at the end of the build
-    enabled: false
-    # Optional: Include toolset dependencies in the generated graph files
-    includeToolset: false
-    
-  # Optional: Include PublishTestResults task
-  enablePublishTestResults: false
-
-  # Optional: enable sending telemetry
-  # if enabled then the 'helixRepo' parameter should also be specified
-  enableTelemetry: false
-
-  # Required: A collection of jobs to run - https://docs.microsoft.com/en-us/azure/devops/pipelines/yaml-schema?view=vsts&tabs=schema#job
-  jobs: []
-
-  # Optional: define the helix repo for telemetry (example: 'dotnet/arcade')
-  helixRepo: ''
-
-  # Optional: Override automatically derived dependsOn value for "publish build assets" job
-  publishBuildAssetsDependsOn: ''
-
-  # Optional: should run as a public build even in the internal project
-  #           if 'true', the build won't run any of the internal only steps, even if it is running in non-public projects.
-  runAsPublic: false
-
-# Internal resources (telemetry, microbuild) can only be accessed from non-public projects,
-# and some (Microbuild) should only be applied to non-PR cases for internal builds.
-
-jobs:
-- ${{ each job in parameters.jobs }}:
-  - template: ../job/job.yml
-    parameters: 
-      # pass along parameters
-      ${{ each parameter in parameters }}:
-        ${{ if ne(parameter.key, 'jobs') }}:
-          ${{ parameter.key }}: ${{ parameter.value }}
-
-      # pass along job properties
-      ${{ each property in job }}:
-        ${{ if ne(property.key, 'job') }}:
-          ${{ property.key }}: ${{ property.value }}
-
-      name: ${{ job.job }}
-
-- ${{ if and(eq(parameters.enablePublishBuildAssets, true), eq(parameters.runAsPublic, 'false'), ne(variables['System.TeamProject'], 'public'), notin(variables['Build.Reason'], 'PullRequest')) }}:
-  - template: ../job/publish-build-assets.yml
-    parameters:
-      continueOnError: ${{ parameters.continueOnError }}
-      dependsOn:
-      - ${{ if ne(parameters.publishBuildAssetsDependsOn, '') }}:
-        - ${{ each job in parameters.publishBuildAssetsDependsOn }}:
-          - ${{ job.job }}
-      - ${{ if eq(parameters.publishBuildAssetsDependsOn, '') }}:
-        - ${{ each job in parameters.jobs }}:
-          - ${{ job.job }}
-      pool:
-        vmImage: vs2017-win2016
-      runAsPublic: ${{ parameters.runAsPublic }}
-      publishUsingPipelines: ${{ parameters.enablePublishUsingPipelines }}
-      enablePublishBuildArtifacts: ${{ parameters.enablePublishBuildArtifacts }}
-      
-- ${{ if and(eq(parameters.graphFileGeneration.enabled, true), eq(parameters.runAsPublic, 'false'), ne(variables['System.TeamProject'], 'public'), notin(variables['Build.Reason'], 'PullRequest')) }}:
-  - template: ../job/generate-graph-files.yml
-    parameters:
-      continueOnError: ${{ parameters.continueOnError }}
-      includeToolset: ${{ parameters.graphFileGeneration.includeToolset }}
-      dependsOn:
-        - Asset_Registry_Publish
-      pool:
-        vmImage: vs2017-win2016
->>>>>>> dcc3312f
+parameters:
+  # Optional: 'true' if failures in job.yml job should not fail the job
+  continueOnError: false
+
+  # Optional: Enable installing Microbuild plugin
+  #           if 'true', these "variables" must be specified in the variables object or as part of the queue matrix
+  #             _TeamName - the name of your team
+  #             _SignType - 'test' or 'real'
+  enableMicrobuild: false
+
+  # Optional: Include PublishBuildArtifacts task
+  enablePublishBuildArtifacts: false
+
+  # Optional: Enable publishing to the build asset registry
+  enablePublishBuildAssets: false
+
+  # Optional: Enable publishing using release pipelines
+  enablePublishUsingPipelines: false
+  
+  graphFileGeneration:
+    # Optional: Enable generating the graph files at the end of the build
+    enabled: false
+    # Optional: Include toolset dependencies in the generated graph files
+    includeToolset: false
+    
+  # Optional: Include PublishTestResults task
+  enablePublishTestResults: false
+
+  # Optional: enable sending telemetry
+  # if enabled then the 'helixRepo' parameter should also be specified
+  enableTelemetry: false
+
+  # Required: A collection of jobs to run - https://docs.microsoft.com/en-us/azure/devops/pipelines/yaml-schema?view=vsts&tabs=schema#job
+  jobs: []
+
+  # Optional: define the helix repo for telemetry (example: 'dotnet/arcade')
+  helixRepo: ''
+
+  # Optional: Override automatically derived dependsOn value for "publish build assets" job
+  publishBuildAssetsDependsOn: ''
+
+  # Optional: should run as a public build even in the internal project
+  #           if 'true', the build won't run any of the internal only steps, even if it is running in non-public projects.
+  runAsPublic: false
+
+# Internal resources (telemetry, microbuild) can only be accessed from non-public projects,
+# and some (Microbuild) should only be applied to non-PR cases for internal builds.
+
+jobs:
+- ${{ each job in parameters.jobs }}:
+  - template: ../job/job.yml
+    parameters: 
+      # pass along parameters
+      ${{ each parameter in parameters }}:
+        ${{ if ne(parameter.key, 'jobs') }}:
+          ${{ parameter.key }}: ${{ parameter.value }}
+
+      # pass along job properties
+      ${{ each property in job }}:
+        ${{ if ne(property.key, 'job') }}:
+          ${{ property.key }}: ${{ property.value }}
+
+      name: ${{ job.job }}
+
+- ${{ if and(eq(parameters.enablePublishBuildAssets, true), eq(parameters.runAsPublic, 'false'), ne(variables['System.TeamProject'], 'public'), notin(variables['Build.Reason'], 'PullRequest')) }}:
+  - template: ../job/publish-build-assets.yml
+    parameters:
+      continueOnError: ${{ parameters.continueOnError }}
+      dependsOn:
+      - ${{ if ne(parameters.publishBuildAssetsDependsOn, '') }}:
+        - ${{ each job in parameters.publishBuildAssetsDependsOn }}:
+          - ${{ job.job }}
+      - ${{ if eq(parameters.publishBuildAssetsDependsOn, '') }}:
+        - ${{ each job in parameters.jobs }}:
+          - ${{ job.job }}
+      pool:
+        vmImage: vs2017-win2016
+      runAsPublic: ${{ parameters.runAsPublic }}
+      publishUsingPipelines: ${{ parameters.enablePublishUsingPipelines }}
+      enablePublishBuildArtifacts: ${{ parameters.enablePublishBuildArtifacts }}
+      
+- ${{ if and(eq(parameters.graphFileGeneration.enabled, true), eq(parameters.runAsPublic, 'false'), ne(variables['System.TeamProject'], 'public'), notin(variables['Build.Reason'], 'PullRequest')) }}:
+  - template: ../job/generate-graph-files.yml
+    parameters:
+      continueOnError: ${{ parameters.continueOnError }}
+      includeToolset: ${{ parameters.graphFileGeneration.includeToolset }}
+      dependsOn:
+        - Asset_Registry_Publish
+      pool:
+        vmImage: vs2017-win2016