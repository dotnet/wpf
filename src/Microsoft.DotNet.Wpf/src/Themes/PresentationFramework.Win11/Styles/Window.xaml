<!--
    This Source Code Form is subject to the terms of the MIT License.
    If a copy of the MIT was not distributed with this file, You can obtain one at https://opensource.org/licenses/MIT.
    Copyright (C) Leszek Pomianowski and WPF UI Contributors.
    All Rights Reserved.
-->

<ResourceDictionary
    xmlns="http://schemas.microsoft.com/winfx/2006/xaml/presentation"
    xmlns:x="http://schemas.microsoft.com/winfx/2006/xaml"
    xmlns:controls="clr-namespace:PresentationFramework.Win11.Controls">
    <!--
        SingleBorderWindow preserves the animations and scaling properly.
        By default, the navigation buttons will be hidden by the background.
        If we use Mica, we hide them manually.
    -->
    <Style x:Key="DefaultWindowStyle" TargetType="{x:Type Window}">
        <Setter Property="Background" Value="{DynamicResource WindowBackground}" />
        <Setter Property="Foreground" Value="{DynamicResource WindowForeground}" />
        <Setter Property="Height" Value="600" />
        <Setter Property="MinHeight" Value="320" />
        <Setter Property="Width" Value="1100" />
        <Setter Property="MinWidth" Value="460" />
        <Setter Property="Margin" Value="0" />
        <Setter Property="Padding" Value="0" />
        <Setter Property="BorderBrush" Value="Transparent" />
        <Setter Property="BorderThickness" Value="0" />
        <Setter Property="FontSize" Value="{DynamicResource ControlContentThemeFontSize}" />
        <Setter Property="FontWeight" Value="Normal" />
        <Setter Property="WindowStyle" Value="SingleBorderWindow" />
        <Setter Property="AllowsTransparency" Value="False" />
        <Setter Property="ResizeMode" Value="CanResize" />
        <!--  The Display option casues a large aliasing effect  -->
        <!-- <Setter Property="TextOptions.TextFormattingMode" Value="Ideal" /> -->
        <!--  I don't know if this is always the case, but ClearType blurs the fonts a bit for me  -->
        <!--<Setter Property="RenderOptions.ClearTypeHint" Value="Enabled" />-->
        <Setter Property="RenderOptions.BitmapScalingMode" Value="Linear" />
        <!--  Aliased breaks rounded control elements such as buttons  -->
        <Setter Property="RenderOptions.EdgeMode" Value="Unspecified" />
        <Setter Property="UseLayoutRounding" Value="True" />
        <Setter Property="SnapsToDevicePixels" Value="True" />
        <Setter Property="OverridesDefaultStyle" Value="True" />
        <Setter Property="Template">
            <Setter.Value>
                <ControlTemplate TargetType="{x:Type Window}">
                    <AdornerDecorator>
<<<<<<< HEAD
                        <ContentPresenter x:Name="ContentPresenter" />
=======
                        <!-- <controls:ClientAreaBorder
                            Background="{TemplateBinding Background}"
                            BorderBrush="{TemplateBinding BorderBrush}"
                            BorderThickness="{TemplateBinding BorderThickness}">
                        </controls:ClientAreaBorder> -->
                            <ContentPresenter x:Name="ContentPresenter" />
>>>>>>> 4d7cf301
                    </AdornerDecorator>
                </ControlTemplate>
            </Setter.Value>
        </Setter>
        <Style.Triggers>
            <Trigger Property="WindowState" Value="Normal">
                <Setter Property="ResizeMode" Value="CanResize" />
            </Trigger>
            <Trigger Property="WindowState" Value="Maximized">
                <Setter Property="ResizeMode" Value="NoResize" />
                <Setter Property="Topmost" Value="False" />
            </Trigger>
        </Style.Triggers>
    </Style>


    <Style BasedOn="{StaticResource DefaultWindowStyle}" TargetType="{x:Type Window}" />

</ResourceDictionary><|MERGE_RESOLUTION|>--- conflicted
+++ resolved
@@ -44,16 +44,12 @@
             <Setter.Value>
                 <ControlTemplate TargetType="{x:Type Window}">
                     <AdornerDecorator>
-<<<<<<< HEAD
-                        <ContentPresenter x:Name="ContentPresenter" />
-=======
                         <!-- <controls:ClientAreaBorder
                             Background="{TemplateBinding Background}"
                             BorderBrush="{TemplateBinding BorderBrush}"
                             BorderThickness="{TemplateBinding BorderThickness}">
                         </controls:ClientAreaBorder> -->
                             <ContentPresenter x:Name="ContentPresenter" />
->>>>>>> 4d7cf301
                     </AdornerDecorator>
                 </ControlTemplate>
             </Setter.Value>
