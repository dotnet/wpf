﻿// Licensed to the .NET Foundation under one or more agreements.
// The .NET Foundation licenses this file to you under the MIT license.
// See the LICENSE file in the project root for more information.

//
//
// This file was generated, please do not edit it directly.
//
// Please see MilCodeGen.html for more information.
//

using MS.Internal;
using MS.Internal.KnownBoxes;
using MS.Internal.PresentationCore;
using MS.Utility;
using System.ComponentModel;
using System.Windows.Input;
using System.Windows.Media.Animation;

namespace System.Windows
{
    partial class ContentElement : IAnimatable
    {
        static private readonly Type _typeofThis = typeof(ContentElement);

        #region IAnimatable

        /// <summary>
        /// Applies an AnimationClock to a DepencencyProperty which will
        /// replace the current animations on the property using the snapshot
        /// and replace HandoffBehavior.
        /// </summary>
        /// <param name="dp">
        /// The DependencyProperty to animate.
        /// </param>
        /// <param name="clock">
        /// The AnimationClock that will animate the property. If this is null
        /// then all animations will be removed from the property.
        /// </param>
        public void ApplyAnimationClock(
            DependencyProperty dp,
            AnimationClock clock)
        {
            ApplyAnimationClock(dp, clock, HandoffBehavior.SnapshotAndReplace);
        }

        /// <summary>
        /// Applies an AnimationClock to a DependencyProperty. The effect of
        /// the new AnimationClock on any current animations will be determined by
        /// the value of the handoffBehavior parameter.
        /// </summary>
        /// <param name="dp">
        /// The DependencyProperty to animate.
        /// </param>
        /// <param name="clock">
        /// The AnimationClock that will animate the property. If parameter is null
        /// then animations will be removed from the property if handoffBehavior is
        /// SnapshotAndReplace; otherwise the method call will have no result.
        /// </param>
        /// <param name="handoffBehavior">
        /// Determines how the new AnimationClock will transition from or
        /// affect any current animations on the property.
        /// </param>
        public void ApplyAnimationClock(
            DependencyProperty dp,
            AnimationClock clock,
            HandoffBehavior handoffBehavior)
        {
            ArgumentNullException.ThrowIfNull(dp);

            if (!AnimationStorage.IsPropertyAnimatable(this, dp))
            {
<<<<<<< HEAD
        #pragma warning disable 56506 // Suppress presharp warning: Parameter 'dp' to this public method must be validated:  A null-dereference can occur here.
                throw new ArgumentException(SR.Format(SR.Animation_DependencyPropertyIsNotAnimatable, dp.Name, this.GetType()), nameof(dp));
        #pragma warning restore 56506
=======
                throw new ArgumentException(SR.Format(SR.Animation_DependencyPropertyIsNotAnimatable, dp.Name, this.GetType()), "dp");
>>>>>>> e4e191ea
            }

            if (clock != null
                && !AnimationStorage.IsAnimationValid(dp, clock.Timeline))
            {
<<<<<<< HEAD
        #pragma warning disable 56506 // Suppress presharp warning: Parameter 'dp' to this public method must be validated:  A null-dereference can occur here.
                throw new ArgumentException(SR.Format(SR.Animation_AnimationTimelineTypeMismatch, clock.Timeline.GetType(), dp.Name, dp.PropertyType), nameof(clock));
        #pragma warning restore 56506
=======
                throw new ArgumentException(SR.Format(SR.Animation_AnimationTimelineTypeMismatch, clock.Timeline.GetType(), dp.Name, dp.PropertyType), "clock");
>>>>>>> e4e191ea
            }

            if (!HandoffBehaviorEnum.IsDefined(handoffBehavior))
            {
                throw new ArgumentException(SR.Animation_UnrecognizedHandoffBehavior);
            }

            if (IsSealed)
            {
                throw new InvalidOperationException(SR.Format(SR.IAnimatable_CantAnimateSealedDO, dp, this.GetType()));
            }                    

            AnimationStorage.ApplyAnimationClock(this, dp, clock, handoffBehavior);
        }

        /// <summary>
        /// Starts an animation for a DependencyProperty. The animation will
        /// begin when the next frame is rendered.
        /// </summary>
        /// <param name="dp">
        /// The DependencyProperty to animate.
        /// </param>
        /// <param name="animation">
        /// <para>The AnimationTimeline to used to animate the property.</para>
        /// <para>If the AnimationTimeline's BeginTime is null, any current animations
        /// will be removed and the current value of the property will be held.</para>
        /// <para>If this value is null, all animations will be removed from the property
        /// and the property value will revert back to its base value.</para>
        /// </param>
        public void BeginAnimation(DependencyProperty dp, AnimationTimeline animation)
        {
            BeginAnimation(dp, animation, HandoffBehavior.SnapshotAndReplace);
        }

        /// <summary>
        /// Starts an animation for a DependencyProperty. The animation will
        /// begin when the next frame is rendered.
        /// </summary>
        /// <param name="dp">
        /// The DependencyProperty to animate.
        /// </param>
        /// <param name="animation">
        /// <para>The AnimationTimeline to used to animate the property.</para>
        /// <para>If the AnimationTimeline's BeginTime is null, any current animations
        /// will be removed and the current value of the property will be held.</para>
        /// <para>If this value is null, all animations will be removed from the property
        /// and the property value will revert back to its base value.</para>
        /// </param>
        /// <param name="handoffBehavior">
        /// Specifies how the new animation should interact with any current
        /// animations already affecting the property value.
        /// </param>
        public void BeginAnimation(DependencyProperty dp, AnimationTimeline animation, HandoffBehavior handoffBehavior)
        {
            ArgumentNullException.ThrowIfNull(dp);

            if (!AnimationStorage.IsPropertyAnimatable(this, dp))
            {
<<<<<<< HEAD
        #pragma warning disable 56506 // Suppress presharp warning: Parameter 'dp' to this public method must be validated:  A null-dereference can occur here.
                throw new ArgumentException(SR.Format(SR.Animation_DependencyPropertyIsNotAnimatable, dp.Name, this.GetType()), nameof(dp));
        #pragma warning restore 56506
=======
                throw new ArgumentException(SR.Format(SR.Animation_DependencyPropertyIsNotAnimatable, dp.Name, this.GetType()), "dp");
>>>>>>> e4e191ea
            }

            if (   animation != null
                && !AnimationStorage.IsAnimationValid(dp, animation))
            {
                throw new ArgumentException(SR.Format(SR.Animation_AnimationTimelineTypeMismatch, animation.GetType(), dp.Name, dp.PropertyType), nameof(animation));
            }

            if (!HandoffBehaviorEnum.IsDefined(handoffBehavior))
            {
                throw new ArgumentException(SR.Animation_UnrecognizedHandoffBehavior);
            }

            if (IsSealed)
            {
                throw new InvalidOperationException(SR.Format(SR.IAnimatable_CantAnimateSealedDO, dp, this.GetType()));
            }                    

            AnimationStorage.BeginAnimation(this, dp, animation, handoffBehavior);
        }

        /// <summary>
        /// Returns true if any properties on this DependencyObject have a
        /// persistent animation or the object has one or more clocks associated
        /// with any of its properties.
        /// </summary>
        public bool HasAnimatedProperties
        {
            get
            {
                VerifyAccess();

                return IAnimatable_HasAnimatedProperties;
            }
        }

        /// <summary>
        ///   If the dependency property is animated this method will
        ///   give you the value as if it was not animated.
        /// </summary>
        /// <param name="dp">The DependencyProperty</param>
        /// <returns>
        ///   The value that would be returned if there were no
        ///   animations attached.  If there aren't any attached, then
        ///   the result will be the same as that returned from
        ///   GetValue.
        /// </returns>
        public object GetAnimationBaseValue(DependencyProperty dp)
        {
            ArgumentNullException.ThrowIfNull(dp);

            return this.GetValueEntry(
                    LookupEntry(dp.GlobalIndex),
                    dp,
                    null,
                    RequestFlags.AnimationBaseValue).Value;
        }

        #endregion IAnimatable

        #region Animation

        /// <summary>
        ///     Allows subclasses to participate in property animated value computation
        /// </summary>
        /// <param name="dp"></param>
        /// <param name="metadata"></param>
        /// <param name="entry">EffectiveValueEntry computed by base</param>
        internal sealed override void EvaluateAnimatedValueCore(
                DependencyProperty  dp,
                PropertyMetadata    metadata,
            ref EffectiveValueEntry entry)
        {
            if (IAnimatable_HasAnimatedProperties)
            {
                AnimationStorage storage = AnimationStorage.GetStorage(this, dp);

                if (storage != null)
                {
                    storage.EvaluateAnimatedValue(metadata, ref entry);                      
                }
            }
        }

        #endregion Animation

        #region Commands
        /// <summary>
        /// Instance level InputBinding collection, initialized on first use.
        /// To have commands handled (QueryEnabled/Execute) on an element instance,
        /// the user of this method can add InputBinding with handlers thru this
        /// method.
        /// </summary>
        [DesignerSerializationVisibility(DesignerSerializationVisibility.Content)]
        public InputBindingCollection InputBindings
        {
            get
            {
                VerifyAccess();
                InputBindingCollection bindings = InputBindingCollectionField.GetValue(this);
                if (bindings == null)
                {
                    bindings = new InputBindingCollection(this);
                    InputBindingCollectionField.SetValue(this, bindings);
                }

                return bindings;
            }
        }

        // Used by CommandManager to avoid instantiating an empty collection
        internal InputBindingCollection InputBindingsInternal
        {
            get
            {
                VerifyAccess();
                return InputBindingCollectionField.GetValue(this);
            }
        }

        /// <summary>
        /// This method is used by TypeDescriptor to determine if this property should
        /// be serialized.
        /// </summary>
        // for serializer to serialize only when InputBindings is not empty
        [EditorBrowsable(EditorBrowsableState.Never)]
        public bool ShouldSerializeInputBindings()
        {
            InputBindingCollection bindingCollection = InputBindingCollectionField.GetValue(this);
            if (bindingCollection != null && bindingCollection.Count > 0)
            {
                return true;
            }

            return false;
        }

        /// <summary>
        /// Instance level CommandBinding collection, initialized on first use.
        /// To have commands handled (QueryEnabled/Execute) on an element instance,
        /// the user of this method can add CommandBinding with handlers thru this
        /// method.
        /// </summary>
        [DesignerSerializationVisibility(DesignerSerializationVisibility.Content)]
        public CommandBindingCollection CommandBindings
        {
            get
            {
                VerifyAccess();
                CommandBindingCollection bindings = CommandBindingCollectionField.GetValue(this);
                if (bindings == null)
                {
                    bindings = new CommandBindingCollection();
                    CommandBindingCollectionField.SetValue(this, bindings);
                }

                return bindings;
            }
        }

        // Used by CommandManager to avoid instantiating an empty collection
        internal CommandBindingCollection CommandBindingsInternal
        {
            get
            {
                VerifyAccess();
                return CommandBindingCollectionField.GetValue(this);
            }
        }

        /// <summary>
        /// This method is used by TypeDescriptor to determine if this property should
        /// be serialized.
        /// </summary>
        // for serializer to serialize only when CommandBindings is not empty
        [EditorBrowsable(EditorBrowsableState.Never)]
        public bool ShouldSerializeCommandBindings()
        {
            CommandBindingCollection bindingCollection = CommandBindingCollectionField.GetValue(this);
            if (bindingCollection != null && bindingCollection.Count > 0)
            {
                return true;
            }

            return false;
        }

        #endregion Commands

        #region Events

        /// <summary>
        ///     Allows ContentElement to augment the
        ///     <see cref="EventRoute"/>
        /// </summary>
        /// <remarks>
        ///     Sub-classes of ContentElement can override
        ///     this method to custom augment the route
        /// </remarks>
        /// <param name="route">
        ///     The <see cref="EventRoute"/> to be
        ///     augmented
        /// </param>
        /// <param name="args">
        ///     <see cref="RoutedEventArgs"/> for the
        ///     RoutedEvent to be raised post building
        ///     the route
        /// </param>
        /// <returns>
        ///     Whether or not the route should continue past the visual tree.
        ///     If this is true, and there are no more visual parents, the route
        ///     building code will call the GetUIParentCore method to find the
        ///     next non-visual parent.
        /// </returns>
        internal virtual bool BuildRouteCore(EventRoute route, RoutedEventArgs args)
        {
            return false;
        }

        /// <summary>
        ///     Builds the <see cref="EventRoute"/>
        /// </summary>
        /// <param name="route">
        ///     The <see cref="EventRoute"/> being
        ///     built
        /// </param>
        /// <param name="args">
        ///     <see cref="RoutedEventArgs"/> for the
        ///     RoutedEvent to be raised post building
        ///     the route
        /// </param>
        internal void BuildRoute(EventRoute route, RoutedEventArgs args)
        {
            UIElement.BuildRouteHelper(this, route, args);
        }

        /// <summary>
        ///     Raise the events specified by
        ///     <see cref="RoutedEventArgs.RoutedEvent"/>
        /// </summary>
        /// <remarks>
        ///     This method is a shorthand for
        ///     <see cref="ContentElement.BuildRoute"/> and
        ///     <see cref="EventRoute.InvokeHandlers"/>
        /// </remarks>
        /// <param name="e">
        ///     <see cref="RoutedEventArgs"/> for the event to
        ///     be raised
        /// </param>
        public void RaiseEvent(RoutedEventArgs e)
        {
            // VerifyAccess();

            ArgumentNullException.ThrowIfNull(e);
            e.ClearUserInitiated();

            UIElement.RaiseEventImpl(this, e);
        }

        /// <summary>
        ///     "Trusted" internal flavor of RaiseEvent.
        ///     Used to set the User-initated RaiseEvent.
        /// </summary>
        internal void RaiseEvent(RoutedEventArgs args, bool trusted)
        {
            ArgumentNullException.ThrowIfNull(args);

            if (trusted)
            {
                RaiseTrustedEvent(args);
            }
            else
            {
                args.ClearUserInitiated();

                UIElement.RaiseEventImpl(this, args);
            }
        }

        internal void RaiseTrustedEvent(RoutedEventArgs args)
        {
            ArgumentNullException.ThrowIfNull(args);

            // Try/finally to ensure that UserInitiated bit is cleared.
            args.MarkAsUserInitiated();

            try
            {
                UIElement.RaiseEventImpl(this, args);
            }
            finally
            {
                // Clear the bit - just to guarantee it's not used again
                args.ClearUserInitiated();
            }
        }


        /// <summary>
        ///     Allows adjustment to the event source
        /// </summary>
        /// <remarks>
        ///     Subclasses must override this method
        ///     to be able to adjust the source during
        ///     route invocation <para/>
        ///
        ///     NOTE: Expected to return null when no
        ///     change is made to source
        /// </remarks>
        /// <param name="args">
        ///     Routed Event Args
        /// </param>
        /// <returns>
        ///     Returns new source
        /// </returns>
        internal virtual object AdjustEventSource(RoutedEventArgs args)
        {
            return null;
        }

        /// <summary>
        ///     See overloaded method for details
        /// </summary>
        /// <remarks>
        ///     handledEventsToo defaults to false <para/>
        ///     See overloaded method for details
        /// </remarks>
        /// <param name="routedEvent"/>
        /// <param name="handler"/>
        public void AddHandler(RoutedEvent routedEvent, Delegate handler)
        {
            // HandledEventToo defaults to false
            // Call forwarded
            AddHandler(routedEvent, handler, false);
        }

        /// <summary>
        ///     Adds a routed event handler for the particular
        ///     <see cref="RoutedEvent"/>
        /// </summary>
        /// <remarks>
        ///     The handler added thus is also known as
        ///     an instance handler <para/>
        ///     <para/>
        ///
        ///     NOTE: It is not an error to add a handler twice
        ///     (handler will simply be called twice) <para/>
        ///     <para/>
        ///
        ///     Input parameters <see cref="RoutedEvent"/>
        ///     and handler cannot be null <para/>
        ///     handledEventsToo input parameter when false means
        ///     that listener does not care about already handled events.
        ///     Hence the handler will not be invoked on the target if
        ///     the RoutedEvent has already been
        ///     <see cref="RoutedEventArgs.Handled"/> <para/>
        ///     handledEventsToo input parameter when true means
        ///     that the listener wants to hear about all events even if
        ///     they have already been handled. Hence the handler will
        ///     be invoked irrespective of the event being
        ///     <see cref="RoutedEventArgs.Handled"/>
        /// </remarks>
        /// <param name="routedEvent">
        ///     <see cref="RoutedEvent"/> for which the handler
        ///     is attached
        /// </param>
        /// <param name="handler">
        ///     The handler that will be invoked on this object
        ///     when the RoutedEvent is raised
        /// </param>
        /// <param name="handledEventsToo">
        ///     Flag indicating whether or not the listener wants to
        ///     hear about events that have already been handled
        /// </param>
        public void AddHandler(
            RoutedEvent routedEvent,
            Delegate handler,
            bool handledEventsToo)
        {
            // VerifyAccess();

            ArgumentNullException.ThrowIfNull(routedEvent);

            ArgumentNullException.ThrowIfNull(handler);

            if (!routedEvent.IsLegalHandler(handler))
            {
                throw new ArgumentException(SR.HandlerTypeIllegal);
            }

            EnsureEventHandlersStore();
            EventHandlersStore.AddRoutedEventHandler(routedEvent, handler, handledEventsToo);

            OnAddHandler (routedEvent, handler);
        }

        /// <summary>
        ///     Notifies subclass of a new routed event handler.  Note that this is
        ///     called once for each handler added, but OnRemoveHandler is only called
        ///     on the last removal.
        /// </summary>
        internal virtual void OnAddHandler(
            RoutedEvent routedEvent,
            Delegate handler)
        {
        }

        /// <summary>
        ///     Removes all instances of the specified routed
        ///     event handler for this object instance
        /// </summary>
        /// <remarks>
        ///     The handler removed thus is also known as
        ///     an instance handler <para/>
        ///     <para/>
        ///
        ///     NOTE: This method does nothing if there were
        ///     no handlers registered with the matching
        ///     criteria <para/>
        ///     <para/>
        ///
        ///     Input parameters <see cref="RoutedEvent"/>
        ///     and handler cannot be null <para/>
        ///     This method ignores the handledEventsToo criterion
        /// </remarks>
        /// <param name="routedEvent">
        ///     <see cref="RoutedEvent"/> for which the handler
        ///     is attached
        /// </param>
        /// <param name="handler">
        ///     The handler for this object instance to be removed
        /// </param>
        public void RemoveHandler(RoutedEvent routedEvent, Delegate handler)
        {
            // VerifyAccess();

            ArgumentNullException.ThrowIfNull(routedEvent);

            ArgumentNullException.ThrowIfNull(handler);

            if (!routedEvent.IsLegalHandler(handler))
            {
                throw new ArgumentException(SR.HandlerTypeIllegal);
            }

            EventHandlersStore store = EventHandlersStore;
            if (store != null)
            {
                store.RemoveRoutedEventHandler(routedEvent, handler);

                OnRemoveHandler (routedEvent, handler);

                if (store.Count == 0)
                {
                    // last event handler was removed -- throw away underlying EventHandlersStore
                    EventHandlersStoreField.ClearValue(this);
                    WriteFlag(CoreFlags.ExistsEventHandlersStore, false);
                }
}
        }

        /// <summary>
        ///     Notifies subclass of an event for which a handler has been removed.
        /// </summary>
        internal virtual void OnRemoveHandler(
            RoutedEvent routedEvent,
            Delegate handler)
        {
        }

        private void EventHandlersStoreAdd(EventPrivateKey key, Delegate handler)
        {
            EnsureEventHandlersStore();
            EventHandlersStore.Add(key, handler);
        }

        private void EventHandlersStoreRemove(EventPrivateKey key, Delegate handler)
        {
            EventHandlersStore store = EventHandlersStore;
            if (store != null)
            {
                store.Remove(key, handler);
                if (store.Count == 0)
                {
                    // last event handler was removed -- throw away underlying EventHandlersStore
                    EventHandlersStoreField.ClearValue(this);
                    WriteFlag(CoreFlags.ExistsEventHandlersStore, false);
                }
            }
        }

        /// <summary>
        ///     Add the event handlers for this element to the route.
        /// </summary>
        public void AddToEventRoute(EventRoute route, RoutedEventArgs e)
        {
            ArgumentNullException.ThrowIfNull(route);
            ArgumentNullException.ThrowIfNull(e);

            // Get class listeners for this ContentElement
            RoutedEventHandlerInfoList classListeners =
                GlobalEventManager.GetDTypedClassListeners(this.DependencyObjectType, e.RoutedEvent);

            // Add all class listeners for this ContentElement
            while (classListeners != null)
            {
                for(int i = 0; i < classListeners.Handlers.Length; i++)
                {
                    route.Add(this, classListeners.Handlers[i].Handler, classListeners.Handlers[i].InvokeHandledEventsToo);
                }

                classListeners = classListeners.Next;
            }

            // Get instance listeners for this ContentElement
            FrugalObjectList<RoutedEventHandlerInfo> instanceListeners = null;
            EventHandlersStore store = EventHandlersStore;
            if (store != null)
            {
                instanceListeners = store[e.RoutedEvent];

                // Add all instance listeners for this ContentElement
                if (instanceListeners != null)
                {
                    for (int i = 0; i < instanceListeners.Count; i++)
                    {
                        route.Add(this, instanceListeners[i].Handler, instanceListeners[i].InvokeHandledEventsToo);
                    }
                }
            }

            // Allow Framework to add event handlers in styles
            AddToEventRouteCore(route, e);
        }

        /// <summary>
        ///     This virtual method is to be overridden in Framework
        ///     to be able to add handlers for styles
        /// </summary>
        internal virtual void AddToEventRouteCore(EventRoute route, RoutedEventArgs args)
        {
        }

        /// <summary>
        ///     Event Handlers Store
        /// </summary>
        /// <remarks>
        ///     The idea of exposing this property is to allow
        ///     elements in the Framework to generically use
        ///     EventHandlersStore for Clr events as well.
        /// </remarks>
        internal EventHandlersStore EventHandlersStore
        {
            get
            {
                if(!ReadFlag(CoreFlags.ExistsEventHandlersStore))
                {
                    return null;
                }
                return EventHandlersStoreField.GetValue(this);
            }
        }

        /// <summary>
        ///     Ensures that EventHandlersStore will return
        ///     non-null when it is called.
        /// </summary>
        internal void EnsureEventHandlersStore()
        {
            if (EventHandlersStore == null)
            {
                EventHandlersStoreField.SetValue(this, new EventHandlersStore());
                WriteFlag(CoreFlags.ExistsEventHandlersStore, true);
            }
        }

        #endregion Events

        internal virtual bool InvalidateAutomationAncestorsCore(Stack<DependencyObject> branchNodeStack, out bool continuePastVisualTree)
        {
            continuePastVisualTree = false;
            return true;
        }



        private static void RegisterProperties()
        {
            UIElement.IsMouseDirectlyOverPropertyKey.OverrideMetadata(
                                _typeofThis,
                                new PropertyMetadata(
                                            BooleanBoxes.FalseBox, // default value
                                            new PropertyChangedCallback(IsMouseDirectlyOver_Changed)));

            UIElement.IsMouseOverPropertyKey.OverrideMetadata(
                                _typeofThis,
                                new PropertyMetadata(
                                            BooleanBoxes.FalseBox));

            UIElement.IsStylusOverPropertyKey.OverrideMetadata(
                                _typeofThis,
                                new PropertyMetadata(
                                            BooleanBoxes.FalseBox));

            UIElement.IsKeyboardFocusWithinPropertyKey.OverrideMetadata(
                                _typeofThis,
                                new PropertyMetadata(
                                            BooleanBoxes.FalseBox));

            UIElement.IsMouseCapturedPropertyKey.OverrideMetadata(
                                _typeofThis,
                                new PropertyMetadata(
                                            BooleanBoxes.FalseBox, // default value
                                            new PropertyChangedCallback(IsMouseCaptured_Changed)));

            UIElement.IsMouseCaptureWithinPropertyKey.OverrideMetadata(
                                _typeofThis,
                                new PropertyMetadata(
                                            BooleanBoxes.FalseBox));

            UIElement.IsStylusDirectlyOverPropertyKey.OverrideMetadata(
                                _typeofThis,
                                new PropertyMetadata(
                                            BooleanBoxes.FalseBox, // default value
                                            new PropertyChangedCallback(IsStylusDirectlyOver_Changed)));

            UIElement.IsStylusCapturedPropertyKey.OverrideMetadata(
                                _typeofThis,
                                new PropertyMetadata(
                                            BooleanBoxes.FalseBox, // default value
                                            new PropertyChangedCallback(IsStylusCaptured_Changed)));

            UIElement.IsStylusCaptureWithinPropertyKey.OverrideMetadata(
                                _typeofThis,
                                new PropertyMetadata(
                                            BooleanBoxes.FalseBox));

            UIElement.IsKeyboardFocusedPropertyKey.OverrideMetadata(
                                _typeofThis,
                                new PropertyMetadata(
                                            BooleanBoxes.FalseBox, // default value
                                            new PropertyChangedCallback(IsKeyboardFocused_Changed)));

            UIElement.AreAnyTouchesDirectlyOverPropertyKey.OverrideMetadata(
                                _typeofThis,
                                new PropertyMetadata(
                                            BooleanBoxes.FalseBox));

            UIElement.AreAnyTouchesOverPropertyKey.OverrideMetadata(
                                _typeofThis,
                                new PropertyMetadata(
                                            BooleanBoxes.FalseBox));

            UIElement.AreAnyTouchesCapturedPropertyKey.OverrideMetadata(
                                _typeofThis,
                                new PropertyMetadata(
                                            BooleanBoxes.FalseBox));

            UIElement.AreAnyTouchesCapturedWithinPropertyKey.OverrideMetadata(
                                _typeofThis,
                                new PropertyMetadata(
                                            BooleanBoxes.FalseBox));
        }



        /// <summary>
        ///     Alias to the Mouse.PreviewMouseDownEvent.
        /// </summary>
        public static readonly RoutedEvent PreviewMouseDownEvent = Mouse.PreviewMouseDownEvent.AddOwner(_typeofThis);

        /// <summary>
        ///     Event reporting the mouse button was pressed
        /// </summary>
        public event MouseButtonEventHandler PreviewMouseDown
        {
            add { AddHandler(Mouse.PreviewMouseDownEvent, value, false); }
            remove { RemoveHandler(Mouse.PreviewMouseDownEvent, value); }
        }

        /// <summary>
        ///     Virtual method reporting the mouse button was pressed
        /// </summary>
        protected internal virtual void OnPreviewMouseDown(MouseButtonEventArgs e) {}

        /// <summary>
        ///     Alias to the Mouse.MouseDownEvent.
        /// </summary>
        public static readonly RoutedEvent MouseDownEvent = Mouse.MouseDownEvent.AddOwner(_typeofThis);

        /// <summary>
        ///     Event reporting the mouse button was pressed
        /// </summary>
        public event MouseButtonEventHandler MouseDown
        {
            add { AddHandler(Mouse.MouseDownEvent, value, false); }
            remove { RemoveHandler(Mouse.MouseDownEvent, value); }
        }

        /// <summary>
        ///     Virtual method reporting the mouse button was pressed
        /// </summary>
        protected internal virtual void OnMouseDown(MouseButtonEventArgs e) {}

        /// <summary>
        ///     Alias to the Mouse.PreviewMouseUpEvent.
        /// </summary>
        public static readonly RoutedEvent PreviewMouseUpEvent = Mouse.PreviewMouseUpEvent.AddOwner(_typeofThis);

        /// <summary>
        ///     Event reporting the mouse button was released
        /// </summary>
        public event MouseButtonEventHandler PreviewMouseUp
        {
            add { AddHandler(Mouse.PreviewMouseUpEvent, value, false); }
            remove { RemoveHandler(Mouse.PreviewMouseUpEvent, value); }
        }

        /// <summary>
        ///     Virtual method reporting the mouse button was released
        /// </summary>
        protected internal virtual void OnPreviewMouseUp(MouseButtonEventArgs e) {}

        /// <summary>
        ///     Alias to the Mouse.MouseUpEvent.
        /// </summary>
        public static readonly RoutedEvent MouseUpEvent = Mouse.MouseUpEvent.AddOwner(_typeofThis);

        /// <summary>
        ///     Event reporting the mouse button was released
        /// </summary>
        public event MouseButtonEventHandler MouseUp
        {
            add { AddHandler(Mouse.MouseUpEvent, value, false); }
            remove { RemoveHandler(Mouse.MouseUpEvent, value); }
        }

        /// <summary>
        ///     Virtual method reporting the mouse button was released
        /// </summary>
        protected internal virtual void OnMouseUp(MouseButtonEventArgs e) {}

        /// <summary>
        ///     Alias to the UIElement.PreviewMouseLeftButtonDownEvent.
        /// </summary>
        public static readonly RoutedEvent PreviewMouseLeftButtonDownEvent = UIElement.PreviewMouseLeftButtonDownEvent.AddOwner(_typeofThis);

        /// <summary>
        ///     Event reporting the left mouse button was pressed
        /// </summary>
        public event MouseButtonEventHandler PreviewMouseLeftButtonDown
        {
            add { AddHandler(UIElement.PreviewMouseLeftButtonDownEvent, value, false); }
            remove { RemoveHandler(UIElement.PreviewMouseLeftButtonDownEvent, value); }
        }

        /// <summary>
        ///     Virtual method reporting the left mouse button was pressed
        /// </summary>
        protected internal virtual void OnPreviewMouseLeftButtonDown(MouseButtonEventArgs e) {}

        /// <summary>
        ///     Alias to the UIElement.MouseLeftButtonDownEvent.
        /// </summary>
        public static readonly RoutedEvent MouseLeftButtonDownEvent = UIElement.MouseLeftButtonDownEvent.AddOwner(_typeofThis);

        /// <summary>
        ///     Event reporting the left mouse button was pressed
        /// </summary>
        public event MouseButtonEventHandler MouseLeftButtonDown
        {
            add { AddHandler(UIElement.MouseLeftButtonDownEvent, value, false); }
            remove { RemoveHandler(UIElement.MouseLeftButtonDownEvent, value); }
        }

        /// <summary>
        ///     Virtual method reporting the left mouse button was pressed
        /// </summary>
        protected internal virtual void OnMouseLeftButtonDown(MouseButtonEventArgs e) {}

        /// <summary>
        ///     Alias to the UIElement.PreviewMouseLeftButtonUpEvent.
        /// </summary>
        public static readonly RoutedEvent PreviewMouseLeftButtonUpEvent = UIElement.PreviewMouseLeftButtonUpEvent.AddOwner(_typeofThis);

        /// <summary>
        ///     Event reporting the left mouse button was released
        /// </summary>
        public event MouseButtonEventHandler PreviewMouseLeftButtonUp
        {
            add { AddHandler(UIElement.PreviewMouseLeftButtonUpEvent, value, false); }
            remove { RemoveHandler(UIElement.PreviewMouseLeftButtonUpEvent, value); }
        }

        /// <summary>
        ///     Virtual method reporting the left mouse button was released
        /// </summary>
        protected internal virtual void OnPreviewMouseLeftButtonUp(MouseButtonEventArgs e) {}

        /// <summary>
        ///     Alias to the UIElement.MouseLeftButtonUpEvent.
        /// </summary>
        public static readonly RoutedEvent MouseLeftButtonUpEvent = UIElement.MouseLeftButtonUpEvent.AddOwner(_typeofThis);

        /// <summary>
        ///     Event reporting the left mouse button was released
        /// </summary>
        public event MouseButtonEventHandler MouseLeftButtonUp
        {
            add { AddHandler(UIElement.MouseLeftButtonUpEvent, value, false); }
            remove { RemoveHandler(UIElement.MouseLeftButtonUpEvent, value); }
        }

        /// <summary>
        ///     Virtual method reporting the left mouse button was released
        /// </summary>
        protected internal virtual void OnMouseLeftButtonUp(MouseButtonEventArgs e) {}

        /// <summary>
        ///     Alias to the UIElement.PreviewMouseRightButtonDownEvent.
        /// </summary>
        public static readonly RoutedEvent PreviewMouseRightButtonDownEvent = UIElement.PreviewMouseRightButtonDownEvent.AddOwner(_typeofThis);

        /// <summary>
        ///     Event reporting the right mouse button was pressed
        /// </summary>
        public event MouseButtonEventHandler PreviewMouseRightButtonDown
        {
            add { AddHandler(UIElement.PreviewMouseRightButtonDownEvent, value, false); }
            remove { RemoveHandler(UIElement.PreviewMouseRightButtonDownEvent, value); }
        }

        /// <summary>
        ///     Virtual method reporting the right mouse button was pressed
        /// </summary>
        protected internal virtual void OnPreviewMouseRightButtonDown(MouseButtonEventArgs e) {}

        /// <summary>
        ///     Alias to the UIElement.MouseRightButtonDownEvent.
        /// </summary>
        public static readonly RoutedEvent MouseRightButtonDownEvent = UIElement.MouseRightButtonDownEvent.AddOwner(_typeofThis);

        /// <summary>
        ///     Event reporting the right mouse button was pressed
        /// </summary>
        public event MouseButtonEventHandler MouseRightButtonDown
        {
            add { AddHandler(UIElement.MouseRightButtonDownEvent, value, false); }
            remove { RemoveHandler(UIElement.MouseRightButtonDownEvent, value); }
        }

        /// <summary>
        ///     Virtual method reporting the right mouse button was pressed
        /// </summary>
        protected internal virtual void OnMouseRightButtonDown(MouseButtonEventArgs e) {}

        /// <summary>
        ///     Alias to the UIElement.PreviewMouseRightButtonUpEvent.
        /// </summary>
        public static readonly RoutedEvent PreviewMouseRightButtonUpEvent = UIElement.PreviewMouseRightButtonUpEvent.AddOwner(_typeofThis);

        /// <summary>
        ///     Event reporting the right mouse button was released
        /// </summary>
        public event MouseButtonEventHandler PreviewMouseRightButtonUp
        {
            add { AddHandler(UIElement.PreviewMouseRightButtonUpEvent, value, false); }
            remove { RemoveHandler(UIElement.PreviewMouseRightButtonUpEvent, value); }
        }

        /// <summary>
        ///     Virtual method reporting the right mouse button was released
        /// </summary>
        protected internal virtual void OnPreviewMouseRightButtonUp(MouseButtonEventArgs e) {}

        /// <summary>
        ///     Alias to the UIElement.MouseRightButtonUpEvent.
        /// </summary>
        public static readonly RoutedEvent MouseRightButtonUpEvent = UIElement.MouseRightButtonUpEvent.AddOwner(_typeofThis);

        /// <summary>
        ///     Event reporting the right mouse button was released
        /// </summary>
        public event MouseButtonEventHandler MouseRightButtonUp
        {
            add { AddHandler(UIElement.MouseRightButtonUpEvent, value, false); }
            remove { RemoveHandler(UIElement.MouseRightButtonUpEvent, value); }
        }

        /// <summary>
        ///     Virtual method reporting the right mouse button was released
        /// </summary>
        protected internal virtual void OnMouseRightButtonUp(MouseButtonEventArgs e) {}

        /// <summary>
        ///     Alias to the Mouse.PreviewMouseMoveEvent.
        /// </summary>
        public static readonly RoutedEvent PreviewMouseMoveEvent = Mouse.PreviewMouseMoveEvent.AddOwner(_typeofThis);

        /// <summary>
        ///     Event reporting a mouse move
        /// </summary>
        public event MouseEventHandler PreviewMouseMove
        {
            add { AddHandler(Mouse.PreviewMouseMoveEvent, value, false); }
            remove { RemoveHandler(Mouse.PreviewMouseMoveEvent, value); }
        }

        /// <summary>
        ///     Virtual method reporting a mouse move
        /// </summary>
        protected internal virtual void OnPreviewMouseMove(MouseEventArgs e) {}

        /// <summary>
        ///     Alias to the Mouse.MouseMoveEvent.
        /// </summary>
        public static readonly RoutedEvent MouseMoveEvent = Mouse.MouseMoveEvent.AddOwner(_typeofThis);

        /// <summary>
        ///     Event reporting a mouse move
        /// </summary>
        public event MouseEventHandler MouseMove
        {
            add { AddHandler(Mouse.MouseMoveEvent, value, false); }
            remove { RemoveHandler(Mouse.MouseMoveEvent, value); }
        }

        /// <summary>
        ///     Virtual method reporting a mouse move
        /// </summary>
        protected internal virtual void OnMouseMove(MouseEventArgs e) {}

        /// <summary>
        ///     Alias to the Mouse.PreviewMouseWheelEvent.
        /// </summary>
        public static readonly RoutedEvent PreviewMouseWheelEvent = Mouse.PreviewMouseWheelEvent.AddOwner(_typeofThis);

        /// <summary>
        ///     Event reporting a mouse wheel rotation
        /// </summary>
        public event MouseWheelEventHandler PreviewMouseWheel
        {
            add { AddHandler(Mouse.PreviewMouseWheelEvent, value, false); }
            remove { RemoveHandler(Mouse.PreviewMouseWheelEvent, value); }
        }

        /// <summary>
        ///     Virtual method reporting a mouse wheel rotation
        /// </summary>
        protected internal virtual void OnPreviewMouseWheel(MouseWheelEventArgs e) {}

        /// <summary>
        ///     Alias to the Mouse.MouseWheelEvent.
        /// </summary>
        public static readonly RoutedEvent MouseWheelEvent = Mouse.MouseWheelEvent.AddOwner(_typeofThis);

        /// <summary>
        ///     Event reporting a mouse wheel rotation
        /// </summary>
        public event MouseWheelEventHandler MouseWheel
        {
            add { AddHandler(Mouse.MouseWheelEvent, value, false); }
            remove { RemoveHandler(Mouse.MouseWheelEvent, value); }
        }

        /// <summary>
        ///     Virtual method reporting a mouse wheel rotation
        /// </summary>
        protected internal virtual void OnMouseWheel(MouseWheelEventArgs e) {}

        /// <summary>
        ///     Alias to the Mouse.MouseEnterEvent.
        /// </summary>
        public static readonly RoutedEvent MouseEnterEvent = Mouse.MouseEnterEvent.AddOwner(_typeofThis);

        /// <summary>
        ///     Event reporting the mouse entered this element
        /// </summary>
        public event MouseEventHandler MouseEnter
        {
            add { AddHandler(Mouse.MouseEnterEvent, value, false); }
            remove { RemoveHandler(Mouse.MouseEnterEvent, value); }
        }

        /// <summary>
        ///     Virtual method reporting the mouse entered this element
        /// </summary>
        protected internal virtual void OnMouseEnter(MouseEventArgs e) {}

        /// <summary>
        ///     Alias to the Mouse.MouseLeaveEvent.
        /// </summary>
        public static readonly RoutedEvent MouseLeaveEvent = Mouse.MouseLeaveEvent.AddOwner(_typeofThis);

        /// <summary>
        ///     Event reporting the mouse left this element
        /// </summary>
        public event MouseEventHandler MouseLeave
        {
            add { AddHandler(Mouse.MouseLeaveEvent, value, false); }
            remove { RemoveHandler(Mouse.MouseLeaveEvent, value); }
        }

        /// <summary>
        ///     Virtual method reporting the mouse left this element
        /// </summary>
        protected internal virtual void OnMouseLeave(MouseEventArgs e) {}

        /// <summary>
        ///     Alias to the Mouse.GotMouseCaptureEvent.
        /// </summary>
        public static readonly RoutedEvent GotMouseCaptureEvent = Mouse.GotMouseCaptureEvent.AddOwner(_typeofThis);

        /// <summary>
        ///     Event reporting that this element got the mouse capture
        /// </summary>
        public event MouseEventHandler GotMouseCapture
        {
            add { AddHandler(Mouse.GotMouseCaptureEvent, value, false); }
            remove { RemoveHandler(Mouse.GotMouseCaptureEvent, value); }
        }

        /// <summary>
        ///     Virtual method reporting that this element got the mouse capture
        /// </summary>
        protected internal virtual void OnGotMouseCapture(MouseEventArgs e) {}

        /// <summary>
        ///     Alias to the Mouse.LostMouseCaptureEvent.
        /// </summary>
        public static readonly RoutedEvent LostMouseCaptureEvent = Mouse.LostMouseCaptureEvent.AddOwner(_typeofThis);

        /// <summary>
        ///     Event reporting that this element lost the mouse capture
        /// </summary>
        public event MouseEventHandler LostMouseCapture
        {
            add { AddHandler(Mouse.LostMouseCaptureEvent, value, false); }
            remove { RemoveHandler(Mouse.LostMouseCaptureEvent, value); }
        }

        /// <summary>
        ///     Virtual method reporting that this element lost the mouse capture
        /// </summary>
        protected internal virtual void OnLostMouseCapture(MouseEventArgs e) {}

        /// <summary>
        ///     Alias to the Mouse.QueryCursorEvent.
        /// </summary>
        public static readonly RoutedEvent QueryCursorEvent = Mouse.QueryCursorEvent.AddOwner(_typeofThis);

        /// <summary>
        ///     Event reporting the cursor to display was requested
        /// </summary>
        public event QueryCursorEventHandler QueryCursor
        {
            add { AddHandler(Mouse.QueryCursorEvent, value, false); }
            remove { RemoveHandler(Mouse.QueryCursorEvent, value); }
        }

        /// <summary>
        ///     Virtual method reporting the cursor to display was requested
        /// </summary>
        protected internal virtual void OnQueryCursor(QueryCursorEventArgs e) {}

        /// <summary>
        ///     Alias to the Stylus.PreviewStylusDownEvent.
        /// </summary>
        public static readonly RoutedEvent PreviewStylusDownEvent = Stylus.PreviewStylusDownEvent.AddOwner(_typeofThis);

        /// <summary>
        ///     Event reporting a stylus-down
        /// </summary>
        public event StylusDownEventHandler PreviewStylusDown
        {
            add { AddHandler(Stylus.PreviewStylusDownEvent, value, false); }
            remove { RemoveHandler(Stylus.PreviewStylusDownEvent, value); }
        }

        /// <summary>
        ///     Virtual method reporting a stylus-down
        /// </summary>
        protected internal virtual void OnPreviewStylusDown(StylusDownEventArgs e) {}

        /// <summary>
        ///     Alias to the Stylus.StylusDownEvent.
        /// </summary>
        public static readonly RoutedEvent StylusDownEvent = Stylus.StylusDownEvent.AddOwner(_typeofThis);

        /// <summary>
        ///     Event reporting a stylus-down
        /// </summary>
        public event StylusDownEventHandler StylusDown
        {
            add { AddHandler(Stylus.StylusDownEvent, value, false); }
            remove { RemoveHandler(Stylus.StylusDownEvent, value); }
        }

        /// <summary>
        ///     Virtual method reporting a stylus-down
        /// </summary>
        protected internal virtual void OnStylusDown(StylusDownEventArgs e) {}

        /// <summary>
        ///     Alias to the Stylus.PreviewStylusUpEvent.
        /// </summary>
        public static readonly RoutedEvent PreviewStylusUpEvent = Stylus.PreviewStylusUpEvent.AddOwner(_typeofThis);

        /// <summary>
        ///     Event reporting a stylus-up
        /// </summary>
        public event StylusEventHandler PreviewStylusUp
        {
            add { AddHandler(Stylus.PreviewStylusUpEvent, value, false); }
            remove { RemoveHandler(Stylus.PreviewStylusUpEvent, value); }
        }

        /// <summary>
        ///     Virtual method reporting a stylus-up
        /// </summary>
        protected internal virtual void OnPreviewStylusUp(StylusEventArgs e) {}

        /// <summary>
        ///     Alias to the Stylus.StylusUpEvent.
        /// </summary>
        public static readonly RoutedEvent StylusUpEvent = Stylus.StylusUpEvent.AddOwner(_typeofThis);

        /// <summary>
        ///     Event reporting a stylus-up
        /// </summary>
        public event StylusEventHandler StylusUp
        {
            add { AddHandler(Stylus.StylusUpEvent, value, false); }
            remove { RemoveHandler(Stylus.StylusUpEvent, value); }
        }

        /// <summary>
        ///     Virtual method reporting a stylus-up
        /// </summary>
        protected internal virtual void OnStylusUp(StylusEventArgs e) {}

        /// <summary>
        ///     Alias to the Stylus.PreviewStylusMoveEvent.
        /// </summary>
        public static readonly RoutedEvent PreviewStylusMoveEvent = Stylus.PreviewStylusMoveEvent.AddOwner(_typeofThis);

        /// <summary>
        ///     Event reporting a stylus move
        /// </summary>
        public event StylusEventHandler PreviewStylusMove
        {
            add { AddHandler(Stylus.PreviewStylusMoveEvent, value, false); }
            remove { RemoveHandler(Stylus.PreviewStylusMoveEvent, value); }
        }

        /// <summary>
        ///     Virtual method reporting a stylus move
        /// </summary>
        protected internal virtual void OnPreviewStylusMove(StylusEventArgs e) {}

        /// <summary>
        ///     Alias to the Stylus.StylusMoveEvent.
        /// </summary>
        public static readonly RoutedEvent StylusMoveEvent = Stylus.StylusMoveEvent.AddOwner(_typeofThis);

        /// <summary>
        ///     Event reporting a stylus move
        /// </summary>
        public event StylusEventHandler StylusMove
        {
            add { AddHandler(Stylus.StylusMoveEvent, value, false); }
            remove { RemoveHandler(Stylus.StylusMoveEvent, value); }
        }

        /// <summary>
        ///     Virtual method reporting a stylus move
        /// </summary>
        protected internal virtual void OnStylusMove(StylusEventArgs e) {}

        /// <summary>
        ///     Alias to the Stylus.PreviewStylusInAirMoveEvent.
        /// </summary>
        public static readonly RoutedEvent PreviewStylusInAirMoveEvent = Stylus.PreviewStylusInAirMoveEvent.AddOwner(_typeofThis);

        /// <summary>
        ///     Event reporting a stylus-in-air-move
        /// </summary>
        public event StylusEventHandler PreviewStylusInAirMove
        {
            add { AddHandler(Stylus.PreviewStylusInAirMoveEvent, value, false); }
            remove { RemoveHandler(Stylus.PreviewStylusInAirMoveEvent, value); }
        }

        /// <summary>
        ///     Virtual method reporting a stylus-in-air-move
        /// </summary>
        protected internal virtual void OnPreviewStylusInAirMove(StylusEventArgs e) {}

        /// <summary>
        ///     Alias to the Stylus.StylusInAirMoveEvent.
        /// </summary>
        public static readonly RoutedEvent StylusInAirMoveEvent = Stylus.StylusInAirMoveEvent.AddOwner(_typeofThis);

        /// <summary>
        ///     Event reporting a stylus-in-air-move
        /// </summary>
        public event StylusEventHandler StylusInAirMove
        {
            add { AddHandler(Stylus.StylusInAirMoveEvent, value, false); }
            remove { RemoveHandler(Stylus.StylusInAirMoveEvent, value); }
        }

        /// <summary>
        ///     Virtual method reporting a stylus-in-air-move
        /// </summary>
        protected internal virtual void OnStylusInAirMove(StylusEventArgs e) {}

        /// <summary>
        ///     Alias to the Stylus.StylusEnterEvent.
        /// </summary>
        public static readonly RoutedEvent StylusEnterEvent = Stylus.StylusEnterEvent.AddOwner(_typeofThis);

        /// <summary>
        ///     Event reporting the stylus entered this element
        /// </summary>
        public event StylusEventHandler StylusEnter
        {
            add { AddHandler(Stylus.StylusEnterEvent, value, false); }
            remove { RemoveHandler(Stylus.StylusEnterEvent, value); }
        }

        /// <summary>
        ///     Virtual method reporting the stylus entered this element
        /// </summary>
        protected internal virtual void OnStylusEnter(StylusEventArgs e) {}

        /// <summary>
        ///     Alias to the Stylus.StylusLeaveEvent.
        /// </summary>
        public static readonly RoutedEvent StylusLeaveEvent = Stylus.StylusLeaveEvent.AddOwner(_typeofThis);

        /// <summary>
        ///     Event reporting the stylus left this element
        /// </summary>
        public event StylusEventHandler StylusLeave
        {
            add { AddHandler(Stylus.StylusLeaveEvent, value, false); }
            remove { RemoveHandler(Stylus.StylusLeaveEvent, value); }
        }

        /// <summary>
        ///     Virtual method reporting the stylus left this element
        /// </summary>
        protected internal virtual void OnStylusLeave(StylusEventArgs e) {}

        /// <summary>
        ///     Alias to the Stylus.PreviewStylusInRangeEvent.
        /// </summary>
        public static readonly RoutedEvent PreviewStylusInRangeEvent = Stylus.PreviewStylusInRangeEvent.AddOwner(_typeofThis);

        /// <summary>
        ///     Event reporting the stylus is now in range of the digitizer
        /// </summary>
        public event StylusEventHandler PreviewStylusInRange
        {
            add { AddHandler(Stylus.PreviewStylusInRangeEvent, value, false); }
            remove { RemoveHandler(Stylus.PreviewStylusInRangeEvent, value); }
        }

        /// <summary>
        ///     Virtual method reporting the stylus is now in range of the digitizer
        /// </summary>
        protected internal virtual void OnPreviewStylusInRange(StylusEventArgs e) {}

        /// <summary>
        ///     Alias to the Stylus.StylusInRangeEvent.
        /// </summary>
        public static readonly RoutedEvent StylusInRangeEvent = Stylus.StylusInRangeEvent.AddOwner(_typeofThis);

        /// <summary>
        ///     Event reporting the stylus is now in range of the digitizer
        /// </summary>
        public event StylusEventHandler StylusInRange
        {
            add { AddHandler(Stylus.StylusInRangeEvent, value, false); }
            remove { RemoveHandler(Stylus.StylusInRangeEvent, value); }
        }

        /// <summary>
        ///     Virtual method reporting the stylus is now in range of the digitizer
        /// </summary>
        protected internal virtual void OnStylusInRange(StylusEventArgs e) {}

        /// <summary>
        ///     Alias to the Stylus.PreviewStylusOutOfRangeEvent.
        /// </summary>
        public static readonly RoutedEvent PreviewStylusOutOfRangeEvent = Stylus.PreviewStylusOutOfRangeEvent.AddOwner(_typeofThis);

        /// <summary>
        ///     Event reporting the stylus is now out of range of the digitizer
        /// </summary>
        public event StylusEventHandler PreviewStylusOutOfRange
        {
            add { AddHandler(Stylus.PreviewStylusOutOfRangeEvent, value, false); }
            remove { RemoveHandler(Stylus.PreviewStylusOutOfRangeEvent, value); }
        }

        /// <summary>
        ///     Virtual method reporting the stylus is now out of range of the digitizer
        /// </summary>
        protected internal virtual void OnPreviewStylusOutOfRange(StylusEventArgs e) {}

        /// <summary>
        ///     Alias to the Stylus.StylusOutOfRangeEvent.
        /// </summary>
        public static readonly RoutedEvent StylusOutOfRangeEvent = Stylus.StylusOutOfRangeEvent.AddOwner(_typeofThis);

        /// <summary>
        ///     Event reporting the stylus is now out of range of the digitizer
        /// </summary>
        public event StylusEventHandler StylusOutOfRange
        {
            add { AddHandler(Stylus.StylusOutOfRangeEvent, value, false); }
            remove { RemoveHandler(Stylus.StylusOutOfRangeEvent, value); }
        }

        /// <summary>
        ///     Virtual method reporting the stylus is now out of range of the digitizer
        /// </summary>
        protected internal virtual void OnStylusOutOfRange(StylusEventArgs e) {}

        /// <summary>
        ///     Alias to the Stylus.PreviewStylusSystemGestureEvent.
        /// </summary>
        public static readonly RoutedEvent PreviewStylusSystemGestureEvent = Stylus.PreviewStylusSystemGestureEvent.AddOwner(_typeofThis);

        /// <summary>
        ///     Event reporting a stylus system gesture
        /// </summary>
        public event StylusSystemGestureEventHandler PreviewStylusSystemGesture
        {
            add { AddHandler(Stylus.PreviewStylusSystemGestureEvent, value, false); }
            remove { RemoveHandler(Stylus.PreviewStylusSystemGestureEvent, value); }
        }

        /// <summary>
        ///     Virtual method reporting a stylus system gesture
        /// </summary>
        protected internal virtual void OnPreviewStylusSystemGesture(StylusSystemGestureEventArgs e) {}

        /// <summary>
        ///     Alias to the Stylus.StylusSystemGestureEvent.
        /// </summary>
        public static readonly RoutedEvent StylusSystemGestureEvent = Stylus.StylusSystemGestureEvent.AddOwner(_typeofThis);

        /// <summary>
        ///     Event reporting a stylus system gesture
        /// </summary>
        public event StylusSystemGestureEventHandler StylusSystemGesture
        {
            add { AddHandler(Stylus.StylusSystemGestureEvent, value, false); }
            remove { RemoveHandler(Stylus.StylusSystemGestureEvent, value); }
        }

        /// <summary>
        ///     Virtual method reporting a stylus system gesture
        /// </summary>
        protected internal virtual void OnStylusSystemGesture(StylusSystemGestureEventArgs e) {}

        /// <summary>
        ///     Alias to the Stylus.GotStylusCaptureEvent.
        /// </summary>
        public static readonly RoutedEvent GotStylusCaptureEvent = Stylus.GotStylusCaptureEvent.AddOwner(_typeofThis);

        /// <summary>
        ///     Event reporting that this element got the stylus capture
        /// </summary>
        public event StylusEventHandler GotStylusCapture
        {
            add { AddHandler(Stylus.GotStylusCaptureEvent, value, false); }
            remove { RemoveHandler(Stylus.GotStylusCaptureEvent, value); }
        }

        /// <summary>
        ///     Virtual method reporting that this element got the stylus capture
        /// </summary>
        protected internal virtual void OnGotStylusCapture(StylusEventArgs e) {}

        /// <summary>
        ///     Alias to the Stylus.LostStylusCaptureEvent.
        /// </summary>
        public static readonly RoutedEvent LostStylusCaptureEvent = Stylus.LostStylusCaptureEvent.AddOwner(_typeofThis);

        /// <summary>
        ///     Event reporting that this element lost the stylus capture
        /// </summary>
        public event StylusEventHandler LostStylusCapture
        {
            add { AddHandler(Stylus.LostStylusCaptureEvent, value, false); }
            remove { RemoveHandler(Stylus.LostStylusCaptureEvent, value); }
        }

        /// <summary>
        ///     Virtual method reporting that this element lost the stylus capture
        /// </summary>
        protected internal virtual void OnLostStylusCapture(StylusEventArgs e) {}

        /// <summary>
        ///     Alias to the Stylus.StylusButtonDownEvent.
        /// </summary>
        public static readonly RoutedEvent StylusButtonDownEvent = Stylus.StylusButtonDownEvent.AddOwner(_typeofThis);

        /// <summary>
        ///     Event reporting the stylus button is down
        /// </summary>
        public event StylusButtonEventHandler StylusButtonDown
        {
            add { AddHandler(Stylus.StylusButtonDownEvent, value, false); }
            remove { RemoveHandler(Stylus.StylusButtonDownEvent, value); }
        }

        /// <summary>
        ///     Virtual method reporting the stylus button is down
        /// </summary>
        protected internal virtual void OnStylusButtonDown(StylusButtonEventArgs e) {}

        /// <summary>
        ///     Alias to the Stylus.StylusButtonUpEvent.
        /// </summary>
        public static readonly RoutedEvent StylusButtonUpEvent = Stylus.StylusButtonUpEvent.AddOwner(_typeofThis);

        /// <summary>
        ///     Event reporting the stylus button is up
        /// </summary>
        public event StylusButtonEventHandler StylusButtonUp
        {
            add { AddHandler(Stylus.StylusButtonUpEvent, value, false); }
            remove { RemoveHandler(Stylus.StylusButtonUpEvent, value); }
        }

        /// <summary>
        ///     Virtual method reporting the stylus button is up
        /// </summary>
        protected internal virtual void OnStylusButtonUp(StylusButtonEventArgs e) {}

        /// <summary>
        ///     Alias to the Stylus.PreviewStylusButtonDownEvent.
        /// </summary>
        public static readonly RoutedEvent PreviewStylusButtonDownEvent = Stylus.PreviewStylusButtonDownEvent.AddOwner(_typeofThis);

        /// <summary>
        ///     Event reporting the stylus button is down
        /// </summary>
        public event StylusButtonEventHandler PreviewStylusButtonDown
        {
            add { AddHandler(Stylus.PreviewStylusButtonDownEvent, value, false); }
            remove { RemoveHandler(Stylus.PreviewStylusButtonDownEvent, value); }
        }

        /// <summary>
        ///     Virtual method reporting the stylus button is down
        /// </summary>
        protected internal virtual void OnPreviewStylusButtonDown(StylusButtonEventArgs e) {}

        /// <summary>
        ///     Alias to the Stylus.PreviewStylusButtonUpEvent.
        /// </summary>
        public static readonly RoutedEvent PreviewStylusButtonUpEvent = Stylus.PreviewStylusButtonUpEvent.AddOwner(_typeofThis);

        /// <summary>
        ///     Event reporting the stylus button is up
        /// </summary>
        public event StylusButtonEventHandler PreviewStylusButtonUp
        {
            add { AddHandler(Stylus.PreviewStylusButtonUpEvent, value, false); }
            remove { RemoveHandler(Stylus.PreviewStylusButtonUpEvent, value); }
        }

        /// <summary>
        ///     Virtual method reporting the stylus button is up
        /// </summary>
        protected internal virtual void OnPreviewStylusButtonUp(StylusButtonEventArgs e) {}

        /// <summary>
        ///     Alias to the Keyboard.PreviewKeyDownEvent.
        /// </summary>
        public static readonly RoutedEvent PreviewKeyDownEvent = Keyboard.PreviewKeyDownEvent.AddOwner(_typeofThis);

        /// <summary>
        ///     Event reporting a key was pressed
        /// </summary>
        public event KeyEventHandler PreviewKeyDown
        {
            add { AddHandler(Keyboard.PreviewKeyDownEvent, value, false); }
            remove { RemoveHandler(Keyboard.PreviewKeyDownEvent, value); }
        }

        /// <summary>
        ///     Virtual method reporting a key was pressed
        /// </summary>
        protected internal virtual void OnPreviewKeyDown(KeyEventArgs e) {}

        /// <summary>
        ///     Alias to the Keyboard.KeyDownEvent.
        /// </summary>
        public static readonly RoutedEvent KeyDownEvent = Keyboard.KeyDownEvent.AddOwner(_typeofThis);

        /// <summary>
        ///     Event reporting a key was pressed
        /// </summary>
        public event KeyEventHandler KeyDown
        {
            add { AddHandler(Keyboard.KeyDownEvent, value, false); }
            remove { RemoveHandler(Keyboard.KeyDownEvent, value); }
        }

        /// <summary>
        ///     Virtual method reporting a key was pressed
        /// </summary>
        protected internal virtual void OnKeyDown(KeyEventArgs e) {}

        /// <summary>
        ///     Alias to the Keyboard.PreviewKeyUpEvent.
        /// </summary>
        public static readonly RoutedEvent PreviewKeyUpEvent = Keyboard.PreviewKeyUpEvent.AddOwner(_typeofThis);

        /// <summary>
        ///     Event reporting a key was released
        /// </summary>
        public event KeyEventHandler PreviewKeyUp
        {
            add { AddHandler(Keyboard.PreviewKeyUpEvent, value, false); }
            remove { RemoveHandler(Keyboard.PreviewKeyUpEvent, value); }
        }

        /// <summary>
        ///     Virtual method reporting a key was released
        /// </summary>
        protected internal virtual void OnPreviewKeyUp(KeyEventArgs e) {}

        /// <summary>
        ///     Alias to the Keyboard.KeyUpEvent.
        /// </summary>
        public static readonly RoutedEvent KeyUpEvent = Keyboard.KeyUpEvent.AddOwner(_typeofThis);

        /// <summary>
        ///     Event reporting a key was released
        /// </summary>
        public event KeyEventHandler KeyUp
        {
            add { AddHandler(Keyboard.KeyUpEvent, value, false); }
            remove { RemoveHandler(Keyboard.KeyUpEvent, value); }
        }

        /// <summary>
        ///     Virtual method reporting a key was released
        /// </summary>
        protected internal virtual void OnKeyUp(KeyEventArgs e) {}

        /// <summary>
        ///     Alias to the Keyboard.PreviewGotKeyboardFocusEvent.
        /// </summary>
        public static readonly RoutedEvent PreviewGotKeyboardFocusEvent = Keyboard.PreviewGotKeyboardFocusEvent.AddOwner(_typeofThis);

        /// <summary>
        ///     Event reporting that the keyboard is focused on this element
        /// </summary>
        public event KeyboardFocusChangedEventHandler PreviewGotKeyboardFocus
        {
            add { AddHandler(Keyboard.PreviewGotKeyboardFocusEvent, value, false); }
            remove { RemoveHandler(Keyboard.PreviewGotKeyboardFocusEvent, value); }
        }

        /// <summary>
        ///     Virtual method reporting that the keyboard is focused on this element
        /// </summary>
        protected internal virtual void OnPreviewGotKeyboardFocus(KeyboardFocusChangedEventArgs e) {}

        /// <summary>
        ///     Alias to the Keyboard.GotKeyboardFocusEvent.
        /// </summary>
        public static readonly RoutedEvent GotKeyboardFocusEvent = Keyboard.GotKeyboardFocusEvent.AddOwner(_typeofThis);

        /// <summary>
        ///     Event reporting that the keyboard is focused on this element
        /// </summary>
        public event KeyboardFocusChangedEventHandler GotKeyboardFocus
        {
            add { AddHandler(Keyboard.GotKeyboardFocusEvent, value, false); }
            remove { RemoveHandler(Keyboard.GotKeyboardFocusEvent, value); }
        }

        /// <summary>
        ///     Virtual method reporting that the keyboard is focused on this element
        /// </summary>
        protected internal virtual void OnGotKeyboardFocus(KeyboardFocusChangedEventArgs e) {}

        /// <summary>
        ///     Alias to the Keyboard.PreviewLostKeyboardFocusEvent.
        /// </summary>
        public static readonly RoutedEvent PreviewLostKeyboardFocusEvent = Keyboard.PreviewLostKeyboardFocusEvent.AddOwner(_typeofThis);

        /// <summary>
        ///     Event reporting that the keyboard is no longer focusekeyboard is no longer focuseed
        /// </summary>
        public event KeyboardFocusChangedEventHandler PreviewLostKeyboardFocus
        {
            add { AddHandler(Keyboard.PreviewLostKeyboardFocusEvent, value, false); }
            remove { RemoveHandler(Keyboard.PreviewLostKeyboardFocusEvent, value); }
        }

        /// <summary>
        ///     Virtual method reporting that the keyboard is no longer focusekeyboard is no longer focuseed
        /// </summary>
        protected internal virtual void OnPreviewLostKeyboardFocus(KeyboardFocusChangedEventArgs e) {}

        /// <summary>
        ///     Alias to the Keyboard.LostKeyboardFocusEvent.
        /// </summary>
        public static readonly RoutedEvent LostKeyboardFocusEvent = Keyboard.LostKeyboardFocusEvent.AddOwner(_typeofThis);

        /// <summary>
        ///     Event reporting that the keyboard is no longer focusekeyboard is no longer focuseed
        /// </summary>
        public event KeyboardFocusChangedEventHandler LostKeyboardFocus
        {
            add { AddHandler(Keyboard.LostKeyboardFocusEvent, value, false); }
            remove { RemoveHandler(Keyboard.LostKeyboardFocusEvent, value); }
        }

        /// <summary>
        ///     Virtual method reporting that the keyboard is no longer focusekeyboard is no longer focuseed
        /// </summary>
        protected internal virtual void OnLostKeyboardFocus(KeyboardFocusChangedEventArgs e) {}

        /// <summary>
        ///     Alias to the TextCompositionManager.PreviewTextInputEvent.
        /// </summary>
        public static readonly RoutedEvent PreviewTextInputEvent = TextCompositionManager.PreviewTextInputEvent.AddOwner(_typeofThis);

        /// <summary>
        ///     Event reporting text composition
        /// </summary>
        public event TextCompositionEventHandler PreviewTextInput
        {
            add { AddHandler(TextCompositionManager.PreviewTextInputEvent, value, false); }
            remove { RemoveHandler(TextCompositionManager.PreviewTextInputEvent, value); }
        }

        /// <summary>
        ///     Virtual method reporting text composition
        /// </summary>
        protected internal virtual void OnPreviewTextInput(TextCompositionEventArgs e) {}

        /// <summary>
        ///     Alias to the TextCompositionManager.TextInputEvent.
        /// </summary>
        public static readonly RoutedEvent TextInputEvent = TextCompositionManager.TextInputEvent.AddOwner(_typeofThis);

        /// <summary>
        ///     Event reporting text composition
        /// </summary>
        public event TextCompositionEventHandler TextInput
        {
            add { AddHandler(TextCompositionManager.TextInputEvent, value, false); }
            remove { RemoveHandler(TextCompositionManager.TextInputEvent, value); }
        }

        /// <summary>
        ///     Virtual method reporting text composition
        /// </summary>
        protected internal virtual void OnTextInput(TextCompositionEventArgs e) {}

        /// <summary>
        ///     Alias to the DragDrop.PreviewQueryContinueDragEvent.
        /// </summary>
        public static readonly RoutedEvent PreviewQueryContinueDragEvent = DragDrop.PreviewQueryContinueDragEvent.AddOwner(_typeofThis);

        /// <summary>
        ///     Event reporting the preview query continue drag is going to happen
        /// </summary>
        public event QueryContinueDragEventHandler PreviewQueryContinueDrag
        {
            add { AddHandler(DragDrop.PreviewQueryContinueDragEvent, value, false); }
            remove { RemoveHandler(DragDrop.PreviewQueryContinueDragEvent, value); }
        }

        /// <summary>
        ///     Virtual method reporting the preview query continue drag is going to happen
        /// </summary>
        protected internal virtual void OnPreviewQueryContinueDrag(QueryContinueDragEventArgs e) {}

        /// <summary>
        ///     Alias to the DragDrop.QueryContinueDragEvent.
        /// </summary>
        public static readonly RoutedEvent QueryContinueDragEvent = DragDrop.QueryContinueDragEvent.AddOwner(_typeofThis);

        /// <summary>
        ///     Event reporting the query continue drag is going to happen
        /// </summary>
        public event QueryContinueDragEventHandler QueryContinueDrag
        {
            add { AddHandler(DragDrop.QueryContinueDragEvent, value, false); }
            remove { RemoveHandler(DragDrop.QueryContinueDragEvent, value); }
        }

        /// <summary>
        ///     Virtual method reporting the query continue drag is going to happen
        /// </summary>
        protected internal virtual void OnQueryContinueDrag(QueryContinueDragEventArgs e) {}

        /// <summary>
        ///     Alias to the DragDrop.PreviewGiveFeedbackEvent.
        /// </summary>
        public static readonly RoutedEvent PreviewGiveFeedbackEvent = DragDrop.PreviewGiveFeedbackEvent.AddOwner(_typeofThis);

        /// <summary>
        ///     Event reporting the preview give feedback is going to happen
        /// </summary>
        public event GiveFeedbackEventHandler PreviewGiveFeedback
        {
            add { AddHandler(DragDrop.PreviewGiveFeedbackEvent, value, false); }
            remove { RemoveHandler(DragDrop.PreviewGiveFeedbackEvent, value); }
        }

        /// <summary>
        ///     Virtual method reporting the preview give feedback is going to happen
        /// </summary>
        protected internal virtual void OnPreviewGiveFeedback(GiveFeedbackEventArgs e) {}

        /// <summary>
        ///     Alias to the DragDrop.GiveFeedbackEvent.
        /// </summary>
        public static readonly RoutedEvent GiveFeedbackEvent = DragDrop.GiveFeedbackEvent.AddOwner(_typeofThis);

        /// <summary>
        ///     Event reporting the give feedback is going to happen
        /// </summary>
        public event GiveFeedbackEventHandler GiveFeedback
        {
            add { AddHandler(DragDrop.GiveFeedbackEvent, value, false); }
            remove { RemoveHandler(DragDrop.GiveFeedbackEvent, value); }
        }

        /// <summary>
        ///     Virtual method reporting the give feedback is going to happen
        /// </summary>
        protected internal virtual void OnGiveFeedback(GiveFeedbackEventArgs e) {}

        /// <summary>
        ///     Alias to the DragDrop.PreviewDragEnterEvent.
        /// </summary>
        public static readonly RoutedEvent PreviewDragEnterEvent = DragDrop.PreviewDragEnterEvent.AddOwner(_typeofThis);

        /// <summary>
        ///     Event reporting the preview drag enter is going to happen
        /// </summary>
        public event DragEventHandler PreviewDragEnter
        {
            add { AddHandler(DragDrop.PreviewDragEnterEvent, value, false); }
            remove { RemoveHandler(DragDrop.PreviewDragEnterEvent, value); }
        }

        /// <summary>
        ///     Virtual method reporting the preview drag enter is going to happen
        /// </summary>
        protected internal virtual void OnPreviewDragEnter(DragEventArgs e) {}

        /// <summary>
        ///     Alias to the DragDrop.DragEnterEvent.
        /// </summary>
        public static readonly RoutedEvent DragEnterEvent = DragDrop.DragEnterEvent.AddOwner(_typeofThis);

        /// <summary>
        ///     Event reporting the drag enter is going to happen
        /// </summary>
        public event DragEventHandler DragEnter
        {
            add { AddHandler(DragDrop.DragEnterEvent, value, false); }
            remove { RemoveHandler(DragDrop.DragEnterEvent, value); }
        }

        /// <summary>
        ///     Virtual method reporting the drag enter is going to happen
        /// </summary>
        protected internal virtual void OnDragEnter(DragEventArgs e) {}

        /// <summary>
        ///     Alias to the DragDrop.PreviewDragOverEvent.
        /// </summary>
        public static readonly RoutedEvent PreviewDragOverEvent = DragDrop.PreviewDragOverEvent.AddOwner(_typeofThis);

        /// <summary>
        ///     Event reporting the preview drag over is going to happen
        /// </summary>
        public event DragEventHandler PreviewDragOver
        {
            add { AddHandler(DragDrop.PreviewDragOverEvent, value, false); }
            remove { RemoveHandler(DragDrop.PreviewDragOverEvent, value); }
        }

        /// <summary>
        ///     Virtual method reporting the preview drag over is going to happen
        /// </summary>
        protected internal virtual void OnPreviewDragOver(DragEventArgs e) {}

        /// <summary>
        ///     Alias to the DragDrop.DragOverEvent.
        /// </summary>
        public static readonly RoutedEvent DragOverEvent = DragDrop.DragOverEvent.AddOwner(_typeofThis);

        /// <summary>
        ///     Event reporting the drag over is going to happen
        /// </summary>
        public event DragEventHandler DragOver
        {
            add { AddHandler(DragDrop.DragOverEvent, value, false); }
            remove { RemoveHandler(DragDrop.DragOverEvent, value); }
        }

        /// <summary>
        ///     Virtual method reporting the drag over is going to happen
        /// </summary>
        protected internal virtual void OnDragOver(DragEventArgs e) {}

        /// <summary>
        ///     Alias to the DragDrop.PreviewDragLeaveEvent.
        /// </summary>
        public static readonly RoutedEvent PreviewDragLeaveEvent = DragDrop.PreviewDragLeaveEvent.AddOwner(_typeofThis);

        /// <summary>
        ///     Event reporting the preview drag leave is going to happen
        /// </summary>
        public event DragEventHandler PreviewDragLeave
        {
            add { AddHandler(DragDrop.PreviewDragLeaveEvent, value, false); }
            remove { RemoveHandler(DragDrop.PreviewDragLeaveEvent, value); }
        }

        /// <summary>
        ///     Virtual method reporting the preview drag leave is going to happen
        /// </summary>
        protected internal virtual void OnPreviewDragLeave(DragEventArgs e) {}

        /// <summary>
        ///     Alias to the DragDrop.DragLeaveEvent.
        /// </summary>
        public static readonly RoutedEvent DragLeaveEvent = DragDrop.DragLeaveEvent.AddOwner(_typeofThis);

        /// <summary>
        ///     Event reporting the drag leave is going to happen
        /// </summary>
        public event DragEventHandler DragLeave
        {
            add { AddHandler(DragDrop.DragLeaveEvent, value, false); }
            remove { RemoveHandler(DragDrop.DragLeaveEvent, value); }
        }

        /// <summary>
        ///     Virtual method reporting the drag leave is going to happen
        /// </summary>
        protected internal virtual void OnDragLeave(DragEventArgs e) {}

        /// <summary>
        ///     Alias to the DragDrop.PreviewDropEvent.
        /// </summary>
        public static readonly RoutedEvent PreviewDropEvent = DragDrop.PreviewDropEvent.AddOwner(_typeofThis);

        /// <summary>
        ///     Event reporting the preview drop is going to happen
        /// </summary>
        public event DragEventHandler PreviewDrop
        {
            add { AddHandler(DragDrop.PreviewDropEvent, value, false); }
            remove { RemoveHandler(DragDrop.PreviewDropEvent, value); }
        }

        /// <summary>
        ///     Virtual method reporting the preview drop is going to happen
        /// </summary>
        protected internal virtual void OnPreviewDrop(DragEventArgs e) {}

        /// <summary>
        ///     Alias to the DragDrop.DropEvent.
        /// </summary>
        public static readonly RoutedEvent DropEvent = DragDrop.DropEvent.AddOwner(_typeofThis);

        /// <summary>
        ///     Event reporting the drag enter is going to happen
        /// </summary>
        public event DragEventHandler Drop
        {
            add { AddHandler(DragDrop.DropEvent, value, false); }
            remove { RemoveHandler(DragDrop.DropEvent, value); }
        }

        /// <summary>
        ///     Virtual method reporting the drag enter is going to happen
        /// </summary>
        protected internal virtual void OnDrop(DragEventArgs e) {}

        /// <summary>
        ///     Alias to the Touch.PreviewTouchDownEvent.
        /// </summary>
        public static readonly RoutedEvent PreviewTouchDownEvent = Touch.PreviewTouchDownEvent.AddOwner(_typeofThis);

        /// <summary>
        ///     Event reporting a finger touched the screen
        /// </summary>
        [CustomCategory(nameof(SR.Touch_Category))]
        public event EventHandler<TouchEventArgs> PreviewTouchDown
        {
            add { AddHandler(Touch.PreviewTouchDownEvent, value, false); }
            remove { RemoveHandler(Touch.PreviewTouchDownEvent, value); }
        }

        /// <summary>
        ///     Virtual method reporting a finger touched the screen
        /// </summary>
        protected internal virtual void OnPreviewTouchDown(TouchEventArgs e) {}

        /// <summary>
        ///     Alias to the Touch.TouchDownEvent.
        /// </summary>
        public static readonly RoutedEvent TouchDownEvent = Touch.TouchDownEvent.AddOwner(_typeofThis);

        /// <summary>
        ///     Event reporting a finger touched the screen
        /// </summary>
        [CustomCategory(nameof(SR.Touch_Category))]
        public event EventHandler<TouchEventArgs> TouchDown
        {
            add { AddHandler(Touch.TouchDownEvent, value, false); }
            remove { RemoveHandler(Touch.TouchDownEvent, value); }
        }

        /// <summary>
        ///     Virtual method reporting a finger touched the screen
        /// </summary>
        protected internal virtual void OnTouchDown(TouchEventArgs e) {}

        /// <summary>
        ///     Alias to the Touch.PreviewTouchMoveEvent.
        /// </summary>
        public static readonly RoutedEvent PreviewTouchMoveEvent = Touch.PreviewTouchMoveEvent.AddOwner(_typeofThis);

        /// <summary>
        ///     Event reporting a finger moved across the screen
        /// </summary>
        [CustomCategory(nameof(SR.Touch_Category))]
        public event EventHandler<TouchEventArgs> PreviewTouchMove
        {
            add { AddHandler(Touch.PreviewTouchMoveEvent, value, false); }
            remove { RemoveHandler(Touch.PreviewTouchMoveEvent, value); }
        }

        /// <summary>
        ///     Virtual method reporting a finger moved across the screen
        /// </summary>
        protected internal virtual void OnPreviewTouchMove(TouchEventArgs e) {}

        /// <summary>
        ///     Alias to the Touch.TouchMoveEvent.
        /// </summary>
        public static readonly RoutedEvent TouchMoveEvent = Touch.TouchMoveEvent.AddOwner(_typeofThis);

        /// <summary>
        ///     Event reporting a finger moved across the screen
        /// </summary>
        [CustomCategory(nameof(SR.Touch_Category))]
        public event EventHandler<TouchEventArgs> TouchMove
        {
            add { AddHandler(Touch.TouchMoveEvent, value, false); }
            remove { RemoveHandler(Touch.TouchMoveEvent, value); }
        }

        /// <summary>
        ///     Virtual method reporting a finger moved across the screen
        /// </summary>
        protected internal virtual void OnTouchMove(TouchEventArgs e) {}

        /// <summary>
        ///     Alias to the Touch.PreviewTouchUpEvent.
        /// </summary>
        public static readonly RoutedEvent PreviewTouchUpEvent = Touch.PreviewTouchUpEvent.AddOwner(_typeofThis);

        /// <summary>
        ///     Event reporting a finger lifted off the screen
        /// </summary>
        [CustomCategory(nameof(SR.Touch_Category))]
        public event EventHandler<TouchEventArgs> PreviewTouchUp
        {
            add { AddHandler(Touch.PreviewTouchUpEvent, value, false); }
            remove { RemoveHandler(Touch.PreviewTouchUpEvent, value); }
        }

        /// <summary>
        ///     Virtual method reporting a finger lifted off the screen
        /// </summary>
        protected internal virtual void OnPreviewTouchUp(TouchEventArgs e) {}

        /// <summary>
        ///     Alias to the Touch.TouchUpEvent.
        /// </summary>
        public static readonly RoutedEvent TouchUpEvent = Touch.TouchUpEvent.AddOwner(_typeofThis);

        /// <summary>
        ///     Event reporting a finger lifted off the screen
        /// </summary>
        [CustomCategory(nameof(SR.Touch_Category))]
        public event EventHandler<TouchEventArgs> TouchUp
        {
            add { AddHandler(Touch.TouchUpEvent, value, false); }
            remove { RemoveHandler(Touch.TouchUpEvent, value); }
        }

        /// <summary>
        ///     Virtual method reporting a finger lifted off the screen
        /// </summary>
        protected internal virtual void OnTouchUp(TouchEventArgs e) {}

        /// <summary>
        ///     Alias to the Touch.GotTouchCaptureEvent.
        /// </summary>
        public static readonly RoutedEvent GotTouchCaptureEvent = Touch.GotTouchCaptureEvent.AddOwner(_typeofThis);

        /// <summary>
        ///     Event reporting a finger was captured to an element
        /// </summary>
        [CustomCategory(nameof(SR.Touch_Category))]
        public event EventHandler<TouchEventArgs> GotTouchCapture
        {
            add { AddHandler(Touch.GotTouchCaptureEvent, value, false); }
            remove { RemoveHandler(Touch.GotTouchCaptureEvent, value); }
        }

        /// <summary>
        ///     Virtual method reporting a finger was captured to an element
        /// </summary>
        protected internal virtual void OnGotTouchCapture(TouchEventArgs e) {}

        /// <summary>
        ///     Alias to the Touch.LostTouchCaptureEvent.
        /// </summary>
        public static readonly RoutedEvent LostTouchCaptureEvent = Touch.LostTouchCaptureEvent.AddOwner(_typeofThis);

        /// <summary>
        ///     Event reporting a finger is no longer captured to an element
        /// </summary>
        [CustomCategory(nameof(SR.Touch_Category))]
        public event EventHandler<TouchEventArgs> LostTouchCapture
        {
            add { AddHandler(Touch.LostTouchCaptureEvent, value, false); }
            remove { RemoveHandler(Touch.LostTouchCaptureEvent, value); }
        }

        /// <summary>
        ///     Virtual method reporting a finger is no longer captured to an element
        /// </summary>
        protected internal virtual void OnLostTouchCapture(TouchEventArgs e) {}

        /// <summary>
        ///     Alias to the Touch.TouchEnterEvent.
        /// </summary>
        public static readonly RoutedEvent TouchEnterEvent = Touch.TouchEnterEvent.AddOwner(_typeofThis);

        /// <summary>
        ///     Event reporting the mouse entered this element
        /// </summary>
        [CustomCategory(nameof(SR.Touch_Category))]
        public event EventHandler<TouchEventArgs> TouchEnter
        {
            add { AddHandler(Touch.TouchEnterEvent, value, false); }
            remove { RemoveHandler(Touch.TouchEnterEvent, value); }
        }

        /// <summary>
        ///     Virtual method reporting the mouse entered this element
        /// </summary>
        protected internal virtual void OnTouchEnter(TouchEventArgs e) {}

        /// <summary>
        ///     Alias to the Touch.TouchLeaveEvent.
        /// </summary>
        public static readonly RoutedEvent TouchLeaveEvent = Touch.TouchLeaveEvent.AddOwner(_typeofThis);

        /// <summary>
        ///     Event reporting the mouse left this element
        /// </summary>
        [CustomCategory(nameof(SR.Touch_Category))]
        public event EventHandler<TouchEventArgs> TouchLeave
        {
            add { AddHandler(Touch.TouchLeaveEvent, value, false); }
            remove { RemoveHandler(Touch.TouchLeaveEvent, value); }
        }

        /// <summary>
        ///     Virtual method reporting the mouse left this element
        /// </summary>
        protected internal virtual void OnTouchLeave(TouchEventArgs e) {}

        /// <summary>
        ///     The dependency property for the IsMouseDirectlyOver property.
        /// </summary>
        public static readonly DependencyProperty IsMouseDirectlyOverProperty = UIElement.IsMouseDirectlyOverProperty.AddOwner(_typeofThis);

        private static void IsMouseDirectlyOver_Changed(DependencyObject d, DependencyPropertyChangedEventArgs e)
        {
            ((ContentElement) d).RaiseIsMouseDirectlyOverChanged(e);
        }

        /// <summary>
        ///     An event reporting that the IsMouseDirectlyOver property changed.
        /// </summary>
        public event DependencyPropertyChangedEventHandler IsMouseDirectlyOverChanged
        {
            add    { EventHandlersStoreAdd(UIElement.IsMouseDirectlyOverChangedKey, value); }
            remove { EventHandlersStoreRemove(UIElement.IsMouseDirectlyOverChangedKey, value); }
        }

        /// <summary>
        ///     An event reporting that the IsMouseDirectlyOver property changed.
        /// </summary>
        protected virtual void OnIsMouseDirectlyOverChanged(DependencyPropertyChangedEventArgs e)
        {
        }

        private void RaiseIsMouseDirectlyOverChanged(DependencyPropertyChangedEventArgs args)
        {
            // Call the virtual method first.
            OnIsMouseDirectlyOverChanged(args);

            // Raise the public event second.
            RaiseDependencyPropertyChanged(UIElement.IsMouseDirectlyOverChangedKey, args);
        }

        /// <summary>
        ///     The dependency property for the IsMouseOver property.
        /// </summary>
        public static readonly DependencyProperty IsMouseOverProperty = UIElement.IsMouseOverProperty.AddOwner(_typeofThis);

        /// <summary>
        ///     The dependency property for the IsStylusOver property.
        /// </summary>
        public static readonly DependencyProperty IsStylusOverProperty = UIElement.IsStylusOverProperty.AddOwner(_typeofThis);

        /// <summary>
        ///     The dependency property for the IsKeyboardFocusWithin property.
        /// </summary>
        public static readonly DependencyProperty IsKeyboardFocusWithinProperty = UIElement.IsKeyboardFocusWithinProperty.AddOwner(_typeofThis);

        /// <summary>
        ///     An event reporting that the IsKeyboardFocusWithin property changed.
        /// </summary>
        public event DependencyPropertyChangedEventHandler IsKeyboardFocusWithinChanged
        {
            add    { EventHandlersStoreAdd(UIElement.IsKeyboardFocusWithinChangedKey, value); }
            remove { EventHandlersStoreRemove(UIElement.IsKeyboardFocusWithinChangedKey, value); }
        }

        /// <summary>
        ///     An event reporting that the IsKeyboardFocusWithin property changed.
        /// </summary>
        protected virtual void OnIsKeyboardFocusWithinChanged(DependencyPropertyChangedEventArgs e)
        {
        }

        internal void RaiseIsKeyboardFocusWithinChanged(DependencyPropertyChangedEventArgs args)
        {
            // Call the virtual method first.
            OnIsKeyboardFocusWithinChanged(args);

            // Raise the public event second.
            RaiseDependencyPropertyChanged(UIElement.IsKeyboardFocusWithinChangedKey, args);
        }

        /// <summary>
        ///     The dependency property for the IsMouseCaptured property.
        /// </summary>
        public static readonly DependencyProperty IsMouseCapturedProperty = UIElement.IsMouseCapturedProperty.AddOwner(_typeofThis);

        private static void IsMouseCaptured_Changed(DependencyObject d, DependencyPropertyChangedEventArgs e)
        {
            ((ContentElement) d).RaiseIsMouseCapturedChanged(e);
        }

        /// <summary>
        ///     An event reporting that the IsMouseCaptured property changed.
        /// </summary>
        public event DependencyPropertyChangedEventHandler IsMouseCapturedChanged
        {
            add    { EventHandlersStoreAdd(UIElement.IsMouseCapturedChangedKey, value); }
            remove { EventHandlersStoreRemove(UIElement.IsMouseCapturedChangedKey, value); }
        }

        /// <summary>
        ///     An event reporting that the IsMouseCaptured property changed.
        /// </summary>
        protected virtual void OnIsMouseCapturedChanged(DependencyPropertyChangedEventArgs e)
        {
        }

        private void RaiseIsMouseCapturedChanged(DependencyPropertyChangedEventArgs args)
        {
            // Call the virtual method first.
            OnIsMouseCapturedChanged(args);

            // Raise the public event second.
            RaiseDependencyPropertyChanged(UIElement.IsMouseCapturedChangedKey, args);
        }

        /// <summary>
        ///     The dependency property for the IsMouseCaptureWithin property.
        /// </summary>
        public static readonly DependencyProperty IsMouseCaptureWithinProperty = UIElement.IsMouseCaptureWithinProperty.AddOwner(_typeofThis);

        /// <summary>
        ///     An event reporting that the IsMouseCaptureWithin property changed.
        /// </summary>
        public event DependencyPropertyChangedEventHandler IsMouseCaptureWithinChanged
        {
            add    { EventHandlersStoreAdd(UIElement.IsMouseCaptureWithinChangedKey, value); }
            remove { EventHandlersStoreRemove(UIElement.IsMouseCaptureWithinChangedKey, value); }
        }

        /// <summary>
        ///     An event reporting that the IsMouseCaptureWithin property changed.
        /// </summary>
        protected virtual void OnIsMouseCaptureWithinChanged(DependencyPropertyChangedEventArgs e)
        {
        }

        internal void RaiseIsMouseCaptureWithinChanged(DependencyPropertyChangedEventArgs args)
        {
            // Call the virtual method first.
            OnIsMouseCaptureWithinChanged(args);

            // Raise the public event second.
            RaiseDependencyPropertyChanged(UIElement.IsMouseCaptureWithinChangedKey, args);
        }

        /// <summary>
        ///     The dependency property for the IsStylusDirectlyOver property.
        /// </summary>
        public static readonly DependencyProperty IsStylusDirectlyOverProperty = UIElement.IsStylusDirectlyOverProperty.AddOwner(_typeofThis);

        private static void IsStylusDirectlyOver_Changed(DependencyObject d, DependencyPropertyChangedEventArgs e)
        {
            ((ContentElement) d).RaiseIsStylusDirectlyOverChanged(e);
        }

        /// <summary>
        ///     An event reporting that the IsStylusDirectlyOver property changed.
        /// </summary>
        public event DependencyPropertyChangedEventHandler IsStylusDirectlyOverChanged
        {
            add    { EventHandlersStoreAdd(UIElement.IsStylusDirectlyOverChangedKey, value); }
            remove { EventHandlersStoreRemove(UIElement.IsStylusDirectlyOverChangedKey, value); }
        }

        /// <summary>
        ///     An event reporting that the IsStylusDirectlyOver property changed.
        /// </summary>
        protected virtual void OnIsStylusDirectlyOverChanged(DependencyPropertyChangedEventArgs e)
        {
        }

        private void RaiseIsStylusDirectlyOverChanged(DependencyPropertyChangedEventArgs args)
        {
            // Call the virtual method first.
            OnIsStylusDirectlyOverChanged(args);

            // Raise the public event second.
            RaiseDependencyPropertyChanged(UIElement.IsStylusDirectlyOverChangedKey, args);
        }

        /// <summary>
        ///     The dependency property for the IsStylusCaptured property.
        /// </summary>
        public static readonly DependencyProperty IsStylusCapturedProperty = UIElement.IsStylusCapturedProperty.AddOwner(_typeofThis);

        private static void IsStylusCaptured_Changed(DependencyObject d, DependencyPropertyChangedEventArgs e)
        {
            ((ContentElement) d).RaiseIsStylusCapturedChanged(e);
        }

        /// <summary>
        ///     An event reporting that the IsStylusCaptured property changed.
        /// </summary>
        public event DependencyPropertyChangedEventHandler IsStylusCapturedChanged
        {
            add    { EventHandlersStoreAdd(UIElement.IsStylusCapturedChangedKey, value); }
            remove { EventHandlersStoreRemove(UIElement.IsStylusCapturedChangedKey, value); }
        }

        /// <summary>
        ///     An event reporting that the IsStylusCaptured property changed.
        /// </summary>
        protected virtual void OnIsStylusCapturedChanged(DependencyPropertyChangedEventArgs e)
        {
        }

        private void RaiseIsStylusCapturedChanged(DependencyPropertyChangedEventArgs args)
        {
            // Call the virtual method first.
            OnIsStylusCapturedChanged(args);

            // Raise the public event second.
            RaiseDependencyPropertyChanged(UIElement.IsStylusCapturedChangedKey, args);
        }

        /// <summary>
        ///     The dependency property for the IsStylusCaptureWithin property.
        /// </summary>
        public static readonly DependencyProperty IsStylusCaptureWithinProperty = UIElement.IsStylusCaptureWithinProperty.AddOwner(_typeofThis);

        /// <summary>
        ///     An event reporting that the IsStylusCaptureWithin property changed.
        /// </summary>
        public event DependencyPropertyChangedEventHandler IsStylusCaptureWithinChanged
        {
            add    { EventHandlersStoreAdd(UIElement.IsStylusCaptureWithinChangedKey, value); }
            remove { EventHandlersStoreRemove(UIElement.IsStylusCaptureWithinChangedKey, value); }
        }

        /// <summary>
        ///     An event reporting that the IsStylusCaptureWithin property changed.
        /// </summary>
        protected virtual void OnIsStylusCaptureWithinChanged(DependencyPropertyChangedEventArgs e)
        {
        }

        internal void RaiseIsStylusCaptureWithinChanged(DependencyPropertyChangedEventArgs args)
        {
            // Call the virtual method first.
            OnIsStylusCaptureWithinChanged(args);

            // Raise the public event second.
            RaiseDependencyPropertyChanged(UIElement.IsStylusCaptureWithinChangedKey, args);
        }

        /// <summary>
        ///     The dependency property for the IsKeyboardFocused property.
        /// </summary>
        public static readonly DependencyProperty IsKeyboardFocusedProperty = UIElement.IsKeyboardFocusedProperty.AddOwner(_typeofThis);

        private static void IsKeyboardFocused_Changed(DependencyObject d, DependencyPropertyChangedEventArgs e)
        {
            ((ContentElement) d).RaiseIsKeyboardFocusedChanged(e);
        }

        /// <summary>
        ///     An event reporting that the IsKeyboardFocused property changed.
        /// </summary>
        public event DependencyPropertyChangedEventHandler IsKeyboardFocusedChanged
        {
            add    { EventHandlersStoreAdd(UIElement.IsKeyboardFocusedChangedKey, value); }
            remove { EventHandlersStoreRemove(UIElement.IsKeyboardFocusedChangedKey, value); }
        }

        /// <summary>
        ///     An event reporting that the IsKeyboardFocused property changed.
        /// </summary>
        protected virtual void OnIsKeyboardFocusedChanged(DependencyPropertyChangedEventArgs e)
        {
        }

        private void RaiseIsKeyboardFocusedChanged(DependencyPropertyChangedEventArgs args)
        {
            // Call the virtual method first.
            OnIsKeyboardFocusedChanged(args);

            // Raise the public event second.
            RaiseDependencyPropertyChanged(UIElement.IsKeyboardFocusedChangedKey, args);
        }

        /// <summary>
        ///     The dependency property for the AreAnyTouchesDirectlyOver property.
        /// </summary>
        public static readonly DependencyProperty AreAnyTouchesDirectlyOverProperty = UIElement.AreAnyTouchesDirectlyOverProperty.AddOwner(_typeofThis);

        /// <summary>
        ///     The dependency property for the AreAnyTouchesOver property.
        /// </summary>
        public static readonly DependencyProperty AreAnyTouchesOverProperty = UIElement.AreAnyTouchesOverProperty.AddOwner(_typeofThis);

        /// <summary>
        ///     The dependency property for the AreAnyTouchesCaptured property.
        /// </summary>
        public static readonly DependencyProperty AreAnyTouchesCapturedProperty = UIElement.AreAnyTouchesCapturedProperty.AddOwner(_typeofThis);

        /// <summary>
        ///     The dependency property for the AreAnyTouchesCapturedWithin property.
        /// </summary>
        public static readonly DependencyProperty AreAnyTouchesCapturedWithinProperty = UIElement.AreAnyTouchesCapturedWithinProperty.AddOwner(_typeofThis);

        internal bool ReadFlag(CoreFlags field)
        {
            return (_flags & field) != 0;
        }

        internal void WriteFlag(CoreFlags field,bool value)
        {
            if (value)
            {
                 _flags |= field;
            }
            else
            {
                 _flags &= (~field);
            }
        }

        private CoreFlags       _flags;
    }
}<|MERGE_RESOLUTION|>--- conflicted
+++ resolved
@@ -70,25 +70,13 @@
 
             if (!AnimationStorage.IsPropertyAnimatable(this, dp))
             {
-<<<<<<< HEAD
-        #pragma warning disable 56506 // Suppress presharp warning: Parameter 'dp' to this public method must be validated:  A null-dereference can occur here.
                 throw new ArgumentException(SR.Format(SR.Animation_DependencyPropertyIsNotAnimatable, dp.Name, this.GetType()), nameof(dp));
-        #pragma warning restore 56506
-=======
-                throw new ArgumentException(SR.Format(SR.Animation_DependencyPropertyIsNotAnimatable, dp.Name, this.GetType()), "dp");
->>>>>>> e4e191ea
             }
 
             if (clock != null
                 && !AnimationStorage.IsAnimationValid(dp, clock.Timeline))
             {
-<<<<<<< HEAD
-        #pragma warning disable 56506 // Suppress presharp warning: Parameter 'dp' to this public method must be validated:  A null-dereference can occur here.
                 throw new ArgumentException(SR.Format(SR.Animation_AnimationTimelineTypeMismatch, clock.Timeline.GetType(), dp.Name, dp.PropertyType), nameof(clock));
-        #pragma warning restore 56506
-=======
-                throw new ArgumentException(SR.Format(SR.Animation_AnimationTimelineTypeMismatch, clock.Timeline.GetType(), dp.Name, dp.PropertyType), "clock");
->>>>>>> e4e191ea
             }
 
             if (!HandoffBehaviorEnum.IsDefined(handoffBehavior))
@@ -147,13 +135,7 @@
 
             if (!AnimationStorage.IsPropertyAnimatable(this, dp))
             {
-<<<<<<< HEAD
-        #pragma warning disable 56506 // Suppress presharp warning: Parameter 'dp' to this public method must be validated:  A null-dereference can occur here.
                 throw new ArgumentException(SR.Format(SR.Animation_DependencyPropertyIsNotAnimatable, dp.Name, this.GetType()), nameof(dp));
-        #pragma warning restore 56506
-=======
-                throw new ArgumentException(SR.Format(SR.Animation_DependencyPropertyIsNotAnimatable, dp.Name, this.GetType()), "dp");
->>>>>>> e4e191ea
             }
 
             if (   animation != null
