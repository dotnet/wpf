--- conflicted
+++ resolved
@@ -446,12 +446,8 @@
             {
                 result = ExtractType(cad.ConstructorArguments[0]);
             }
-<<<<<<< HEAD
+
             if (result is null)
-=======
-
-            if (result == null)
->>>>>>> 7095be30
             {
                 ThrowInvalidMetadata(cad, 1, typeof(Type));
             }
