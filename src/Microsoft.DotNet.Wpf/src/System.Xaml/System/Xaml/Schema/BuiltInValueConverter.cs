// Licensed to the .NET Foundation under one or more agreements.
// The .NET Foundation licenses this file to you under the MIT license.
// See the LICENSE file in the project root for more information.

#nullable disable

using System.ComponentModel;
using System.ComponentModel.Design.Serialization;
using System.Globalization;
using System.Windows.Markup;
using System.Xaml.Replacements;

namespace System.Xaml.Schema
{
    internal class BuiltInValueConverter<TConverterBase> : XamlValueConverter<TConverterBase>
        where TConverterBase : class
    {
        private Func<TConverterBase> _factory;

        internal BuiltInValueConverter(Type converterType, Func<TConverterBase> factory)
            :base(converterType, null)
        {
            _factory = factory;
        }

        internal override bool IsPublic => true;

        protected override TConverterBase CreateInstance() => _factory.Invoke();
    }

    internal static class BuiltInValueConverter
    {
        private static XamlValueConverter<TypeConverter> s_String;
        private static XamlValueConverter<TypeConverter> s_Object;
        private static XamlValueConverter<TypeConverter> s_Int32;
        private static XamlValueConverter<TypeConverter> s_Int16;
        private static XamlValueConverter<TypeConverter> s_Int64;
        private static XamlValueConverter<TypeConverter> s_UInt32;
        private static XamlValueConverter<TypeConverter> s_UInt16;
        private static XamlValueConverter<TypeConverter> s_UInt64;
        private static XamlValueConverter<TypeConverter> s_Boolean;
        private static XamlValueConverter<TypeConverter> s_Double;
        private static XamlValueConverter<TypeConverter> s_Single;
        private static XamlValueConverter<TypeConverter> s_Byte;
        private static XamlValueConverter<TypeConverter> s_SByte;
        private static XamlValueConverter<TypeConverter> s_Char;
        private static XamlValueConverter<TypeConverter> s_Decimal;
        private static XamlValueConverter<TypeConverter> s_TimeSpan;
        private static XamlValueConverter<TypeConverter> s_Guid;
        private static XamlValueConverter<TypeConverter> s_Type;
        private static XamlValueConverter<TypeConverter> s_TypeList;
        private static XamlValueConverter<TypeConverter> s_DateTime;
        private static XamlValueConverter<TypeConverter> s_DateTimeOffset;
        private static XamlValueConverter<TypeConverter> s_CultureInfo;
        private static XamlValueConverter<ValueSerializer> s_StringSerializer;
        private static XamlValueConverter<TypeConverter> s_Delegate;
        private static XamlValueConverter<TypeConverter> s_Uri;

        internal static XamlValueConverter<TypeConverter> Int32
            => s_Int32 ??= new BuiltInValueConverter<TypeConverter>(typeof(Int32Converter), () => new Int32Converter());

        internal static XamlValueConverter<TypeConverter> String
            => s_String ??= new BuiltInValueConverter<TypeConverter>(typeof(StringConverter), () => new StringConverter());

        internal static XamlValueConverter<TypeConverter> Object
            => s_Object ??= new XamlValueConverter<TypeConverter>(null, XamlLanguage.Object);

        internal static XamlValueConverter<TypeConverter> Event
            => s_Delegate ??= new BuiltInValueConverter<TypeConverter>(typeof(EventConverter), () => new EventConverter());

        internal static XamlValueConverter<TypeConverter> GetTypeConverter(Type targetType)
        {
            if (typeof(string) == targetType)
            {
                return String;
            }

            if (typeof(object) == targetType)
            {
                return Object;
            }
<<<<<<< HEAD
            if (typeof(int) == targetType)
            {
                return Int32;
            }
            if (typeof(short) == targetType)
            {
                return s_Int16 ??= new BuiltInValueConverter<TypeConverter>(typeof(Int16Converter), () => new Int16Converter());
            }
            if (typeof(long) == targetType)
            {
                return s_Int64 ??= new BuiltInValueConverter<TypeConverter>(typeof(Int64Converter), () => new Int64Converter());
            }
            if (typeof(uint) == targetType)
            {
                return s_UInt32 ??= new BuiltInValueConverter<TypeConverter>(typeof(UInt32Converter), () => new UInt32Converter());
            }
            if (typeof(ushort) == targetType)
            {
                return s_UInt16 ??= new BuiltInValueConverter<TypeConverter>(typeof(UInt16Converter), () => new UInt16Converter());
            }
            if (typeof(ulong) == targetType)
            {
                return s_UInt64 ??= new BuiltInValueConverter<TypeConverter>(typeof(UInt64Converter), () => new UInt64Converter());
            }
            if (typeof(bool) == targetType)
            {
                return s_Boolean ??= new BuiltInValueConverter<TypeConverter>(typeof(BooleanConverter), () => new BooleanConverter());
            }
            if (typeof(double) == targetType)
            {
                return s_Double ??= new BuiltInValueConverter<TypeConverter>(typeof(DoubleConverter), () => new DoubleConverter());
            }
            if (typeof(float) == targetType)
            {
                return s_Single ??= new BuiltInValueConverter<TypeConverter>(typeof(SingleConverter), () => new SingleConverter());
            }
            if (typeof(byte) == targetType)
            {
                return s_Byte ??= new BuiltInValueConverter<TypeConverter>(typeof(ByteConverter), () => new ByteConverter());
            }
            if (typeof(sbyte) == targetType)
            {
                return s_SByte ??= new BuiltInValueConverter<TypeConverter>(typeof(SByteConverter), () => new SByteConverter());
            }
            if (typeof(char) == targetType)
            {
                return s_Char ??= new BuiltInValueConverter<TypeConverter>(typeof(CharConverter), () => new CharConverter());
            }
            if (typeof(decimal) == targetType)
=======

            if (typeof(Int32) == targetType)
            {
                return Int32;
            }

            if (typeof(Int16) == targetType)
            {
                return s_Int16 ??= new BuiltInValueConverter<TypeConverter>(typeof(Int16Converter), () => new Int16Converter());
            }

            if (typeof(Int64) == targetType)
            {
                return s_Int64 ??= new BuiltInValueConverter<TypeConverter>(typeof(Int64Converter), () => new Int64Converter());
            }

            if (typeof(UInt32) == targetType)
            {
                return s_UInt32 ??= new BuiltInValueConverter<TypeConverter>(typeof(UInt32Converter), () => new UInt32Converter());
            }

            if (typeof(UInt16) == targetType)
            {
                return s_UInt16 ??= new BuiltInValueConverter<TypeConverter>(typeof(UInt16Converter), () => new UInt16Converter());
            }

            if (typeof(UInt64) == targetType)
            {
                return s_UInt64 ??= new BuiltInValueConverter<TypeConverter>(typeof(UInt64Converter), () => new UInt64Converter());
            }

            if (typeof(Boolean) == targetType)
            {
                return s_Boolean ??= new BuiltInValueConverter<TypeConverter>(typeof(BooleanConverter), () => new BooleanConverter());
            }

            if (typeof(Double) == targetType)
            {
                return s_Double ??= new BuiltInValueConverter<TypeConverter>(typeof(DoubleConverter), () => new DoubleConverter());
            }

            if (typeof(Single) == targetType)
            {
                return s_Single ??= new BuiltInValueConverter<TypeConverter>(typeof(SingleConverter), () => new SingleConverter());
            }

            if (typeof(Byte) == targetType)
            {
                return s_Byte ??= new BuiltInValueConverter<TypeConverter>(typeof(ByteConverter), () => new ByteConverter());
            }

            if (typeof(SByte) == targetType)
            {
                return s_SByte ??= new BuiltInValueConverter<TypeConverter>(typeof(SByteConverter), () => new SByteConverter());
            }

            if (typeof(Char) == targetType)
            {
                return s_Char ??= new BuiltInValueConverter<TypeConverter>(typeof(CharConverter), () => new CharConverter());
            }

            if (typeof(Decimal) == targetType)
>>>>>>> 53636887
            {
                return s_Decimal ??= new BuiltInValueConverter<TypeConverter>(typeof(DecimalConverter), () => new DecimalConverter());
            }

            if (typeof(TimeSpan) == targetType)
            {
                return s_TimeSpan ??= new BuiltInValueConverter<TypeConverter>(typeof(TimeSpanConverter), () => new TimeSpanConverter());
            }

            if (typeof(Guid) == targetType)
            {
                return s_Guid ??= new BuiltInValueConverter<TypeConverter>(typeof(GuidConverter), () => new GuidConverter());
            }

            if (typeof(Type).IsAssignableFrom(targetType))
            {
                return s_Type ??= new BuiltInValueConverter<TypeConverter>(typeof(System.Xaml.Replacements.TypeTypeConverter), () => new System.Xaml.Replacements.TypeTypeConverter());
            }

            if (typeof(Type[]).IsAssignableFrom(targetType))
            {
                return s_TypeList ??= new BuiltInValueConverter<TypeConverter>(typeof(System.Xaml.Replacements.TypeListConverter), () => new System.Xaml.Replacements.TypeListConverter());
            }

            if (typeof(DateTime) == targetType)
            {
                return s_DateTime ??= new BuiltInValueConverter<TypeConverter>(typeof(System.Xaml.Replacements.DateTimeConverter2), () => new System.Xaml.Replacements.DateTimeConverter2());
            }

            if (typeof(DateTimeOffset) == targetType)
            {
                return s_DateTimeOffset ??= new BuiltInValueConverter<TypeConverter>(typeof(System.Xaml.Replacements.DateTimeOffsetConverter2), () => new System.Xaml.Replacements.DateTimeOffsetConverter2());
            }

            if (typeof(CultureInfo).IsAssignableFrom(targetType))
            {
                return s_CultureInfo ??= new BuiltInValueConverter<TypeConverter>(typeof(CultureInfoConverter), () => new CultureInfoConverter());
            }

            if (typeof(Delegate).IsAssignableFrom(targetType))
            {
                return s_Delegate ??= new BuiltInValueConverter<TypeConverter>(typeof(EventConverter), () => new EventConverter());
            }

            if (typeof(Uri).IsAssignableFrom(targetType))
            {
                if(s_Uri is null)
                {
                    TypeConverter stdConverter = null;
                    try
                    {
                        stdConverter = TypeDescriptor.GetConverter(typeof(Uri));
                        // The TypeConverter for Uri, if one is found, should be capable of converting from { String, Uri }
                        // and converting to { String, Uri, System.ComponentModel.Design.Serialization.InstanceDescriptor }
                        if (stdConverter is null ||
                            !stdConverter.CanConvertFrom(typeof(string)) || !stdConverter.CanConvertFrom(typeof(Uri)) ||
                            !stdConverter.CanConvertTo(typeof(string)) || !stdConverter.CanConvertTo(typeof(Uri)) || !stdConverter.CanConvertTo(typeof(InstanceDescriptor)))
                        {
                            stdConverter = null;
                        }
                    }
                    catch (NotSupportedException)
                    {
                    }

                    if (stdConverter is null)
                    {
                        s_Uri = new BuiltInValueConverter<TypeConverter>(typeof(TypeUriConverter), () => new TypeUriConverter());
                    }
                    else
                    {
                        // There is a built-in TypeConverter available. Very likely, System.UriTypeConverter, but this was not naturally
                        // discovered. this is probably due to the fact that System.Uri does not have [TypeConverterAttribute(typeof(UriConverter))]
                        // in the .NET Core codebase.
                        // Since a default converter was discovered, just use that instead of our own (very nearly equivalent) implementation.
                        s_Uri = new BuiltInValueConverter<TypeConverter>(stdConverter.GetType(), () => TypeDescriptor.GetConverter(typeof(Uri)));
                    }
                }

                return s_Uri;
            }

            return null;
        }

        internal static XamlValueConverter<ValueSerializer> GetValueSerializer(Type targetType)
        {
            if (typeof(string) == targetType)
            {
                if (s_StringSerializer is null)
                {
                    // Once StringSerializer is TypeForwarded to S.X, this can be made more efficient
                    ValueSerializer stringSerializer = ValueSerializer.GetSerializerFor(typeof(string));
                    s_StringSerializer = new BuiltInValueConverter<ValueSerializer>(stringSerializer.GetType(), () => stringSerializer);
                }

                return s_StringSerializer;
            }

            return null;
        }
    }
}<|MERGE_RESOLUTION|>--- conflicted
+++ resolved
@@ -79,120 +79,68 @@
             {
                 return Object;
             }
-<<<<<<< HEAD
+
             if (typeof(int) == targetType)
             {
                 return Int32;
             }
+
             if (typeof(short) == targetType)
             {
                 return s_Int16 ??= new BuiltInValueConverter<TypeConverter>(typeof(Int16Converter), () => new Int16Converter());
             }
+
             if (typeof(long) == targetType)
             {
                 return s_Int64 ??= new BuiltInValueConverter<TypeConverter>(typeof(Int64Converter), () => new Int64Converter());
             }
+
             if (typeof(uint) == targetType)
             {
                 return s_UInt32 ??= new BuiltInValueConverter<TypeConverter>(typeof(UInt32Converter), () => new UInt32Converter());
             }
+
             if (typeof(ushort) == targetType)
             {
                 return s_UInt16 ??= new BuiltInValueConverter<TypeConverter>(typeof(UInt16Converter), () => new UInt16Converter());
             }
+
             if (typeof(ulong) == targetType)
             {
                 return s_UInt64 ??= new BuiltInValueConverter<TypeConverter>(typeof(UInt64Converter), () => new UInt64Converter());
             }
+
             if (typeof(bool) == targetType)
             {
                 return s_Boolean ??= new BuiltInValueConverter<TypeConverter>(typeof(BooleanConverter), () => new BooleanConverter());
             }
+
             if (typeof(double) == targetType)
             {
                 return s_Double ??= new BuiltInValueConverter<TypeConverter>(typeof(DoubleConverter), () => new DoubleConverter());
             }
+
             if (typeof(float) == targetType)
             {
                 return s_Single ??= new BuiltInValueConverter<TypeConverter>(typeof(SingleConverter), () => new SingleConverter());
             }
+
             if (typeof(byte) == targetType)
             {
                 return s_Byte ??= new BuiltInValueConverter<TypeConverter>(typeof(ByteConverter), () => new ByteConverter());
             }
+
             if (typeof(sbyte) == targetType)
             {
                 return s_SByte ??= new BuiltInValueConverter<TypeConverter>(typeof(SByteConverter), () => new SByteConverter());
             }
+
             if (typeof(char) == targetType)
             {
                 return s_Char ??= new BuiltInValueConverter<TypeConverter>(typeof(CharConverter), () => new CharConverter());
             }
+
             if (typeof(decimal) == targetType)
-=======
-
-            if (typeof(Int32) == targetType)
-            {
-                return Int32;
-            }
-
-            if (typeof(Int16) == targetType)
-            {
-                return s_Int16 ??= new BuiltInValueConverter<TypeConverter>(typeof(Int16Converter), () => new Int16Converter());
-            }
-
-            if (typeof(Int64) == targetType)
-            {
-                return s_Int64 ??= new BuiltInValueConverter<TypeConverter>(typeof(Int64Converter), () => new Int64Converter());
-            }
-
-            if (typeof(UInt32) == targetType)
-            {
-                return s_UInt32 ??= new BuiltInValueConverter<TypeConverter>(typeof(UInt32Converter), () => new UInt32Converter());
-            }
-
-            if (typeof(UInt16) == targetType)
-            {
-                return s_UInt16 ??= new BuiltInValueConverter<TypeConverter>(typeof(UInt16Converter), () => new UInt16Converter());
-            }
-
-            if (typeof(UInt64) == targetType)
-            {
-                return s_UInt64 ??= new BuiltInValueConverter<TypeConverter>(typeof(UInt64Converter), () => new UInt64Converter());
-            }
-
-            if (typeof(Boolean) == targetType)
-            {
-                return s_Boolean ??= new BuiltInValueConverter<TypeConverter>(typeof(BooleanConverter), () => new BooleanConverter());
-            }
-
-            if (typeof(Double) == targetType)
-            {
-                return s_Double ??= new BuiltInValueConverter<TypeConverter>(typeof(DoubleConverter), () => new DoubleConverter());
-            }
-
-            if (typeof(Single) == targetType)
-            {
-                return s_Single ??= new BuiltInValueConverter<TypeConverter>(typeof(SingleConverter), () => new SingleConverter());
-            }
-
-            if (typeof(Byte) == targetType)
-            {
-                return s_Byte ??= new BuiltInValueConverter<TypeConverter>(typeof(ByteConverter), () => new ByteConverter());
-            }
-
-            if (typeof(SByte) == targetType)
-            {
-                return s_SByte ??= new BuiltInValueConverter<TypeConverter>(typeof(SByteConverter), () => new SByteConverter());
-            }
-
-            if (typeof(Char) == targetType)
-            {
-                return s_Char ??= new BuiltInValueConverter<TypeConverter>(typeof(CharConverter), () => new CharConverter());
-            }
-
-            if (typeof(Decimal) == targetType)
->>>>>>> 53636887
             {
                 return s_Decimal ??= new BuiltInValueConverter<TypeConverter>(typeof(DecimalConverter), () => new DecimalConverter());
             }
