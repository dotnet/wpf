﻿// Licensed to the .NET Foundation under one or more agreements.
// The .NET Foundation licenses this file to you under the MIT license.
// See the LICENSE file in the project root for more information.

using System.ComponentModel;
using System.Globalization;

namespace System.Xaml
{
    internal class EventConverter : TypeConverter
    {
        // CanConvertTo and ConvertTo are not implemented here because it is not possible to convert
        // an event/delegate to string in the general case, because
        // 1. an event's getter is private.
        // 2. we currently do not have a syntax for writing down a multi-cast delegate
        // 3. we currently do not have a syntax to write down a method not on the root object.

        public override bool CanConvertFrom(ITypeDescriptorContext? context, Type sourceType)
        {
            if (sourceType == typeof(string))
            {
                return true;
            }

            return base.CanConvertFrom(context, sourceType);
        }

        public override object? ConvertFrom(ITypeDescriptorContext? context, CultureInfo? culture, object value)
        {
            if (value is string valueString)
            {
                GetRootObjectAndDelegateType(context, out object? rootObject, out Type? delegateType);

                if (rootObject is not null && delegateType is not null)
                {
                    return Delegate.CreateDelegate(delegateType, rootObject, valueString);
                }
            }

            return base.ConvertFrom(context, culture, value);
        }

        internal static void GetRootObjectAndDelegateType(ITypeDescriptorContext? context, out object? rootObject, out Type? delegateType)
        {
            rootObject = null;
            delegateType = null;

            if (context is null)
            {
                return;
            }

<<<<<<< HEAD
            if (context.GetService(typeof(IRootObjectProvider)) is not IRootObjectProvider rootObjectService)
=======
            IRootObjectProvider? rootObjectService = context.GetService(typeof(IRootObjectProvider)) as IRootObjectProvider;
            if (rootObjectService is null)
>>>>>>> aa1896f4
            {
                return;
            }

            rootObject = rootObjectService.RootObject;

<<<<<<< HEAD
            if (context.GetService(typeof(IDestinationTypeProvider)) is not IDestinationTypeProvider targetService)
=======
            IDestinationTypeProvider? targetService = context.GetService(typeof(IDestinationTypeProvider)) as IDestinationTypeProvider;
            if (targetService is null)
>>>>>>> aa1896f4
            {
                return;
            }

            delegateType = targetService.GetDestinationType();
        }
    }
}<|MERGE_RESOLUTION|>--- conflicted
+++ resolved
@@ -50,24 +50,14 @@
                 return;
             }
 
-<<<<<<< HEAD
             if (context.GetService(typeof(IRootObjectProvider)) is not IRootObjectProvider rootObjectService)
-=======
-            IRootObjectProvider? rootObjectService = context.GetService(typeof(IRootObjectProvider)) as IRootObjectProvider;
-            if (rootObjectService is null)
->>>>>>> aa1896f4
             {
                 return;
             }
 
             rootObject = rootObjectService.RootObject;
 
-<<<<<<< HEAD
             if (context.GetService(typeof(IDestinationTypeProvider)) is not IDestinationTypeProvider targetService)
-=======
-            IDestinationTypeProvider? targetService = context.GetService(typeof(IDestinationTypeProvider)) as IDestinationTypeProvider;
-            if (targetService is null)
->>>>>>> aa1896f4
             {
                 return;
             }
