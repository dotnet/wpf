{
  "tools": {
    "dotnet": "3.0.100-preview5-011568",
    "runtimes": {
        "dotnet": [
            "2.1.7",
            "$(MicrosoftNETCoreAppVersion)"
        ]
    },
    "vs": {
      "version": "16.1"
    }
  },
  "msbuild-sdks": {
<<<<<<< HEAD
    "Microsoft.DotNet.Arcade.Sdk": "1.0.0-beta.19264.13"
=======
    "Microsoft.DotNet.Arcade.Sdk": "1.0.0-beta.19268.2"
>>>>>>> 2ed9383e
  },
  "native-tools": {
    "strawberry-perl": "5.28.1.1-1"
  }
}<|MERGE_RESOLUTION|>--- conflicted
+++ resolved
@@ -12,11 +12,7 @@
     }
   },
   "msbuild-sdks": {
-<<<<<<< HEAD
-    "Microsoft.DotNet.Arcade.Sdk": "1.0.0-beta.19264.13"
-=======
     "Microsoft.DotNet.Arcade.Sdk": "1.0.0-beta.19268.2"
->>>>>>> 2ed9383e
   },
   "native-tools": {
     "strawberry-perl": "5.28.1.1-1"
