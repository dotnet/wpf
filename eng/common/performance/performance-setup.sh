#!/usr/bin/env bash

source_directory=$BUILD_SOURCESDIRECTORY
core_root_directory=
baseline_core_root_directory=
architecture=x64
framework=net5.0
compilation_mode=tiered
repository=$BUILD_REPOSITORY_NAME
branch=$BUILD_SOURCEBRANCH
commit_sha=$BUILD_SOURCEVERSION
build_number=$BUILD_BUILDNUMBER
internal=false
compare=false
mono_dotnet=
kind="micro"
llvm=false
monointerpreter=false
monoaot=false
run_categories="Libraries Runtime"
csproj="src\benchmarks\micro\MicroBenchmarks.csproj"
configurations="CompliationMode=$compilation_mode RunKind=$kind"
run_from_perf_repo=false
use_core_run=true
use_baseline_core_run=true
using_mono=false
wasm_runtime_loc=
using_wasm=false
use_latest_dotnet=false

while (($# > 0)); do
  lowerI="$(echo $1 | awk '{print tolower($0)}')"
  case $lowerI in
    --sourcedirectory)
      source_directory=$2
      shift 2
      ;;
    --corerootdirectory)
      core_root_directory=$2
      shift 2
      ;;
    --baselinecorerootdirectory)
      baseline_core_root_directory=$2
      shift 2
      ;;
    --architecture)
      architecture=$2
      shift 2
      ;;
    --framework)
      framework=$2
      shift 2
      ;;
    --compilationmode)
      compilation_mode=$2
      shift 2
      ;;
    --repository)
      repository=$2
      shift 2
      ;;
    --branch)
      branch=$2
      shift 2
      ;;
    --commitsha)
      commit_sha=$2
      shift 2
      ;;
    --buildnumber)
      build_number=$2
      shift 2
      ;;
    --kind)
      kind=$2
      configurations="CompilationMode=$compilation_mode RunKind=$kind"
      shift 2
      ;;
    --runcategories)
      run_categories=$2
      shift 2
      ;;
    --csproj)
      csproj=$2
      shift 2
      ;;
    --internal)
      internal=true
      shift 1
      ;;
    --llvm)
      llvm=true
      shift 1
      ;;
    --monointerpreter)
      monointerpreter=true
      shift 1
      ;;
    --monoaot)
      monoaot=true
      shift 1
      ;;
    --monodotnet)
      mono_dotnet=$2
      shift 2
      ;;
    --wasm)
      wasm_runtime_loc=$2
      shift 2
      ;;
    --compare)
      compare=true
      shift 1
      ;;
    --configurations)
      configurations=$2
      shift 2
      ;;
    --latestdotnet)
      use_latest_dotnet=true
      shift 1
      ;;
    *)
      echo "Common settings:"
      echo "  --corerootdirectory <value>    Directory where Core_Root exists, if running perf testing with --corerun"
      echo "  --architecture <value>         Architecture of the testing being run"
      echo "  --configurations <value>       List of key=value pairs that will be passed to perf testing infrastructure."
      echo "                                 ex: --configurations \"CompilationMode=Tiered OptimzationLevel=PGO\""
      echo "  --help                         Print help and exit"
      echo ""
      echo "Advanced settings:"
      echo "  --framework <value>            The framework to run, if not running in master"
      echo "  --compliationmode <value>      The compilation mode if not passing --configurations"
      echo "  --sourcedirectory <value>      The directory of the sources. Defaults to env:BUILD_SOURCESDIRECTORY"
      echo "  --repository <value>           The name of the repository in the <owner>/<repository name> format. Defaults to env:BUILD_REPOSITORY_NAME"
      echo "  --branch <value>               The name of the branch. Defaults to env:BUILD_SOURCEBRANCH"
      echo "  --commitsha <value>            The commit sha1 to run against. Defaults to env:BUILD_SOURCEVERSION"
      echo "  --buildnumber <value>          The build number currently running. Defaults to env:BUILD_BUILDNUMBER"
      echo "  --csproj                       The relative path to the benchmark csproj whose tests should be run. Defaults to src\benchmarks\micro\MicroBenchmarks.csproj"
      echo "  --kind <value>                 Related to csproj. The kind of benchmarks that should be run. Defaults to micro"
      echo "  --runcategories <value>        Related to csproj. Categories of benchmarks to run. Defaults to \"coreclr corefx\""
      echo "  --internal                     If the benchmarks are running as an official job."
      echo "  --monodotnet                   Pass the path to the mono dotnet for mono performance testing."
      echo "  --wasm                         Path to the unpacked wasm runtime pack."
      echo "  --latestdotnet                 --dotnet-versions will not be specified. --dotnet-versions defaults to LKG version in global.json "
      echo ""
      exit 0
      ;;
  esac
done

if [ "$repository" == "dotnet/performance" ] || [ "$repository" == "dotnet-performance" ]; then
    run_from_perf_repo=true
fi

if [ -z "$configurations" ]; then
    configurations="CompilationMode=$compilation_mode"
fi

if [ -z "$core_root_directory" ]; then
    use_core_run=false
fi

if [ -z "$baseline_core_root_directory" ]; then
    use_baseline_core_run=false
fi

payload_directory=$source_directory/Payload
performance_directory=$payload_directory/performance
workitem_directory=$source_directory/workitem
extra_benchmark_dotnet_arguments="--iterationCount 1 --warmupCount 0 --invocationCount 1 --unrollFactor 1 --strategy ColdStart --stopOnFirstError true"
perflab_arguments=
queue=Ubuntu.1804.Amd64.Open
creator=$BUILD_DEFINITIONNAME
helix_source_prefix="pr"

if [[ "$compare" == true ]]; then
  extra_benchmark_dotnet_arguments=
  perflab_arguments=

  # No open queues for arm64
  if [[ "$architecture" = "arm64" ]]; then
    echo "Compare not available for arm64"
    exit 1
  fi

  queue=Ubuntu.1804.Amd64.Tiger.Perf.Open
fi

if [[ "$internal" == true ]]; then
    perflab_arguments="--upload-to-perflab-container"
    helix_source_prefix="official"
    creator=
    extra_benchmark_dotnet_arguments=
    
    if [[ "$architecture" = "arm64" ]]; then
        queue=Ubuntu.1804.Arm64.Perf
    else
        queue=Ubuntu.1804.Amd64.Tiger.Perf
    fi
fi

if [[ "$mono_dotnet" != "" ]] && [[ "$monointerpreter" == "false" ]]; then
<<<<<<< HEAD
    configurations="$configurations LLVM=$llvm MonoInterpreter=$monointerpreter MonoAOT=$monoaot"
=======
>>>>>>> c4f2fc16
    extra_benchmark_dotnet_arguments="$extra_benchmark_dotnet_arguments --category-exclusion-filter NoMono"
fi

if [[ "$wasm_runtime_loc" != "" ]]; then
    configurations="CompilationMode=wasm RunKind=$kind"
    extra_benchmark_dotnet_arguments="$extra_benchmark_dotnet_arguments --category-exclusion-filter NoInterpreter NoWASM NoMono"
fi

if [[ "$mono_dotnet" != "" ]] && [[ "$monointerpreter" == "true" ]]; then
<<<<<<< HEAD
=======
    configurations="$configurations LLVM=$llvm MonoInterpreter=$monointerpreter MonoAOT=$monoaot"
>>>>>>> c4f2fc16
    extra_benchmark_dotnet_arguments="$extra_benchmark_dotnet_arguments --category-exclusion-filter NoInterpreter NoMono"
fi

common_setup_arguments="--channel master --queue $queue --build-number $build_number --build-configs $configurations --architecture $architecture"
setup_arguments="--repository https://github.com/$repository --branch $branch --get-perf-hash --commit-sha $commit_sha $common_setup_arguments"


if [[ "$use_latest_dotnet" = false ]]; then
    # Get the tools section from the global.json.
    # This grabs the LKG version number of dotnet and passes it to our scripts
    dotnet_version=`cat global.json | python3 -c 'import json,sys;obj=json.load(sys.stdin);print(obj["tools"]["dotnet"])'`
    setup_arguments="--dotnet-versions $dotnet_version $setup_arguments"
fi

if [[ "$run_from_perf_repo" = true ]]; then
    payload_directory=
    workitem_directory=$source_directory
    performance_directory=$workitem_directory
    setup_arguments="--perf-hash $commit_sha $common_setup_arguments"
else
    git clone --branch master --depth 1 --quiet https://github.com/dotnet/performance $performance_directory
    
    docs_directory=$performance_directory/docs
    mv $docs_directory $workitem_directory
fi

if [[ "$wasm_runtime_loc" != "" ]]; then
    using_wasm=true
    wasm_dotnet_path=$payload_directory/dotnet-wasm
    mv $wasm_runtime_loc $wasm_dotnet_path
    extra_benchmark_dotnet_arguments="$extra_benchmark_dotnet_arguments --wasmMainJS \$HELIX_CORRELATION_PAYLOAD/dotnet-wasm/runtime-test.js --wasmEngine /home/helixbot/.jsvu/v8 --customRuntimePack \$HELIX_CORRELATION_PAYLOAD/dotnet-wasm"
fi

if [[ "$mono_dotnet" != "" ]]; then
    using_mono=true
    mono_dotnet_path=$payload_directory/dotnet-mono
    mv $mono_dotnet $mono_dotnet_path
fi

if [[ "$use_core_run" = true ]]; then
    new_core_root=$payload_directory/Core_Root
    mv $core_root_directory $new_core_root
fi

if [[ "$use_baseline_core_run" = true ]]; then
  new_baseline_core_root=$payload_directory/Baseline_Core_Root
  mv $baseline_core_root_directory $new_baseline_core_root
fi

ci=true

_script_dir=$(pwd)/eng/common
. "$_script_dir/pipeline-logging-functions.sh"

# Make sure all of our variables are available for future steps
Write-PipelineSetVariable -name "UseCoreRun" -value "$use_core_run" -is_multi_job_variable false
Write-PipelineSetVariable -name "UseBaselineCoreRun" -value "$use_baseline_core_run" -is_multi_job_variable false
Write-PipelineSetVariable -name "Architecture" -value "$architecture" -is_multi_job_variable false
Write-PipelineSetVariable -name "PayloadDirectory" -value "$payload_directory" -is_multi_job_variable false
Write-PipelineSetVariable -name "PerformanceDirectory" -value "$performance_directory" -is_multi_job_variable false
Write-PipelineSetVariable -name "WorkItemDirectory" -value "$workitem_directory" -is_multi_job_variable false
Write-PipelineSetVariable -name "Queue" -value "$queue" -is_multi_job_variable false
Write-PipelineSetVariable -name "SetupArguments" -value "$setup_arguments" -is_multi_job_variable false
Write-PipelineSetVariable -name "Python" -value "python3" -is_multi_job_variable false
Write-PipelineSetVariable -name "PerfLabArguments" -value "$perflab_arguments" -is_multi_job_variable false
Write-PipelineSetVariable -name "ExtraBenchmarkDotNetArguments" -value "$extra_benchmark_dotnet_arguments" -is_multi_job_variable false
Write-PipelineSetVariable -name "BDNCategories" -value "$run_categories" -is_multi_job_variable false
Write-PipelineSetVariable -name "TargetCsproj" -value "$csproj" -is_multi_job_variable false
Write-PipelineSetVariable -name "RunFromPerfRepo" -value "$run_from_perf_repo" -is_multi_job_variable false
Write-PipelineSetVariable -name "Creator" -value "$creator" -is_multi_job_variable false
Write-PipelineSetVariable -name "HelixSourcePrefix" -value "$helix_source_prefix" -is_multi_job_variable false
Write-PipelineSetVariable -name "Kind" -value "$kind" -is_multi_job_variable false
Write-PipelineSetVariable -name "_BuildConfig" -value "$architecture.$kind.$framework" -is_multi_job_variable false
Write-PipelineSetVariable -name "Compare" -value "$compare" -is_multi_job_variable false
Write-PipelineSetVariable -name "MonoDotnet" -value "$using_mono" -is_multi_job_variable false
Write-PipelineSetVariable -name "WasmDotnet" -value "$using_wasm" -is_multi_job_variable false<|MERGE_RESOLUTION|>--- conflicted
+++ resolved
@@ -201,10 +201,6 @@
 fi
 
 if [[ "$mono_dotnet" != "" ]] && [[ "$monointerpreter" == "false" ]]; then
-<<<<<<< HEAD
-    configurations="$configurations LLVM=$llvm MonoInterpreter=$monointerpreter MonoAOT=$monoaot"
-=======
->>>>>>> c4f2fc16
     extra_benchmark_dotnet_arguments="$extra_benchmark_dotnet_arguments --category-exclusion-filter NoMono"
 fi
 
@@ -214,10 +210,6 @@
 fi
 
 if [[ "$mono_dotnet" != "" ]] && [[ "$monointerpreter" == "true" ]]; then
-<<<<<<< HEAD
-=======
-    configurations="$configurations LLVM=$llvm MonoInterpreter=$monointerpreter MonoAOT=$monoaot"
->>>>>>> c4f2fc16
     extra_benchmark_dotnet_arguments="$extra_benchmark_dotnet_arguments --category-exclusion-filter NoInterpreter NoMono"
 fi
 
