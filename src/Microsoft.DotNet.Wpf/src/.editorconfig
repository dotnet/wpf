--- conflicted
+++ resolved
@@ -290,35 +290,6 @@
 # IDE1006: Naming Styles
 dotnet_diagnostic.IDE1006.severity = suggestion
 
-<<<<<<< HEAD
-# SA1131: Constant values should appear on the right-hand side of comparisons
-dotnet_diagnostic.SA1131.severity = suggestion
-
-# SA1206: Keyword ordering
-dotnet_diagnostic.SA1206.severity = suggestion
-=======
-# SA1001: Commas should not be preceded by whitespace
-dotnet_diagnostic.SA1001.severity = suggestion
-
-# SA1005: Single line comment should begin with a space
-dotnet_diagnostic.SA1005.severity = suggestion
-
-# SA1014: Opening generic brackets should not be preceded by a space
-dotnet_diagnostic.SA1014.severity = suggestion
-
-# SA1027: Tabs and spaces should be used correctly
-dotnet_diagnostic.SA1027.severity = suggestion
-
-# SA1028: Code should not contain trailing whitespace
-dotnet_diagnostic.SA1028.severity = suggestion
-
-# SA1121: Use built-in type alias
-dotnet_diagnostic.SA1121.severity = suggestion
-
-# SA1129: Do not use default value type constructor
-dotnet_diagnostic.SA1129.severity = suggestion
->>>>>>> 53636887
-
 # SA1400: Member should declare an access modifier
 dotnet_diagnostic.SA1400.severity = suggestion
 
