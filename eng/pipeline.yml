#
# This file should be kept in sync across https://www.github.com/dotnet/wpf and dotnet-wpf-int repos. 
#
# 

parameters:
  # Needed because runAsPublic is used in template expressions, which can't read from user-defined variables
  # Defaults to true
  runAsPublic: true
  repoName: dotnet/wpf

jobs:
- template: /eng/common/templates/jobs/jobs.yml
  parameters:
    enableMicrobuild: true
    enablePublishBuildArtifacts: true
    enablePublishTestResults: false # tests run in helix
    enablePublishBuildAssets: true
    enablePublishUsingPipelines: $(_PublishUsingPipelines)
    enableTelemetry: true
    helixRepo: $(repoName)

    jobs:
    - job: Windows_NT
      timeoutInMinutes: 120  # how long to run the job before automatically cancelling; see https://github.com/dotnet/wpf/issues/952
      pool:
        # For public jobs, use the hosted pool.  For internal jobs use the internal pool.
        # Will eventually change this to two BYOC pools.
        # agent pool can't be read from a user-defined variable (Azure DevOps limitation)
        ${{ if eq(variables['System.TeamProject'], 'public') }}:
<<<<<<< HEAD
          name: NetCore-Public
          demands: ImageOverride -equals windows.vs2019.amd64.Open
        ${{ if eq(variables['System.TeamProject'], 'internal') }}:
          name: NetCore1ESPool-Internal
          demands: ImageOverride -equals windows.vs2019.amd64
=======
          name: NetCore-Svc-Public
          demands: ImageOverride -equals Windows.10.vs2019.amd64.Open
        ${{ if eq(variables['System.TeamProject'], 'internal') }}:
          name: NetCore1ESPool-Svc-Internal
          demands: ImageOverride -equals Windows.10.vs2019.amd64
>>>>>>> a57a467b
      variables:
        # needed for signing
        - name: _TeamName
          value: DotNetCore
        - name: _SignType
          value: real
        - name: _SignArgs
          value: ''

        # needed for darc (dependency flow) publishing
        - name: _PublishType
          value: none
        - name: _DotNetPublishToBlobFeed
          value: false
        - name: _PublishArgs
          value: ''
        - name: _OfficialBuildIdArgs
          value: ''
        - name: _Platform
          value: x86
        - name: _PlatformArgs
          value: /p:Platform=$(_Platform)
        - name: _PublicBuildPipeline  # We will run Helix tests when building in the open, but do not repeat when building and publishing again using the internal build-pipeline
          value: true
        - name: _TestHelixAgentPool
          value: 'Windows.10.Amd64.ClientRS5.Open' # Preferred:'Windows.10.Amd64.Open%3bWindows.7.Amd64.Open%3bWindows.10.Amd64.ClientRS5.Open'; See https://github.com/dotnet/wpf/issues/952
        - name: _HelixStagingDir
          value: $(BUILD.STAGINGDIRECTORY)\helix\functests
        - name: _HelixSource
          value: ${{ parameters.repoName }}/$(Build.SourceBranch)
        - name: _HelixToken
          value: ''
        - name: _HelixCreator
          value: ${{ parameters.repoName }}
        - name: _InternalRuntimeDownloadArgs
          value: ''


        # Override some values if we're building internally
        - ${{ if eq(parameters.runAsPublic, 'false') }}:
          # note: You have to use list syntax here (- name: value) or you will get errors about declaring the same variable multiple times
          - name: _PublishType
            value: blob
          - name: _SignType
            value: real
          - name: _DotNetPublishToBlobFeed
            value: true
          - group: DotNet-Blob-Feed
          - group: DotNet-Symbol-Server-Pats
          - group: DotNet-HelixApi-Access
          - name: _PublishBlobFeedUrl
            value: https://dotnetfeed.blob.core.windows.net/dotnet-windowsdesktop/index.json

          # note: Even though they are referenced here, user defined variables (like $(_SignType)) are not resolved 
          # until the agent is running on the machine. They can be overridden any time before they are resolved,
          # like in the job matrix below (see Build_Debug)
          - name: _SignArgs
            value: /p:DotNetSignType=$(_SignType) /p:TeamName=$(_TeamName)
          - name: _PublishArgs
            value: /p:DotNetPublishBlobFeedKey=$(dotnetfeed-storage-access-key-1)
              /p:DotNetPublishBlobFeedUrl=$(_PublishBlobFeedUrl)
              /p:DotNetPublishToBlobFeed=$(_DotNetPublishToBlobFeed)
              /p:DotNetPublishUsingPipelines=$(_PublishUsingPipelines)
              /p:DotNetArtifactsCategory=$(_DotNetArtifactsCategory)
              /p:DotNetSymbolServerTokenMsdl=$(microsoft-symbol-server-pat)
              /p:DotNetSymbolServerTokenSymWeb=$(symweb-symbol-server-pat)
          - name: _OfficialBuildIdArgs
            value: /p:OfficialBuildId=$(BUILD.BUILDNUMBER)
          - name: _PublicBuildPipeline
            value: false
          - name: _HelixSource
            value: official/${{ parameters.repoName }}/$(Build.SourceBranch)
          - name: _HelixToken
            value: '$(HelixApiAccessToken)' # from DotNet-HelixApi-Access group
          - name: _HelixCreator
            value: '' #if _HelixToken is set, Creator must be empty
          - name: _TestHelixAgentPool
            value: 'Windows.10.Amd64.ClientRS5' # Preferred: 'Windows.10.Amd64%3bWindows.7.Amd64%3bWindows.10.Amd64.ClientRS5'
          - group: DotNet-MSRC-Storage
          - name: _InternalRuntimeDownloadArgs
            value: /p:DotNetRuntimeSourceFeed=https://dotnetclimsrc.blob.core.windows.net/dotnet
              /p:DotNetRuntimeSourceFeedKey=$(dotnetclimsrc-read-sas-token-base64)

      strategy:
        matrix:
          Build_Debug_x86:
            _BuildConfig: Debug
            # override some variables for debug
            _PublishType: none
            _SignType: test
            _DotNetPublishToBlobFeed : false
          Build_Release_x86:
            _BuildConfig: Release
          Build_Debug_x64:
            _BuildConfig: Debug
            # override some variables for debug
            _PublishType: none
            _SignType: test
            _DotNetPublishToBlobFeed : false
            _Platform: x64
          Build_Release_x64:
            _BuildConfig: Release
            _Platform: x64
      steps:
      - checkout: self
        clean: true

      # Set VSO Variable(s)
      - powershell: eng\pre-build.ps1
        displayName: Pre-Build - Set VSO Variables

      - ${{ if ne(variables['System.TeamProject'], 'public') }}:
        - task: PowerShell@2
          displayName: Setup Private Feeds Credentials
          inputs:
            filePath: $(Build.SourcesDirectory)/eng/common/SetupNugetSources.ps1
            arguments: -ConfigFile $(Build.SourcesDirectory)/NuGet.config -Password $Env:Token
          env:
            Token: $(dn-bot-dnceng-artifact-feeds-rw)

      # Use utility script to run script command dependent on agent OS.
      - script: eng\common\cibuild.cmd
          -configuration $(_BuildConfig) 
          -prepareMachine
          $(_PublishArgs)
          $(_SignArgs)
          $(_OfficialBuildIdArgs)
          $(_PlatformArgs)
          $(_InternalRuntimeDownloadArgs)
        displayName: Windows Build / Publish
        # This condition should be kept in sync with the condition for 'Run DRTs' step 
        #   When building on a regular pipeline (!_HelixPipeline), build as usual 
        #   When building on a Helix pipeline, only build Release configs
        #   (!_HelixPipeline) ||
        #   (_HelixPipeline && _PublicBuildPipeline && _ContinuousIntegrationTestsEnabled && _BuildConfig == Release)
        condition: or(ne(variables['_HelixPipeline'], 'true'), and(eq(variables['_HelixPipeline'], 'true') ,eq(variables['_BuildConfig'], 'Release'), eq(variables['_PublicBuildPipeline'], 'true'), eq(variables['_ContinuousIntegrationTestsEnabled'], 'true')))

      # Run DRTs
      - powershell: eng\common\cibuild.cmd
          -configuration $(_BuildConfig)
          $(_OfficialBuildIdArgs) 
          $(_PlatformArgs)
          -projects $(Build.SourcesDirectory)\eng\helixpublish.proj
          /bl:$(BUILD.SOURCESDIRECTORY)\artifacts\log\$(_BuildConfig)\HelixDrt.binlog
        displayName: Run Developer Regression Tests on Helix Machine (Release)
        env:
          HelixSource: $(_HelixSource)
          HelixType: 'tests/drt'
          HelixBuild: $(Build.BuildNumber)
          HelixTargetQueues: $(_TestHelixAgentPool)
          HelixAccessToken: $(_HelixToken)              # only defined for internal CI
          Creator: $(_HelixCreator)
          SYSTEM_ACCESSTOKEN: $(System.AccessToken)
        # This condition should be kept in sync with the condition for cibuild.cmd step with displayName: "Windows Build / Publish"
        # Only run ...
        # ...When building on a Helix pipeline, only build Release configs
        #
        #   (_HelixPipeline && _PublicBuildPipeline && _ContinuousIntegrationTestsEnabled && _BuildConfig == Release)
        #
        condition: and(succeeded(), eq(variables['_HelixPipeline'], 'true') ,eq(variables['_BuildConfig'], 'Release'), eq(variables['_PublicBuildPipeline'], 'true'), eq(variables['_ContinuousIntegrationTestsEnabled'], 'true'))
<|MERGE_RESOLUTION|>--- conflicted
+++ resolved
@@ -28,19 +28,11 @@
         # Will eventually change this to two BYOC pools.
         # agent pool can't be read from a user-defined variable (Azure DevOps limitation)
         ${{ if eq(variables['System.TeamProject'], 'public') }}:
-<<<<<<< HEAD
-          name: NetCore-Public
-          demands: ImageOverride -equals windows.vs2019.amd64.Open
-        ${{ if eq(variables['System.TeamProject'], 'internal') }}:
-          name: NetCore1ESPool-Internal
-          demands: ImageOverride -equals windows.vs2019.amd64
-=======
           name: NetCore-Svc-Public
           demands: ImageOverride -equals Windows.10.vs2019.amd64.Open
         ${{ if eq(variables['System.TeamProject'], 'internal') }}:
           name: NetCore1ESPool-Svc-Internal
           demands: ImageOverride -equals Windows.10.vs2019.amd64
->>>>>>> a57a467b
       variables:
         # needed for signing
         - name: _TeamName
