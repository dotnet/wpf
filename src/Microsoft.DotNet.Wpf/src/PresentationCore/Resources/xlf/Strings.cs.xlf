﻿<?xml version="1.0" encoding="utf-8"?>
<xliff xmlns="urn:oasis:names:tc:xliff:document:1.2" xmlns:xsi="http://www.w3.org/2001/XMLSchema-instance" version="1.2" xsi:schemaLocation="urn:oasis:names:tc:xliff:document:1.2 xliff-core-1.2-transitional.xsd">
  <file datatype="xml" source-language="en" target-language="cs" original="../Strings.resx">
    <body>
      <trans-unit id="AccessKeyManager_NotAUnicodeCharacter">
        <source>'{0}' is not a single Unicode character.</source>
        <target state="translated">{0} není jeden znak Unicode.</target>
        <note />
      </trans-unit>
      <trans-unit id="AcquireBreakRecordFailure">
        <source>Text formatting engine cannot acquire break record due to error: '{0}'.</source>
        <target state="translated">Nástroj formátování textu nemůže získat záznam o přerušení kvůli chybě: {0}.</target>
        <note />
      </trans-unit>
      <trans-unit id="AcquirePenaltyModuleFailure">
        <source>Text formatting engine cannot acquire text penalty module due to error: '{0}'.</source>
        <target state="translated">Nástroj formátování textu nemůže získat modul penalizace textu kvůli chybě: {0}.</target>
        <note />
      </trans-unit>
      <trans-unit id="AddText_Invalid">
        <source>Cannot add text to '{0}'.</source>
        <target state="translated">Nelze přidat text do souboru {0}.</target>
        <note />
      </trans-unit>
      <trans-unit id="AllGesturesMustExistAlone">
        <source>If AllGestures is specified, it must be the only ApplicationGesture in the ApplicationGesture array.</source>
        <target state="translated">Pokud je určena třída AllGestures, musí být jedinou třídou ApplicationGesture v souboru tříd ApplicationGesture.</target>
        <note />
      </trans-unit>
      <trans-unit id="AnimEffect_AlreadyAttached">
        <source>This AnimationEffect is already attached to a UIElement.</source>
        <target state="translated">Tento AnimationEffect je již přiřazen prvku UIElement.</target>
        <note />
      </trans-unit>
      <trans-unit id="AnimEffect_CollectionInUse">
        <source>This AnimationEffectCollection is already being used by another UIElement.</source>
        <target state="translated">Tato AnimationEffectCollection je již používána jiným prvkem UIElement.</target>
        <note />
      </trans-unit>
      <trans-unit id="AnimEffect_NoVisual">
        <source>This AnimationEffect is not attached to a Visual.</source>
        <target state="translated">Tento AnimationEffect není přiřazen k prvku Visual.</target>
        <note />
      </trans-unit>
      <trans-unit id="Animation_AnimationTimelineTypeMismatch">
        <source>AnimationTimeline of type '{0}' cannot be used to animate the '{1}' property of type '{2}'.</source>
        <target state="translated">Třídu AnimationTimeline typu {0} nelze použít pro animaci vlastnosti {1} typu {2}.</target>
        <note />
      </trans-unit>
      <trans-unit id="Animation_CalculatedValueIsInvalidForProperty">
        <source>The animation(s) applied to the '{0}' property calculate a current value of '{1}', which is not a valid value for the property.</source>
        <target state="translated">Animace použité pro vlastnost {0} počítají aktuální hodnotu {1}, která není platnou hodnotou této vlastnosti.</target>
        <note />
      </trans-unit>
      <trans-unit id="Animation_ChildMustBeKeyFrame">
        <source>A child of KeyFrameAnimation in XAML must be a KeyFrame of a compatible type.</source>
        <target state="translated">Podřízený prvek třídy KeyFrameAnimation v jazyce XAML musí být KeyFrame kompatibilního typu.</target>
        <note />
      </trans-unit>
      <trans-unit id="Animation_ChildTypeMismatch">
        <source>One of the animations in the timeline is a '{0}' and cannot be used to animate a property of type '{1}'.</source>
        <target state="translated">Jednou z animací na časové ose je prvek {0}, který nelze použít pro animaci vlastnosti typu {1}.</target>
        <note />
      </trans-unit>
      <trans-unit id="Animation_DependencyPropertyIsNotAnimatable">
        <source>'{0}' property is not animatable on '{1}' class because the IsAnimationProhibited flag has been set on the UIPropertyMetadata used to associate the property with the class.</source>
        <target state="translated">Vlastnost {0} nelze animovat ve třídě {1}, protože byl nastaven příznak IsAnimationProhibited ve třídě UIPropertyMetadata používané pro přidružení vlastnosti k dané třídě.</target>
        <note />
      </trans-unit>
      <trans-unit id="Animation_Exception">
        <source>Cannot animate the '{0}' property on a '{1}' using a '{2}'. For details see the inner exception.</source>
        <target state="translated">Nelze animovat vlastnost {0} v prvku {1} pomocí prvku {2}. Podrobnosti naleznete ve vnitřní výjimce.</target>
        <note />
      </trans-unit>
      <trans-unit id="Animation_InvalidBaseValue">
        <source>'{0}' is not a valid '{1}' value for class '{2}'. This value might have been supplied by the base value of the property being animated or the output value of another animation applied to the same property.</source>
        <target state="translated">{0} není platná hodnota {1} pro třídu {2}. Tato hodnota by mohla být poskytnuta základní hodnotou animované vlastnosti nebo výstupní hodnotou jiné animace použité na stejnou vlastnost.</target>
        <note />
      </trans-unit>
      <trans-unit id="Animation_InvalidResolvedKeyTimes">
        <source>Resolved KeyTime for key frame at index {1} cannot be greater than resolved KeyTime for key frame at index {4}. KeyFrames[{1}] has specified KeyTime '{2}', which resolves to time {3}Animation_InvalidAnimationUsingKeyFramesDuration</source>
        <target state="translated">Přeložená hodnota KeyTime pro klíčový snímek na indexu {1} nemůže být větší než přeložená hodnota KeyTime pro klíčový snímek na indexu {4}. KeyFrames[{1}] určuje hodnotu KeyTime {2}, která se překládá na čas {3}Animation_InvalidAnimationUsingKeyFramesDuration.</target>
        <note>'{0}' must have either a TimeSpan for its Duration or a TimeSpan for the KeyTime of its last KeyFrame. This '{0}' has a Duration of '{1}' and a KeyTime of '{2}' for its last KeyFrame, so the KeyTimes cannot be resolved.</note>
      </trans-unit>
      <trans-unit id="Animation_InvalidTimeKeyTime">
        <source>'{2}' KeyTime value is not valid for key frame at index {1} of this '{0}' because it is greater than animation's Duration value '{3}'.</source>
        <target state="translated">Hodnota KeyTime {2} není platná pro klíčový rámec indexu {1} tohoto prvku {0}, protože je vyšší než hodnota Duration {3} animace.</target>
        <note />
      </trans-unit>
      <trans-unit id="Animation_Invalid_DefaultValue">
        <source>'{0}' cannot use default {1} value of '{2}'.</source>
        <target state="translated">Prvek {0} nemůže použít výchozí hodnotu {1} prvku {2}.</target>
        <note />
      </trans-unit>
      <trans-unit id="Animation_KeySpline_InvalidValue">
        <source>Cannot set '{0}' to '{1}'. KeySpline values must be between 0.0 and 1.0.</source>
        <target state="translated">Nelze nastavit {0} na {1}. Hodnoty KeySpline musí být v rozmezí 0.0 až 1.0.</target>
        <note />
      </trans-unit>
      <trans-unit id="Animation_KeyTime_InvalidPercentValue">
        <source>'{0}' is not a valid Percent value for a KeyTime. The Percent value must be a number from 0.0 to 1.0.</source>
        <target state="translated">{0} není platná hodnota Percent pro KeyTime. Hodnota Percent musí být číslo od 0.0 do 1.0.</target>
        <note />
      </trans-unit>
      <trans-unit id="Animation_KeyTime_LessThanZero">
        <source>Cannot create a KeyTime with the value '{0}' because it is less than zero.</source>
        <target state="translated">Nelze vytvořit KeyTime s hodnotou {0}, protože tato hodnota je menší než nula.</target>
        <note />
      </trans-unit>
      <trans-unit id="Animation_NoAnimationsSpecified">
        <source>'{0}' value is not valid because it contains no animations.</source>
        <target state="translated">Hodnota {0} není platná, protože neobsahuje animace.</target>
        <note />
      </trans-unit>
      <trans-unit id="Animation_NoTextChildren">
        <source>KeyFrameAnimation objects cannot have text objects as children.</source>
        <target state="translated">Objekty KeyFrameAnimation nemohou mít textové objekty jako podřízené objekty.</target>
        <note />
      </trans-unit>
      <trans-unit id="Animation_ReturnedUnsetValueInstance">
        <source>A '{0}' on the '{1}' property of a '{2}' returned a current value of UnsetValue.Instance, which is not valid.</source>
        <target state="translated">Prvek {0} vlastnosti {1} prvku {2} vrátil aktuální hodnotu UnsetValue.Instance, která není platná.</target>
        <note />
      </trans-unit>
      <trans-unit id="Animation_UnrecognizedHandoffBehavior">
        <source>The HandoffBehavior value is not valid.</source>
        <target state="translated">Hodnota HandoffBehavior není platná.</target>
        <note />
      </trans-unit>
      <trans-unit id="ApplicationGestureArrayLengthIsZero">
        <source>The ApplicationGesture array must contain at least one member.</source>
        <target state="translated">Pole ApplicationGesture musí obsahovat alespoň jeden člen.</target>
        <note />
      </trans-unit>
      <trans-unit id="ApplicationGestureIsInvalid">
        <source>The specified ApplicationGesture is not valid.</source>
        <target state="translated">Určená sestava ApplicationGesture není platná.</target>
        <note />
      </trans-unit>
      <trans-unit id="AutomationDispatcherShutdown">
        <source>Automation client cannot access UI because application is shutting down.</source>
        <target state="translated">Klient Automatizace nemá přístup k UI, protože aplikace se ukončuje.</target>
        <note />
      </trans-unit>
      <trans-unit id="AutomationTimeout">
        <source>Timeout occurred while attempting to access UI. The application might be busy or unresponsive.</source>
        <target state="translated">Při pokusu o přístup k UI vypršel stanovený čas. Aplikace může být přetížena nebo neodpovídá.</target>
        <note />
      </trans-unit>
      <trans-unit id="Automation_InvalidConnectedPeer">
        <source>'{0}' is not a valid System.Windows.Automation.AutomationPeer. It is expected to be associated with a Window known to Automation.</source>
        <target state="translated">Prvek {0} není platný System.Windows.Automation.AutomationPeer. Očekává se, že bude asociován s Oknem známým procesu Automatizace.</target>
        <note />
      </trans-unit>
      <trans-unit id="Automation_InvalidEventId">
        <source>'{0}' is not a valid System.Windows.Automation.AutomationEvent.</source>
        <target state="translated">Prvek {0} není platná událost System.Windows.Automation.AutomationEvent.</target>
        <note />
      </trans-unit>
      <trans-unit id="Automation_InvalidSynchronizedInputType">
        <source>'{0}' is not a valid System.Windows.Automation.SynchronizedInputType.</source>
        <target state="translated">{0} není platný typ System.Windows.Automation.SynchronizedInputType.</target>
        <note />
      </trans-unit>
      <trans-unit id="Automation_RecursivePublicCall">
        <source>Recursive call to Automation Peer API is not valid.</source>
        <target state="translated">Opakované výzvy pro Automation Peer API nejsou platné.</target>
        <note />
      </trans-unit>
      <trans-unit id="Automation_UnsupportedUIAutomationEventAssociation">
        <source>Unsupported UI Automation event association.</source>
        <target state="translated">Nepodporovaná asociace události UI Automation.</target>
        <note />
      </trans-unit>
      <trans-unit id="BitmapCacheBrush_OpacityChanged">
        <source>BitmapCacheBrush does not support Opacity.</source>
        <target state="translated">BitmapCacheBrush nepodporuje funkci Opacity.</target>
        <note />
      </trans-unit>
      <trans-unit id="BitmapCacheBrush_RelativeTransformChanged">
        <source>BitmapCacheBrush does not support RelativeTransform.</source>
        <target state="translated">BitmapCacheBrush nepodporuje funkci RelativeTransform.</target>
        <note />
      </trans-unit>
      <trans-unit id="BitmapCacheBrush_TransformChanged">
        <source>BitmapCacheBrush does not support Transform.</source>
        <target state="translated">BitmapCacheBrush nepodporuje funkci Transform.</target>
        <note />
      </trans-unit>
      <trans-unit id="BrowseBackKeyDisplayString">
        <source>Alt+Left;Backspace</source>
        <target state="translated">Alt+Left;Backspace</target>
        <note />
      </trans-unit>
      <trans-unit id="BrowseBackText">
        <source>Back</source>
        <target state="translated">Zpět</target>
        <note />
      </trans-unit>
      <trans-unit id="BrowseForwardKeyDisplayString">
        <source>Alt+Right;Shift+Backspace</source>
        <target state="translated">Alt+Right;Shift+Backspace</target>
        <note />
      </trans-unit>
      <trans-unit id="BrowseForwardText">
        <source>Forward</source>
        <target state="translated">Vpřed</target>
        <note />
      </trans-unit>
      <trans-unit id="BrowseHomeKeyDisplayString">
        <source>Alt+Home;BrowserHome</source>
        <target state="translated">Alt+Home;BrowserHome</target>
        <note />
      </trans-unit>
      <trans-unit id="BrowseHomeText">
        <source>Home</source>
        <target state="translated">Domů</target>
        <note />
      </trans-unit>
      <trans-unit id="BrowseStopKeyDisplayString">
        <source>Alt+Esc;BrowserStop</source>
        <target state="translated">Alt+Esc;BrowserStop</target>
        <note />
      </trans-unit>
      <trans-unit id="BrowseStopText">
        <source>Stop</source>
        <target state="translated">Zastavit</target>
        <note />
      </trans-unit>
      <trans-unit id="BrushUnknownBamlType">
        <source>Unrecognized brush type in BAML file.</source>
        <target state="translated">Neznámý typ štětce v souboru BAML.</target>
        <note />
      </trans-unit>
      <trans-unit id="ByteRangeDownloaderDisposed">
        <source>Cannot access a disposed HTTP byte range downloader.</source>
        <target state="translated">Není přístup k nástroji načítání použitého rozsahu bajtů HTTP.</target>
        <note />
      </trans-unit>
      <trans-unit id="ByteRangeDownloaderErroredOut">
        <source>Byte range request failed.</source>
        <target state="translated">Požadavek na zjištění rozsahu bajtů nedostal odpověď.</target>
        <note />
      </trans-unit>
      <trans-unit id="ByteRangeRequestIsNotSupported">
        <source>Server does not support byte range request.</source>
        <target state="translated">Server nepodporuje požadavek na zjištění rozsahu bajtů.</target>
        <note />
      </trans-unit>
      <trans-unit id="CancelPrintText">
        <source>Cancel Print</source>
        <target state="translated">Zrušit tisk</target>
        <note />
      </trans-unit>
      <trans-unit id="CannotAttachVisualTwice">
        <source>Cannot attach a Visual that is already attached.</source>
        <target state="translated">Nelze připojit prvek Visual, který je již připojen.</target>
        <note />
      </trans-unit>
      <trans-unit id="CannotBothBeNull">
        <source>'{0}' and '{1}' cannot both be null.</source>
        <target state="translated">Hodnoty {0} a {1} nemohou být obě null.</target>
        <note />
      </trans-unit>
      <trans-unit id="CannotConvertStringToType">
        <source>Cannot convert string value '{0}' to type '{1}'.</source>
        <target state="translated">Hodnotu řetězce {0} nelze převést na typ {1}.</target>
        <note />
      </trans-unit>
      <trans-unit id="CannotConvertType">
        <source>Cannot convert type '{0}' to '{1}'.</source>
        <target state="translated">Typ {0} se nedá převést na typ {1}.</target>
        <note />
      </trans-unit>
      <trans-unit id="CannotModifyReadOnlyContainer">
        <source>Cannot modify a read-only container.</source>
        <target state="translated">Zásobník určený jen pro čtení nelze upravit.</target>
        <note />
      </trans-unit>
      <trans-unit id="CannotModifyVisualChildrenDuringTreeWalk">
        <source>Cannot modify the Visual children for this node because a tree walk is in progress.</source>
        <target state="translated">Nelze upravovat podřazené prvky prvku Visual pro tento uzel, protože probíhá prohledávání stromu.</target>
        <note />
      </trans-unit>
      <trans-unit id="CannotNavigateToApplicationResourcesInWebBrowser">
        <source>Cannot navigate to application resource '{0}' by using a WebBrowser control. For URI navigation, the resource must be at the application's site of origin. Use the pack://siteoforigin:,,,/ prefix to avoid hard-coding the URI.</source>
        <target state="translated">Nelze přejít na prostředek aplikace {0} pomocí ovládacího prvku WebBrowser. U navigace URI musí prostředek být v původním umístění aplikace. Použijte předponu pack://puvodniweb:,,,/, abyste se vyhnuli pevnému zakódování identifikátoru URI.</target>
        <note />
      </trans-unit>
      <trans-unit id="CannotRetrievePartsOfWriteOnlyContainer">
        <source>Cannot get part or part information from a write-only container.</source>
        <target state="translated">Součást nebo informace o součásti ze zásobníku, který je určen pouze pro zápis, nelze získat.</target>
        <note />
      </trans-unit>
      <trans-unit id="Channel_InvalidCommandBufferPointer">
        <source>Cannot read from the specified command buffer pointer.</source>
        <target state="translated">Nelze číst z určené pomocné paměti příkazů.</target>
        <note />
      </trans-unit>
      <trans-unit id="CharacterMetrics_MissingRequiredField">
        <source>The Metrics property of CharacterMetrics is missing a required field.</source>
        <target state="translated">Vlastnosti Metrics třídy CharacterMetrics chybí požadované pole.</target>
        <note />
      </trans-unit>
      <trans-unit id="CharacterMetrics_NegativeHorizontalAdvance">
        <source>CharacterMetrics is not valid. The horizontal advance (defined as the sum of BlackBoxWidth, LeftSideBearing, and RightSideBearing) cannot be negative.</source>
        <target state="translated">Třída CharacterMetrics není platná. Hodnota vodorovného posunu (definovaná jako součet hodnot BlackBoxWidth, LeftSideBearing a RightSideBearing) nemůže být záporná.</target>
        <note />
      </trans-unit>
      <trans-unit id="CharacterMetrics_NegativeVerticalAdvance">
        <source>CharacterMetrics is not valid. The vertical advance (defined as the sum of BlackBoxHeight, TopSideBearing, and BottomSideBearing) cannot be negative.</source>
        <target state="translated">Třída CharacterMetrics není platná. Hodnota vertikálního posunu (definovaná jako součet hodnot BlackBoxHeight, TopSideBearing a BottomSideBearing) nemůže být záporná.</target>
        <note />
      </trans-unit>
      <trans-unit id="CharacterMetrics_TooManyFields">
        <source>The Metrics property of CharacterMetrics has too many fields.</source>
        <target state="translated">Vlastnost Metrics třídy CharacterMetrics obsahuje příliš mnoho polí.</target>
        <note />
      </trans-unit>
      <trans-unit id="ClassTypeIllegal">
        <source>Class handlers can be registered only for UIElement or ContentElement and their subtypes.</source>
        <target state="translated">Ovladače tříd mohou být registrovány pouze pro třídy UIElement nebo ContentElement a jejich podtypy.</target>
        <note />
      </trans-unit>
      <trans-unit id="CloneBreakRecordFailure">
        <source>Text formatting engine cannot clone break record due to error: '{0}'.</source>
        <target state="translated">Nástroj formátování textu nemůže klonovat záznam o přerušení kvůli chybě: {0}.</target>
        <note />
      </trans-unit>
      <trans-unit id="CloseText">
        <source>Close</source>
        <target state="translated">Zavřít</target>
        <note />
      </trans-unit>
      <trans-unit id="ClusterMapEntriesShouldNotDecrease">
        <source>A cluster map entry must be greater than or equal to a previous entry.</source>
        <target state="translated">Zápis do mapy clusterů musí být větší nebo roven předchozímu zápisu.</target>
        <note />
      </trans-unit>
      <trans-unit id="ClusterMapEntryShouldPointWithinGlyphIndices">
        <source>A cluster map entry must point to a valid glyph indices element.</source>
        <target state="translated">zápis do mapy clusterů musí ukazovat na platný prvek rejstříku šifer.</target>
        <note />
      </trans-unit>
      <trans-unit id="ClusterMapFirstEntryMustBeZero">
        <source>The first element in the cluster map must equal zero.</source>
        <target state="translated">První prvek mapy clusterů musí být roven nule.</target>
        <note />
      </trans-unit>
      <trans-unit id="CodePointOutOfRange">
        <source>'{0}' character is outside the Unicode code point range.</source>
        <target state="translated">Znak {0} je mimo rozsah bodového kódu Unicode.</target>
        <note />
      </trans-unit>
      <trans-unit id="CollectionDuplicateKey">
        <source>'{0}' key already exists in the collection.</source>
        <target state="translated">Klíč {0} již v kolekci existuje.</target>
        <note />
      </trans-unit>
      <trans-unit id="CollectionEnumerationError">
        <source>Collection was modified during enumeration.</source>
        <target state="translated">Kolekce byla během výčtu změněna.</target>
        <note />
      </trans-unit>
      <trans-unit id="CollectionIsFixedSize">
        <source>This collection is fixed size.</source>
        <target state="translated">Velikost této kolekce je pevně stanovena.</target>
        <note />
      </trans-unit>
      <trans-unit id="CollectionNumberOfElementsMustBeGreaterThanZero">
        <source>The number of elements in this collection must be greater than zero.</source>
        <target state="translated">Počet prvků této kolekce musí být větší než nula.</target>
        <note />
      </trans-unit>
      <trans-unit id="CollectionNumberOfElementsMustBeLessOrEqualTo">
        <source>The number of elements in this collection must be less than or equal to '{0}'.</source>
        <target state="translated">Počet elementů v této kolekci musí být menší nebo roven {0}.</target>
        <note />
      </trans-unit>
      <trans-unit id="CollectionNumberOfElementsShouldBeEqualTo">
        <source>The number of elements in this collection should equal '{0}'.</source>
        <target state="translated">Počet prvků této kolekce musí být roven hodnotě {0}.</target>
        <note />
      </trans-unit>
      <trans-unit id="CollectionOnlyAcceptsCommandBindings">
        <source>Collection accepts only objects of type CommandBinding.</source>
        <target state="translated">Kolekce přijímá pouze objekty typu CommandBinding.</target>
        <note />
      </trans-unit>
      <trans-unit id="CollectionOnlyAcceptsInputBindings">
        <source>Collection accepts only objects of type InputBinding.</source>
        <target state="translated">Kolekce přijímá pouze objekty typu InputBinding.</target>
        <note />
      </trans-unit>
      <trans-unit id="CollectionOnlyAcceptsInputGestures">
        <source>Collection accepts only objects of type InputGesture.</source>
        <target state="translated">Kolekce přijímá pouze objekty typu InputGesture.</target>
        <note />
      </trans-unit>
      <trans-unit id="Collection_BadDestArray">
        <source>Destination array is not compatible with objects within '{0}'.</source>
        <target state="translated">Cílové pole není kompatibilní s objekty souboru {0}.</target>
        <note />
      </trans-unit>
      <trans-unit id="Collection_BadRank">
        <source>Input array is not a valid rank.</source>
        <target state="translated">Vstupní pole není platné.</target>
        <note />
      </trans-unit>
      <trans-unit id="Collection_BadType">
        <source>Cannot add instance of type '{1}' to a collection of type '{0}'. Only items of type '{2}' are allowed.</source>
        <target state="translated">Instanci typu {1} nelze přidat ke kolekci typu {0}. Jsou povoleny pouze položky typu {2}.</target>
        <note />
      </trans-unit>
      <trans-unit id="Collection_CopyTo_ArrayCannotBeMultidimensional">
        <source>Cannot pass multidimensional array to the CopyTo method on a collection.</source>
        <target state="translated">Vícerozměrné pole nelze předat metodě CopyTo do kolekce.</target>
        <note />
      </trans-unit>
      <trans-unit id="Collection_CopyTo_IndexGreaterThanOrEqualToArrayLength">
        <source>'{0}' parameter value is equal to or greater than the length of the '{1}' parameter value.</source>
        <target state="translated">Hodnota parametru {0} je větší nebo rovna délce hodnoty parametru {1}.</target>
        <note />
      </trans-unit>
      <trans-unit id="Collection_CopyTo_NumberOfElementsExceedsArrayLength">
        <source>The number of elements in this collection is greater than the available space from '{0}' to the end of destination '{1}'.</source>
        <target state="translated">Počet elementů v této kolekci je větší než dostupný prostor od {0} do konce cílového umístění {1}.</target>
        <note />
      </trans-unit>
      <trans-unit id="Collection_NoNull">
        <source>Cannot add null to the collection.</source>
        <target state="translated">Ke kolekci nelze přidat nulu.</target>
        <note />
      </trans-unit>
      <trans-unit id="ColorContext_FileTooLarge">
        <source>File is too large to be a valid ColorContext.</source>
        <target state="translated">Soubor je příliš velký, aby mohl být platný ColorContext.</target>
        <note />
      </trans-unit>
      <trans-unit id="Color_ColorContextNotsRGB_or_scRGB">
        <source>Color context must be sRGB or scRGB for this operation.</source>
        <target state="translated">Barevný kontext pro tuto operaci musí být buď sRGB, nebo scRGB.</target>
        <note />
      </trans-unit>
      <trans-unit id="Color_ColorContextTypeMismatch">
        <source>Color context types mismatch.</source>
        <target state="translated">Typy barevného kontextu k sobě nepatří.</target>
        <note />
      </trans-unit>
      <trans-unit id="Color_DimensionMismatch">
        <source>Color context dimensions mismatch.</source>
        <target state="translated">Rozměry barevného kontextu si neodpovídají.</target>
        <note />
      </trans-unit>
      <trans-unit id="Color_NullColorContext">
        <source>Color context is null.</source>
        <target state="translated">Barevný kontext je nulový.</target>
        <note />
      </trans-unit>
      <trans-unit id="CompatibilityPreferencesSealed">
        <source>The property '{0}' cannot be changed. The '{1}' class has been sealed.</source>
        <target state="translated">Vlastnost {0} nelze změnit. Třída {1} byla zapečetěna.</target>
        <note />
      </trans-unit>
      <trans-unit id="CompileFeatureSet_InvalidTypographyProperties">
        <source>Typography properties are not valid.</source>
        <target state="translated">Typografické vlastnosti nejsou platné.</target>
        <note />
      </trans-unit>
      <trans-unit id="CompositeFontAttributeValue1">
        <source>Invalid value for {0} attribute.</source>
        <target state="translated">Neplatná hodnota atributu {0}.</target>
        <note />
      </trans-unit>
      <trans-unit id="CompositeFontAttributeValue2">
        <source>Invalid value for {0} attribute: {1}</source>
        <target state="translated">Neplatná hodnota atributu {0}: {1}</target>
        <note />
      </trans-unit>
      <trans-unit id="CompositeFontInvalidUnicodeRange">
        <source>Unicode range is not valid.</source>
        <target state="translated">Neplatný rozsah Unicode.</target>
        <note />
      </trans-unit>
      <trans-unit id="CompositeFontMissingAttribute">
        <source>Missing required attribute '{0}'.</source>
        <target state="translated">Požadovaný atribut {0} nebyl nalezen.</target>
        <note />
      </trans-unit>
      <trans-unit id="CompositeFontMissingElement">
        <source>Missing required element '{0}'.</source>
        <target state="translated">Požadovaný element {0} nebyl nalezen.</target>
        <note />
      </trans-unit>
      <trans-unit id="CompositeFontSignificantWhitespace">
        <source>The composite font contains significant whitespace where none is expected.</source>
        <target state="translated">Složený font obsahuje významný prázdný prostor tam, kde by žádný neměl být.</target>
        <note />
      </trans-unit>
      <trans-unit id="CompositeFontUnknownAttribute">
        <source>'{0}' attribute in XML namespace '{1}' not recognized. Note that attribute names are case sensitive.</source>
        <target state="translated">Atribut {0} v oboru názvů XML {1} je neznámý. Poznámka: Názvy atributů rozlišují malá a velká písmena.</target>
        <note />
      </trans-unit>
      <trans-unit id="CompositeFontUnknownElement">
        <source>'{0}' element in XML namespace '{1}' not recognized. Note that element names are case sensitive.</source>
        <target state="translated">Element {0} v oboru názvů XML {1} je neznámý. Poznámka: Názvy elementů rozlišují malá a velká písmena.</target>
        <note />
      </trans-unit>
      <trans-unit id="CompositeFont_DuplicateTypeface">
        <source>A FontFamily cannot have more than one FamilyTypeface with the same Style, Weight, and Stretch.</source>
        <target state="translated">FontFamily nemůže mít více než jeden FamilyTypeface pro jeden Style, Weight, and Stretch.</target>
        <note />
      </trans-unit>
      <trans-unit id="CompositeFont_TooManyFamilyMaps">
        <source>The FontFamily cannot hold any more FamilyMaps.</source>
        <target state="translated">FontFamily nemůže obsahovat více FamilyMaps.</target>
        <note />
      </trans-unit>
      <trans-unit id="CompositionTarget_RootVisual_HasParent">
        <source>The root Visual of a VisualTarget cannot have a parent.</source>
        <target state="translated">Kořenový prvek Visual třídy VisualTarget nemůže mít nadřazený prvek.</target>
        <note />
      </trans-unit>
      <trans-unit id="ConstructorRecursion">
        <source>Possible constructor recursion detected.</source>
        <target state="translated">Možné opakování konstruktoru odstraněno.</target>
        <note />
      </trans-unit>
      <trans-unit id="ContextMenuKeyDisplayString">
        <source>Shift+F10;Apps</source>
        <target state="translated">Shift+F10;Apps</target>
        <note />
      </trans-unit>
      <trans-unit id="ContextMenuText">
        <source>Context Menu</source>
        <target state="translated">Kontextová nabídka</target>
        <note />
      </trans-unit>
      <trans-unit id="Converter_ConvertFromNotSupported">
        <source>Cannot convert from type.</source>
        <target state="translated">Nelze převést z typu.</target>
        <note />
      </trans-unit>
      <trans-unit id="Converter_ConvertToNotSupported">
        <source>Cannot convert to type.</source>
        <target state="translated">Nelze převést na tento typ.</target>
        <note />
      </trans-unit>
      <trans-unit id="CopyKeyDisplayString">
        <source>Ctrl+C;Ctrl+Insert</source>
        <target state="translated">Ctrl+C;Ctrl+Insert</target>
        <note />
      </trans-unit>
      <trans-unit id="CopyText">
        <source>Copy</source>
        <target state="translated">Kopírovat</target>
        <note />
      </trans-unit>
      <trans-unit id="CorrectionListText">
        <source>Correction List</source>
        <target state="translated">Seznam oprav</target>
        <note />
      </trans-unit>
      <trans-unit id="CountOfBitsGreatThanRemainingBits">
        <source>Count must be less than or equal to remaining number of bits in stream.</source>
        <target state="translated">Počet musí být menší nebo roven zbývajícímu počtu bitů v řadě.</target>
        <note />
      </trans-unit>
      <trans-unit id="CountOfBitsOutOfRange">
        <source>Count must be less than or equal to bits per byte and greater than zero.</source>
        <target state="translated">Počet musí být menší nebo roven počtu bitů v bajtu a vyšší než nula.</target>
        <note />
      </trans-unit>
      <trans-unit id="CreateBreaksFailure">
        <source>Text formatting engine cannot format breakpoints due to error: '{0}'.</source>
        <target state="translated">Nástroj formátování textu nemůže formátovat body přerušení kvůli chybě: {0}.</target>
        <note />
      </trans-unit>
      <trans-unit id="CreateContextFailure">
        <source>Text formatting engine cannot create text formatting context due to error: '{0}'.</source>
        <target state="translated">Nástroj formátování textu nemůže vytvořit kontext formátování textu kvůli chybě: {0}.</target>
        <note />
      </trans-unit>
      <trans-unit id="CreateLineFailure">
        <source>Text formatting engine cannot format a line of text due to error: '{0}'.</source>
        <target state="translated">Nástroj formátování textu nemůže formátovat řádek textu kvůli chybě: {0}.</target>
        <note />
      </trans-unit>
      <trans-unit id="CreateParaBreakingSessionFailure">
        <source>Text formatting engine cannot format a paragraph cache due to error: '{0}'.</source>
        <target state="translated">Nástroj formátování textu nemůže formátovat odstavec kvůli chybě: {0}.</target>
        <note />
      </trans-unit>
      <trans-unit id="CurrentDispatcherNotFound">
        <source>Current dispatcher cannot be found.</source>
        <target state="translated">Nelze nalézt aktuálního dispečera.</target>
        <note />
      </trans-unit>
      <trans-unit id="Cursor_InvalidStream">
        <source>Failed to load cursor from the stream.</source>
        <target state="translated">Nepodařilo se načíst kurzor z řady.</target>
        <note />
      </trans-unit>
      <trans-unit id="Cursor_LoadImageFailure">
        <source>Failed to load cursor file '{0}'.</source>
        <target state="translated">Nepodařilo se načíst soubor kurzoru {0}.</target>
        <note />
      </trans-unit>
      <trans-unit id="Cursor_UnsupportedFormat">
        <source>'{0}' has unsupported extension for cursor.</source>
        <target state="translated">Soubor {0} obsahuje nepodporovanou příponu kurzoru.</target>
        <note />
      </trans-unit>
      <trans-unit id="CutKeyDisplayString">
        <source>Ctrl+X;Shift+Delete</source>
        <target state="translated">Ctrl+X;Shift+Delete</target>
        <note />
      </trans-unit>
      <trans-unit id="CutText">
        <source>Cut</source>
        <target state="translated">Vyjmout</target>
        <note />
      </trans-unit>
      <trans-unit id="D3DImage_AARequires9Ex">
        <source>An antialiased back buffer requires a IDirect3DDevice9Ex device.</source>
        <target state="translated">Přípravná vyrovnávací paměť s vyhlazováním vyžaduje zařízení IDirect3DDevice9Ex.</target>
        <note />
      </trans-unit>
      <trans-unit id="D3DImage_InvalidDevice">
        <source>Back buffer's device is not valid.</source>
        <target state="translated">Zařízení přípravné vyrovnávací paměti není platné.</target>
        <note />
      </trans-unit>
      <trans-unit id="D3DImage_InvalidPool">
        <source>Back buffer's pool does not meet the requirements for the resource type.</source>
        <target state="translated">Fond přípravné vyrovnávací paměti nesplňuje požadavky na typ prostředku.</target>
        <note />
      </trans-unit>
      <trans-unit id="D3DImage_InvalidUsage">
        <source>Back buffer's usage does not meet the requirements for the resource type.</source>
        <target state="translated">Využití přípravné vyrovnávací paměti nesplňuje požadavky na typ prostředku.</target>
        <note />
      </trans-unit>
      <trans-unit id="D3DImage_MustHaveBackBuffer">
        <source>Cannot call this method without a back buffer.</source>
        <target state="translated">Tuto metodu nelze volat bez přípravné vyrovnávací paměti.</target>
        <note />
      </trans-unit>
      <trans-unit id="D3DImage_SurfaceTooBig">
        <source>Back buffer's size is too large.</source>
        <target state="translated">Velikost přípravné vyrovnávací paměti je příliš velká.</target>
        <note />
      </trans-unit>
      <trans-unit id="DataObject_CannotSetDataOnAFozenOLEDataDbject">
        <source>Cannot SetData on a frozen OLE data object.</source>
        <target state="translated">Nelze použít SetData pro zmrazený datový objekt OLE.</target>
        <note />
      </trans-unit>
      <trans-unit id="DataObject_DataFormatNotPresentOnDataObject">
        <source>'{0}' data format is not present on DataObject.</source>
        <target state="translated">Datový formát {0} není ve třídě DataObject přítomen.</target>
        <note />
      </trans-unit>
      <trans-unit id="DataObject_DataObjectMustHaveAtLeastOneFormat">
        <source>Data object must have at least one format.</source>
        <target state="translated">Datový objekt musí mít alespoň jeden formát.</target>
        <note />
      </trans-unit>
      <trans-unit id="DataObject_EmptyFormatNotAllowed">
        <source>Empty string is not a valid value for parameter 'format'.</source>
        <target state="translated">Prázdný řetězec není platnou hodnotou pro parametr format.</target>
        <note />
      </trans-unit>
      <trans-unit id="DataObject_FileDropListHasInvalidFileDropPath">
        <source>'{0}' file drop path is not valid.</source>
        <target state="translated">Cesta pro přetažení souboru {0} není platná.</target>
        <note />
      </trans-unit>
      <trans-unit id="DataObject_FileDropListIsEmpty">
        <source>'{0}' must contain at least one file drop path.</source>
        <target state="translated">Soubor {0} musí obsahovat alespoň jednu cestu pro přetažení souboru.</target>
        <note />
      </trans-unit>
      <trans-unit id="DataObject_NotImplementedEnumFormatEtc">
        <source>'{0}' dwDirection parameter value is not supported.</source>
        <target state="translated">Hodnota parametru {0} dwDirection není podporována.</target>
        <note />
      </trans-unit>
      <trans-unit id="DecompressPacketDataFailed">
        <source>Decompression of packet data failed.</source>
        <target state="translated">Dekomprese dat balíčku se nezdařila.</target>
        <note />
      </trans-unit>
      <trans-unit id="DecompressPropertyFailed">
        <source>Decompression of property data failed.</source>
        <target state="translated">Decompression dat vlastnosti se nezdařila.</target>
        <note />
      </trans-unit>
      <trans-unit id="DecreaseZoomText">
        <source>Decrease Zoom</source>
        <target state="translated">Zmenšit</target>
        <note />
      </trans-unit>
      <trans-unit id="DeleteKeyDisplayString">
        <source>Del</source>
        <target state="translated">Odstranit</target>
        <note />
      </trans-unit>
      <trans-unit id="DeleteText">
        <source>Delete</source>
        <target state="translated">Odstranit</target>
        <note />
      </trans-unit>
      <trans-unit id="DirectoryNotFoundExceptionWithFileName">
        <source>Cannot find a part of the path '{0}'.</source>
        <target state="translated">Nelze najít část cesty {0}.</target>
        <note />
      </trans-unit>
      <trans-unit id="DragDrop_DragActionInvalid">
        <source>'{0}' DragAction is not valid.</source>
        <target state="translated">Akce {0} DragAction není platná.</target>
        <note />
      </trans-unit>
      <trans-unit id="DragDrop_DragDropEffectsInvalid">
        <source>'{0}' DragDropEffects is not valid.</source>
        <target state="translated">Efekt {0} DragDropEffects není platný.</target>
        <note />
      </trans-unit>
      <trans-unit id="DrawingContext_TooManyPops">
        <source>This Pop operation has no corresponding Push to remove from the stack because the stack depth of the DrawingContext is zero.</source>
        <target state="translated">Tato operace Pop nemá odpovídající operaci Push pro odstranění ze zásobníku, protože hloubka zásobníku DrawingContext je nulová.</target>
        <note />
      </trans-unit>
      <trans-unit id="DrawingGroup_AlreadyOpen">
        <source>This object has an outstanding DrawingContext. The DrawingContext must be Closed or Disposed before making Open or Append calls.</source>
        <target state="translated">Tento objekt má zbývající DrawingContext. Tento DrawingContext je třeba zavřít nebo odstranit před voláním Open nebo Append.</target>
        <note />
      </trans-unit>
      <trans-unit id="DrawingGroup_CannotAppendToFrozenCollection">
        <source>Cannot append to a frozen DrawingGroup.Children collection.</source>
        <target state="translated">Nelze přidat k zmrazené kolekci DrawingGroup.Children.</target>
        <note />
      </trans-unit>
      <trans-unit id="DrawingGroup_CannotAppendToNullCollection">
        <source>Cannot append to a null DrawingGroup.Children collection.</source>
        <target state="translated">Nelze přidat k nulové kolekci DrawingGroup.Children.</target>
        <note />
      </trans-unit>
      <trans-unit id="DuplicateApplicationGestureFound">
        <source>Duplicate ApplicationGesture values are not allowed.</source>
        <target state="translated">Duplicitní hodnoty ApplicationGesture nejsou povoleny.</target>
        <note />
      </trans-unit>
      <trans-unit id="DuplicateEventName">
        <source>RoutedEvent Name '{0}' for OwnerType '{1}' already used.</source>
        <target state="translated">RoutedEvent Name {0} pro OwnerType {1} se již používá.</target>
        <note />
      </trans-unit>
      <trans-unit id="DuplicateStrokeAdded">
        <source>Duplicate Stroke in StrokeCollectionChangedEventArgs.Added.</source>
        <target state="translated">Duplicitní Stroke tahů v StrokeCollectionChangedEventArgs.Added.</target>
        <note />
      </trans-unit>
      <trans-unit id="EPExists">
        <source>ExtendedProperty is already part of the ExtendedPropertyCollection.</source>
        <target state="translated">ExtendedProperty je již součástí ExtendedPropertyCollection.</target>
        <note />
      </trans-unit>
      <trans-unit id="EPGuidNotFound">
        <source>The GUID is not part of the ExtendedPropertyCollection.</source>
        <target state="translated">Identifikátor GUID není součástí ExtendedPropertyCollection.</target>
        <note />
      </trans-unit>
      <trans-unit id="EPNotFound">
        <source>Property not set.</source>
        <target state="translated">Vlastnost nebyla nastavena.</target>
        <note />
      </trans-unit>
      <trans-unit id="Effect_20ShaderUsing30Registers">
        <source>A pixel shader using Pixel Shader Model 2.0 cannot be set because registers only available in Pixel Shader Model 3.0 are being used.</source>
        <target state="translated">Funkci pixel shader používající program Pixel Shader Model 2.0 nelze nastavit, protože jsou používány registry dostupné pouze v programu Pixel Shader Model 3.0.</target>
        <note />
      </trans-unit>
      <trans-unit id="Effect_CombinedLegacyAndNew">
        <source>BitmapEffect and Effect cannot be combined on a Visual.</source>
        <target state="translated">Efekty BitmapEffect a Effect nelze u prvku Visual kombinovat.</target>
        <note />
      </trans-unit>
      <trans-unit id="Effect_No_ContextInputSource">
        <source>Cannot call BitmapEffect.GetOutput directly with a ContextInputSource. Provide a valid BitmapSource.</source>
        <target state="translated">Nelze přímo vyvolat BitmapEffect.GetOutput pomocí ContextInputSource. Zadejte platný zdroj BitmapSource.</target>
        <note />
      </trans-unit>
      <trans-unit id="Effect_No_InputSource">
        <source>There is no input set.</source>
        <target state="translated">Neexistuje žádná vstupní sada.</target>
        <note />
      </trans-unit>
      <trans-unit id="Effect_PixelFormat">
        <source>'{0}' PixelFormat is not supported for this operation.</source>
        <target state="translated">Formát {0} PixelFormat není pro tento typ operace podporován.</target>
        <note />
      </trans-unit>
      <trans-unit id="Effect_RenderThreadError">
        <source>An error occurred on the render thread with a user-supplied shader.</source>
        <target state="translated">U vlákna vykreslování došlo k chybě s uživatelskou funkcí shader.</target>
        <note />
      </trans-unit>
      <trans-unit id="Effect_Shader20ConstantRegisterLimit">
        <source>Pixel Shader Model 2.0 requires floating point constants to be in registers [0-31].</source>
        <target state="translated">Pixel Shader Model 2.0 vyžaduje v registrech [0-31] konstanty s plovoucí desetinnou čárkou.</target>
        <note />
      </trans-unit>
      <trans-unit id="Effect_Shader20SamplerRegisterLimit">
        <source>Pixel Shader Model 2.0 requires sampler constants to be in registers [0-3].</source>
        <target state="translated">Pixel Shader Model 2.0 vyžaduje v registrech [0-3] konstanty vzorkovníku.</target>
        <note />
      </trans-unit>
      <trans-unit id="Effect_Shader30BoolConstantRegisterLimit">
        <source>Pixel Shader Model 3.0 requires boolean constants to be in registers [0-15].</source>
        <target state="translated">Program Pixel Shader Model 3.0 vyžaduje v registrech [0-15] konstanty s logickými hodnotami (typu Boolean).</target>
        <note />
      </trans-unit>
      <trans-unit id="Effect_Shader30FloatConstantRegisterLimit">
        <source>Pixel Shader Model 3.0 requires floating point constants to be in registers [0-223].</source>
        <target state="translated">Program Pixel Shader Model 3.0 vyžaduje v registrech [0-223] konstanty s plovoucí desetinnou čárkou.</target>
        <note />
      </trans-unit>
      <trans-unit id="Effect_Shader30IntConstantRegisterLimit">
        <source>Pixel Shader Model 3.0 requires integer constants to be in registers [0-15].</source>
        <target state="translated">Program Pixel Shader Model 3.0 vyžaduje v registrech [0-15] konstanty s celočíselnými hodnotami (typu Integer).</target>
        <note />
      </trans-unit>
      <trans-unit id="Effect_Shader30SamplerRegisterLimit">
        <source>Pixel Shader Model 3.0 requires sampler constants to be in registers [0-7].</source>
        <target state="translated">Program Pixel Shader Model 3.0 vyžaduje v registrech [0-7] konstanty vzorkovníku.</target>
        <note />
      </trans-unit>
      <trans-unit id="Effect_ShaderBytecodeSize">
        <source>Shader bytecode must be an integral number of 4-byte words.</source>
        <target state="translated">Hodnota bytecode funkce shader musí být celé číslo s velikostí slova 4 bajty.</target>
        <note />
      </trans-unit>
      <trans-unit id="Effect_ShaderBytecodeSource">
        <source>No shader bytecode present.  Must either set UriSource or call SetStreamSource.</source>
        <target state="translated">Není přítomná žádná hodnota bytecode funkce shader. Je nutné nastavit parametr UriSource nebo zavolat funkci SetStreamSource.</target>
        <note />
      </trans-unit>
      <trans-unit id="Effect_ShaderConstantType">
        <source>Shader constant of type '{0}' is not allowed.</source>
        <target state="translated">Konstanta funkce shader typu {0} není povolená.</target>
        <note />
      </trans-unit>
      <trans-unit id="Effect_ShaderEffectPadding">
        <source>Padding must be non-negative.</source>
        <target state="translated">Hodnota odsazení nesmí být záporná.</target>
        <note />
      </trans-unit>
      <trans-unit id="Effect_ShaderPixelShaderSet">
        <source>PixelShader must be set on ShaderEffect.</source>
        <target state="translated">U objektu ShaderEffect je nutné nastavit parametr PixelShader.</target>
        <note />
      </trans-unit>
      <trans-unit id="Effect_ShaderSamplerType">
        <source>Pixel shader sampler must be Effect.ImplicitInput, or an instance of BitmapCacheBrush, VisualBrush, or ImageBrush.</source>
        <target state="translated">Vzorkovník funkce Pixel shader musí být Effect.ImplicitInput nebo instance objektu BitmapCacheBrush, VisualBrush nebo ImageBrush.</target>
        <note />
      </trans-unit>
      <trans-unit id="Effect_ShaderSeekableStream">
        <source>PixelShader only accepts seekable streams.</source>
        <target state="translated">Funkce PixelShader akceptuje pouze vyhledatelné datové proudy.</target>
        <note />
      </trans-unit>
      <trans-unit id="Effect_SourceUriMustBeFileOrPack">
        <source>Uri must be a file or pack Uri.</source>
        <target state="translated">URI musí být identifikátor URI souboru nebo protokolu pack.</target>
        <note />
      </trans-unit>
      <trans-unit id="EmptyArray">
        <source>Empty arrays are not a valid argument value.</source>
        <target state="translated">Prázdná pole nejsou platnou hodnotou argumentu.</target>
        <note />
      </trans-unit>
      <trans-unit id="EmptyArrayNotAllowedAsArgument">
        <source>The array cannot be empty.</source>
        <target state="translated">Pole nemůže být prázdné.</target>
        <note />
      </trans-unit>
      <trans-unit id="EmptyDataToLoad">
        <source>No data to load.</source>
        <target state="translated">Žádná data pro načtení.</target>
        <note />
      </trans-unit>
      <trans-unit id="EmptyScToReplace">
        <source>Collection cannot be empty.</source>
        <target state="translated">Kolekce nemůže být prázdná.</target>
        <note />
      </trans-unit>
      <trans-unit id="EmptyScToReplaceWith">
        <source>The replacement StrokeCollection cannot be empty.</source>
        <target state="translated">Náhradní StrokeCollection nemůže být prázdná.</target>
        <note />
      </trans-unit>
      <trans-unit id="EndHitTestingCalled">
        <source>EndHitTesting has already been called on the IncrementalHitTester.</source>
        <target state="translated">EndHitTesting bylo již v testeru IncrementalHitTester vyvoláno.</target>
        <note />
      </trans-unit>
      <trans-unit id="EndOfStreamReached">
        <source>End of stream reached.</source>
        <target state="translated">Bylo dosaženo konce datového proudu.</target>
        <note />
      </trans-unit>
      <trans-unit id="EnumLineFailure">
        <source>Text formatting engine cannot enumerate contents in a line due to error: '{0}'.</source>
        <target state="translated">Nástroj formátování textu nemůže provést výčet obsahu řádku kvůli chybě: {0}.</target>
        <note />
      </trans-unit>
      <trans-unit id="Enum_Invalid">
        <source>'{0}' enumeration value is not valid.</source>
        <target state="translated">Hodnota výčtu {0} není platná.</target>
        <note />
      </trans-unit>
      <trans-unit id="Enumerator_CollectionChanged">
        <source>The enumerator is not valid because the collection changed.</source>
        <target state="translated">Výčet není platný, protože kolekce se změnila.</target>
        <note />
      </trans-unit>
      <trans-unit id="Enumerator_NotStarted">
        <source>The enumerator has not been started.</source>
        <target state="translated">Výčet nebyl zahájen.</target>
        <note />
      </trans-unit>
      <trans-unit id="Enumerator_ReachedEnd">
        <source>The enumerator has reached the end of the collection.</source>
        <target state="translated">Čítač došel na konec kolekce.</target>
        <note />
      </trans-unit>
      <trans-unit id="Enumerator_VerifyContext">
        <source>No current object to return.</source>
        <target state="translated">Neexistuje objekt, který by mohl být vrácen.</target>
        <note />
      </trans-unit>
      <trans-unit id="EventArgIsNull">
        <source>Event arguments must be non-null.</source>
        <target state="translated">Argumenty události musejí být nenulové.</target>
        <note />
      </trans-unit>
      <trans-unit id="ExtendSelectionDownKeyDisplayString">
        <source>Shift+Down</source>
        <target state="translated">Shift+Down</target>
        <note />
      </trans-unit>
      <trans-unit id="ExtendSelectionDownText">
        <source>Extend Selection Down</source>
        <target state="translated">Rozšíření výběru směrem dolů.</target>
        <note />
      </trans-unit>
      <trans-unit id="ExtendSelectionLeftKeyDisplayString">
        <source>Shift+Left</source>
        <target state="translated">Shift+Left</target>
        <note />
      </trans-unit>
      <trans-unit id="ExtendSelectionLeftText">
        <source>Extend Selection Left</source>
        <target state="translated">Rozšíření výběru směrem doleva.</target>
        <note />
      </trans-unit>
      <trans-unit id="ExtendSelectionRightKeyDisplayString">
        <source>Shift+Right</source>
        <target state="translated">Shift+Right</target>
        <note />
      </trans-unit>
      <trans-unit id="ExtendSelectionRightText">
        <source>Extend Selection Right</source>
        <target state="translated">Rozšíření výběru směrem doprava.</target>
        <note />
      </trans-unit>
      <trans-unit id="ExtendSelectionUpKeyDisplayString">
        <source>Shift+Up</source>
        <target state="translated">Shift+Up</target>
        <note />
      </trans-unit>
      <trans-unit id="ExtendSelectionUpText">
        <source>Extend Selection Up</source>
        <target state="translated">Rozšíření výběru směrem nahoru.</target>
        <note />
      </trans-unit>
      <trans-unit id="FaceIndexMustBePositiveOrZero">
        <source>Font face index must be greater than or equal to zero.</source>
        <target state="translated">Index typu písma musí být větší než nula nebo se rovnat nule.</target>
        <note />
      </trans-unit>
      <trans-unit id="FaceIndexValidOnlyForTTC">
        <source>Nonzero font face index values are valid only for TrueType collections (.ttc).</source>
        <target state="translated">Nenulové hodnoty indexu ploch fontu jsou platné pouze pro kolekce TrueType (.ttc).</target>
        <note />
      </trans-unit>
      <trans-unit id="FamilyCollection_CannotFindCompositeFontsLocation">
        <source>Cannot load system composite fonts. Location not found.</source>
        <target state="translated">Nelze načíst systémová složená písma. Umístění nebylo nalezeno.</target>
        <note />
      </trans-unit>
      <trans-unit id="FamilyMap_TargetNotSet">
        <source>Cannot add FamilyMap because Target property is not set.</source>
        <target state="translated">Nelze přidat FamilyMap, protože není nastavena vlastnost Target.</target>
        <note />
      </trans-unit>
      <trans-unit id="FavoritesKeyDisplayString">
        <source>Ctrl+I</source>
        <target state="translated">Ctrl+I</target>
        <note />
      </trans-unit>
      <trans-unit id="FavoritesText">
        <source>Favorites</source>
        <target state="translated">Oblíbené</target>
        <note />
      </trans-unit>
      <trans-unit id="FileFormatException">
        <source>Input file or data stream does not conform to the expected file format specification.</source>
        <target state="translated">Vstupní soubor nebo datový proud neodpovídají očekávané specifikaci formátu souboru.</target>
        <note />
      </trans-unit>
      <trans-unit id="FileFormatExceptionWithFileName">
        <source>'{0}' file does not conform to the expected file format specification.</source>
        <target state="translated">Soubor {0} neodpovídá očekávané specifikaci formátu souboru.</target>
        <note />
      </trans-unit>
      <trans-unit id="FileNotFoundExceptionWithFileName">
        <source>Cannot find file '{0}'.</source>
        <target state="translated">Soubor {0} nelze nalézt.</target>
        <note />
      </trans-unit>
      <trans-unit id="FindKeyDisplayString">
        <source>Ctrl+F</source>
        <target state="translated">Ctrl+F</target>
        <note />
      </trans-unit>
      <trans-unit id="FindText">
        <source>Find</source>
        <target state="translated">Najít</target>
        <note />
      </trans-unit>
      <trans-unit id="FirstPageText">
        <source>First Page</source>
        <target state="translated">První stránka</target>
        <note />
      </trans-unit>
      <trans-unit id="FloatUnknownBamlType">
        <source>Unrecognized float type in BAML file.</source>
        <target state="translated">Neznámý typ float v souboru BAML.</target>
        <note />
      </trans-unit>
      <trans-unit id="FlushNotSupported">
        <source>Stream does not support Flush.</source>
        <target state="translated">Datový proud nepodporuje Flush.</target>
        <note />
      </trans-unit>
      <trans-unit id="FontFamily_ReadOnly">
        <source>A named FontFamily object cannot be modified.</source>
        <target state="translated">Pojmenovaný objekt FontFamily nelze upravovat.</target>
        <note />
      </trans-unit>
      <trans-unit id="Freezable_CantBeFrozen">
        <source>Specified value of type '{0}' must have IsFrozen set to false to modify.</source>
        <target state="translated">Zadaná hodnota typu {0} musí mít vlastnost IsFrozen nastavenu na hodnotu false, aby ji bylo možné upravit.</target>
        <note />
      </trans-unit>
      <trans-unit id="Freezable_CloneInvalidType">
        <source>Clone of an instance of type '{0}' is null or not an instance of '{0}'.</source>
        <target state="translated">Klon instance typu {0} je nulový nebo se nejedná o instanci typu {0}.</target>
        <note />
      </trans-unit>
      <trans-unit id="Freezable_Reentrant">
        <source>Cannot change FreezableCollection during a CollectionChanged event.</source>
        <target state="translated">V průběhu události CollectionChanged nelze měnit kolekci FreezableCollection.</target>
        <note />
      </trans-unit>
      <trans-unit id="Freezable_UnexpectedChange">
        <source>Unknown/unexpected change event</source>
        <target state="translated">Došlo k neznámé nebo neočekávané události změny</target>
        <note />
      </trans-unit>
      <trans-unit id="GeneralTransform_TransformFailed">
        <source>The transform is not defined for the point.</source>
        <target state="translated">Pro tento bod není definována hodnota transformace.</target>
        <note />
      </trans-unit>
      <trans-unit id="General_BadType">
        <source>The object passed to '{0}' is not a valid type.</source>
        <target state="translated">Objekt předaný typu {0} není platný typ.</target>
        <note />
      </trans-unit>
      <trans-unit id="General_Expected_Type">
        <source>Expected object of type '{0}'.</source>
        <target state="translated">Očekávaný objekt typu {0}.</target>
        <note />
      </trans-unit>
      <trans-unit id="General_ObjectIsReadOnly">
        <source>The object is marked 'Read Only'.</source>
        <target state="translated">Objekt je označen Read Only.</target>
        <note />
      </trans-unit>
      <trans-unit id="Geometry_BadNumber">
        <source>Arithmetic error found while trying to perform this operation.</source>
        <target state="translated">Při pokusu o provedení této operace narazil program na aritmetickou chybu.</target>
        <note />
      </trans-unit>
      <trans-unit id="GestureRecognizerNotAvailable">
        <source>No gesture recognizer is available on the system.</source>
        <target state="translated">V systému není k dispozici nástroj pro rozpoznání gest.</target>
        <note />
      </trans-unit>
      <trans-unit id="GetPenaltyModuleHandleFailure">
        <source>Text formatting engine cannot retrieve penalty module handle due to error: '{0}'.</source>
        <target state="translated">Nástroj formátování textu nemůže získat ovladač modulu penále kvůli chybě: {0}.</target>
        <note />
      </trans-unit>
      <trans-unit id="GetResponseFailed">
        <source>Cannot get response for web request to '{0}'.</source>
        <target state="translated">Odpověď na webový požadavek pro {0} nelze získat.</target>
        <note />
      </trans-unit>
      <trans-unit id="GlyphAreaTooBig">
        <source>Values for advanceWidths and glyphOffsets constitute too large of a GlyphRun. The area of its bounding box, measured in renderingEmSize squares, is '{0}' but it cannot exceed '{1}'.</source>
        <target state="translated">Hodnoty pro advanceWidths a glyphOffsets vytvářejí příliš velký GlyphRun. Prostor jeho ohraničujícího rámečku, měřený ve čtvercích renderingEmSize, je {0}, ale nemůže překročit hodnotu {1}.</target>
        <note />
      </trans-unit>
      <trans-unit id="GlyphCoordinateTooBig">
        <source> advanceWidths and glyphOffsets constitute coordinate too large for glyph at index '{0}'. For renderingEmSize '{1}' the values cannot exceed '{2}'.</source>
        <target state="translated"> advanceWidths a glyphOffsets vytvářejí příliš velkou souřadnici pro šifru indexu {0}. Pro renderingEmSize {1} tyto hodnoty nesmějí překročit hodnotu {2}.</target>
        <note />
      </trans-unit>
      <trans-unit id="GlyphIndexOutOfRange">
        <source>'{0}' glyph index is not valid for the specified font.</source>
        <target state="translated">Index šifry {0} není pro zadaný font platný.</target>
        <note />
      </trans-unit>
      <trans-unit id="GlyphTypefaceNotRecorded">
        <source>Glyph typeface URI does not point to a previously recorded glyph typeface.</source>
        <target state="translated">Druh písma šifry identifikátoru URI neukazuje k dříve zaznamenanému typu písma šifry.</target>
        <note />
      </trans-unit>
      <trans-unit id="GoToPageText">
        <source>Go To Page</source>
        <target state="translated">Jdi na stranu</target>
        <note />
      </trans-unit>
      <trans-unit id="HandlerTypeIllegal">
        <source>Handler type is mismatched.</source>
        <target state="translated">Neodpovídající typ ovladače.</target>
        <note />
      </trans-unit>
      <trans-unit id="HelpKeyDisplayString">
        <source>F1</source>
        <target state="translated">F1</target>
        <note />
      </trans-unit>
      <trans-unit id="HelpText">
        <source>Help</source>
        <target state="translated">Nápověda</target>
        <note />
      </trans-unit>
      <trans-unit id="HitTest_Invalid">
        <source>'{0}' HitTestParameters are not supported on '{1}'.</source>
        <target state="translated">{0} HitTestParameters nejsou v prvku {1} podporovány.</target>
        <note />
      </trans-unit>
      <trans-unit id="HitTest_Singular">
        <source>Hit testing with a singular MatrixCamera is not supported.</source>
        <target state="translated">Hit testing jednou kamerou MatrixCamera není podporováno.</target>
        <note />
      </trans-unit>
      <trans-unit id="HwndSourceDisposed">
        <source>Cannot access a disposed HwndSource.</source>
        <target state="translated">Není přístup k použitému zdroji HwndSource.</target>
        <note />
      </trans-unit>
      <trans-unit id="HwndTarget_HardwareNotSupportDueToProtocolMismatch">
        <source>Due to protocol mismatch hardware support is not available.</source>
        <target state="translated">Podpora hardwaru není z důvodu neshody protokolů k dispozici.</target>
        <note />
      </trans-unit>
      <trans-unit id="HwndTarget_InvalidWindowHandle">
        <source>The specified handle is not a valid window handle.</source>
        <target state="translated">Určený nástroj není platným nástrojem pro toto okno.</target>
        <note />
      </trans-unit>
      <trans-unit id="HwndTarget_InvalidWindowProcess">
        <source>The specified window does not belong to the current process.</source>
        <target state="translated">Určené okno nepatří k tomuto procesu.</target>
        <note />
      </trans-unit>
      <trans-unit id="HwndTarget_InvalidWindowThread">
        <source>The specified window does not belong to the current thread.</source>
        <target state="translated">Určené okno nepatří k tomuto vláknu.</target>
        <note />
      </trans-unit>
      <trans-unit id="HwndTarget_WindowAlreadyHasContent">
        <source>Another HwndTarget is associated with this window.</source>
        <target state="translated">S tímto oknem je spojen jiný HwndTarget.</target>
        <note />
      </trans-unit>
      <trans-unit id="IAnimatable_CantAnimateSealedDO">
        <source>Cannot animate the '{0}' property on '{1}' because the object is sealed or frozen.</source>
        <target state="translated">Nelze animovat vlastnost {0} v objektu {1}, protože je zapečetěný nebo zmrazený.</target>
        <note />
      </trans-unit>
      <trans-unit id="IOBufferOverflow">
        <source>A read or write operation references a location outside the bounds of the buffer provided.</source>
        <target state="translated">Operace čtení nebo zapisování odkazuje na místo mimo hranice poskytnuté vyrovnávací paměti.</target>
        <note />
      </trans-unit>
      <trans-unit id="IOExceptionWithFileName">
        <source>I/O error when opening file '{0}'.</source>
        <target state="translated">Objevila se chyba vstupu/výstupu při otevírání souboru {0}.</target>
        <note />
      </trans-unit>
      <trans-unit id="Image_AlphaThresholdOutOfRange">
        <source>Alpha threshold must be from 0 through 100.</source>
        <target state="translated">Práh alfa musí být v rozsahu 0 až 100.</target>
        <note />
      </trans-unit>
      <trans-unit id="Image_BadDimensions">
        <source>The bitmap specified does not have the correct dimensions.</source>
        <target state="translated">Určená bitmapa neobsahuje správné rozměry.</target>
        <note />
      </trans-unit>
      <trans-unit id="Image_BadMetadataHeader">
        <source>The image has corrupted metadata header.</source>
        <target state="translated">Obraz má poškozenou hlavičku metadat.</target>
        <note />
      </trans-unit>
      <trans-unit id="Image_BadPixelFormat">
        <source>'{0}' not a valid pixel format.</source>
        <target state="translated">{0} není platný pixelový formát.</target>
        <note />
      </trans-unit>
      <trans-unit id="Image_BadStreamData">
        <source>The stream is corrupted.</source>
        <target state="translated">Datový proud je poškozen.</target>
        <note />
      </trans-unit>
      <trans-unit id="Image_BadVersion">
        <source>DLL version not correct.</source>
        <target state="translated">Nesprávná verze DLL.</target>
        <note />
      </trans-unit>
      <trans-unit id="Image_CannotCreateTempFile">
        <source>Unable to create temporary file for download.</source>
        <target state="translated">Není možno vytvořit dočasný soubor pro načtení.</target>
        <note />
      </trans-unit>
      <trans-unit id="Image_CantBeFrozen">
        <source>The Image passed to the ImageVisualManager cannot be frozen.</source>
        <target state="translated">Image předaný manažeru ImageVisualManager nelze zmrazit.</target>
        <note />
      </trans-unit>
      <trans-unit id="Image_CantDealWithStream">
        <source>The codec cannot use the type of stream provided.</source>
        <target state="translated">Kodek nemůže použít poskytnutý typ datového proudu.</target>
        <note />
      </trans-unit>
      <trans-unit id="Image_CantDealWithUri">
        <source>The codec cannot use the type of URI provided.</source>
        <target state="translated">Kodek nemůže použít poskytnutý typ identifikátoru URI.</target>
        <note />
      </trans-unit>
      <trans-unit id="Image_CodecPresent">
        <source>Codec added more than once.</source>
        <target state="translated">Kodek byl přidán více než jednou.</target>
        <note />
      </trans-unit>
      <trans-unit id="Image_ColorContextInvalid">
        <source>Color context is not valid.</source>
        <target state="translated">Barevný kontext je neplatný.</target>
        <note />
      </trans-unit>
      <trans-unit id="Image_ColorTransformInvalid">
        <source>Color transform is not valid.</source>
        <target state="translated">Převaděč barev je neplatný.</target>
        <note />
      </trans-unit>
      <trans-unit id="Image_ComponentNotFound">
        <source>No imaging component suitable to complete this operation was found.</source>
        <target state="translated">Nebyl nalezen vhodný zobrazovací komponent pro dokončení této operace.</target>
        <note />
      </trans-unit>
      <trans-unit id="Image_ContentTypeDoesNotMatchDecoder">
        <source>The mime type registered with the system does not match the mime type of the file.</source>
        <target state="translated">Typ mime kódování registrovaný v systému neodpovídá typu mime kódování souboru.</target>
        <note />
      </trans-unit>
      <trans-unit id="Image_DecoderError">
        <source>The image decoder cannot decode the image. The image might be corrupted.</source>
        <target state="translated">Dekódovací zařízení není schopno zobrazení dekódovat. Zobrazení může být poškozeno.</target>
        <note />
      </trans-unit>
      <trans-unit id="Image_DisplayStateInvalid">
        <source>The system display state is not valid.</source>
        <target state="translated">Stav zobrazení systému je neplatný.</target>
        <note />
      </trans-unit>
      <trans-unit id="Image_DuplicateMetadataPresent">
        <source>Duplicate copies of metadata present.</source>
        <target state="translated">Existují duplicitní kopie metadat.</target>
        <note />
      </trans-unit>
      <trans-unit id="Image_EncoderNoColorContext">
        <source>The designated BitmapEncoder does not support ColorContexts.</source>
        <target state="translated">Určený BitmapEncoder nepodporuje ColorContexts.</target>
        <note />
      </trans-unit>
      <trans-unit id="Image_EncoderNoGlobalMetadata">
        <source>The designated BitmapEncoder does not support global metadata.</source>
        <target state="translated">Určený BitmapEncoder nepodporuje globální metadata.</target>
        <note />
      </trans-unit>
      <trans-unit id="Image_EncoderNoGlobalThumbnail">
        <source>The designated BitmapEncoder does not support global thumbnails.</source>
        <target state="translated">Určený BitmapEncoder nepodporuje globální miniatury.</target>
        <note />
      </trans-unit>
      <trans-unit id="Image_EncoderNoPreview">
        <source>The designated BitmapEncoder does not support previews.</source>
        <target state="translated">Určený BitmapEncoder nepodporuje náhledy.</target>
        <note />
      </trans-unit>
      <trans-unit id="Image_EndInitWithoutBeginInit">
        <source>Cannot call EndInit without a matching BeginInit call.</source>
        <target state="translated">Nelze vyvolat EndInit bez vyvolání odpovídajícího BeginInit.</target>
        <note />
      </trans-unit>
      <trans-unit id="Image_FrameMissing">
        <source>The image is missing a frame.</source>
        <target state="translated">Zobrazení chybí rám.</target>
        <note />
      </trans-unit>
      <trans-unit id="Image_FreezableCloneNotAllowed">
        <source>This class does not support cloning.</source>
        <target state="translated">Tato třída nepodporuje klonování.</target>
        <note />
      </trans-unit>
      <trans-unit id="Image_GuidEmpty">
        <source>Empty GUID is not valid for '{0}'.</source>
        <target state="translated">Prázdný identifikátor GUID není pro prvek {0} platný.</target>
        <note />
      </trans-unit>
      <trans-unit id="Image_HeaderError">
        <source>The image cannot be decoded. The image header might be corrupted.</source>
        <target state="translated">Zobrazení nelze dekódovat. Může být poškozená jeho hlavička.</target>
        <note />
      </trans-unit>
      <trans-unit id="Image_InInitialize">
        <source>Already in an initializing state.</source>
        <target state="translated">Ve stavu inicializace.</target>
        <note />
      </trans-unit>
      <trans-unit id="Image_IndexedPixelFormatRequiresPalette">
        <source>Must specify a palette when using an indexed pixel format.</source>
        <target state="translated">Při používání indexovaného pixelového formátu je nutno určit barevnou paletu.</target>
        <note />
      </trans-unit>
      <trans-unit id="Image_InitializationIncomplete">
        <source>BitmapImage initialization is not complete. Call the EndInit method to complete the initialization.</source>
        <target state="translated">Inicializace metody BitmapImage není ukončena. Inicializaci ukončíte zavoláním metody EndInit.</target>
        <note />
      </trans-unit>
      <trans-unit id="Image_InplaceMetadataNoCopy">
        <source>InPlaceBitmapMetadataWriter cannot be copied.</source>
        <target state="translated">InPlaceBitmapMetadataWriter nelze kopírovat.</target>
        <note />
      </trans-unit>
      <trans-unit id="Image_InsufficientBuffer">
        <source>Buffer size is not sufficient.</source>
        <target state="translated">Nedostatečná velikost vyrovnávací paměti.</target>
        <note />
      </trans-unit>
      <trans-unit id="Image_InsufficientBufferSize">
        <source>Buffer not large enough to copy memory.</source>
        <target state="translated">Vyrovnávací paměť není dost velká na zkopírování paměti.</target>
        <note />
      </trans-unit>
      <trans-unit id="Image_InternalError">
        <source>An error occurred.</source>
        <target state="translated">Došlo k chybě.</target>
        <note />
      </trans-unit>
      <trans-unit id="Image_InvalidArrayForPixel">
        <source>Cannot match the type of this array to a pixel format.</source>
        <target state="translated">Tento typ pole nelze přiřadit žádnému pixelovému formátu.</target>
        <note />
      </trans-unit>
      <trans-unit id="Image_InvalidColorContext">
        <source>Bitmap color context is not valid.</source>
        <target state="translated">Barevný kontext bitmapy není platný.</target>
        <note />
      </trans-unit>
      <trans-unit id="Image_InvalidQueryCharacter">
        <source>Character is not valid in metadata query request.</source>
        <target state="translated">Tento znak není platný v požadavku na metadata.</target>
        <note />
      </trans-unit>
      <trans-unit id="Image_InvalidQueryRequest">
        <source>Metadata query request is not valid.</source>
        <target state="translated">Požadavek na metadata není platný.</target>
        <note />
      </trans-unit>
      <trans-unit id="Image_LockCountLimit">
        <source>The lock count cannot exceed UInt32.MaxValue.</source>
        <target state="translated">Počet zamknutí nemůže přesahovat hodnotu UInt32.MaxValue.</target>
        <note />
      </trans-unit>
      <trans-unit id="Image_MetadataInitializationIncomplete">
        <source>BitmapMetadata initialization incomplete.</source>
        <target state="translated">Inicializace BitmapMetadata není dokončena.</target>
        <note />
      </trans-unit>
      <trans-unit id="Image_MetadataNotCompatible">
        <source>The bitmap metadata is not compatible with this container format.</source>
        <target state="translated">Metadata bitmapy nejsou kompatibilní s tímto formátem zásobníku.</target>
        <note />
      </trans-unit>
      <trans-unit id="Image_MetadataNotSupported">
        <source>BitmapMetadata is not available on BitmapImage.</source>
        <target state="translated">BitmapMetadata nejsou k dispozici v BitmapImage.</target>
        <note />
      </trans-unit>
      <trans-unit id="Image_MetadataReadOnly">
        <source>Bitmap metadata cannot be changed.</source>
        <target state="translated">Metadata bitmapy nelze změnit.</target>
        <note />
      </trans-unit>
      <trans-unit id="Image_MetadataSizeFixed">
        <source>Cannot add any more top-level metadata blocks.</source>
        <target state="translated">Nelze přidat další bloky metadat na nejvyšší úrovni.</target>
        <note />
      </trans-unit>
      <trans-unit id="Image_MustBeLocked">
        <source>Cannot call this method while the image is unlocked.</source>
        <target state="translated">Tuto metodu nelze volat, pokud je obrázek odemknutý.</target>
        <note />
      </trans-unit>
      <trans-unit id="Image_NeitherArgument">
        <source>Property '{0}' or property '{1}' must be set.</source>
        <target state="translated">Je nutno nastavit vlastnost {0} nebo vlastnost {1}.</target>
        <note />
      </trans-unit>
      <trans-unit id="Image_NoArgument">
        <source>'{0}' property is not set.</source>
        <target state="translated">Vlastnost {0} není nastavena.</target>
        <note />
      </trans-unit>
      <trans-unit id="Image_NoCodecsFound">
        <source>No codec found that can decode the specified file.</source>
        <target state="translated">Nebyl nalezen kodek, který by dekódoval určený soubor.</target>
        <note />
      </trans-unit>
      <trans-unit id="Image_NoDecodeFrames">
        <source>Image does not contain any frames.</source>
        <target state="translated">Zobrazení neobsahuje žádné rámečky.</target>
        <note />
      </trans-unit>
      <trans-unit id="Image_NoFrames">
        <source>Cannot save an image with no frames.</source>
        <target state="translated">Nelze uložit zobrazení bez rámečků.</target>
        <note />
      </trans-unit>
      <trans-unit id="Image_NoPalette">
        <source>The specified image does not contain a palette.</source>
        <target state="translated">Určený obraz neobsahuje barevnou paletu.</target>
        <note />
      </trans-unit>
      <trans-unit id="Image_NoPixelFormatFound">
        <source>No information was found about this pixel format.</source>
        <target state="translated">O tomto pixelovém formátu nebyly nalezeny žádné informace.</target>
        <note />
      </trans-unit>
      <trans-unit id="Image_NoThumbnail">
        <source>Bitmap does not contain thumbnail.</source>
        <target state="translated">Bitmapa neobsahuje žádnou miniaturu.</target>
        <note />
      </trans-unit>
      <trans-unit id="Image_NotInitialized">
        <source>BitmapImage has not been initialized.  Call the BeginInit method, set the appropriate properties, and then call the EndInit method.</source>
        <target state="translated">Metoda BitmapImage nebyla inicializována. Zavolejte metodu BeginInit, nastavte příslušné vlastnosti a poté zavolejte metodu EndInit.</target>
        <note />
      </trans-unit>
      <trans-unit id="Image_OnlyOneInit">
        <source>Cannot set the initializing state more than once.</source>
        <target state="translated">Stav inicializace nelze nastavit více než jednou.</target>
        <note />
      </trans-unit>
      <trans-unit id="Image_OnlyOneSave">
        <source>Cannot call Save on an Encoder more than once.</source>
        <target state="translated">Nelze vyvolat Save na Encoder více než jednou.</target>
        <note />
      </trans-unit>
      <trans-unit id="Image_OnlyOrthogonal">
        <source>Transform must be a combination of scales, flips, and 90 degree rotations.</source>
        <target state="translated">Převod musí být kombinace měřítek, převracení a 90stupňových otočení.</target>
        <note />
      </trans-unit>
      <trans-unit id="Image_OriginalStreamReadOnly">
        <source>In place editing of bitmap metadata is not allowed because the original source is not writable.</source>
        <target state="translated">Úpravy metadat bitmapy na místě nejsou povoleny, protože originální zdroj není přepisovatelný.</target>
        <note />
      </trans-unit>
      <trans-unit id="Image_Overflow">
        <source>The image data generated an overflow during processing.</source>
        <target state="translated">Data zobrazení během zpracování přetekla.</target>
        <note />
      </trans-unit>
      <trans-unit id="Image_PaletteColorsDoNotMatchFormat">
        <source>The number of colors in the palette is larger than the maximum allowed by the supplied pixel format.</source>
        <target state="translated">Počet barev v paletě je větší než maximální počet povolený zadaným pixelovým formátem.</target>
        <note />
      </trans-unit>
      <trans-unit id="Image_PaletteFixedType">
        <source>Must use a fixed palette type. '{0}' not supported here.</source>
        <target state="translated">Je nutno použít pevný typ palety. Typ {0} zde není podporován.</target>
        <note />
      </trans-unit>
      <trans-unit id="Image_PaletteZeroColors">
        <source>Cannot create a palette with less than 1 color or more than 256 colors.</source>
        <target state="translated">Nelze vytvořit paletu o méně než 1 barvě a více než 256 barvách.</target>
        <note />
      </trans-unit>
      <trans-unit id="Image_PropertyNotFound">
        <source>Property cannot be found.</source>
        <target state="translated">Vlastnost nelze nalézt.</target>
        <note />
      </trans-unit>
      <trans-unit id="Image_PropertyNotSupported">
        <source>This codec does not support the specified property.</source>
        <target state="translated">Tento kodek určenou vlastnost nepodporuje.</target>
        <note />
      </trans-unit>
      <trans-unit id="Image_PropertySize">
        <source>Property is corrupted.</source>
        <target state="translated">Vlastnost je poškozena.</target>
        <note />
      </trans-unit>
      <trans-unit id="Image_PropertyUnexpectedType">
        <source>Unexpected property type or value.</source>
        <target state="translated">Neočekávaný typ nebo hodnota vlastnosti.</target>
        <note />
      </trans-unit>
      <trans-unit id="Image_RequestOnlyValidAtMetadataRoot">
        <source>The metadata query is valid only at the root of the metadata hierarchy.</source>
        <target state="translated">Dotaz na metadata je platný pouze v kořenu hierarchie metadat.</target>
        <note />
      </trans-unit>
      <trans-unit id="Image_SetPropertyOutsideBeginEndInit">
        <source>Cannot set this property outside a BeginInit/EndInit block.</source>
        <target state="translated">Tuto vlastnost nelze nastavit mimo blok ohraničený prvky BeginInit/EndInit.</target>
        <note />
      </trans-unit>
      <trans-unit id="Image_SingularMatrix">
        <source>Cannot invert singular matrix.</source>
        <target state="translated">Nelze provést inverzi jedné matrice.</target>
        <note />
      </trans-unit>
      <trans-unit id="Image_SizeOptionsAngle">
        <source>Bad Rotation parameter. Only Rotate0, Rotate90, Rotate180, and Rotate270 are supported.</source>
        <target state="translated">Nesprávný parametr Rotation. Jsou podporovány pouze parametry Rotate0, Rotate90, Rotate180, a Rotate270.</target>
        <note />
      </trans-unit>
      <trans-unit id="Image_SizeOutOfRange">
        <source>The image dimensions are out of the range supported by this codec.</source>
        <target state="translated">Rozměry zobrazení jsou mimo rozsah podporovaný tímto kodekem.</target>
        <note />
      </trans-unit>
      <trans-unit id="Image_StreamNotAvailable">
        <source>Metadata stream is not available for this operation.</source>
        <target state="translated">Proud metadat není pro tuto operaci k dispozici.</target>
        <note />
      </trans-unit>
      <trans-unit id="Image_StreamRead">
        <source>Cannot read from the stream.</source>
        <target state="translated">Z datového proudu nelze číst.</target>
        <note />
      </trans-unit>
      <trans-unit id="Image_StreamWrite">
        <source>Cannot write to the stream.</source>
        <target state="translated">Do datového proudu nelze zapisovat.</target>
        <note />
      </trans-unit>
      <trans-unit id="Image_TooManyScanlines">
        <source>The bitmap has too many scanlines for the specified encoder.</source>
        <target state="translated">Bitmapa má příliš mnoho příkazových řádků skeneru pro určený kodek.</target>
        <note />
      </trans-unit>
      <trans-unit id="Image_TooMuchMetadata">
        <source>Commit unsuccessful because too much metadata changed.</source>
        <target state="translated">Potvrzení neúspěšné, protože se změnilo příliš mnoho metadat.</target>
        <note />
      </trans-unit>
      <trans-unit id="Image_UnexpectedMetadataType">
        <source>Unexpected type of metadata.</source>
        <target state="translated">Neočekávaný typ metadat.</target>
        <note />
      </trans-unit>
      <trans-unit id="Image_UnknownFormat">
        <source>The image format is unrecognized.</source>
        <target state="translated">Neznámý formát zobrazení.</target>
        <note />
      </trans-unit>
      <trans-unit id="Image_UnsupportedOperation">
        <source>Operation not supported.</source>
        <target state="translated">Tato operace není podporována.</target>
        <note />
      </trans-unit>
      <trans-unit id="Image_UnsupportedPixelFormat">
        <source>Pixel format not supported.</source>
        <target state="translated">Tento pixelový formát není podporován.</target>
        <note />
      </trans-unit>
      <trans-unit id="Image_WrongState">
        <source>Operation caused an invalid state.</source>
        <target state="translated">Operace způsobila neplatný stav.</target>
        <note />
      </trans-unit>
      <trans-unit id="InInitialization">
        <source>The object is already being initialized.</source>
        <target state="translated">Objekt byl již inicializován.</target>
        <note />
      </trans-unit>
      <trans-unit id="IncompatibleStylusPointDescriptions">
        <source>The StylusPointDescriptions are incompatible. Use the StylusPointDescription.GetCommonDescription method to find a common StylusPointDescription and then call StylusPointCollection.Reformat to return a compatible StylusPointCollection.</source>
        <target state="translated">StylusPointDescriptions jsou nekompatibilní. Použijte metodu StylusPointDescription.GetCommonDescription pro nalezení společného popisu StylusPointDescription a pak vyvolejte StylusPointCollection.Reformat pro návrat kompatibilní kolekce StylusPointCollection.</target>
        <note />
      </trans-unit>
      <trans-unit id="IncreaseZoomText">
        <source>Increase Zoom</source>
        <target state="translated">Zvětšit</target>
        <note />
      </trans-unit>
      <trans-unit id="InitializationIncomplete">
        <source>The operation fails because the object is not fully initialized.</source>
        <target state="translated">Operace selhala, protože objekt nebyl plně inicializován.</target>
        <note />
      </trans-unit>
      <trans-unit id="InitializingCompressorFailed">
        <source>Cannot initialize compressor.</source>
        <target state="translated">Nelze inicializovat nástroj komprese.</target>
        <note />
      </trans-unit>
      <trans-unit id="InnerRequestNotAllowed">
        <source>InnerRequest not available for preloaded packages.</source>
        <target state="translated">InnerRequest není k dispozici pro hotové balíky.</target>
        <note />
      </trans-unit>
      <trans-unit id="InputBinding_ExpectedInputGesture">
        <source>Gesture accepts only objects of type '{0}'.</source>
        <target state="translated">Gesto akceptuje pouze objekty typu {0}.</target>
        <note />
      </trans-unit>
      <trans-unit id="InputLanguageManager_NotReadyToChangeCurrentLanguage">
        <source>InputLanguageManager is not ready to change the current input languages.</source>
        <target state="translated">InputLanguageManager není připraven změnit aktuální vstupní jazyky.</target>
        <note />
      </trans-unit>
      <trans-unit id="InputMethod_InvalidConversionMode">
        <source>'{0}' is not a valid ImeConversionMode.</source>
        <target state="translated">Režim {0} není platný ImeConversionMode.</target>
        <note />
      </trans-unit>
      <trans-unit id="InputMethod_InvalidSentenceMode">
        <source>'{0}' is not a valid ImeSentenceMode.</source>
        <target state="translated">Režim {0} není platný ImeSentenceMode.</target>
        <note />
      </trans-unit>
      <trans-unit id="InputProviderSiteDisposed">
        <source>The InputProviderSite has already been disposed.</source>
        <target state="translated">InputProviderSite byla již odstraněna.</target>
        <note />
      </trans-unit>
      <trans-unit id="InputScope_InvalidInputScopeName">
        <source>'{0}' is not a valid InputScopeName.</source>
        <target state="translated">Název {0} není platný InputScopeName.</target>
        <note />
      </trans-unit>
      <trans-unit id="IntegerCollectionLengthLessThanZero">
        <source>Integer collection size cannot be negative.</source>
        <target state="translated">Celočíselná hodnota velikosti kolekce nemůže být záporná.</target>
        <note />
      </trans-unit>
      <trans-unit id="InvalidAbsoluteUriInFontFamilyName">
        <source>An absolute URI in a font family name must have file:// scheme.</source>
        <target state="translated">Absolutní hodnota identifikátoru URI v názvu rodiny fontů musí mít schéma soubor://.</target>
        <note />
      </trans-unit>
      <trans-unit id="InvalidAdditionalDataForStylusPoint">
        <source>The additional data passed in does not match what is expected based on the StylusPointDescription.</source>
        <target state="translated">Další vložená data neodpovídají očekávání podle popisu StylusPointDescription.</target>
        <note />
      </trans-unit>
      <trans-unit id="InvalidBufferLength">
        <source>Maximum buffer length must be within actual buffer length.</source>
        <target state="translated">Maximální velikost vyrovnávací paměti musí být v rámci skutečné velikosti paměti.</target>
        <note />
      </trans-unit>
      <trans-unit id="InvalidByteRanges">
        <source>Byte ranges are not valid in '{0}'.</source>
        <target state="translated">Rozsahy bajtů nejsou pro prvek {0} platné.</target>
        <note />
      </trans-unit>
      <trans-unit id="InvalidCursorType">
        <source>'{0}' cursor type is not valid.</source>
        <target state="translated">Typ kurzoru {0} není platný.</target>
        <note />
      </trans-unit>
      <trans-unit id="InvalidDataInISF">
        <source>The specified data is invalid, see inner exception for details.</source>
        <target state="translated">Určená data nejsou platná, podrobnosti naleznete ve vnitřní výjimce.</target>
        <note />
      </trans-unit>
      <trans-unit id="InvalidDataTypeForExtendedProperty">
        <source>Property data must be a non-reference variant compatible type.</source>
        <target state="translated">Data vlastnosti musejí být typ kompatibilní s nereferenční variantou.</target>
        <note />
      </trans-unit>
      <trans-unit id="InvalidDiameter">
        <source>The value is out of range.</source>
        <target state="translated">Hodnota je mimo zadaný rozsah.</target>
        <note />
      </trans-unit>
      <trans-unit id="InvalidDrawingAttributesHeight">
        <source>Height must be greater than or equal to DrawingAttributes.MinHeight and less than or equal to DrawingAttribute.MaxHeight.</source>
        <target state="translated">Výška musí být větší nebo rovna hodnotě minimální výšky DrawingAttributes.MinHeight a menší nebo rovna hodnotě maximální výšky DrawingAttribute.MaxHeight.</target>
        <note />
      </trans-unit>
      <trans-unit id="InvalidDrawingAttributesWidth">
        <source>Width must be greater than or equal to DrawingAttributes.MinWidth and less than or equal to DrawingAttribute.MaxWidth.</source>
        <target state="translated">Šířka musí být větší nebo rovna hodnotě minimální šířky DrawingAttributes.MinWidth a menší nebo rovna hodnotě maximální šířky DrawingAttribute.MaxWidth.</target>
        <note />
      </trans-unit>
      <trans-unit id="InvalidEpInIsf">
        <source>Extended property data type is not valid.</source>
        <target state="translated">Rozšířená data vlastnosti nejsou platná.</target>
        <note />
      </trans-unit>
      <trans-unit id="InvalidEventHandle">
        <source>The event handle is not usable.</source>
        <target state="translated">Tento ovladač události nelze použít.</target>
        <note />
      </trans-unit>
      <trans-unit id="InvalidGuid">
        <source>GUID cannot be empty.</source>
        <target state="translated">Pole identifikátoru GUID nemůže být prázdné.</target>
        <note />
      </trans-unit>
      <trans-unit id="InvalidIsButtonForId">
        <source>The specified GUID represents a button, so isButton must be true.</source>
        <target state="translated">Určená hodnota identifikátoru GUID představuje tlačítko, proto musí být nastaven parametr isButton.</target>
        <note />
      </trans-unit>
      <trans-unit id="InvalidIsButtonForId2">
        <source>The specified GUID does not represent a button, so isButton must be false.</source>
        <target state="translated">Určená hodnota identifikátoru GUID nepředstavuje tlačítko, proto musí být parametr isButton neplatný.</target>
        <note />
      </trans-unit>
      <trans-unit id="InvalidMatrixContainsInfinity">
        <source>Infinity member value is not valid in Matrix.</source>
        <target state="translated">Hodnota nekonečno pro člen není v této Matrix platná.</target>
        <note />
      </trans-unit>
      <trans-unit id="InvalidMatrixContainsNaN">
        <source>NaN is not a valid value for Matrix member.</source>
        <target state="translated">NaN není platná hodnota pro člen Matrix.</target>
        <note />
      </trans-unit>
      <trans-unit id="InvalidMinMaxForButton">
        <source>StylusPointPropertyInfos that are buttons must have a minimum of 0 and a maximum of 1.</source>
        <target state="translated">StylusPointPropertyInfos, které jsou tlačítky, musí mít hodnotu v rozsahu 0 až 1.</target>
        <note />
      </trans-unit>
      <trans-unit id="InvalidPartName">
        <source>The part name does not correspond to its content type.</source>
        <target state="translated">Název součásti neodpovídá typu jejího obsahu.</target>
        <note />
      </trans-unit>
      <trans-unit id="InvalidPermissionStateValue">
        <source>PermissionState value '{0}' is not valid for this Permission.</source>
        <target state="translated">Hodnota PermissionState {0} není pro toto oprávnění platná.</target>
        <note />
      </trans-unit>
      <trans-unit id="InvalidPermissionType">
        <source>Permission type is not valid. Expected '{0}'.</source>
        <target state="translated">Typ oprávnění je neplatný. Očekávaný typ je {0}.</target>
        <note />
      </trans-unit>
      <trans-unit id="InvalidPressureValue">
        <source>Pressure must be a value between 0 and 1.</source>
        <target state="translated">Tlak musí být hodnota v rozsahu 0 až 1.</target>
        <note />
      </trans-unit>
      <trans-unit id="InvalidRemovedStroke">
        <source>The stroke being removed does not exist in the current collection.</source>
        <target state="translated">Protože byl zdvih odstraněn, v aktuální kolekci neexistuje.</target>
        <note />
      </trans-unit>
      <trans-unit id="InvalidReplacedStroke">
        <source>The stroke being replaced does not exist in the current collection.</source>
        <target state="translated">Protože byl zdvih nahrazen, v aktuální kolekci neexistuje.</target>
        <note />
      </trans-unit>
      <trans-unit id="InvalidScheme">
        <source>HTTP byte range downloader can support only HTTP or HTTPS schemes.</source>
        <target state="translated">Nástroj načítání bajtových rozsahů HTTP podporuje pouze schémata HTTP nebo HTTPS.</target>
        <note />
      </trans-unit>
      <trans-unit id="InvalidSiteOfOriginUri">
        <source>'{0}' must be a relative URI for site of origin.</source>
        <target state="translated">{0} musí být identifikátor URI vztahující se ke stránce původu.</target>
        <note />
      </trans-unit>
      <trans-unit id="InvalidSizeSpecified">
        <source>The specified size is less than the information decoded in the ISF stream.</source>
        <target state="translated">Určená velikost je menší než informace dešifrovaná v datovém proudu ISF.</target>
        <note />
      </trans-unit>
      <trans-unit id="InvalidStream">
        <source>Stream is not valid.</source>
        <target state="translated">Datový proud není platný.</target>
        <note />
      </trans-unit>
      <trans-unit id="InvalidSttValue">
        <source>Translation is not valid.</source>
        <target state="translated">Převod je neplatný.</target>
        <note />
      </trans-unit>
      <trans-unit id="InvalidStylusPointCollectionZeroCount">
        <source>StylusPointCollection cannot be empty when attached to a Stroke.</source>
        <target state="translated">StylusPointCollection nemůže být prázdná, pokud je přiřazena ke Stroke.</target>
        <note />
      </trans-unit>
      <trans-unit id="InvalidStylusPointConstructionZeroLengthCollection">
        <source>The specified collection cannot be empty.</source>
        <target state="translated">Určená kolekce nemůže být prázdná.</target>
        <note />
      </trans-unit>
      <trans-unit id="InvalidStylusPointDescription">
        <source>StylusPointDescription must contain at least X, Y and NormalPressure in that order.</source>
        <target state="translated">StylusPointDescription musí obsahovat alespoň X, Y a NormalPressure v tomto pořadí.</target>
        <note />
      </trans-unit>
      <trans-unit id="InvalidStylusPointDescriptionButtonsMustBeLast">
        <source>When constructing a StylusPointDescription, any StylusPointPropertyInfos that represent buttons must be placed at the end of the collection.</source>
        <target state="translated">Při sestavování StylusPointDescription musejí být všechny StylusPointPropertyInfos představující tlačítka umístěny na konci kolekce.</target>
        <note />
      </trans-unit>
      <trans-unit id="InvalidStylusPointDescriptionDuplicatesFound">
        <source>StylusPointDescription cannot contain duplicate StylusPointPropertyInfos.</source>
        <target state="translated">StylusPointDescription nemůže obsahovat duplicitní StylusPointPropertyInfos.</target>
        <note />
      </trans-unit>
      <trans-unit id="InvalidStylusPointDescriptionSubset">
        <source>The specified StylusPointDescription must be a subset.</source>
        <target state="translated">Určený StylusPointDescription musí být podmnožina.</target>
        <note />
      </trans-unit>
      <trans-unit id="InvalidStylusPointDescriptionTooManyButtons">
        <source>StylusPointDescription supports no more than 31 buttons.</source>
        <target state="translated">StylusPointDescription podporuje maximálně 31 tlačítek.</target>
        <note />
      </trans-unit>
      <trans-unit id="InvalidStylusPointProperty">
        <source>The StylusPoint does not support the specified StylusPointProperty.</source>
        <target state="translated">StylusPoint nepodporuje zadanou vlastnost StylusPointProperty.</target>
        <note />
      </trans-unit>
      <trans-unit id="InvalidStylusPointPropertyInfoResolution">
        <source>Resolution must be at least 0.0f.</source>
        <target state="translated">Rozlišení musí být minimálně 0.0f.</target>
        <note />
      </trans-unit>
      <trans-unit id="InvalidStylusPointXYNaN">
        <source>Value cannot be Double.NaN.</source>
        <target state="translated">Hodnota nemůže být Double.NaN.</target>
        <note />
      </trans-unit>
      <trans-unit id="InvalidTempFileName">
        <source>Cannot have empty name of a temporary file.</source>
        <target state="translated">Není přípustné prázdné pole názvu dočasného souboru.</target>
        <note />
      </trans-unit>
      <trans-unit id="InvalidTextDecorationCollectionString">
        <source>The requested TextDecorationCollection string is not valid: '{0}'.</source>
        <target state="translated">Požadovaný řetězec TextDecorationCollection není platný: {0}.</target>
        <note />
      </trans-unit>
      <trans-unit id="InvalidValueOfType">
        <source>Invalid value '{0}' for type '{1}'.</source>
        <target state="translated">Neplatná hodnota {0} pro typ {1}.</target>
        <note />
      </trans-unit>
      <trans-unit id="InvalidValueType">
        <source>Value must be of type '{0}'.</source>
        <target state="translated">Hodnota musí být typu {0}.</target>
        <note />
      </trans-unit>
      <trans-unit id="InvalidValueType1">
        <source>Value must be of type '{0}' or '{1}'.</source>
        <target state="translated">Hodnota musí být typu {0} nebo {1}.</target>
        <note />
      </trans-unit>
      <trans-unit id="Invalid_IInputElement">
        <source>'{0}' is not a valid type for IInputElement. UIElement, ContentElement or UIElement3D expected.</source>
<<<<<<< HEAD
        <target state="needs-review-translation">Prvek {0} není platný typ prvku IInputElement. Platnými typy jsou UIElement nebo ContentElement.</target>
=======
        <target state="translated">Prvek {0} není platný typ pro IInputElement. Platnými typy jsou UIElement, ContentElement nebo UIElement3D.</target>
>>>>>>> 49abd15c
        <note />
      </trans-unit>
      <trans-unit id="Invalid_URI">
        <source>The URI specified is invalid.</source>
        <target state="translated">Určená hodnota identifikátoru URI je neplatná.</target>
        <note />
      </trans-unit>
      <trans-unit id="Invalid_isfData_Length">
        <source>The length of the ISF data must be greater than zero.</source>
        <target state="translated">Délka dat ISF musí být větší než nula.</target>
        <note />
      </trans-unit>
      <trans-unit id="IsfOperationFailed">
        <source>InkSerializedFormat operation failed.</source>
        <target state="translated">Operace InkSerializedFormat se nezdařila.</target>
        <note />
      </trans-unit>
      <trans-unit id="KeyGesture_Invalid">
        <source>'{0}+{1}' key and modifier combination is not supported for KeyGesture.</source>
        <target state="translated">Kombinace klávesy a modifikátoru {0}+{1} není podporována gestem KeyGesture.</target>
        <note />
      </trans-unit>
      <trans-unit id="KeyboardSinkAlreadyOwned">
        <source>The specified keyboard sink is already owned by a site.</source>
        <target state="translated">Určený prvek klávesnice je už používán jinou stránkou.</target>
        <note />
      </trans-unit>
      <trans-unit id="KeyboardSinkMustBeAnElement">
        <source>The specified keyboard sink must be a UIElement.</source>
        <target state="translated">Určený prvek klávesnice musí být UIElement.</target>
        <note />
      </trans-unit>
      <trans-unit id="KeyboardSinkNotAChild">
        <source>The specified keyboard sink is not a child of this source.</source>
        <target state="translated">Určený prvek klávesnice není podřazeným prvkem tohoto zdroje.</target>
        <note />
      </trans-unit>
      <trans-unit id="LastPageText">
        <source>Last Page</source>
        <target state="translated">Poslední stránka</target>
        <note />
      </trans-unit>
      <trans-unit id="LayoutManager_DeepRecursion">
        <source>Layout recursion reached allowed limit to avoid stack overflow: '{0}'. Either the tree contains a loop or is too deep.</source>
        <target state="translated">Opakování rozložení dosáhlo povoleného limitu, který má zabránit zborcení zásobníku: {0}. Strom buď obsahuje smyčku, nebo je příliš hluboký.</target>
        <note />
      </trans-unit>
      <trans-unit id="Manipulation_InvalidManipulationMode">
        <source>An unrecognized ManipulationMode flag was encountered.</source>
        <target state="translated">Byl zjištěn neznámý příznak ManipulationMode.</target>
        <note />
      </trans-unit>
      <trans-unit id="Manipulation_ManipulationNotActive">
        <source>Manipulation is not active on the specified element.</source>
        <target state="translated">Na zadaném elementu není manipulace aktivní.</target>
        <note />
      </trans-unit>
      <trans-unit id="Manipulation_ManipulationNotEnabled">
        <source>IsManipulationEnabled is not set to true on the specified element.</source>
        <target state="translated">Na zadaném elementu není vlastnost IsManipulationEnabled nastavena na hodnotu true.</target>
        <note />
      </trans-unit>
      <trans-unit id="Matrix3D_NotInvertible">
        <source>Cannot invert the matrix, because the matrix is not invertible.</source>
        <target state="translated">Nelze provést inverzi matrice, protože tuto matrici nelze převracet.</target>
        <note />
      </trans-unit>
      <trans-unit id="MatrixNotInvertible">
        <source>The specified Matrix must be invertible.</source>
        <target state="translated">Určená Matrix musí umožňovat inverzi.</target>
        <note />
      </trans-unit>
      <trans-unit id="MediaBoostBassText">
        <source>Boost Bass</source>
        <target state="translated">Boost Bass</target>
        <note />
      </trans-unit>
      <trans-unit id="MediaChannelDownText">
        <source>Channel Down</source>
        <target state="translated">Channel Down</target>
        <note />
      </trans-unit>
      <trans-unit id="MediaChannelUpText">
        <source>Channel Up</source>
        <target state="translated">Channel Up</target>
        <note />
      </trans-unit>
      <trans-unit id="MediaContext_APINotAllowed">
        <source>Cannot call this API during the OnRender callback. During OnRender, only drawing operations that draw the content of the Visual can be performed.</source>
        <target state="translated">API nelze vyvolat během OnRender callback. Během OnRender lze provádět pouze kreslicí operace, které kreslí obsah prvku Visual.</target>
        <note />
      </trans-unit>
      <trans-unit id="MediaContext_InfiniteLayoutLoop">
        <source>An infinite loop appears to have resulted from cross-dependent views.</source>
        <target state="translated">Výsledkem vzájemně závislých náhledů je nekonečná smyčka.</target>
        <note />
      </trans-unit>
      <trans-unit id="MediaContext_InfiniteTickLoop">
        <source>An infinite loop appears to have resulted from repeatedly invalidating the TimeManager during the Layout/Render process.</source>
        <target state="translated">Nekonečná smyčka vznikla z opakovaného zneplatňování manažera TimeManager během procesu Layout/Render.</target>
        <note />
      </trans-unit>
      <trans-unit id="MediaContext_NoBadShaderHandler">
        <source>Invalid user-specified pixel shader.  Register a PixelShader.InvalidPixelShaderEncountered event handler to avoid this exception being raised.</source>
        <target state="translated">Neplatná uživatelská funkce pixel shader. Zaregistrujte obslužnou rutinu události PixelShader.InvalidPixelShaderEncountered, abyste se vyhnuli vyvolání této výjimky.</target>
        <note />
      </trans-unit>
      <trans-unit id="MediaContext_OutOfVideoMemory">
        <source>Out of video memory.</source>
        <target state="translated">Mimo rozsah video paměti.</target>
        <note />
      </trans-unit>
      <trans-unit id="MediaContext_RenderThreadError">
        <source>An unspecified error occurred on the render thread.</source>
        <target state="translated">V rendrovacím vlákně došlo k neočekávané chybě.</target>
        <note />
      </trans-unit>
      <trans-unit id="MediaDecreaseBassText">
        <source>Decrease Bass</source>
        <target state="translated">Zeslabení basů</target>
        <note />
      </trans-unit>
      <trans-unit id="MediaDecreaseMicrophoneVolumeText">
        <source>Decrease Microphone Volume</source>
        <target state="translated">Zeslabení hlasitosti mikrofonu</target>
        <note />
      </trans-unit>
      <trans-unit id="MediaDecreaseTrebleText">
        <source>Decrease Treble</source>
        <target state="translated">Zeslabení výšek</target>
        <note />
      </trans-unit>
      <trans-unit id="MediaDecreaseVolumeText">
        <source>Decrease Volume</source>
        <target state="translated">Zeslabení hlasitosti</target>
        <note />
      </trans-unit>
      <trans-unit id="MediaFastForwardText">
        <source>Fast Forward</source>
        <target state="translated">Rychle převinout vpřed</target>
        <note />
      </trans-unit>
      <trans-unit id="MediaIncreaseBassText">
        <source>Increase Bass</source>
        <target state="translated">Zesílení basů</target>
        <note />
      </trans-unit>
      <trans-unit id="MediaIncreaseMicrophoneVolumeText">
        <source>Increase Microphone Volume</source>
        <target state="translated">Zesílení hlasitosti mikrofonu</target>
        <note />
      </trans-unit>
      <trans-unit id="MediaIncreaseTrebleText">
        <source>Increase Treble</source>
        <target state="translated">Zesílení výšek</target>
        <note />
      </trans-unit>
      <trans-unit id="MediaIncreaseVolumeText">
        <source>Increase Volume</source>
        <target state="translated">Zesílení hlasitosti</target>
        <note />
      </trans-unit>
      <trans-unit id="MediaMuteMicrophoneVolumeText">
        <source>Mute Microphone Volume</source>
        <target state="translated">Vypnutí hlasitosti mikrofonu</target>
        <note />
      </trans-unit>
      <trans-unit id="MediaMuteVolumeText">
        <source>Mute Volume</source>
        <target state="translated">Vypnutí hlasitosti</target>
        <note />
      </trans-unit>
      <trans-unit id="MediaNextTrackText">
        <source>Next Track</source>
        <target state="translated">Další stopa</target>
        <note />
      </trans-unit>
      <trans-unit id="MediaPauseText">
        <source>Pause</source>
        <target state="translated">Pozastavit</target>
        <note />
      </trans-unit>
      <trans-unit id="MediaPlayText">
        <source>Play</source>
        <target state="translated">Přehrát</target>
        <note />
      </trans-unit>
      <trans-unit id="MediaPreviousTrackText">
        <source>Previous Track</source>
        <target state="translated">Předchozí stopa</target>
        <note />
      </trans-unit>
      <trans-unit id="MediaRecordText">
        <source>Record</source>
        <target state="translated">Záznam</target>
        <note />
      </trans-unit>
      <trans-unit id="MediaRewindText">
        <source>Rewind</source>
        <target state="translated">Převinout vzad</target>
        <note />
      </trans-unit>
      <trans-unit id="MediaSelectText">
        <source>Select</source>
        <target state="translated">Výběr</target>
        <note />
      </trans-unit>
      <trans-unit id="MediaStopText">
        <source>Stop</source>
        <target state="translated">Zastavit</target>
        <note />
      </trans-unit>
      <trans-unit id="MediaSystem_ApiInvalidContext">
        <source>This API was accessed with arguments from the wrong context.</source>
        <target state="translated">K přístupu k API bylo použito argumentů z nesprávného kontextu.</target>
        <note />
      </trans-unit>
      <trans-unit id="MediaSystem_OutOfOrderConnectOrDisconnect">
        <source>Received an out of order connect or disconnect message.</source>
        <target state="translated">Přijata zpráva o připojení nebo odpojení mimo pořadí.</target>
        <note />
      </trans-unit>
      <trans-unit id="MediaToggleMicrophoneOnOffText">
        <source>Toggle Microphone OnOff</source>
        <target state="translated">Přepínání mikrofonu (OnOff)</target>
        <note />
      </trans-unit>
      <trans-unit id="MediaTogglePlayPauseText">
        <source>Toggle Play Pause</source>
        <target state="translated">Přepínání pauzy a přehrávání</target>
        <note />
      </trans-unit>
      <trans-unit id="Media_DownloadFailed">
        <source>Media file download failed.</source>
        <target state="translated">Načítání mediálního souboru se nezdařilo.</target>
        <note />
      </trans-unit>
      <trans-unit id="Media_FileFormatNotSupported">
        <source>Installed codecs do not support the media file format.</source>
        <target state="translated">Instalované kodeky nepodporují formát mediálního souboru.</target>
        <note />
      </trans-unit>
      <trans-unit id="Media_FileNotFound">
        <source>Cannot find the media file.</source>
        <target state="translated">Mediální soubor nelze nalézt.</target>
        <note />
      </trans-unit>
      <trans-unit id="Media_HardwareVideoAccelerationNotAvailable">
        <source>Display driver must support video acceleration for video or audio playback.</source>
        <target state="translated">Ovladač displeje musí podporovat zrychlení pro video nebo audio přehrávání.</target>
        <note />
      </trans-unit>
      <trans-unit id="Media_InsufficientVideoResources">
        <source>There are insufficient video resources available for video or audio playback.</source>
        <target state="translated">K přehrávání video nebo audio nahrávek nejsou k dispozici dostatečné zdroje.</target>
        <note />
      </trans-unit>
      <trans-unit id="Media_InvalidArgument">
        <source>Value does not fall within the expected range.</source>
        <target state="translated">Hodnota nespadá do očekávaného rozsahu.</target>
        <note />
      </trans-unit>
      <trans-unit id="Media_InvalidWmpVersion">
        <source>Windows Media Player version 10 or later is required.</source>
        <target state="translated">Požaduje se Windows Media Player verze 10 nebo novější.</target>
        <note />
      </trans-unit>
      <trans-unit id="Media_LogonFailure">
        <source>Access was denied on the media file.</source>
        <target state="translated">Přístup k mediálnímu souboru byl odepřen.</target>
        <note />
      </trans-unit>
      <trans-unit id="Media_NotAllowedWhileTimingEngineInControl">
        <source>Cannot perform this operation while a clock is assigned to the media player.</source>
        <target state="translated">Tuto operaci nelze provést, dokud jsou hodiny nastaveny na Windows Media Player.</target>
        <note />
      </trans-unit>
      <trans-unit id="Media_PackURIsAreNotSupported">
        <source>Only site-of-origin pack URIs are supported for media.</source>
        <target state="translated">Pro média jsou podporovány pouze sady identifikátorů URI pro místo původu.</target>
        <note />
      </trans-unit>
      <trans-unit id="Media_PlayerIsClosed">
        <source>No operations are valid on a closed media player except open and close.</source>
        <target state="translated">Pro zavřený Windows Media Player nejsou platné žádné jiné operace než otevřít nebo zavřít.</target>
        <note />
      </trans-unit>
      <trans-unit id="Media_PlaylistFormatNotSupported">
        <source>Unrecognized playlist file format.</source>
        <target state="translated">Neznámý formát souboru seznamu stop.</target>
        <note />
      </trans-unit>
      <trans-unit id="Media_StreamClosed">
        <source>Cannot access the stream after it is closed.</source>
        <target state="translated">Po zavření datového proudu k němu není přístup.</target>
        <note />
      </trans-unit>
      <trans-unit id="Media_UninitializedResource">
        <source>Accessed an uninitialized media resource.</source>
        <target state="translated">Program našel neinicializovaný mediální zdroj.</target>
        <note />
      </trans-unit>
      <trans-unit id="Media_UnknownChannelType">
        <source>Channel type is not recognized.</source>
        <target state="translated">Neznámý typ kanálu.</target>
        <note />
      </trans-unit>
      <trans-unit id="Media_UnknownMediaExecption">
        <source>An unknown media error occurred.</source>
        <target state="translated">Nastala neznámá chyba média.</target>
        <note />
      </trans-unit>
      <trans-unit id="Media_UriNotSpecified">
        <source>Must specify URI.</source>
        <target state="translated">Nutno specifikovat identifikátor URI.</target>
        <note />
      </trans-unit>
      <trans-unit id="MethodCallNotAllowed">
        <source>The '{0}' method cannot be called at this time.</source>
        <target state="translated">Metodu {0} není možné v tomto okamžiku volat.</target>
        <note />
      </trans-unit>
      <trans-unit id="MilErr_UnsupportedVersion">
        <source>Mismatched versions of PresentationCore.dll, Milcore.dll, WindowsCodecs.dll, or D3d9.dll. Check that these DLLs come from the same source.</source>
        <target state="translated">Nepříslušné verze PresentationCore.dll, Milcore.dll, WindowsCodecs.dll, nebo D3d9.dll. Zkontrolujte, zda tyto DLL soubory pocházejí ze stejného zdroje.</target>
        <note />
      </trans-unit>
      <trans-unit id="Mismatched_RoutedEvent">
        <source>RoutedEvent in RoutedEventArgs and EventRoute are mismatched.</source>
        <target state="translated">RoutedEvent v RoutedEventArgs a EventRoute k sobě nepatří.</target>
        <note />
      </trans-unit>
      <trans-unit id="MoveDownKeyDisplayString">
        <source>Down</source>
        <target state="translated">Down</target>
        <note />
      </trans-unit>
      <trans-unit id="MoveDownText">
        <source>Move Down</source>
        <target state="translated">Pohyb dolů</target>
        <note />
      </trans-unit>
      <trans-unit id="MoveFocusBackKeyDisplayString">
        <source>Ctrl+Left</source>
        <target state="translated">Ctrl+Left</target>
        <note />
      </trans-unit>
      <trans-unit id="MoveFocusBackText">
        <source>Move Focus Back</source>
        <target state="translated">Přesun ohniska dozadu</target>
        <note />
      </trans-unit>
      <trans-unit id="MoveFocusDownKeyDisplayString">
        <source>Ctrl+Down</source>
        <target state="translated">Ctrl+Down</target>
        <note />
      </trans-unit>
      <trans-unit id="MoveFocusDownText">
        <source>Move Focus Down</source>
        <target state="translated">Přesun ohniska dolů</target>
        <note />
      </trans-unit>
      <trans-unit id="MoveFocusForwardKeyDisplayString">
        <source>Ctrl+Right</source>
        <target state="translated">Ctrl+Right</target>
        <note />
      </trans-unit>
      <trans-unit id="MoveFocusForwardText">
        <source>Move Focus Forward</source>
        <target state="translated">Přesun ohniska vpřed</target>
        <note />
      </trans-unit>
      <trans-unit id="MoveFocusPageDownKeyDisplayString">
        <source>Ctrl+PageDown</source>
        <target state="translated">Ctrl+PageDown</target>
        <note />
      </trans-unit>
      <trans-unit id="MoveFocusPageDownText">
        <source>Move Focus Page Down</source>
        <target state="translated">Přesun ohniska o stránku dolů</target>
        <note />
      </trans-unit>
      <trans-unit id="MoveFocusPageUpKeyDisplayString">
        <source>Ctrl+PageUp</source>
        <target state="translated">Ctrl+PageUp</target>
        <note />
      </trans-unit>
      <trans-unit id="MoveFocusPageUpText">
        <source>Move Focus Page Up</source>
        <target state="translated">Přesun ohniska o stránku nahoru</target>
        <note />
      </trans-unit>
      <trans-unit id="MoveFocusUpKeyDisplayString">
        <source>Ctrl+Up</source>
        <target state="translated">Ctrl+Up</target>
        <note />
      </trans-unit>
      <trans-unit id="MoveFocusUpText">
        <source>Move Focus Up</source>
        <target state="translated">Přesun ohniska nahoru</target>
        <note />
      </trans-unit>
      <trans-unit id="MoveLeftKeyDisplayString">
        <source>Left</source>
        <target state="translated">Left</target>
        <note />
      </trans-unit>
      <trans-unit id="MoveLeftText">
        <source>Move Left</source>
        <target state="translated">Posun vlevo</target>
        <note />
      </trans-unit>
      <trans-unit id="MoveRightKeyDisplayString">
        <source>Right</source>
        <target state="translated">Right</target>
        <note />
      </trans-unit>
      <trans-unit id="MoveRightText">
        <source>Move Right</source>
        <target state="translated">Posun vpravo</target>
        <note />
      </trans-unit>
      <trans-unit id="MoveToEndKeyDisplayString">
        <source>End</source>
        <target state="translated">End</target>
        <note />
      </trans-unit>
      <trans-unit id="MoveToEndText">
        <source>Move To End</source>
        <target state="translated">Přesun na konec</target>
        <note />
      </trans-unit>
      <trans-unit id="MoveToHomeKeyDisplayString">
        <source>Home</source>
        <target state="translated">Domů</target>
        <note />
      </trans-unit>
      <trans-unit id="MoveToHomeText">
        <source>Move To Home</source>
        <target state="translated">Přesun domů</target>
        <note />
      </trans-unit>
      <trans-unit id="MoveToPageDownKeyDisplayString">
        <source>PageDown</source>
        <target state="translated">PageDown</target>
        <note />
      </trans-unit>
      <trans-unit id="MoveToPageDownText">
        <source>Move To Page Down</source>
        <target state="translated">Posun o stránku dolů</target>
        <note />
      </trans-unit>
      <trans-unit id="MoveToPageUpKeyDisplayString">
        <source>PageUp</source>
        <target state="translated">PageUp</target>
        <note />
      </trans-unit>
      <trans-unit id="MoveToPageUpText">
        <source>Move To Page Up</source>
        <target state="translated">Posun o stránku nahoru</target>
        <note />
      </trans-unit>
      <trans-unit id="MoveUpKeyDisplayString">
        <source>Up</source>
        <target state="translated">Up</target>
        <note />
      </trans-unit>
      <trans-unit id="MoveUpText">
        <source>Move Up</source>
        <target state="translated">Nahoru</target>
        <note />
      </trans-unit>
      <trans-unit id="MultiSingleton">
        <source>Cannot have more than one '{0}' instance in the same AppDomain.</source>
        <target state="translated">Nelze mít více než jednu instanci {0} ve stejné doméně AppDomain.</target>
        <note />
      </trans-unit>
      <trans-unit id="NavigateJournalText">
        <source>Navigate Journal</source>
        <target state="translated">Nalézt deník</target>
        <note />
      </trans-unit>
      <trans-unit id="NewKeyDisplayString">
        <source>Ctrl+N</source>
        <target state="translated">Ctrl+N</target>
        <note />
      </trans-unit>
      <trans-unit id="NewText">
        <source>New</source>
        <target state="translated">Nový</target>
        <note />
      </trans-unit>
      <trans-unit id="NextPageText">
        <source>Next Page</source>
        <target state="translated">Další stránka</target>
        <note />
      </trans-unit>
      <trans-unit id="NonCLSException">
        <source>Text formatting engine encountered a non-CLS exception.</source>
        <target state="translated">Nástroj formátování textu narazil na výjimku, která není CLS.</target>
        <note />
      </trans-unit>
      <trans-unit id="NonPackAppAbsoluteUriNotAllowed">
        <source>Unsupported Uri syntax. Method expects a relative Uri or a pack://application:,,,/ form of absolute Uri.</source>
        <target state="translated">Nepodporovaná metoda syntaxe identifikátoru URI. Metoda očekává relativní identifikátor URI nebo balík://application:,,,/ jako formu absolutního identifikátoru URI.</target>
        <note />
      </trans-unit>
      <trans-unit id="NonWhiteSpaceInAddText">
        <source>Text content is not allowed on this element. Cannot add the text '{0}'.</source>
        <target state="translated">Testový obsah tohoto prvku není povolen. Nelze přidat text {0}.</target>
        <note />
      </trans-unit>
      <trans-unit id="NotACommandText">
        <source>Not a Command</source>
        <target state="translated">Není příkaz</target>
        <note />
      </trans-unit>
      <trans-unit id="NotAllowedPackageUri">
        <source>The package URI is not allowed in the package store.</source>
        <target state="translated">Identifikátor URI balíku není povolen v tomto skladu balíků.</target>
        <note />
      </trans-unit>
      <trans-unit id="NotAllowedToAccessStagingArea">
        <source>Only PreProcessInput and PostProcessInput events can access InputManager staging area.</source>
        <target state="translated">Pouze události PreProcessInput a PostProcessInput mají přístup do prostoru činnosti manažera InputManager .</target>
        <note />
      </trans-unit>
      <trans-unit id="NotInInitialization">
        <source>The object is not being initialized.</source>
        <target state="translated">Objekt nebyl inicializován.</target>
        <note />
      </trans-unit>
      <trans-unit id="NullBaseUriParam">
        <source>'{0}' parameter cannot be null unless '{1}' is an absolute URI.</source>
        <target state="translated">Parametry {0} nemohou být null, pokud parametr {1} není absolutní identifikátor URI.</target>
        <note />
      </trans-unit>
      <trans-unit id="NullHwnd">
        <source>Hwnd of zero is not valid.</source>
        <target state="translated">Hwnd o hodnotě nula není platný.</target>
        <note />
      </trans-unit>
      <trans-unit id="OffsetNegative">
        <source>Offset must be non-negative.</source>
        <target state="translated">Odsazení nesmí být záporná hodnota.</target>
        <note />
      </trans-unit>
      <trans-unit id="OleRegisterDragDropFailure">
        <source>OleRegisterDragDrop failed with return code '{0}' and window handle '{1}'.</source>
        <target state="translated">OleRegisterDragDrop s návratovým kódem {0} a popisovačem okna {1} selhal.</target>
        <note />
      </trans-unit>
      <trans-unit id="OleRevokeDragDropFailure">
        <source>OleRevokeDragDrop failed with return code '{0}' and window handle '{1}'.</source>
        <target state="translated">OleRevokeDragDrop s návratovým kódem {0} a popisovačem okna {1} selhal.</target>
        <note />
      </trans-unit>
      <trans-unit id="OleServicesContext_ThreadMustBeSTA">
        <source>Current thread must be set to single thread apartment (STA) mode before OLE calls can be made.</source>
        <target state="translated">Aktuální vlákno musí být nastaveno na režim STA (Single Thread Apartment), než bude možné vyvolat OLE.</target>
        <note />
      </trans-unit>
      <trans-unit id="OleServicesContext_oleInitializeFailure">
        <source>OleInitialize failed for '{0}'.</source>
        <target state="translated">OleInitialize selhal pro {0}.</target>
        <note />
      </trans-unit>
      <trans-unit id="OnlyAcceptsKeyMessages">
        <source>Keyboard processing can only process keyboard messages.</source>
        <target state="translated">Klávesnice může zpracovat pouze zprávy z klávesnice.</target>
        <note />
      </trans-unit>
      <trans-unit id="OnlyOneInitialization">
        <source>The object is already initialized and cannot be initialized again.</source>
        <target state="translated">Objekt je již inicializován a nelze ho inicializovat znovu.</target>
        <note />
      </trans-unit>
      <trans-unit id="OpenKeyDisplayString">
        <source>Ctrl+O</source>
        <target state="translated">Ctrl+O</target>
        <note />
      </trans-unit>
      <trans-unit id="OpenText">
        <source>Open</source>
        <target state="translated">Otevřít</target>
        <note />
      </trans-unit>
      <trans-unit id="OptimalParagraphMustWrap">
        <source>Paragraph must be allowed to wrap in total-fit formatting.</source>
        <target state="translated">Odstavec musí být možno sbalit ve formátu total-fit.</target>
        <note />
      </trans-unit>
      <trans-unit id="PackWebRequestCachePolicyIllegal">
        <source>Cache policy is not valid.</source>
        <target state="translated">Strategie cache není platná.</target>
        <note />
      </trans-unit>
      <trans-unit id="PackageAlreadyExists">
        <source>A package with the same URI is already in the package store.</source>
        <target state="translated">Balík se stejným identifikátorem URI je již ve skladu.</target>
        <note />
      </trans-unit>
      <trans-unit id="PaginatorMissingContentPosition">
        <source>Specified ContentPosition is not valid for this element.</source>
        <target state="translated">Určená pozice ContentPosition není pro tento prvek platná.</target>
        <note />
      </trans-unit>
      <trans-unit id="PaginatorNegativePageNumber">
        <source>Page number cannot be negative.</source>
        <target state="translated">Číslo stránky nemůže být záporné.</target>
        <note />
      </trans-unit>
      <trans-unit id="ParameterCannotBeGreaterThan">
        <source>The parameter value cannot be greater than '{0}'.</source>
        <target state="translated">Hodnota tohoto parametru nemůže být větší než {0}.</target>
        <note />
      </trans-unit>
      <trans-unit id="ParameterCannotBeLessThan">
        <source>The parameter value cannot be less than '{0}'.</source>
        <target state="translated">Hodnota tohoto parametru nemůže být menší než {0}.</target>
        <note />
      </trans-unit>
      <trans-unit id="ParameterCannotBeNegative">
        <source>Parameter must be greater than or equal to zero.</source>
        <target state="translated">Hodnota tohoto parametru musí být větší nebo rovna nule.</target>
        <note />
      </trans-unit>
      <trans-unit id="ParameterMustBeBetween">
        <source>The parameter value must be between '{0}' and '{1}'.</source>
        <target state="translated">Hodnota tohoto parametru musí být v rozsahu od {0} do {1}.</target>
        <note />
      </trans-unit>
      <trans-unit id="ParameterMustBeGreaterThanZero">
        <source>The parameter value must be greater than zero.</source>
        <target state="translated">Hodnota tohoto parametru musí být větší než nula.</target>
        <note />
      </trans-unit>
      <trans-unit id="ParameterValueCannotBeInfinity">
        <source>The parameter value must be finite.</source>
        <target state="translated">Hodnota tohoto parametru nesmí být nekonečno.</target>
        <note />
      </trans-unit>
      <trans-unit id="ParameterValueCannotBeNaN">
        <source>The parameter value must be a number.</source>
        <target state="translated">Hodnota tohoto parametru musí být číslo.</target>
        <note />
      </trans-unit>
      <trans-unit id="ParameterValueCannotBeNegative">
        <source>'{0}' parameter value cannot be negative.</source>
        <target state="translated">Hodnota parametru {0} nemůže být záporná.</target>
        <note />
      </trans-unit>
      <trans-unit id="ParameterValueMustBeGreaterThanZero">
        <source>'{0}' parameter value must be greater than zero.</source>
        <target state="translated">Hodnota parametru {0} musí být větší než nula.</target>
        <note />
      </trans-unit>
      <trans-unit id="Parser_BadForm">
        <source>Incorrect form '{0}' found parsing '{1}' string.</source>
        <target state="translated">Nalezena nesprávná forma {0} při analýze řetězce {1}.</target>
        <note />
      </trans-unit>
      <trans-unit id="Parser_Empty">
        <source>Empty string not allowed.</source>
        <target state="translated">Prázdný řetězec není dovolen.</target>
        <note />
      </trans-unit>
      <trans-unit id="Parser_UnexpectedToken">
        <source>Unexpected token '{0}' encountered at position '{1}'.</source>
        <target state="translated">Nalezen neočekávaný token {0} na pozici {1}.</target>
        <note />
      </trans-unit>
      <trans-unit id="Parsers_IllegalToken">
        <source>Token is not valid.</source>
        <target state="translated">Token není platný.</target>
        <note />
      </trans-unit>
      <trans-unit id="Parsers_IllegalToken_250_Chars">
        <source>Token is not valid because it is more than 250 characters.</source>
        <target state="translated">Tento token je neplatný, protože obsahuje víc než 250 znaků.</target>
        <note />
      </trans-unit>
      <trans-unit id="PasteKeyDisplayString">
        <source>Ctrl+V;Shift+Insert</source>
        <target state="translated">Ctrl+V;Shift+Insert</target>
        <note />
      </trans-unit>
      <trans-unit id="PasteText">
        <source>Paste</source>
        <target state="translated">Vložit</target>
        <note />
      </trans-unit>
      <trans-unit id="PathGeometry_InternalReadBackError">
        <source>Internal error in newly produced path figures.</source>
        <target state="translated">Vnitřní chyba nově vytvořených čísel cesty.</target>
        <note />
      </trans-unit>
      <trans-unit id="PathTooLongExceptionWithFileName">
        <source>'{0}' file name is longer than the system-defined maximum length.</source>
        <target state="translated">Název souboru {0} je delší než maximální délka definovaná v systému.</target>
        <note />
      </trans-unit>
      <trans-unit id="PenImcDllVerificationFailed">
        <source>{0} failed to load from static constructor.</source>
        <target state="translated">{0} nebylo možné načíst ze statického konstruktoru.</target>
        <note />
      </trans-unit>
      <trans-unit id="PenImcSxSRegistrationFailed">
        <source>SxS COM registration of {0} failed.</source>
        <target state="translated">Registrace SxS COM {0} nebyla úspěšná.</target>
        <note />
      </trans-unit>
      <trans-unit id="PenService_InvalidPacketData">
        <source>Unexpected size of packet from pen service.</source>
        <target state="translated">Neočekávaná velikost balíku služby pera.</target>
        <note />
      </trans-unit>
      <trans-unit id="PenService_WindowAlreadyRegistered">
        <source>The window is already registered for stylus input.</source>
        <target state="translated">Okno je již registrováno pro vstupy tužkou.</target>
        <note />
      </trans-unit>
      <trans-unit id="PenService_WindowNotRegistered">
        <source>The window is not registered for stylus input.</source>
        <target state="translated">Okno není registrováno pro vstupy tužkou.</target>
        <note />
      </trans-unit>
      <trans-unit id="Penservice_Disposed">
        <source>Cannot access a disposed pen service.</source>
        <target state="translated">Nelze použít odstraněné pero.</target>
        <note />
      </trans-unit>
      <trans-unit id="PreviousPageText">
        <source>Previous Page</source>
        <target state="translated">Předchozí stránka</target>
        <note />
      </trans-unit>
      <trans-unit id="PrintKeyDisplayString">
        <source>Ctrl+P</source>
        <target state="translated">Ctrl+P</target>
        <note />
      </trans-unit>
      <trans-unit id="PrintPreviewKeyDisplayString">
        <source>Ctrl+F2</source>
        <target state="translated">Ctrl+F2</target>
        <note />
      </trans-unit>
      <trans-unit id="PrintPreviewText">
        <source>Print Preview</source>
        <target state="translated">Náhled tisku</target>
        <note />
      </trans-unit>
      <trans-unit id="PrintText">
        <source>Print</source>
        <target state="translated">Tisk</target>
        <note />
      </trans-unit>
      <trans-unit id="PropertiesKeyDisplayString">
        <source>F4</source>
        <target state="translated">F4</target>
        <note />
      </trans-unit>
      <trans-unit id="PropertiesText">
        <source>Properties</source>
        <target state="translated">Vlastnosti</target>
        <note />
      </trans-unit>
      <trans-unit id="PropertyCannotBeNegative">
        <source>'{0}' property value must be greater than or equal to zero.</source>
        <target state="translated">Hodnota vlastnosti {0} musí být větší nebo rovna nule.</target>
        <note />
      </trans-unit>
      <trans-unit id="PropertyMustBeGreaterThanZero">
        <source>'{0}' property value must be greater than zero.</source>
        <target state="translated">Hodnota vlastnosti {0} musí být větší než nula.</target>
        <note />
      </trans-unit>
      <trans-unit id="PropertyOfClassCannotBeGreaterThan">
        <source>'{0}' property of the '{1}' class must be less than or equal to '{2}'.</source>
        <target state="translated">Hodnota vlastnosti {0} třídy {1} musí být menší nebo rovna hodnotě {2}.</target>
        <note />
      </trans-unit>
      <trans-unit id="PropertyOfClassCannotBeNull">
        <source>'{0}' property of the '{1}' class cannot be null.</source>
        <target state="translated">Hodnota vlastnosti {0} třídy {1} nesmí být null.</target>
        <note />
      </trans-unit>
      <trans-unit id="PropertyOfClassMustBeGreaterThanZero">
        <source>'{0}' property of the '{1}' class must be greater than zero.</source>
        <target state="translated">Hodnota vlastnosti {0} třídy {1} musí být větší než nula.</target>
        <note />
      </trans-unit>
      <trans-unit id="PropertyValueCannotBeNaN">
        <source>'{0}' property value cannot be NaN.</source>
        <target state="translated">Hodnota vlastnosti {0} nemůže být NaN.</target>
        <note />
      </trans-unit>
      <trans-unit id="Quaternion_ZeroAxisSpecified">
        <source>Zero axis of rotation specified.</source>
        <target state="translated">Určena nulová osa otáčení.</target>
        <note />
      </trans-unit>
      <trans-unit id="QueryLineFailure">
        <source>Text formatting engine cannot query text information due to error: '{0}'.</source>
        <target state="translated">Nástroj formátování textu nemůže požadovat textovou informaci kvůli chybě : {0}.</target>
        <note />
      </trans-unit>
      <trans-unit id="ReadCountNegative">
        <source>Count of bytes to read cannot be negative.</source>
        <target state="translated">Počet bajtů k načtení nemůže být záporný.</target>
        <note />
      </trans-unit>
      <trans-unit id="ReadOnlyInputGesturesCollection">
        <source>Operation not supported on a read-only InputGestureCollection.</source>
        <target state="translated">Tato operace není podporována kolekcí InputGestureCollection jen pro čtení.</target>
        <note />
      </trans-unit>
      <trans-unit id="Rect3D_CannotCallMethod">
        <source>Cannot call the method.</source>
        <target state="translated">Tuto metodu nelze vyvolat.</target>
        <note />
      </trans-unit>
      <trans-unit id="Rect3D_CannotModifyEmptyRect">
        <source>Cannot modify this property on the Empty Rect3D.</source>
        <target state="translated">Tuto vlastnost nelze upravovat v Empty Rect3D.</target>
        <note />
      </trans-unit>
      <trans-unit id="Rect_Empty">
        <source>Rectangle cannot be empty.</source>
        <target state="translated">Obdélník nemůže být prázdný.</target>
        <note />
      </trans-unit>
      <trans-unit id="RedoKeyDisplayString">
        <source>Ctrl+Y</source>
        <target state="translated">Ctrl+Y</target>
        <note />
      </trans-unit>
      <trans-unit id="RedoText">
        <source>Redo</source>
        <target state="translated">Znovu</target>
        <note />
      </trans-unit>
      <trans-unit id="ReentrantVisualTreeChangeError">
        <source>The visual tree has been changed during a '{0}' event.</source>
        <target state="translated">Během události {0} se vizuální strom změnil.</target>
        <note />
      </trans-unit>
      <trans-unit id="ReentrantVisualTreeChangeWarning">
        <source>WARNING. The visual tree has been changed during a '{0}' event.  This is not supported in a production application.  Be sure to correct this before shipping the application.</source>
        <target state="translated">UPOZORNĚNÍ: Během události {0} se vizuální strom změnil. V aplikaci v produkčním prostředí se toto chování nepodporuje. Před expedicí aplikace toto chování opravte.</target>
        <note />
      </trans-unit>
      <trans-unit id="RefreshKeyDisplayString">
        <source>F5</source>
        <target state="translated">F5</target>
        <note />
      </trans-unit>
      <trans-unit id="RefreshText">
        <source>Refresh</source>
        <target state="translated">Aktualizovat</target>
        <note />
      </trans-unit>
      <trans-unit id="RelievePenaltyResourceFailure">
        <source>Text formatting engine cannot release penalty resource due to error: '{0}'.</source>
        <target state="translated">Nástroj formátování textu nemůže uvolnit zdroj penalizace kvůli chybě: {0}.</target>
        <note />
      </trans-unit>
      <trans-unit id="ReplaceKeyDisplayString">
        <source>Ctrl+H</source>
        <target state="translated">Ctrl+H</target>
        <note />
      </trans-unit>
      <trans-unit id="ReplaceText">
        <source>Replace</source>
        <target state="translated">Náhrada</target>
        <note />
      </trans-unit>
      <trans-unit id="RequestAlreadyStarted">
        <source>The operation is not allowed after the first request is made.</source>
        <target state="translated">Tato operace není povolena po prvním požadavku.</target>
        <note />
      </trans-unit>
      <trans-unit id="RequiresSTA">
        <source>The calling thread must be STA, because many UI components require this.</source>
        <target state="translated">Vyvolávací vlákno musí být STA, protože to vyžaduje řada komponentů UI.</target>
        <note />
      </trans-unit>
      <trans-unit id="ResourceNotFoundUnderCacheOnlyPolicy">
        <source>Current CachePolicy is CacheOnly but the requested resource does not exist in the cache.</source>
        <target state="translated">Aktuální CachePolicy je CacheOnly, ale požadovaný zdroj v paměti cache neexistuje.</target>
        <note />
      </trans-unit>
      <trans-unit id="RoutedEventArgsMustHaveRoutedEvent">
        <source>Every RoutedEventArgs must have a non-null RoutedEvent associated with it.</source>
        <target state="translated">Každý RoutedEventArgs musí mít přiřazenu nenulovou událost RoutedEvent.</target>
        <note />
      </trans-unit>
      <trans-unit id="RoutedEventCannotChangeWhileRouting">
        <source>Cannot change the RoutedEvent property while the RoutedEvent is being routed.</source>
        <target state="translated">Když je RoutedEvent trasována, nelze měnit její RoutedEvent vlastnosti.</target>
        <note />
      </trans-unit>
      <trans-unit id="SCDataChanged">
        <source>The Strokes have changed.</source>
        <target state="translated">Strokes se změnily.</target>
        <note />
      </trans-unit>
      <trans-unit id="SCErasePath">
        <source>Path of erasing stroke cannot be null.</source>
        <target state="translated">Cesta vymazání Stroke nemůže být nulová.</target>
        <note />
      </trans-unit>
      <trans-unit id="SCEraseShape">
        <source>Erasing Shape cannot be null.</source>
        <target state="translated">Odstranění Shape nemůže být prázdné.</target>
        <note />
      </trans-unit>
      <trans-unit id="SaveAsText">
        <source>Save As</source>
        <target state="translated">Uložit jako</target>
        <note />
      </trans-unit>
      <trans-unit id="SaveKeyDisplayString">
        <source>Ctrl+S</source>
        <target state="translated">Ctrl+S</target>
        <note />
      </trans-unit>
      <trans-unit id="SaveText">
        <source>Save</source>
        <target state="translated">Uložit</target>
        <note />
      </trans-unit>
      <trans-unit id="SchemaInvalidForTransport">
        <source>Cannot resolve current inner request URI schema. Bypass cache only for resolvable schema types such as http, ftp, or file.</source>
        <target state="translated">Nelze rozlišit schéma identifikátoru URI aktuálního vnitřního požadavku. Paměť cache můžete přeskočit pouze v případě rozpoznatelných typů schématu, jak například http, ftp nebo soubor.</target>
        <note />
      </trans-unit>
      <trans-unit id="ScopeMustBeUIElementOrContent">
        <source>The scope must be a UIElement or ContentElement.</source>
        <target state="translated">Rozsah musí být UIElement nebo ContentElement.</target>
        <note />
      </trans-unit>
      <trans-unit id="ScrollByLineText">
        <source>Scroll By Line</source>
        <target state="translated">Rolovat o řádek</target>
        <note />
      </trans-unit>
      <trans-unit id="ScrollPageDownKeyDisplayString">
        <source>PageDown</source>
        <target state="translated">PageDown</target>
        <note />
      </trans-unit>
      <trans-unit id="ScrollPageDownText">
        <source>Scroll Page Down</source>
        <target state="translated">Rolovat o stránku směrem dolů</target>
        <note />
      </trans-unit>
      <trans-unit id="ScrollPageLeftText">
        <source>Scroll Page Left</source>
        <target state="translated">Rolovat o stránku doleva</target>
        <note />
      </trans-unit>
      <trans-unit id="ScrollPageRightText">
        <source>Scroll Page Right</source>
        <target state="translated">Rolovat o stránku doprava</target>
        <note />
      </trans-unit>
      <trans-unit id="ScrollPageUpKeyDisplayString">
        <source>PageUp</source>
        <target state="translated">PageUp</target>
        <note />
      </trans-unit>
      <trans-unit id="ScrollPageUpText">
        <source>Scroll Page Up</source>
        <target state="translated">Rolovat o stránku nahoru</target>
        <note />
      </trans-unit>
      <trans-unit id="SearchKey">
        <source>F3</source>
        <target state="translated">F3</target>
        <note />
      </trans-unit>
      <trans-unit id="SearchKeyDisplayString">
        <source>F3</source>
        <target state="translated">F3</target>
        <note />
      </trans-unit>
      <trans-unit id="SearchText">
        <source>Search</source>
        <target state="translated">Vyhledat</target>
        <note />
      </trans-unit>
      <trans-unit id="SecurityExceptionForSettingSandboxExternalToTrue">
        <source>Cannot set SandboxExternalContent to true in partial trust.</source>
        <target state="translated">Vlastnost SandboxExternalContent nelze nastavit na hodnotu true v částečném vztahu důvěryhodnosti.</target>
        <note />
      </trans-unit>
      <trans-unit id="SeekNegative">
        <source>Cannot set seek pointer to a negative position.</source>
        <target state="translated">Vyhledávací ukazatel nelze nastavit do záporné polohy.</target>
        <note />
      </trans-unit>
      <trans-unit id="SeekOriginInvalid">
        <source>SeekOrigin value is not valid.</source>
        <target state="translated">Hodnota třídy SeekOrigin není platná.</target>
        <note />
      </trans-unit>
      <trans-unit id="SelectAllKeyDisplayString">
        <source>Ctrl+A</source>
        <target state="translated">Ctrl+A</target>
        <note />
      </trans-unit>
      <trans-unit id="SelectAllText">
        <source>Select All</source>
        <target state="translated">Vybrat vše</target>
        <note />
      </trans-unit>
      <trans-unit id="SelectToEndKeyDisplayString">
        <source>Shift+End</source>
        <target state="translated">Shift+End</target>
        <note />
      </trans-unit>
      <trans-unit id="SelectToEndText">
        <source>Select To End</source>
        <target state="translated">Vybrat konec</target>
        <note />
      </trans-unit>
      <trans-unit id="SelectToHomeKeyDisplayString">
        <source>Shift+Home</source>
        <target state="translated">Shift+Home</target>
        <note />
      </trans-unit>
      <trans-unit id="SelectToHomeText">
        <source>Select To Home</source>
        <target state="translated">Vybrat začátek</target>
        <note />
      </trans-unit>
      <trans-unit id="SelectToPageDownKeyDisplayString">
        <source>Shift+PageDown</source>
        <target state="translated">Shift+PageDown</target>
        <note />
      </trans-unit>
      <trans-unit id="SelectToPageDownText">
        <source>Select To PageDown</source>
        <target state="translated">Vybrat posun o stránku dolů (PageDown)</target>
        <note />
      </trans-unit>
      <trans-unit id="SelectToPageUpKeyDisplayString">
        <source>Shift+PageUp</source>
        <target state="translated">Shift+PageUp</target>
        <note />
      </trans-unit>
      <trans-unit id="SelectToPageUpText">
        <source>Select To PageUp</source>
        <target state="translated">Vybrat posun o stránku nahoru (PageUp)</target>
        <note />
      </trans-unit>
      <trans-unit id="SetBreakingFailure">
        <source>Text formatting engine cannot set breaking conditions due to error: '{0}'.</source>
        <target state="translated">Nástroj formátování textu nemůže nastavit podmínky přerušení kvůli chybě: {0}.</target>
        <note />
      </trans-unit>
      <trans-unit id="SetDocFailure">
        <source>Text formatting engine cannot set document context due to error: '{0}'.</source>
        <target state="translated">Nástroj formátování textu nemůže nastavit kontext dokumentu kvůli chybě: {0}.</target>
        <note />
      </trans-unit>
      <trans-unit id="SetFocusFailed">
        <source>The target element cannot receive focus.</source>
        <target state="translated">Cílový element nemůže získat fokus.</target>
        <note />
      </trans-unit>
      <trans-unit id="SetLengthNotSupported">
        <source>Stream does not support SetLength.</source>
        <target state="translated">Stream nepodporuje SetLength.</target>
        <note />
      </trans-unit>
      <trans-unit id="SetTabsFailure">
        <source>Text formatting engine cannot set tab stop due to error: '{0}'.</source>
        <target state="translated">Nástroj formátování textu nemůže nastavit konec tabulátoru kvůli chybě: {0}.</target>
        <note />
      </trans-unit>
      <trans-unit id="SidewaysRTLTextIsNotSupported">
        <source>Sideways right to left text is not supported.</source>
        <target state="translated">Text zprava doleva není podporován.</target>
        <note />
      </trans-unit>
      <trans-unit id="Size3D_CannotModifyEmptySize">
        <source>Cannot modify this property on the Empty Size3D.</source>
        <target state="translated">Tuto vlastnost nelze upravovat v Empty Size3D.</target>
        <note />
      </trans-unit>
      <trans-unit id="Size3D_DimensionCannotBeNegative">
        <source>Cannot set a negative dimension.</source>
        <target state="translated">Nelze nastavit zápornou hodnotu rozměru.</target>
        <note />
      </trans-unit>
      <trans-unit id="SourceNotSet">
        <source>Must set Source in RoutedEventArgs before building event route or invoking handlers.</source>
        <target state="translated">Před trasováním události nebo vyvoláním ovladačů je nutno nastavit Source v RoutedEventArgs.</target>
        <note />
      </trans-unit>
      <trans-unit id="SpecificNumberCultureRequired">
        <source>The CultureInfo object used for number substitution must be a specific culture, not a neutral culture or InvariantCulture.</source>
        <target state="translated">Objekt CultureInfo používaný jako náhrada čísel musí být specifická kultura, nikoliv neutrální kultura, nebo dokonce InvariantCulture.</target>
        <note />
      </trans-unit>
      <trans-unit id="StopKeyDisplayString">
        <source>Esc</source>
        <target state="translated">Esc</target>
        <note />
      </trans-unit>
      <trans-unit id="StopText">
        <source>Stop</source>
        <target state="translated">Zastavit</target>
        <note />
      </trans-unit>
      <trans-unit id="StreamGeometry_NeedBeginFigure">
        <source>BeginFigure must be called before this API.</source>
        <target state="translated">Před tímto API musí být vyvolána možnost BeginFigure.</target>
        <note />
      </trans-unit>
      <trans-unit id="StringEmpty">
        <source>Parameter cannot be a zero-length string.</source>
        <target state="translated">Parametr nemůže být řetězec o nulové délce.</target>
        <note />
      </trans-unit>
      <trans-unit id="StrokeCollectionCountTooBig">
        <source>Maximum number of strokes is two.</source>
        <target state="translated">Maximální počet zdvihů je dva.</target>
        <note />
      </trans-unit>
      <trans-unit id="StrokeCollectionIsReadOnly">
        <source>The specified StrokeCollection is read-only.</source>
        <target state="translated">Určená kolekce StrokeCollection je určena pouze pro čtení.</target>
        <note />
      </trans-unit>
      <trans-unit id="StrokeIsDuplicated">
        <source>A duplicate stroke cannot be added to StrokeCollection.</source>
        <target state="translated">Do kolekce StrokeCollection nelze přidat duplicitní zdvih.</target>
        <note />
      </trans-unit>
      <trans-unit id="StrokesNotContiguously">
        <source>The strokes being replaced must exist contiguously in the current StrokeCollection.</source>
        <target state="translated">Nahrazované zdvihy musejí být ve stávající kolekci StrokeCollection umístěny blízko sebe.</target>
        <note />
      </trans-unit>
      <trans-unit id="Stylus_CanOnlyCallForDownMoveOrUp">
        <source>NotifyWhenProcessed can be called only during OnStylusDown, OnStylusMove, or OnStylusUp.</source>
        <target state="translated">NotifyWhenProcessed lze vyvolat pouze během stavu OnStylusDown, OnStylusMove nebo OnStylusUp.</target>
        <note />
      </trans-unit>
      <trans-unit id="Stylus_EnumeratorFailure">
        <source>No current object to return.</source>
        <target state="translated">Neexistuje objekt, který by mohl být vrácen.</target>
        <note />
      </trans-unit>
      <trans-unit id="Stylus_IndexOutOfRange">
        <source>'{0}' is not a valid index in the collection.</source>
        <target state="translated">Index {0} není platný index sbírky.</target>
        <note />
      </trans-unit>
      <trans-unit id="Stylus_InvalidMax">
        <source>'{0}' must be greater than or equal to '{1}'.</source>
        <target state="translated">{0} musí být větší nebo rovno {1}.</target>
        <note />
      </trans-unit>
      <trans-unit id="Stylus_MatrixNotInvertable">
        <source>Matrix is not invertible.</source>
        <target state="translated">Matrix neumožňuje inverzi.</target>
        <note />
      </trans-unit>
      <trans-unit id="Stylus_MustBeDownToCallReset">
        <source>Stylus or Mouse must be in the down state when calling Reset.</source>
        <target state="translated">Jehla nebo myš musejí být při vyvolání resetu ve spodní poloze.</target>
        <note />
      </trans-unit>
      <trans-unit id="Stylus_PenContextFailure">
        <source>Stylus input encountered an error.</source>
        <target state="translated">Nastala chyba vstupu jehly.</target>
        <note />
      </trans-unit>
      <trans-unit id="Stylus_PlugInIsDuplicated">
        <source>'{0}' already exists in the collection.</source>
        <target state="translated">{0} již v kolekci existuje.</target>
        <note />
      </trans-unit>
      <trans-unit id="Stylus_PlugInIsNull">
        <source>'{0}' must be non-null.</source>
        <target state="translated">Hodnota {0} musí být nenulová.</target>
        <note />
      </trans-unit>
      <trans-unit id="Stylus_PlugInNotExist">
        <source>'{0}' does not exist in the collection.</source>
        <target state="translated">{0} v kolekci dosud neexistuje.</target>
        <note />
      </trans-unit>
      <trans-unit id="Stylus_StylusPointsCantBeEmpty">
        <source>Count of points must be greater than zero.</source>
        <target state="translated">Počet bodů musí být větší než nula.</target>
        <note />
      </trans-unit>
      <trans-unit id="TextBreakpointHasBeenDisposed">
        <source>Text breakpoint was previously disposed.</source>
        <target state="translated">Bod přerušení textu byl již dříve odstraněn.</target>
        <note />
      </trans-unit>
      <trans-unit id="TextCompositionManager_NoInputManager">
        <source>'{0}' does not have a valid InputManager.</source>
        <target state="translated">{0} nemá platného manažera InputManager.</target>
        <note />
      </trans-unit>
      <trans-unit id="TextCompositionManager_TextCompositionHasDone">
        <source>'{0}' has already finished.</source>
        <target state="translated">{0} již končí.</target>
        <note />
      </trans-unit>
      <trans-unit id="TextCompositionManager_TextCompositionHasStarted">
        <source>'{0}' has already started.</source>
        <target state="translated">{0} právě začíná.</target>
        <note />
      </trans-unit>
      <trans-unit id="TextCompositionManager_TextCompositionNotStarted">
        <source>'{0}' has not yet started.</source>
        <target state="translated">{0} ještě neběží.</target>
        <note />
      </trans-unit>
      <trans-unit id="TextComposition_NullResultText">
        <source>Result text cannot be null.</source>
        <target state="translated">Výsledný text nemůže být nulový.</target>
        <note />
      </trans-unit>
      <trans-unit id="TextFormatterReentranceProhibited">
        <source>Cannot reenter Text formatting engine during optimal paragraph formatting.</source>
        <target state="translated">Nelze znovu zadat nástroj formátování textu během optimálního formátování odstavce.</target>
        <note />
      </trans-unit>
      <trans-unit id="TextLineHasBeenDisposed">
        <source>Text line was previously disposed.</source>
        <target state="translated">Tento řádek textu byl již dříve odstraněn.</target>
        <note />
      </trans-unit>
      <trans-unit id="TextObjectMetrics_WidthOutOfRange">
        <source>The return value of TextEmbeddedObject.Format contains an out-of-range value for the Width property.</source>
        <target state="translated">Návratová hodnota formátu TextEmbeddedObject.Format obsahuje hodnotu mimo rozsah pro vlastnost Width.</target>
        <note />
      </trans-unit>
      <trans-unit id="TextPenaltyModuleHasBeenDisposed">
        <source>Text penalty module was previously disposed.</source>
        <target state="translated">Modul penalizace textu byl již odstraněn.</target>
        <note />
      </trans-unit>
      <trans-unit id="TextProvider_InvalidChild">
        <source>'{0}' parameter value is not a valid child element of the text provider.</source>
        <target state="translated">Hodnota parametru {0} není platný podřízený prvek poskytovatele textu.</target>
        <note />
      </trans-unit>
      <trans-unit id="TextRangeProvider_InvalidRangeProvider">
        <source>'{0}' parameter value is not a valid ITextRangeProvider.</source>
        <target state="translated">Hodnota parametru {0} není platný ITextRangeProvider.</target>
        <note />
      </trans-unit>
      <trans-unit id="TextRunPropertiesCannotBeNull">
        <source>The Properties member of this text run cannot be null.</source>
        <target state="translated">Člen Properties této textové relace nemůže být nulový.</target>
        <note />
      </trans-unit>
      <trans-unit id="Timing_AccelAndDecelGreaterThanOne">
        <source>The sum of AccelerationRatio and DecelerationRatio must be less than or equal to one.</source>
        <target state="translated">Součet hodnot AccelerationRatio a DecelerationRatio musí být menší nebo roven jedné.</target>
        <note />
      </trans-unit>
      <trans-unit id="Timing_CanSlipOnlyOnSimpleTimelines">
        <source>CanSlip is supported only on timelines without AutoReverse, AccelerationRatio, or DecelerationRatio.</source>
        <target state="translated">Vlastnost CanSlip je podporována pouze u časových os bez možností AutoReverse, AccelerationRatio nebo DecelerationRatio.</target>
        <note />
      </trans-unit>
      <trans-unit id="Timing_ChildMustBeTimeline">
        <source>A child of a Timeline in "XAML" must also be a Timeline or a class that derives from Timeline.</source>
        <target state="translated">Podřízený prvek Timeline v XAML musí také být Timeline nebo třída, která je od Timeline odvozena.</target>
        <note />
      </trans-unit>
      <trans-unit id="Timing_CreateClockMustReturnNewClock">
        <source>The {0}.CreateClock method returned a pre-existing object, rather than a new object inheriting from TimelineClock.</source>
        <target state="translated">Metoda {0}.CreateClock vrátila již dříve existující objekt, nikoliv nový objekt odvozený od TimelineClock.</target>
        <note />
      </trans-unit>
      <trans-unit id="Timing_DifferentThreads">
        <source>The specified timeline belongs to a different thread than this timeline.</source>
        <target state="translated">Určená časová osa patří do jiného vlákna než tato časová osa.</target>
        <note />
      </trans-unit>
      <trans-unit id="Timing_EnumeratorInvalidated">
        <source>The enumeration is no longer valid because the collection it enumerates has changed.</source>
        <target state="translated">Výčet již není platný, protože kolekce, které se týká, se změnila.</target>
        <note />
      </trans-unit>
      <trans-unit id="Timing_EnumeratorOutOfRange">
        <source>The enumerator is out of range.</source>
        <target state="translated">Čítač je mimo stanovený rozsah.</target>
        <note />
      </trans-unit>
      <trans-unit id="Timing_InvalidArgAccelAndDecel">
        <source>Property value must be between 0.0 and 1.0.</source>
        <target state="translated">Hodnota vlastnosti musí být v rozsahu od 0,0 do 1,0.</target>
        <note />
      </trans-unit>
      <trans-unit id="Timing_InvalidArgFiniteNonNegative">
        <source>Property value must be finite and greater than or equal to zero.</source>
        <target state="translated">Hodnota vlastnosti musí být konečná a větší nebo rovna nule.</target>
        <note />
      </trans-unit>
      <trans-unit id="Timing_InvalidArgFinitePositive">
        <source>Property value must be finite and greater than zero.</source>
        <target state="translated">Hodnota vlastnosti musí být konečná a větší než nula.</target>
        <note />
      </trans-unit>
      <trans-unit id="Timing_InvalidArgNonNegative">
        <source>Property value must be greater than or equal to zero or indefinite.</source>
        <target state="translated">Hodnota vlastnosti musí být větší nebo rovna nule nebo nekonečno.</target>
        <note />
      </trans-unit>
      <trans-unit id="Timing_InvalidArgPositive">
        <source>Property value must be greater than zero or indefinite.</source>
        <target state="translated">Hodnota vlastnosti musí být větší než nula nebo nekonečno.</target>
        <note />
      </trans-unit>
      <trans-unit id="Timing_NoTextChildren">
        <source>Timeline objects cannot have text objects as children.</source>
        <target state="translated">Objekty Timeline nemohou mít textové objekty jako podřízené prvky.</target>
        <note />
      </trans-unit>
      <trans-unit id="Timing_NotTimeSpan">
        <source>Unable to return a TimeSpan property value for a Duration value of '{0}'. Check the HasTimeSpan property before requesting the TimeSpan property value from a Duration.</source>
        <target state="translated">Není možno vrátit hodnotu vlastnosti TimeSpan pro hodnotu Duration {0}. Zkontrolujte vlastnost HasTimeSpan před požadováním hodnoty vlastnosti TimeSpan z Duration.</target>
        <note />
      </trans-unit>
      <trans-unit id="Timing_OperationEnqueuedOutOfOrder">
        <source>A timing operation has been not been queued in the appropriate order.</source>
        <target state="translated">Operace časování nebyla zařazena na správné místo v pořadí.</target>
        <note />
      </trans-unit>
      <trans-unit id="Timing_RepeatBehaviorInvalidIterationCount">
        <source>'{0}' is not a valid IterationCount value for a RepeatBehavior structure. An IterationCount value must represent a number that is greater than or equal to zero but not infinite.</source>
        <target state="translated">Hodnota {0} není platná hodnota IterationCount pro strukturu RepeatBehavior. Hodnota IterationCount musí být číslo, které je větší nebo rovno nule, ale nikoliv nekonečno.</target>
        <note />
      </trans-unit>
      <trans-unit id="Timing_RepeatBehaviorInvalidRepeatDuration">
        <source>'{0}' is not a valid RepeatDuration value for a RepeatBehavior structure. A RepeatDuration value must be a TimeSpan value greater than or equal to zero ticks.</source>
        <target state="translated">Hodnota {0} není platná hodnota RepeatDuration pro strukturu RepeatBehavior. Hodnota RepeatDuration musí být hodnota TimeSpan větší nebo rovna nulovým tikům.</target>
        <note />
      </trans-unit>
      <trans-unit id="Timing_RepeatBehaviorNotIterationCount">
        <source>'{0}' RepeatBehavior does not represent an iteration count and does not have an IterationCount value.</source>
        <target state="translated">{0} RepeatBehavior nepředstavuje počet iterací a nemá hodnotu IterationCount.</target>
        <note />
      </trans-unit>
      <trans-unit id="Timing_RepeatBehaviorNotRepeatDuration">
        <source>'{0}' RepeatBehavior does not represent a repeat duration and does not have a RepeatDuration value.</source>
        <target state="translated">{0} RepeatBehavior nepředstavuje opakované trvání a nemá hodnotu RepeatDuration.</target>
        <note />
      </trans-unit>
      <trans-unit id="Timing_SeekDestinationAmbiguousDueToSlip">
        <source>The ClockController.Seek method was called with arguments that describe a seek destination that seeks a child with Slip but no defined duration. It is unclear if we are seeking the child or seeking past the child's duration.</source>
        <target state="translated">Metoda ClockController.Seek byla vyvolána argumenty, které popisují cíl hledání podřízeného prvku s vlastností Slip, avšak nikoliv určenou dobou trvání. Není jasné, zda hledáme podřízený prvek, nebo jeho dobou trvání.</target>
        <note />
      </trans-unit>
      <trans-unit id="Timing_SeekDestinationIndefinite">
        <source>The ClockController.Seek method was called using TimeSeekOrigin.Duration as the seekOrigin parameter for a Clock that has a duration of Forever. Clocks that have duration of Forever must use TimeSeekOrigin.BeginTime.</source>
        <target state="translated">Metoda ClockController.Seek byla vyvolána pomocí prvku TimeSeekOrigin.Duration jako parametr seekOrigin pro Clock, jejichž trvání je Forever. Clock, které mají nastaveno trvání na hodnotu Forever, musejí používat TimeSeekOrigin.BeginTime.</target>
        <note />
      </trans-unit>
      <trans-unit id="Timing_SeekDestinationNegative">
        <source>The ClockController.Seek method was called with arguments that describe a seek destination with a negative value. The seek destination must be a time greater than or equal to zero.</source>
        <target state="translated">Metoda ClockController.Seek byla vyvolána argumenty, které popisují cíl hledání se zápornou hodnotou. Tímto cílem musí být doba delší nebo rovná nule.´</target>
        <note />
      </trans-unit>
      <trans-unit id="Timing_SkipToFillDestinationIndefinite">
        <source>Cannot call the ClockController.SkipToFill method for a Clock that has a Duration or RepeatDuration of Forever, because this Clock will never reach its fill period.</source>
        <target state="translated">Nelze vyvolat metodu ClockController.SkipToFill pro Clock, které mají Duration nastavenu na RepeatDuration hodnoty Forever, protože tyto Clock nikdy nenaplní svůj čas.</target>
        <note />
      </trans-unit>
      <trans-unit id="Timing_SlipBehavior_SlipOnlyOnSimpleTimelines">
        <source>SlipBehavior.Slip is supported only on root ParallelTimelines that do not reverse, accelerate, decelerate, or have a RepeatBehavior specified as a Duration.</source>
        <target state="translated">Prvek SlipBehavior.Slip je podporován pouze na kořenu ParallelTimelines, který nevrací, neurychluje, nezpomaluje ani nemá RepeatBehavior zadán jako Duration.</target>
        <note />
      </trans-unit>
      <trans-unit id="Timing_SlipBehavior_SyncOnlyWithSimpleParents">
        <source>Clocks with CanSlip cannot have parents or ancestors with AutoReverse, AccelerationRatio, or DecelerationRatio.</source>
        <target state="translated">Hodiny s vlastností CanSlip nemohou mít nadřazené prvky nebo předchůdce s vlastností AutoReverse, AccelerationRatio nebo DecelerationRatio.</target>
        <note />
      </trans-unit>
      <trans-unit id="TokenizerHelperEmptyToken">
        <source>Empty token encountered at position {0} while parsing '{1}'.</source>
        <target state="translated">Při parsování {1} byl zjištěn prázdný token na pozici {0}.</target>
        <note />
      </trans-unit>
      <trans-unit id="TokenizerHelperExtraDataEncountered">
        <source>Extra data encountered at position {0} while parsing '{1}'.</source>
        <target state="translated">Při parsování {1} byla zjištěna nadbytečná data na pozici {0}.</target>
        <note />
      </trans-unit>
      <trans-unit id="TokenizerHelperMissingEndQuote">
        <source>Missing end quote encountered while parsing '{0}'.</source>
        <target state="translated">Při analýze {0} bylo zjištěno, že chybí ukončovací uvozovka.</target>
        <note />
      </trans-unit>
      <trans-unit id="TokenizerHelperPrematureStringTermination">
        <source>Premature string termination encountered while parsing '{0}'.</source>
        <target state="translated">Při analýze {0} bylo zjištěno předčasné ukončení řetězce.</target>
        <note />
      </trans-unit>
      <trans-unit id="TooManyGlyphRuns">
        <source>Too many glyph runs in the scene to render.</source>
        <target state="translated">Příliš mnoho šifer pro vykreslování scény.</target>
        <note />
      </trans-unit>
      <trans-unit id="TooManyRoutedEvents">
        <source>RoutedEvent/EventPrivateKey limit exceeded. Routed events or EventPrivateKey for CLR events are typically static class members registered with field initializers or static constructors. In this case, routed events or EventPrivateKeys might be getting initialized in instance constructors, causing the limit to be exceeded.</source>
        <target state="translated">Překročen limit RoutedEvent/EventPrivateKey. Trasované události nebo EventPrivateKey pro události CLR jsou obvykle statické členy třídy registrované terénními inicializátory nebo statickými konstruktory. V tomto případě by mohly trasované události nebo EventPrivateKeys být inicializovány v instančních konstruktorech, což by způsobilo překročení stanoveného limitu.</target>
        <note />
      </trans-unit>
      <trans-unit id="Touch_Category">
        <source>Touch</source>
        <target state="translated">Dotknout</target>
        <note />
      </trans-unit>
      <trans-unit id="Touch_DeviceAlreadyActivated">
        <source>The TouchDevice is already activated.</source>
        <target state="translated">TouchDevice je již aktivováno.</target>
        <note />
      </trans-unit>
      <trans-unit id="Touch_DeviceNotActivated">
        <source>The TouchDevice is not activated.</source>
        <target state="translated">TouchDevice není aktivováno.</target>
        <note />
      </trans-unit>
      <trans-unit id="TreeLoop">
        <source>Potential cycle in tree found while building the event route.</source>
        <target state="translated">Při budování trasy události narazil program na potenciální zacyklování stromu.</target>
        <note />
      </trans-unit>
      <trans-unit id="TypeMetadataCannotChangeAfterUse">
        <source>Cannot change property metadata after it has been associated with a property.</source>
        <target state="translated">Metadata vlastnosti nelze změnit, pokud byla spojena s nějakou vlastností.</target>
        <note />
      </trans-unit>
      <trans-unit id="UIElement_Layout_InfinityArrange">
        <source>Cannot call Arrange on a UIElement with infinite size or NaN. Parent of type '{0}' invokes the UIElement. Arrange called on element of type '{1}'.</source>
        <target state="translated">Nelze vyvolat Arrange prvku UIElement s nekonečnou velikostí nebo hodnotou NaN. Nadřazený prvek typu {0} vyvolává prvek UIElement. Vlastnost Arrange lze vyvolat u prvku typu {1}.</target>
        <note />
      </trans-unit>
      <trans-unit id="UIElement_Layout_NaNMeasure">
        <source>UIElement.Measure(availableSize) cannot be called with NaN size.</source>
        <target state="translated">UIElement.Measure(availableSize) nelze vyvolat pro rozměr NaN.</target>
        <note />
      </trans-unit>
      <trans-unit id="UIElement_Layout_NaNReturned">
        <source>Layout measurement override of element '{0}' should not return NaN values as its DesiredSize.</source>
        <target state="translated">Přepis měření rozvržení prvku {0} by neměl vrátit hodnoty NaN jako jeho požadovaný rozměr DesiredSize.</target>
        <note />
      </trans-unit>
      <trans-unit id="UIElement_Layout_PositiveInfinityReturned">
        <source>Layout measurement override of element '{0}' should not return PositiveInfinity as its DesiredSize, even if Infinity is passed in as available size.</source>
        <target state="translated">Přepis měření rozvržení prvku {0} by neměl vrátit hodnotu kladného nekonečna PositiveInfinity jako jeho požadovaný rozměr DesiredSize, i kdyby bylo Infinity povolený rozměr.</target>
        <note />
      </trans-unit>
      <trans-unit id="UnauthorizedAccessExceptionWithFileName">
        <source>Access denied to the path '{0}'.</source>
        <target state="translated">Odepřen přístup k cestě {0}.</target>
        <note />
      </trans-unit>
      <trans-unit id="UndoKeyDisplayString">
        <source>Ctrl+Z</source>
        <target state="translated">Ctrl+Z</target>
        <note />
      </trans-unit>
      <trans-unit id="UndoText">
        <source>Undo</source>
        <target state="translated">Zpět</target>
        <note />
      </trans-unit>
      <trans-unit id="UnexpectedParameterType">
        <source>Parameter is unexpected type '{0}'. Expected type is '{1}'.</source>
        <target state="translated">Parametr je neočekávaného typu {0}. Byl očekáván typ {1}.</target>
        <note />
      </trans-unit>
      <trans-unit id="UnexpectedStroke">
        <source>Unexpected Stroke in PropertyDataChangedEventArgs.Owner.</source>
        <target state="translated">Neočekávaný Stroke v prvku PropertyDataChangedEventArgs.Owner.</target>
        <note />
      </trans-unit>
      <trans-unit id="UnknownPathOperationType">
        <source>Unknown path operation attempted.</source>
        <target state="translated">Pokus o operaci s neznámou cestou.</target>
        <note />
      </trans-unit>
      <trans-unit id="UnknownStroke">
        <source>Unrecognized Stroke in PropertyDataChangedEventArgs.Owner.</source>
        <target state="translated">Neznámý Stroke v prvku PropertyDataChangedEventArgs.Owner.</target>
        <note />
      </trans-unit>
      <trans-unit id="UnknownStroke1">
        <source>Unrecognized Stroke in Stroke.Invalidated event arguments.</source>
        <target state="translated">Neznámý Stroke v argumentech události Stroke.Invalidated.</target>
        <note />
      </trans-unit>
      <trans-unit id="UnknownStroke3">
        <source>Unrecognized Stroke in StrokeCollectionChangedEventArgs.Removed.</source>
        <target state="translated">Neznámý Stroke v prvku StrokeCollectionChangedEventArgs.Removed.</target>
        <note />
      </trans-unit>
      <trans-unit id="UnspecifiedGestureConstructionException">
        <source>Failed to initialize GestureRecognizer.</source>
        <target state="translated">Nepodařilo se inicializovat GestureRecognizer.</target>
        <note />
      </trans-unit>
      <trans-unit id="UnspecifiedGestureException">
        <source>Gesture recognition failed.</source>
        <target state="translated">Rozpoznání gest se nezdařilo.</target>
        <note />
      </trans-unit>
      <trans-unit id="UnspecifiedSetEnabledGesturesException">
        <source>Failed to set enabled gestures.</source>
        <target state="translated">Nepodařilo se nastavit aktivovaná gesta.</target>
        <note />
      </trans-unit>
      <trans-unit id="Unsupported_MouseAction">
        <source>Unsupported MouseAction '{0}'.</source>
        <target state="translated">Nepodporovaná MouseAction {0}.</target>
        <note />
      </trans-unit>
      <trans-unit id="UriMustBeAbsolute">
        <source>URI must be absolute. Relative URIs are not supported.</source>
        <target state="translated">Identifikátor URI musí být absolutní hodnota. Relativní hodnoty URI nejsou podporovány.</target>
        <note />
      </trans-unit>
      <trans-unit id="UriMustBeFileOrPack">
        <source>Font family Uri should have either file:// or pack://application: scheme.</source>
        <target state="translated">Rodina fontů identifikátoru Uri by měla mít buď schéma file://, nebo pack://aplikace:</target>
        <note />
      </trans-unit>
      <trans-unit id="UriNotAbsolute">
        <source>URI must be absolute.</source>
        <target state="translated">Identifikátor URI musí být absolutní hodnota.</target>
        <note />
      </trans-unit>
      <trans-unit id="UriSchemeMismatch">
        <source>This factory supports only URIs with the '{0}' scheme.</source>
        <target state="translated">Tento objekt pro vytváření podporuje pouze identifikátor URI se schématem {0}.</target>
        <note />
      </trans-unit>
      <trans-unit id="UsesPerPixelOpacityIsObsolete">
        <source>UsesPerPixelOpacity is obsolete and should not be set when using UsesPerPixelTransparency</source>
        <target state="translated">Možnost UsesPerPixelOpacity je zastaralá a neměla by se nastavovat, pokud se používá možnost UsesPerPixelTransparency.</target>
        <note />
      </trans-unit>
      <trans-unit id="ValueNotValidForGuid">
        <source>Value is not valid for the specified GUID.</source>
        <target state="translated">Tato hodnota není platnou hodnotou pro určený identifikátor GUID.</target>
        <note />
      </trans-unit>
      <trans-unit id="Viewport2DVisual3D_MaterialGroupIsInteractiveMaterial">
        <source>MaterialGroup cannot be an interactive Material (IsVisualHostMaterial is true).</source>
        <target state="translated">MaterialGroup nemůže být interaktivní materiál (vlastnost IsVisualHostMaterial má hodnotu true).</target>
        <note />
      </trans-unit>
      <trans-unit id="Viewport2DVisual3D_MultipleInteractiveMaterials">
        <source>Viewport2DVisual3D supports only one interactive Material.</source>
        <target state="translated">Viewport2DVisual3D podporuje pouze jeden interaktivní materiál.</target>
        <note />
      </trans-unit>
      <trans-unit id="VisualCannotBeDetached">
        <source>Specified Visual cannot be detached.</source>
        <target state="translated">Určený prvek Visual nelze odpojit.</target>
        <note />
      </trans-unit>
      <trans-unit id="VisualCollection_EntryInUse">
        <source>Specified index is already in use. Disconnect the Visual child at the specified index first.</source>
        <target state="translated">Určený index je již používán. Odpojte nejprve podřízený prvek Visual určeného indexu.</target>
        <note />
      </trans-unit>
      <trans-unit id="VisualCollection_NotEnoughCapacity">
        <source>Number of entries exceeds specified capacity of the VisualCollection.</source>
        <target state="translated">Počet vstupů překročil určenou kapacitu kolekce VisualCollection.</target>
        <note />
      </trans-unit>
      <trans-unit id="VisualCollection_ReadOnly">
        <source>This VisualCollection is read only and cannot be modified.</source>
        <target state="translated">Tato VisualCollection je určena pouze pro čtení a nelze ji upravovat.</target>
        <note />
      </trans-unit>
      <trans-unit id="VisualCollection_VisualHasParent">
        <source>Specified Visual is already a child of another Visual or the root of a CompositionTarget.</source>
        <target state="translated">Určený prvek Visual je již podřízeným prvkem jiného prvku Visual nebo kořene CompositionTarget.</target>
        <note />
      </trans-unit>
      <trans-unit id="VisualTarget_AnotherTargetAlreadyConnected">
        <source>Another target is already connected to this HostVisual.</source>
        <target state="translated">K tomuto hostitelskému prvku HostVisual je již připojen jiný cíl.</target>
        <note />
      </trans-unit>
      <trans-unit id="Visual_ArgumentOutOfRange">
        <source>Specified index is out of range or child at index is null. Do not call this method if VisualChildrenCount returns zero, indicating that the Visual has no children.</source>
        <target state="translated">Zadaný index je mimo rozsah nebo podřízený objekt na indexu má hodnotu null. Nevolejte tuto metodu, vrací-li funkce VisualChildrenCount hodnotu nula, která znamená, že objekt Visual nemá podřízené objekty.</target>
        <note />
      </trans-unit>
      <trans-unit id="Visual_CannotTransformPoint">
        <source>This Visual cannot transform the given point.</source>
        <target state="translated">Tento prvek Visual není schopen transformovat daný bod.</target>
        <note />
      </trans-unit>
      <trans-unit id="Visual_HasParent">
        <source>Must disconnect specified child from current parent Visual before attaching to new parent Visual.</source>
        <target state="translated">Před připojením podřízeného prvku k novému prvku Visual je nutno jej nejprve odpojit od jeho aktuálně nadřazeného prvku Visual.</target>
        <note />
      </trans-unit>
      <trans-unit id="Visual_NoCommonAncestor">
        <source>The specified Visual and this Visual do not share a common ancestor, so there is no valid transformation between the two Visuals.</source>
        <target state="translated">Určený prvek Visual a tento prvek Visual nemají společného předchůdce, a proto mezi dvěma Visuals neexistuje platná transformace.</target>
        <note />
      </trans-unit>
      <trans-unit id="Visual_NoPresentationSource">
        <source>This Visual is not connected to a PresentationSource.</source>
        <target state="translated">Tento prvek Visual není připojen ke zdroji prezentace PresentationSource.</target>
        <note />
      </trans-unit>
      <trans-unit id="Visual_NotA3DVisual">
        <source>'{0}' is not a Visual3D.</source>
        <target state="translated">{0} není Visual3D.</target>
        <note />
      </trans-unit>
      <trans-unit id="Visual_NotADescendant">
        <source>The specified Visual is not a descendant of this Visual.</source>
        <target state="translated">Určený prvek Visual není nástupcem tohoto prvku Visual.</target>
        <note />
      </trans-unit>
      <trans-unit id="Visual_NotAVisual">
        <source>'{0}' is not a Visual or Visual3D.</source>
        <target state="translated">{0} není Visual nebo Visual3D.</target>
        <note />
      </trans-unit>
      <trans-unit id="Visual_NotAnAncestor">
        <source>The specified Visual is not an ancestor of this Visual.</source>
        <target state="translated">Určený prvek Visual není předchůdcem tohoto prvku Visual.</target>
        <note />
      </trans-unit>
      <trans-unit id="Visual_NotChild">
        <source>Specified Visual is not a child of this Visual.</source>
        <target state="translated">Určený prvek Visual není podřízeným prvkem tohoto prvku Visual.</target>
        <note />
      </trans-unit>
      <trans-unit id="WIC_NotInitialized">
        <source>Object must be initialized before operation can be performed.</source>
        <target state="translated">Objekt musí být před provedením operace inicializován.</target>
        <note />
      </trans-unit>
      <trans-unit id="WebRequestTimeout">
        <source>WebRequest timed out. Response did not arrive before the specified Timeout period elapsed.</source>
        <target state="translated">Čas WebRequest vypršel, Odpověď nepřišla před vypršením specifického Timeout.</target>
        <note />
      </trans-unit>
      <trans-unit id="WebResponseCloseFailure">
        <source>Error closing the WebResponse.</source>
        <target state="translated">Chyba ukončování WebResponse.</target>
        <note />
      </trans-unit>
      <trans-unit id="WebResponseFailure">
        <source>Error processing WebResponse.</source>
        <target state="translated">Chyba zpracování WebResponse.</target>
        <note />
      </trans-unit>
      <trans-unit id="WebResponsePartNotFound">
        <source>Requested PackagePart not found in target resource.</source>
        <target state="translated">Požadovaná PackagePart v cílovém zdroji nenalezena.</target>
        <note />
      </trans-unit>
      <trans-unit id="WriteNotSupported">
        <source>Stream does not support writing.</source>
        <target state="translated">Datový proud nepodporuje zápis.</target>
        <note />
      </trans-unit>
      <trans-unit id="WrongFirstSegment">
        <source>The required pattern for URI containing ";component" is "AssemblyName;Vxxxx;PublicKey;component", where Vxxxx is the assembly version and PublicKey is the 16-character string representing the assembly public key token. Vxxxx and PublicKey are optional.</source>
        <target state="translated">Požadovaný vzorec pro identifikátor URI obsahující ;komponent je AssemblyName;Vxxxx;PublicKey;component, kde Vxxxx je verze sestavy a PublicKey je řetězec o 16 znacích představující token veřejného klíče sestavy. Vxxxx a PublicKey jsou nepovinné.</target>
        <note />
      </trans-unit>
      <trans-unit id="XmlLangGetCultureFailure">
        <source>There is no registered CultureInfo with the IetfLanguageTag '{0}'.</source>
        <target state="translated">Neexistuje registrovaná CultureInfo pro IetfLanguageTag {0}.</target>
        <note />
      </trans-unit>
      <trans-unit id="XmlLangGetSpecificCulture">
        <source>Cannot find non-neutral culture related to '{0}'.</source>
        <target state="translated">Nelze najít jinou než neutrální kulturu vztahující se k prvku {0}.</target>
        <note />
      </trans-unit>
      <trans-unit id="XmlLangMalformed">
        <source>'{0}' language tag must be empty or must conform to grammar defined in IETF RFC 3066.</source>
        <target state="translated">Jazykový tag {0} musí být prázdný nebo musí odpovídat gramatice definované v IETF RFC 3066.</target>
        <note />
      </trans-unit>
      <trans-unit id="ZoomText">
        <source>Zoom</source>
        <target state="translated">Lupa</target>
        <note />
      </trans-unit>
    </body>
  </file>
</xliff><|MERGE_RESOLUTION|>--- conflicted
+++ resolved
@@ -1909,11 +1909,7 @@
       </trans-unit>
       <trans-unit id="Invalid_IInputElement">
         <source>'{0}' is not a valid type for IInputElement. UIElement, ContentElement or UIElement3D expected.</source>
-<<<<<<< HEAD
-        <target state="needs-review-translation">Prvek {0} není platný typ prvku IInputElement. Platnými typy jsou UIElement nebo ContentElement.</target>
-=======
         <target state="translated">Prvek {0} není platný typ pro IInputElement. Platnými typy jsou UIElement, ContentElement nebo UIElement3D.</target>
->>>>>>> 49abd15c
         <note />
       </trans-unit>
       <trans-unit id="Invalid_URI">
