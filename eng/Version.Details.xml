--- conflicted
+++ resolved
@@ -49,11 +49,7 @@
       <Uri>https://dev.azure.com/dnceng/internal/_git/dotnet-runtime</Uri>
       <Sha>be98e88c760526452df94ef452fff4602fb5bded</Sha>
     </Dependency>
-<<<<<<< HEAD
-    <Dependency Name="Microsoft.DotNet.Wpf.DncEng" Version="6.0.0-rtm.22161.2">
-=======
     <Dependency Name="Microsoft.DotNet.Wpf.DncEng" Version="6.0.0-rtm.22212.1">
->>>>>>> 90eee3c2
       <Uri>https://dev.azure.com/dnceng/internal/_git/dotnet-wpf-int</Uri>
       <Sha>c8d46e6b93f648dd15d27210af19b62f98205daa</Sha>
     </Dependency>
