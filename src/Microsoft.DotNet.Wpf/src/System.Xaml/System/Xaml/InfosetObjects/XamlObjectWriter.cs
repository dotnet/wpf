--- conflicted
+++ resolved
@@ -128,12 +128,8 @@
                     result = new PartialTrustTolerantRuntime(runtimeSettings, settings.AccessLevel, schemaContext);
                 }
             }
-<<<<<<< HEAD
+
             if (result is null)
-=======
-
-            if (result == null)
->>>>>>> 7095be30
             {
                 result = new ClrObjectRuntime(runtimeSettings, true /*isWriter*/);
             }
@@ -269,12 +265,8 @@
                 string err = SR.ValueMustBeFollowedByEndMember;
                 throw _context.WithLineInfo(new XamlObjectWriterException(err));
             }
-<<<<<<< HEAD
+
             XamlMember parentProperty = (_context.CurrentType is null && _context.Depth > 1)
-=======
-
-            XamlMember parentProperty = (_context.CurrentType == null && _context.Depth > 1)
->>>>>>> 7095be30
                 ? _context.ParentProperty
                 : _context.CurrentProperty;  // there is a push frame below making this the parent property.
             if (parentProperty is null)
@@ -422,22 +414,14 @@
                 string err = SR.ValueMustBeFollowedByEndMember;
                 throw _context.WithLineInfo(new XamlObjectWriterException(err));
             }
-<<<<<<< HEAD
+
             if (_context.CurrentType is null)
-=======
-
-            if (_context.CurrentType == null)
->>>>>>> 7095be30
             {
                 string err = SR.NoTypeInCurrentFrame_EO;
                 throw _context.WithLineInfo(new XamlObjectWriterException(err));
             }
-<<<<<<< HEAD
+
             if (_context.CurrentProperty is not null)
-=======
-
-            if (_context.CurrentProperty != null)
->>>>>>> 7095be30
             {
                 string err = SR.Format(SR.OpenPropertyInCurrentFrame_EO, _context.CurrentType.ToString(),
                                                                         _context.CurrentProperty.ToString());
@@ -915,12 +899,8 @@
             {
                 throw new ArgumentException(SR.NamespaceDeclarationPrefixCannotBeNull);
             }
-<<<<<<< HEAD
+
             if(namespaceDeclaration.Namespace is null)
-=======
-
-            if(namespaceDeclaration.Namespace == null)
->>>>>>> 7095be30
             {
                 throw new ArgumentException(SR.NamespaceDeclarationNamespaceCannotBeNull);
             }
@@ -940,12 +920,8 @@
                 string err = SR.ValueMustBeFollowedByEndMember;
                 throw _context.WithLineInfo(new XamlObjectWriterException(err));
             }
-<<<<<<< HEAD
+
             if (_context.CurrentType is not null && _context.CurrentProperty is null)
-=======
-
-            if (_context.CurrentType != null && _context.CurrentProperty == null)
->>>>>>> 7095be30
             {
                 string err = SR.Format(SR.NoPropertyInCurrentFrame_NS, namespaceDeclaration.Prefix,
                                                                       namespaceDeclaration.Namespace,
@@ -1304,12 +1280,8 @@
                 string err = SR.Format(SR.CantCreateUnknownType, xamlType.GetQualifiedName());
                 throw ctx.WithLineInfo(new XamlObjectWriterException(err));
             }
-<<<<<<< HEAD
+
             if (ts is null)
-=======
-
-            if (ts == null)
->>>>>>> 7095be30
             {
                 throw ctx.WithLineInfo(new XamlObjectWriterException(SR.Format(SR.InitializationSyntaxWithoutTypeConverter, xamlType.GetQualifiedName())));
             }
@@ -1403,12 +1375,8 @@
                 {
                     converter = grandParentXamlType.KeyType.TypeConverter;
                 }
-<<<<<<< HEAD
+
                 if (converter is not null && converter.ConverterType is not null && converter != BuiltInValueConverter.String)
-=======
-
-                if (converter!= null && converter.ConverterType != null && converter != BuiltInValueConverter.String)
->>>>>>> 7095be30
                 {
                     TypeConverter typeConverter = Runtime.GetConverterInstance(converter);
                     if (typeConverter is not null)
@@ -1976,14 +1944,9 @@
             {
                 PendingCollectionAdds.TryGetValue(parentCollection, out pendingCollection);
             }
-<<<<<<< HEAD
+
             if (pendingCollection is null &&
                 (keyToken is not null || valueToken is not null ||
-=======
-
-            if (pendingCollection == null &&
-                (keyToken != null || valueToken != null ||
->>>>>>> 7095be30
                 HasUnresolvedChildren(key) || HasUnresolvedChildren(value)))
             {
                 // We pend the add not only if the key or value are unresolved, but also if they
@@ -1993,34 +1956,22 @@
                 pendingCollection = new List<PendingCollectionAdd>();
                 PendingCollectionAdds.Add(parentCollection, pendingCollection);
             }
-<<<<<<< HEAD
+
             if (keyToken is not null)
-=======
-
-            if (keyToken != null)
->>>>>>> 7095be30
             {
                 // Set KeyHolder to null since the item is no longer on the stack,
                 // so we won't be getting its key from the saved KeyHolder anymore
                 keyToken.Target.KeyHolder = null;
                 keyToken.Target.TemporaryCollectionIndex = pendingCollection.Count;
             }
-<<<<<<< HEAD
+
             if (valueToken is not null)
-=======
-
-            if (valueToken != null)
->>>>>>> 7095be30
             {
                 Logic_PendCurrentFixupToken_SetValue(ctx, valueToken);
                 valueToken.Target.TemporaryCollectionIndex = pendingCollection.Count;
             }
-<<<<<<< HEAD
+
             if (pendingCollection is not null)
-=======
-
-            if (pendingCollection != null)
->>>>>>> 7095be30
             {
                 PendingCollectionAdd pendingAdd = new PendingCollectionAdd
                 {
@@ -2388,12 +2339,8 @@
                     _nameFixupGraph.AddEndOfParseDependency(token.ReferencedObject, token.Target);
                 }
             }
-<<<<<<< HEAD
+
             if (unresolvedRefs is not null)
-=======
-
-            if (unresolvedRefs != null)
->>>>>>> 7095be30
             {
                 ThrowUnresolvedRefs(unresolvedRefs);
             }
@@ -2507,12 +2454,8 @@
                 {
                     return false;
                 }
-<<<<<<< HEAD
+
                 return _nameFixupGraph is null || !_nameFixupGraph.HasUnresolvedOrPendingChildren(instance);
-=======
-
-                return _nameFixupGraph == null || !_nameFixupGraph.HasUnresolvedOrPendingChildren(instance);
->>>>>>> 7095be30
             }
             else
             {
