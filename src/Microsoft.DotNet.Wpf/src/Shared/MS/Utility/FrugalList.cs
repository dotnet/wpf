--- conflicted
+++ resolved
@@ -439,12 +439,8 @@
                 {
                     return 1;
                 }
-<<<<<<< HEAD
+
                 if ((_count == 3) && EqualityComparer<T>.Default.Equals(_entry2, value))
-=======
-
-                if ((3 == _count) && EqualityComparer<T>.Default.Equals(_entry2, value))
->>>>>>> 7095be30
                 {
                     return 2;
                 }
@@ -810,12 +806,8 @@
                             {
                                 return 4;
                             }
-<<<<<<< HEAD
+
                             if ((_count == 6) && EqualityComparer<T>.Default.Equals(_entry5, value))
-=======
-
-                            if ((6 == _count) && EqualityComparer<T>.Default.Equals(_entry5, value))
->>>>>>> 7095be30
                             {
                                 return 5;
                             }
