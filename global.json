{
  "tools": {
    "dotnet": "3.0.100-preview5-011568",
    "runtimes": {
        "dotnet": [
            "2.1.7",
            "$(MicrosoftNETCoreAppVersion)"
        ]
    },
    "vs": {
      "version": "16.1"
    }
  },
  "msbuild-sdks": {
<<<<<<< HEAD
    "Microsoft.DotNet.Arcade.Sdk": "1.0.0-beta.19264.13"
=======
    "Microsoft.DotNet.Arcade.Sdk": "1.0.0-beta.19270.1"
>>>>>>> 031f4b7f
  },
  "native-tools": {
    "strawberry-perl": "5.28.1.1-1"
  }
}<|MERGE_RESOLUTION|>--- conflicted
+++ resolved
@@ -12,11 +12,7 @@
     }
   },
   "msbuild-sdks": {
-<<<<<<< HEAD
-    "Microsoft.DotNet.Arcade.Sdk": "1.0.0-beta.19264.13"
-=======
     "Microsoft.DotNet.Arcade.Sdk": "1.0.0-beta.19270.1"
->>>>>>> 031f4b7f
   },
   "native-tools": {
     "strawberry-perl": "5.28.1.1-1"
