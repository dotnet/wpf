--- conflicted
+++ resolved
@@ -127,14 +127,7 @@
 
     internal static bool SyncThemeMode()
     {
-<<<<<<< HEAD
        ThemeMode themeMode = GetThemeModeFromResourceDictionary(Application.Current.Resources);
-=======
-        if (DeferSyncingThemeModeAndResources)
-            return true;
-
-        ThemeMode themeMode = GetThemeModeFromResourceDictionary(Application.Current.Resources);
->>>>>>> 5922b87b
 
         if (Application.Current.ThemeMode != themeMode)
         {
@@ -146,14 +139,9 @@
 
     internal static void SyncThemeModeAndResources()
     {
-<<<<<<< HEAD
         // Since, this is called from window there is a possiblity that the application
         // instance is null. Hence, we need to check for null.
         if(Application.Current == null) return;
-=======
-        if (Application.Current == null)
-            return;
->>>>>>> 5922b87b
 
         ThemeMode themeMode = Application.Current.ThemeMode;
         var rd = Application.Current.Resources;
