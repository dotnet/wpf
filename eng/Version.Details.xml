--- conflicted
+++ resolved
@@ -1,7 +1,6 @@
 <?xml version="1.0" encoding="utf-8"?>
 <Dependencies>
   <ProductDependencies>
-<<<<<<< HEAD
     <Dependency Name="Microsoft.Private.Winforms" Version="9.0.4-servicing.25166.1">
       <Uri>https://dev.azure.com/dnceng/internal/_git/dotnet-winforms</Uri>
       <Sha>17ea9d1d2d534af247cef70a122c3aac9bd25846</Sha>
@@ -10,16 +9,6 @@
     <Dependency Name="Microsoft.Dotnet.WinForms.ProjectTemplates" Version="9.0.4-servicing.25166.1">
       <Uri>https://dev.azure.com/dnceng/internal/_git/dotnet-winforms</Uri>
       <Sha>17ea9d1d2d534af247cef70a122c3aac9bd25846</Sha>
-=======
-    <Dependency Name="Microsoft.Private.Winforms" Version="9.0.4-servicing.25163.12">
-      <Uri>https://dev.azure.com/dnceng/internal/_git/dotnet-winforms</Uri>
-      <Sha>ca42d9e58480ab4ebb845027c44c6b4f10e0539d</Sha>
-      <SourceBuildTarball RepoName="winforms" ManagedOnly="true" />
-    </Dependency>
-    <Dependency Name="Microsoft.Dotnet.WinForms.ProjectTemplates" Version="9.0.4-servicing.25163.12">
-      <Uri>https://dev.azure.com/dnceng/internal/_git/dotnet-winforms</Uri>
-      <Sha>ca42d9e58480ab4ebb845027c44c6b4f10e0539d</Sha>
->>>>>>> 47a3c26b
     </Dependency>
     <Dependency Name="System.Reflection.MetadataLoadContext" Version="9.0.4" CoherentParentDependency="Microsoft.Private.Winforms">
       <Uri>https://dev.azure.com/dnceng/internal/_git/dotnet-runtime</Uri>
@@ -172,11 +161,7 @@
     </Dependency>
     <Dependency Name="System.Drawing.Common" Version="9.0.4">
       <Uri>https://dev.azure.com/dnceng/internal/_git/dotnet-winforms</Uri>
-<<<<<<< HEAD
       <Sha>17ea9d1d2d534af247cef70a122c3aac9bd25846</Sha>
-=======
-      <Sha>ca42d9e58480ab4ebb845027c44c6b4f10e0539d</Sha>
->>>>>>> 47a3c26b
     </Dependency>
   </ProductDependencies>
   <ToolsetDependencies>
