﻿// Licensed to the .NET Foundation under one or more agreements.
// The .NET Foundation licenses this file to you under the MIT license.
// See the LICENSE file in the project root for more information.

#nullable disable

using System.IO;
using System.Xaml.MS.Impl;
using System.Xaml.Schema;
using System.Xml;
using MS.Internal.Xaml;
using MS.Internal.Xaml.Context;
using MS.Internal.Xaml.Parser;

namespace System.Xaml
{
    public class XamlXmlReader : XamlReader, IXamlLineInfo
    {
        XamlParserContext _context;
        IEnumerator<XamlNode> _nodeStream;

        XamlNode _current;
        LineInfo _currentLineInfo;
        XamlNode _endOfStreamNode;

        XamlXmlReaderSettings _mergedSettings;

        public XamlXmlReader(XmlReader xmlReader)
        {
            ArgumentNullException.ThrowIfNull(xmlReader);

            Initialize(xmlReader, null, null);
        }

        public XamlXmlReader(XmlReader xmlReader, XamlXmlReaderSettings settings)
        {
            ArgumentNullException.ThrowIfNull(xmlReader);

            Initialize(xmlReader, null, settings);
        }

        public XamlXmlReader(XmlReader xmlReader, XamlSchemaContext schemaContext)
        {
            ArgumentNullException.ThrowIfNull(schemaContext);
            ArgumentNullException.ThrowIfNull(xmlReader);

            Initialize(xmlReader, schemaContext, null);
        }

        public XamlXmlReader(XmlReader xmlReader, XamlSchemaContext schemaContext, XamlXmlReaderSettings settings)
        {
            ArgumentNullException.ThrowIfNull(schemaContext);
            ArgumentNullException.ThrowIfNull(xmlReader);

            Initialize(xmlReader, schemaContext, settings);
        }

        public XamlXmlReader(string fileName)
        {
            ArgumentNullException.ThrowIfNull(fileName);
            Initialize(CreateXmlReader(fileName, null), null, null);
        }

        public XamlXmlReader(string fileName, XamlXmlReaderSettings settings)
        {
            ArgumentNullException.ThrowIfNull(fileName);

            Initialize(CreateXmlReader(fileName, settings), null, settings);
        }

        public XamlXmlReader(string fileName, XamlSchemaContext schemaContext)
        {
            ArgumentNullException.ThrowIfNull(fileName);
            ArgumentNullException.ThrowIfNull(schemaContext);

            Initialize(CreateXmlReader(fileName, null), schemaContext, null);
        }

        public XamlXmlReader(string fileName, XamlSchemaContext schemaContext, XamlXmlReaderSettings settings)
        {
            ArgumentNullException.ThrowIfNull(fileName);
            ArgumentNullException.ThrowIfNull(schemaContext);

            Initialize(CreateXmlReader(fileName, settings), schemaContext, settings);
        }

        private XmlReader CreateXmlReader(string fileName, XamlXmlReaderSettings settings)
        {
            bool closeInput = (settings is null) ? true : settings.CloseInput;
            return XmlReader.Create(fileName, new XmlReaderSettings { CloseInput = closeInput, DtdProcessing = DtdProcessing.Prohibit });
        }

        public XamlXmlReader(Stream stream)
        {
            ArgumentNullException.ThrowIfNull(stream);
            Initialize(CreateXmlReader(stream, null), null, null);
        }

        public XamlXmlReader(Stream stream, XamlXmlReaderSettings settings)
        {
            ArgumentNullException.ThrowIfNull(stream);
            Initialize(CreateXmlReader(stream, settings), null, settings);
        }

        public XamlXmlReader(Stream stream, XamlSchemaContext schemaContext)
        {
            ArgumentNullException.ThrowIfNull(stream);
            ArgumentNullException.ThrowIfNull(schemaContext);

            Initialize(CreateXmlReader(stream, null), schemaContext, null);
        }

        public XamlXmlReader(Stream stream, XamlSchemaContext schemaContext, XamlXmlReaderSettings settings)
        {
            ArgumentNullException.ThrowIfNull(stream);
            ArgumentNullException.ThrowIfNull(schemaContext);

            Initialize(CreateXmlReader(stream, settings), schemaContext, settings);
        }

        private XmlReader CreateXmlReader(Stream stream, XamlXmlReaderSettings settings)
        {
            bool closeInput = (settings is not null) && settings.CloseInput;
            return XmlReader.Create(stream, new XmlReaderSettings { CloseInput = closeInput, DtdProcessing = DtdProcessing.Prohibit });
        }

        public XamlXmlReader(TextReader textReader)
        {
            ArgumentNullException.ThrowIfNull(textReader);
            Initialize(CreateXmlReader(textReader, null), null, null);
        }

        public XamlXmlReader(TextReader textReader, XamlXmlReaderSettings settings)
        {
            ArgumentNullException.ThrowIfNull(textReader);
            Initialize(CreateXmlReader(textReader, settings), null, settings);
        }

        public XamlXmlReader(TextReader textReader, XamlSchemaContext schemaContext)
        {
            ArgumentNullException.ThrowIfNull(textReader);
            ArgumentNullException.ThrowIfNull(schemaContext);

            Initialize(CreateXmlReader(textReader, null), schemaContext, null);
        }

        public XamlXmlReader(TextReader textReader, XamlSchemaContext schemaContext, XamlXmlReaderSettings settings)
        {
            ArgumentNullException.ThrowIfNull(textReader);
            ArgumentNullException.ThrowIfNull(schemaContext);

            Initialize(CreateXmlReader(textReader, settings), schemaContext, settings);
        }

        private XmlReader CreateXmlReader(TextReader textReader, XamlXmlReaderSettings settings)
        {
            bool closeInput = (settings is not null) && settings.CloseInput;
            return XmlReader.Create(textReader, new XmlReaderSettings { CloseInput = closeInput, DtdProcessing = DtdProcessing.Prohibit });
        }

        private void Initialize(XmlReader givenXmlReader, XamlSchemaContext schemaContext, XamlXmlReaderSettings settings)
        {
            XmlReader myXmlReader;

<<<<<<< HEAD
            _mergedSettings = (settings == null) ? new XamlXmlReaderSettings() : new XamlXmlReaderSettings(settings);
            // Wrap the xmlreader with a XmlCompatReader instance to apply MarkupCompat rules.
=======
            _mergedSettings = (settings is null) ? new XamlXmlReaderSettings() : new XamlXmlReaderSettings(settings);
            //Wrap the xmlreader with a XmlCompatReader instance to apply MarkupCompat rules.
>>>>>>> 53636887
            if (!_mergedSettings.SkipXmlCompatibilityProcessing)
            {
                XmlCompatibilityReader mcReader =
                        new XmlCompatibilityReader(givenXmlReader,
                                new IsXmlNamespaceSupportedCallback(IsXmlNamespaceSupported)
                        );
                mcReader.Normalization = true;
                myXmlReader = mcReader;
            }
            else
            {   // Don't wrap the xmlreader with XmlCompatReader.
                // Useful for uses where users want to keep mc: content in the XamlNode stream.
                // Or have already processed the markup compat and want that extra perf.
                myXmlReader = givenXmlReader;
            }

            // Pick up the XmlReader settings to override the "settings" defaults.
            if (!string.IsNullOrEmpty(myXmlReader.BaseURI))
            {
                _mergedSettings.BaseUri = new Uri(myXmlReader.BaseURI);
            }

            if (myXmlReader.XmlSpace == XmlSpace.Preserve)
            {
                _mergedSettings.XmlSpacePreserve = true;
            }
<<<<<<< HEAD
            if (!string.IsNullOrEmpty(myXmlReader.XmlLang))
=======

            if (!String.IsNullOrEmpty(myXmlReader.XmlLang))
>>>>>>> 53636887
            {
                _mergedSettings.XmlLang = myXmlReader.XmlLang;
            }

            IXmlNamespaceResolver myXmlReaderNS = myXmlReader as IXmlNamespaceResolver;
            Dictionary<string, string> xmlnsDictionary = null;
            if (myXmlReaderNS is not null)
            {
                IDictionary<string, string> rootNamespaces = myXmlReaderNS.GetNamespacesInScope(XmlNamespaceScope.Local);
                if (rootNamespaces is not null)
                {
                    foreach (KeyValuePair<string, string> ns in rootNamespaces)
                    {
                        if (xmlnsDictionary is null)
                        {
                            xmlnsDictionary = new Dictionary<string, string>();
                        }

                        xmlnsDictionary[ns.Key] = ns.Value;
                    }
                }
            }

            if (schemaContext is null)
            {
                schemaContext = new XamlSchemaContext();
            }

            _endOfStreamNode = new XamlNode(XamlNode.InternalNodeType.EndOfStream);

            _context = new XamlParserContext(schemaContext, _mergedSettings.LocalAssembly);
            _context.AllowProtectedMembersOnRoot = _mergedSettings.AllowProtectedMembersOnRoot;
            _context.AddNamespacePrefix(KnownStrings.XmlPrefix, XamlLanguage.Xml1998Namespace);

            Func<string, string> namespaceResolver = myXmlReader.LookupNamespace;
            _context.XmlNamespaceResolver = namespaceResolver;

            XamlScanner xamlScanner = new XamlScanner(_context, myXmlReader, _mergedSettings);
            XamlPullParser parser = new XamlPullParser(_context, xamlScanner, _mergedSettings);
            _nodeStream = new NodeStreamSorter(_context, parser, _mergedSettings, xmlnsDictionary);
            _current = new XamlNode(XamlNode.InternalNodeType.StartOfStream);  // user must call Read() before using properties.
            _currentLineInfo = new LineInfo(0, 0);
        }

        #region XamlReader Members

        public override bool Read()
        {
            ThrowIfDisposed();
            do
            {
                if (_nodeStream.MoveNext())
                {
                    _current = _nodeStream.Current;
                    if (_current.NodeType == XamlNodeType.None)
                    {
                        if (_current.LineInfo is not null)
                        {
                            _currentLineInfo = _current.LineInfo;
                        }
                        else if (_current.IsEof)
                        {
                            break;
                        }
                        else
                        {
                            Debug.Assert(_current.IsEof, "Xaml Parser returned an illegal internal XamlNode");
                        }
                    }
                }
                else
                {
                    _current = _endOfStreamNode;
                    break;
                }
            }
            while (_current.NodeType == XamlNodeType.None);
            return !IsEof;
        }

        public override XamlNodeType NodeType
        {
            get { return _current.NodeType; }
        }

        public override bool IsEof
        {
            get { return _current.IsEof; }
        }

        public override NamespaceDeclaration Namespace
        {
            get { return _current.NamespaceDeclaration; }
        }

        public override XamlType Type
        {
            get { return _current.XamlType; }
        }

        public override object Value
        {
            get { return _current.Value; }
        }

        public override XamlMember Member
        {
            get { return _current.Member; }
        }

        public override XamlSchemaContext SchemaContext
        {
            get { return _context.SchemaContext; }
        }

        #endregion

        #region IXamlLineInfo Members

        public bool HasLineInfo
        {
            get { return _mergedSettings.ProvideLineInfo; }
        }

        public int LineNumber
        {
            get { return _currentLineInfo.LineNumber; }
        }

        public int LinePosition
        {
            get { return _currentLineInfo.LinePosition; }
        }

        #endregion

        private void ThrowIfDisposed()
        {
            ObjectDisposedException.ThrowIf(IsDisposed, typeof(XamlXmlReader));
        }

        // Return true if the passed namespace is known, meaning that it maps
        // to a set of assemblies and clr namespaces
        internal bool IsXmlNamespaceSupported(string xmlNamespace, out string newXmlNamespace)
        {
            // 4 cases: refer to Framework\XamlParser.IsXmlNamespaceSupported
            // startins with clr-namespace:
            // Namespace is known
            // http://schemas.microsoft.com/winfx/2006/xaml/presentation/options
            // We're inside of a XmlDataIsland

            // First, substitute in the LocalAssembly if needed
            if (_mergedSettings.LocalAssembly is not null)
            {
                string clrNs, assemblyName;
                if (ClrNamespaceUriParser.TryParseUri(xmlNamespace, out clrNs, out assemblyName) &&
                    string.IsNullOrEmpty(assemblyName))
                {
                    assemblyName = _mergedSettings.LocalAssembly.FullName;
                    newXmlNamespace = ClrNamespaceUriParser.GetUri(clrNs, assemblyName);
                    return true;
                }
            }

            bool result = _context.SchemaContext.TryGetCompatibleXamlNamespace(xmlNamespace, out newXmlNamespace);
            if (newXmlNamespace is null)
            {
                newXmlNamespace = string.Empty;
            }

            // we need to treat all namespaces inside of XmlDataIslands as Supported.
            // we need to tree Freeze as known, if it is around... don't hardcode.
            // else if (xmlNamespace == XamlReaderHelper.PresentationOptionsNamespaceURI)
            // {
            //    // PresentationOptions is expected to be marked as 'ignorable' in most Xaml
            //    // so that other Xaml parsers don't have to interpret it, but this parser
            //    // does handle it to support it's Freeze attribute.
            //    return true;
            // }
            return result;
        }
    }
}<|MERGE_RESOLUTION|>--- conflicted
+++ resolved
@@ -162,13 +162,8 @@
         {
             XmlReader myXmlReader;
 
-<<<<<<< HEAD
-            _mergedSettings = (settings == null) ? new XamlXmlReaderSettings() : new XamlXmlReaderSettings(settings);
+            _mergedSettings = (settings is null) ? new XamlXmlReaderSettings() : new XamlXmlReaderSettings(settings);
             // Wrap the xmlreader with a XmlCompatReader instance to apply MarkupCompat rules.
-=======
-            _mergedSettings = (settings is null) ? new XamlXmlReaderSettings() : new XamlXmlReaderSettings(settings);
-            //Wrap the xmlreader with a XmlCompatReader instance to apply MarkupCompat rules.
->>>>>>> 53636887
             if (!_mergedSettings.SkipXmlCompatibilityProcessing)
             {
                 XmlCompatibilityReader mcReader =
@@ -195,12 +190,8 @@
             {
                 _mergedSettings.XmlSpacePreserve = true;
             }
-<<<<<<< HEAD
+
             if (!string.IsNullOrEmpty(myXmlReader.XmlLang))
-=======
-
-            if (!String.IsNullOrEmpty(myXmlReader.XmlLang))
->>>>>>> 53636887
             {
                 _mergedSettings.XmlLang = myXmlReader.XmlLang;
             }
