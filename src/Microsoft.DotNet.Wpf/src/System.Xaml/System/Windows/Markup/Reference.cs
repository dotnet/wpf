﻿// Licensed to the .NET Foundation under one or more agreements.
// The .NET Foundation licenses this file to you under the MIT license.
// See the LICENSE file in the project root for more information.

#nullable disable

using System.Xaml;

namespace System.Windows.Markup
{
    [ContentProperty("Name")]
    public class Reference : MarkupExtension
    {
        public Reference()
        {
        }

        public Reference(string name)
        {
            Name = name;
        }

        [ConstructorArgument("name")]
        public string Name { get; set; }

        public override object ProvideValue(IServiceProvider serviceProvider)
        {
            ArgumentNullException.ThrowIfNull(serviceProvider);
<<<<<<< HEAD
            if (serviceProvider.GetService(typeof(IXamlNameResolver)) is not IXamlNameResolver nameResolver)
=======
            IXamlNameResolver nameResolver = serviceProvider.GetService(typeof(IXamlNameResolver)) as IXamlNameResolver;
            if (nameResolver is null)
>>>>>>> aa1896f4
            {
                throw new InvalidOperationException(SR.MissingNameResolver);
            }

            if (string.IsNullOrEmpty(Name))
            {
                throw new InvalidOperationException(SR.MustHaveName);
            }

            object obj = nameResolver.Resolve(Name);
            if (obj is null)
            {
                string[] names = new string[] { Name };
                obj = nameResolver.GetFixupToken(names, true);
            }

            return obj;
        }
    }
}<|MERGE_RESOLUTION|>--- conflicted
+++ resolved
@@ -26,12 +26,7 @@
         public override object ProvideValue(IServiceProvider serviceProvider)
         {
             ArgumentNullException.ThrowIfNull(serviceProvider);
-<<<<<<< HEAD
             if (serviceProvider.GetService(typeof(IXamlNameResolver)) is not IXamlNameResolver nameResolver)
-=======
-            IXamlNameResolver nameResolver = serviceProvider.GetService(typeof(IXamlNameResolver)) as IXamlNameResolver;
-            if (nameResolver is null)
->>>>>>> aa1896f4
             {
                 throw new InvalidOperationException(SR.MissingNameResolver);
             }
