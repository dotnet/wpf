﻿<?xml version="1.0" encoding="utf-8"?>
<xliff xmlns="urn:oasis:names:tc:xliff:document:1.2" xmlns:xsi="http://www.w3.org/2001/XMLSchema-instance" version="1.2" xsi:schemaLocation="urn:oasis:names:tc:xliff:document:1.2 xliff-core-1.2-transitional.xsd">
  <file datatype="xml" source-language="en" target-language="cs" original="../Strings.resx">
    <body>
      <trans-unit id="APSException">
        <source>Enumerating attached properties on object '{0}' threw an exception.</source>
        <target state="translated">Při vytváření výčtu připojených vlastností pro objekt {0} byla vyvolána výjimka.</target>
        <note />
      </trans-unit>
      <trans-unit id="AddCollection">
        <source>Add value to collection of type '{0}' threw an exception.</source>
        <target state="translated">Při přidání hodnoty do kolekce typu {0} byla vyvolána výjimka.</target>
        <note />
      </trans-unit>
      <trans-unit id="AddDictionary">
        <source>Add value to dictionary of type '{0}' threw an exception.</source>
        <target state="translated">Při přidání hodnoty do slovníku typu {0} byla vyvolána výjimka.</target>
        <note />
      </trans-unit>
      <trans-unit id="AmbiguousCollectionItemType">
        <source>Cannot determine the item type of collection type '{0}' because it has more than one Add method or ICollection&lt;T&gt; implementation. To make this collection type usable in XAML, add a public Add(object) method, implement System.Collections.IList or a single System.Collections.Generic.ICollection&lt;T&gt;.</source>
        <target state="translated">Nelze určit typ položky kolekce typu {0}, protože má více než jednu metodu Add nebo implementaci rozhraní ICollection&lt;T&gt;. Chcete-li, aby byl tento typ kolekce použitelný v jazyce XAML, přidejte veřejnou metodu Add(objekt), implementujte rozhraní System.Collections.IList nebo jediné rozhraní System.Collections.Generic.ICollection&lt;T&gt;.</target>
        <note />
      </trans-unit>
      <trans-unit id="AmbiguousDictionaryItemType">
        <source>Cannot determine the item type of dictionary type '{0}' because it has more than one Add method or IDictionary&lt;K,V&gt; implementation. To make this dictionary type usable in XAML, add a public Add(object,object) method, implement System.Collections.IDictionary or a single System.Collections.Generic.IDictionary&lt;K,V&gt;.</source>
        <target state="translated">Nelze určit typ položky slovníku typu {0}, protože má více než jednu metodu Add nebo implementaci rozhraní IDictionary&lt;K,V&gt;. Chcete-li, aby byl tento typ slovníku použitelný v jazyce XAML, přidejte veřejnou metodu Add(objekt,objekt), implementujte rozhraní System.Collections.IDictionary nebo jediné rozhraní System.Collections.Generic.IDictionary&lt;K,V&gt;.</target>
        <note />
      </trans-unit>
      <trans-unit id="Animation_ChildMustBeKeyFrame">
        <source>A child of KeyFrameAnimation in XAML must be a KeyFrame of a compatible type.</source>
<<<<<<< HEAD
        <target state="new">A child of KeyFrameAnimation in XAML must be a KeyFrame of a compatible type.</target>
=======
        <target state="translated">Podřízený prvek třídy KeyFrameAnimation v jazyce XAML musí být KeyFrame kompatibilního typu.</target>
>>>>>>> 564aebd6
        <note />
      </trans-unit>
      <trans-unit id="Animation_InvalidAnimationUsingKeyFramesDuration">
        <source>'{0}' must have either a TimeSpan for its Duration or a TimeSpan for the KeyTime of its last KeyFrame. This '{0}' has a Duration of '{1}' and a KeyTime of '{2}' for its last KeyFrame, so the KeyTimes cannot be resolved.</source>
<<<<<<< HEAD
        <target state="new">'{0}' must have either a TimeSpan for its Duration or a TimeSpan for the KeyTime of its last KeyFrame. This '{0}' has a Duration of '{1}' and a KeyTime of '{2}' for its last KeyFrame, so the KeyTimes cannot be resolved.</target>
=======
        <target state="translated">Animace {0} musí mít buď hodnotu TimeSpan pro vlastnost Duration, nebo hodnotu TimeSpan pro čas KeyTime posledního rámce KeyFrame. V této animaci {0} má Duration hodnotu {1} a KeyTime hodnotu {2} pro poslední rámec KeyFrame, takže nelze přeložit časy KeyTimes.</target>
>>>>>>> 564aebd6
        <note />
      </trans-unit>
      <trans-unit id="Animation_InvalidBaseValue">
        <source>'{0}' is not a valid '{1}' value for class '{2}'. This value might have been supplied by the base value of the property being animated or the output value of another animation applied to the same property.</source>
<<<<<<< HEAD
        <target state="new">'{0}' is not a valid '{1}' value for class '{2}'. This value might have been supplied by the base value of the property being animated or the output value of another animation applied to the same property.</target>
=======
        <target state="translated">{0} není platná hodnota {1} pro třídu {2}. Tato hodnota by mohla být poskytnuta základní hodnotou animované vlastnosti nebo výstupní hodnotou jiné animace použité na stejnou vlastnost.</target>
>>>>>>> 564aebd6
        <note />
      </trans-unit>
      <trans-unit id="Animation_InvalidResolvedKeyTimes">
        <source>Resolved KeyTime for key frame at index {1} cannot be greater than resolved KeyTime for key frame at index {4}. KeyFrames[{1}]5D; has specified KeyTime '{2}', which resolves to time {3}; KeyFrames[{4}]5D; has specified KeyTime '{5}', which resolves to time {6}. Some KeyTimes are resolved relative to Begin time of '{0}' and others relative to its Duration, so some sets of KeyTimes are not valid for all Durations.</source>
<<<<<<< HEAD
        <target state="new">Resolved KeyTime for key frame at index {1} cannot be greater than resolved KeyTime for key frame at index {4}. KeyFrames[{1}]5D; has specified KeyTime '{2}', which resolves to time {3}; KeyFrames[{4}]5D; has specified KeyTime '{5}', which resolves to time {6}. Some KeyTimes are resolved relative to Begin time of '{0}' and others relative to its Duration, so some sets of KeyTimes are not valid for all Durations.</target>
=======
        <target state="translated">Přeložený čas KeyTime pro klíčový snímek s indexem {1} nesmí být větší než přeložený čas KeyTime pro klíčový snímek s indexem {4}. KeyFrames[{1}]5D; určuje KeyTime {2}, který je přeložen na čas {3}; KeyFrames[{4}]5D; určuje KeyTime {5}, který je přeložen na čas {6}. Některé hodnoty KeyTimes jsou přeloženy relativně k času Begin {0} a jiné relativně k hodnotě Duration, takže některé sady hodnot KeyTimes nejsou platné pro všechny hodnoty Duration.</target>
>>>>>>> 564aebd6
        <note />
      </trans-unit>
      <trans-unit id="Animation_InvalidTimeKeyTime">
        <source>'{2}' KeyTime value is not valid for key frame at index {1} of this '{0}' because it is greater than animation's Duration value '{3}'.</source>
<<<<<<< HEAD
        <target state="new">'{2}' KeyTime value is not valid for key frame at index {1} of this '{0}' because it is greater than animation's Duration value '{3}'.</target>
=======
        <target state="translated">Hodnota KeyTime {2} není platná pro klíčový rámec indexu {1} tohoto prvku {0}, protože je vyšší než hodnota Duration {3} animace.</target>
>>>>>>> 564aebd6
        <note />
      </trans-unit>
      <trans-unit id="Animation_Invalid_DefaultValue">
        <source>'{0}' cannot use default {1} value of '{2}'.</source>
<<<<<<< HEAD
        <target state="new">'{0}' cannot use default {1} value of '{2}'.</target>
=======
        <target state="translated">Prvek {0} nemůže použít výchozí hodnotu {1} prvku {2}.</target>
>>>>>>> 564aebd6
        <note />
      </trans-unit>
      <trans-unit id="Animation_NoTextChildren">
        <source>KeyFrameAnimation objects cannot have text objects as children.</source>
<<<<<<< HEAD
        <target state="new">KeyFrameAnimation objects cannot have text objects as children.</target>
=======
        <target state="translated">Objekty KeyFrameAnimation nemohou mít textové objekty jako podřízené objekty.</target>
>>>>>>> 564aebd6
        <note />
      </trans-unit>
      <trans-unit id="ArgumentRequired">
        <source>One of the following arguments must be non-null: '{0}'.</source>
        <target state="translated">Jeden z následujících argumentů nesmí mít hodnotu Null: {0}.</target>
        <note />
      </trans-unit>
      <trans-unit id="ArrayAddNotImplemented">
        <source>Array Add method is not implemented.</source>
        <target state="translated">Metoda Add pro pole není implementována.</target>
        <note />
      </trans-unit>
      <trans-unit id="AssemblyTagMissing">
        <source>Part between semicolon ';' and equals sign '=' is not '{0}' URI '{1}'.</source>
<<<<<<< HEAD
        <target state="new">Part between semicolon ';' and equals sign '=' is not '{0}' URI '{1}'.</target>
=======
        <target state="translated">Část mezi středníkem (;) a rovnítkem (=) není {0} URI {1}.</target>
>>>>>>> 564aebd6
        <note />
      </trans-unit>
      <trans-unit id="AttachableEventNotImplemented">
        <source>Attachable events are not implemented.</source>
        <target state="translated">Připojitelné události nejsou implementovány.</target>
        <note />
      </trans-unit>
      <trans-unit id="AttachableMemberNotFound">
        <source>Attachable member '{0}' was not found.</source>
        <target state="translated">Připojitelný člen {0} nebyl nalezen.</target>
        <note />
      </trans-unit>
      <trans-unit id="AttachedPropOnFwdRefTC">
        <source>Cannot set property '{0}' on object '{1}' because the object is a forward or incompletely initialized reference. The unresolved name(s) are: '{2}'.</source>
        <target state="translated">Nelze nastavit vlastnost {0} objektu {1}, protože objekt je odkaz směrem vpřed nebo neúplně inicializovaný odkaz. Nepřeložené názvy: {2}.</target>
        <note />
      </trans-unit>
      <trans-unit id="AttachedPropertyOnDictionaryKey">
        <source>An attachable property named '{1}' is attached on a dictionary key '{0}' that is either a string or can be type-converted to string, which is not supported.</source>
        <target state="translated">Připojitelná vlastnost s názvem {1} je připojena ke klíči slovníku {0}, který je buď řetězec, nebo může být typově převeden na řetězec. To není podporováno.</target>
        <note />
      </trans-unit>
      <trans-unit id="AttachedPropertyOnTypeConvertedOrStringProperty">
        <source>An attachable property named '{2}' is attached to a property named '{1}'.  The property named '{1}' is either a string or can be type-converted to string; attaching on such properties are not supported.  For debugging, the property '{1}' contains an object '{0}'.</source>
        <target state="translated">Připojitelná vlastnost s názvem {2} je připojena k vlastnosti s názvem {1}. Vlastnost s názvem {1} je buď řetězec, nebo může být typově převedena na řetězec. Připojení k takovým vlastnostem není podporováno. Pro účely ladění: Vlastnost {1} obsahuje objekt {0}.</target>
        <note />
      </trans-unit>
      <trans-unit id="AttributeUnhandledKind">
        <source>An unhandled scanner attribute was encountered.</source>
        <target state="translated">Byl zjištěn neošetřený atribut skeneru.</target>
        <note />
      </trans-unit>
      <trans-unit id="BadInternalsVisibleTo1">
        <source>One of the InternalsVisibleToAttribute values in assembly '{0}' is not a valid assembly name. Use the format 'AssemblyShortName' or 'AssemblyShortName, PublicKey=...'.</source>
        <target state="translated">Jedna z hodnot atributu InternalsVisibleToAttribute v sestavení {0} není platný název sestavení. Použijte formát „AssemblyShortName“ nebo „AssemblyShortName, PublicKey=...“.</target>
        <note />
      </trans-unit>
      <trans-unit id="BadInternalsVisibleTo2">
        <source>InternalsVisibleToAttribute value '{0}' in assembly '{1}' is not a valid assembly name. Use the format 'AssemblyShortName' or 'AssemblyShortName, PublicKey=...'.</source>
        <target state="translated">Hodnota atributu InternalsVisibleToAttribute {0} v sestavení {1} není platný název sestavení. Použijte formát „AssemblyShortName“ nebo „AssemblyShortName, PublicKey=...“.</target>
        <note />
      </trans-unit>
      <trans-unit id="BadMethod">
        <source>Bad method '{0}' on '{1}'.</source>
        <target state="translated">Špatná metoda {0} v {1}.</target>
        <note />
      </trans-unit>
      <trans-unit id="BadStateObjectWriter">
        <source>Bad state in ObjectWriter. Non directive missing instance.</source>
        <target state="translated">Špatný stav v objektu ObjectWriter. Chybí instance nedirektivního člena.</target>
        <note />
      </trans-unit>
      <trans-unit id="BadXmlnsCompat">
        <source>An XmlnsCompatibleWithAttribute in assembly '{0}' is missing a required property. Set both the NewNamespace and OldNamespace properties, or remove the XmlnsCompatibleWithAttribute.</source>
        <target state="translated">Atributu XmlnsCompatibleWithAttribute v sestavení {0} chybí požadovaná vlastnost. Nastavte obě vlastnosti NewNamespace a OldNamespace nebo odeberte atribut XmlnsCompatibleWithAttribute.</target>
        <note />
      </trans-unit>
      <trans-unit id="BadXmlnsDefinition">
        <source>An XmlnsDefinitionAttribute in assembly '{0}' is missing a required property. Set both the ClrNamespace and XmlNamespace properties, or remove the XmlnsDefinitionAttribute.</source>
        <target state="translated">Atributu XmlnsDefinitionAttribute v sestavení {0} chybí požadovaná vlastnost. Nastavte obě vlastnosti ClrNamespace a XmlNamespace nebo odeberte atribut XmlnsDefinitionAttribute.</target>
        <note />
      </trans-unit>
      <trans-unit id="BadXmlnsPrefix">
        <source>An XmlnsPrefixAttribute in assembly '{0}' is missing a required property. Set both the Prefix and XmlNamespace properties, or remove the XmlnsPrefixAttribute.</source>
        <target state="translated">Atributu XmlnsPrefixAttribute v sestavení {0} chybí požadovaná vlastnost. Nastavte obě vlastnosti Prefix a XmlNamespace nebo odeberte atribut XmlnsPrefixAttribute.</target>
        <note />
      </trans-unit>
      <trans-unit id="BuilderStackNotEmptyOnClose">
        <source>Builder Stack is not empty when end of XamlNode stream was reached.</source>
        <target state="translated">Při dosažení konce datového proudu XamlNode není zásobník tvůrce prázdný.</target>
        <note />
      </trans-unit>
      <trans-unit id="CanConvertFromFailed">
        <source>Failed to check convertibility from type '{0}' using '{1}'. This generally indicates an incorrectly implemented TypeConverter.</source>
        <target state="translated">Kontrola převoditelnosti z typu {0} pomocí {1} se nezdařila. To obvykle naznačuje nesprávně implementovaný atribut TypeConverter.</target>
        <note />
      </trans-unit>
      <trans-unit id="CanConvertToFailed">
        <source>Failed to check convertibility to type '{0}' using '{1}'. This generally indicates an incorrectly implemented TypeConverter.</source>
        <target state="translated">Kontrola převoditelnosti na typ {0} pomocí {1} se nezdařila. To obvykle naznačuje nesprávně implementovaný atribut TypeConverter.</target>
        <note />
      </trans-unit>
      <trans-unit id="CannotAddPositionalParameters">
        <source>In markup extensions, all constructor argument values should be atoms.  For the object of type '{0}', one or more argument values are not atomic.</source>
        <target state="translated">V rozšíření značek musí být všechny hodnoty argumentů konstruktoru atomy. Pro objekt typu {0} je hodnota minimálně jednoho argumentu neatomická.</target>
        <note />
      </trans-unit>
      <trans-unit id="CannotConvertStringToType">
        <source>Cannot convert string value '{0}' to type '{1}'.</source>
<<<<<<< HEAD
        <target state="new">Cannot convert string value '{0}' to type '{1}'.</target>
=======
        <target state="translated">Hodnotu řetězce {0} nelze převést na typ {1}.</target>
>>>>>>> 564aebd6
        <note />
      </trans-unit>
      <trans-unit id="CannotConvertType">
        <source>Cannot convert type '{0}' to '{1}'.</source>
<<<<<<< HEAD
        <target state="new">Cannot convert type '{0}' to '{1}'.</target>
=======
        <target state="translated">Typ {0} nelze převést na typ {1}.</target>
>>>>>>> 564aebd6
        <note />
      </trans-unit>
      <trans-unit id="CannotCreateBadEventDelegate">
        <source>Cannot create an instance of '{0}' because XamlType is not valid.</source>
        <target state="translated">Nelze vytvořit instanci {0}, protože typ XamlType není platný.</target>
        <note />
      </trans-unit>
      <trans-unit id="CannotCreateBadType">
        <source>Cannot create an instance of '{0}' because XamlType is not valid.</source>
        <target state="translated">Nelze vytvořit instanci {0}, protože typ XamlType není platný.</target>
        <note />
      </trans-unit>
      <trans-unit id="CannotFindAssembly">
        <source>Cannot find Assembly '{0}' in URI '{1}'.</source>
        <target state="translated">Nelze najít sestavení {0} v identifikátoru URI {1}.</target>
        <note />
      </trans-unit>
      <trans-unit id="CannotModifyReadOnlyContainer">
        <source>Cannot modify a read-only container.</source>
<<<<<<< HEAD
        <target state="new">Cannot modify a read-only container.</target>
=======
        <target state="translated">Zásobník určený jen pro čtení nelze upravit.</target>
>>>>>>> 564aebd6
        <note />
      </trans-unit>
      <trans-unit id="CannotReassignSchemaContext">
        <source>Cannot reassign a previously set SchemaContext.</source>
        <target state="translated">Nelze změnit přiřazení dříve nastaveného kontextu SchemaContext.</target>
        <note />
      </trans-unit>
      <trans-unit id="CannotResolveTypeForFactoryMethod">
        <source>Cannot resolve type '{0}' for method '{1}'.</source>
        <target state="translated">Nelze přeložit typ {0} pro metodu {1}.</target>
        <note />
      </trans-unit>
      <trans-unit id="CannotRetrievePartsOfWriteOnlyContainer">
        <source>Cannot get part or part information from a write-only container.</source>
<<<<<<< HEAD
        <target state="new">Cannot get part or part information from a write-only container.</target>
=======
        <target state="translated">Součást nebo informace o součásti ze zásobníku, který je určen pouze pro zápis, nelze získat.</target>
>>>>>>> 564aebd6
        <note />
      </trans-unit>
      <trans-unit id="CannotSetBaseUri">
        <source>BaseUri can only be set once at the root node (XamlXmlReader may provide a default at the root node).</source>
        <target state="translated">Vlastnost BaseUri lze nastavit v kořenovém uzlu pouze jednou (třída XamlXmlReader může poskytovat výchozí nastavení v kořenovém uzlu).</target>
        <note />
      </trans-unit>
      <trans-unit id="CannotSetSchemaContext">
        <source>Cannot set SchemaContext on ObjectWriter.</source>
        <target state="translated">Nelze nastavit parametr SchemaContext pro objekt ObjectWriter.</target>
        <note />
      </trans-unit>
      <trans-unit id="CannotSetSchemaContextNull">
        <source>Cannot set SchemaContext to null.</source>
        <target state="translated">Nelze nastavit parametr SchemaContext na hodnotu Null.</target>
        <note />
      </trans-unit>
      <trans-unit id="CannotWriteClosedWriter">
        <source>Cannot write on a closed XamlWriter.</source>
        <target state="translated">Nelze provést zápis do zavřeného objektu XamlWriter.</target>
        <note />
      </trans-unit>
      <trans-unit id="CannotWriteXmlSpacePreserveOnMember">
        <source>The value '{1}' contains significant white space(s) but "xml:space = preserve" cannot be written down on the member '{0}'.</source>
        <target state="translated">Hodnota {1} obsahuje významné mezery, ale nelze zapsat „xml:space = preserve“ do člena {0}.</target>
        <note />
      </trans-unit>
      <trans-unit id="CantAssignRootInstance">
        <source>Cannot assign root instance of type '{0}' to type '{1}'.</source>
        <target state="translated">Nelze přiřadit kořenovou instanci typu {0} k typu {1}.</target>
        <note />
      </trans-unit>
      <trans-unit id="CantCreateUnknownType">
        <source>Cannot create unknown type '{0}'.</source>
        <target state="translated">Nelze vytvořit neznámý typ {0}.</target>
        <note />
      </trans-unit>
      <trans-unit id="CantGetWriteonlyProperty">
        <source>Cannot get write-only property '{0}'.</source>
        <target state="translated">Nelze načíst vlastnost {0} určenou pouze pro zápis.</target>
        <note />
      </trans-unit>
      <trans-unit id="CantSetReadonlyProperty">
        <source>Cannot set read-only property '{0}'.</source>
        <target state="translated">Nelze nastavit vlastnost {0} určenou pouze pro čtení.</target>
        <note />
      </trans-unit>
      <trans-unit id="CantSetUnknownProperty">
        <source>Cannot set unknown member '{0}'.</source>
        <target state="translated">Nelze nastavit neznámý člen {0}.</target>
        <note />
      </trans-unit>
      <trans-unit id="CloseInsideTemplate">
        <source>Close called while inside a deferred load section.</source>
        <target state="translated">Byla volána metoda Close uvnitř oddílu odloženého načtení.</target>
        <note />
      </trans-unit>
      <trans-unit id="CloseXamlWriterBeforeReading">
        <source>Must close XamlWriter before reading from XamlNodeList.</source>
        <target state="translated">Před čtením ze seznamu XamlNodeList musí být zavřen objekt XamlWriter.</target>
        <note />
      </trans-unit>
      <trans-unit id="CollectionCannotContainNulls">
        <source>Collection '{0}' cannot contain null values.</source>
        <target state="translated">Kolekce {0} nesmí obsahovat hodnoty Null.</target>
        <note />
      </trans-unit>
      <trans-unit id="CollectionNumberOfElementsMustBeLessOrEqualTo">
        <source>The number of elements in this collection must be less than or equal to '{0}'.</source>
<<<<<<< HEAD
        <target state="new">The number of elements in this collection must be less than or equal to '{0}'.</target>
=======
        <target state="translated">Počet elementů v této kolekci musí být menší nebo roven {0}.</target>
>>>>>>> 564aebd6
        <note />
      </trans-unit>
      <trans-unit id="Collection_BadType">
        <source>Cannot add instance of type '{1}' to a collection of type '{0}'. Only items of type '{2}' are allowed.</source>
<<<<<<< HEAD
        <target state="new">Cannot add instance of type '{1}' to a collection of type '{0}'. Only items of type '{2}' are allowed.</target>
=======
        <target state="translated">Instanci typu {1} nelze přidat ke kolekci typu {0}. Jsou povoleny pouze položky typu {2}.</target>
>>>>>>> 564aebd6
        <note />
      </trans-unit>
      <trans-unit id="Collection_CopyTo_ArrayCannotBeMultidimensional">
        <source>Cannot pass multidimensional array to the CopyTo method on a collection.</source>
<<<<<<< HEAD
        <target state="new">Cannot pass multidimensional array to the CopyTo method on a collection.</target>
=======
        <target state="translated">Vícerozměrné pole nelze předat metodě CopyTo do kolekce.</target>
>>>>>>> 564aebd6
        <note />
      </trans-unit>
      <trans-unit id="Collection_CopyTo_IndexGreaterThanOrEqualToArrayLength">
        <source>'{0}' parameter value is equal to or greater than the length of the '{1}' parameter value.</source>
<<<<<<< HEAD
        <target state="new">'{0}' parameter value is equal to or greater than the length of the '{1}' parameter value.</target>
=======
        <target state="translated">Hodnota parametru {0} je větší nebo rovna délce hodnoty parametru {1}.</target>
>>>>>>> 564aebd6
        <note />
      </trans-unit>
      <trans-unit id="Collection_CopyTo_NumberOfElementsExceedsArrayLength">
        <source>The number of elements in this collection is greater than the available space from '{0}' to the end of destination '{1}'.</source>
<<<<<<< HEAD
        <target state="new">The number of elements in this collection is greater than the available space from '{0}' to the end of destination '{1}'.</target>
=======
        <target state="translated">Počet elementů v této kolekci je větší než dostupný prostor od {0} do konce cílového umístění {1}.</target>
>>>>>>> 564aebd6
        <note />
      </trans-unit>
      <trans-unit id="ConstructImplicitType">
        <source>Failed attempting to create an Implicit Type with a constructor.</source>
        <target state="translated">Pokus o vytvoření implicitního typu pomocí konstruktoru se nezdařil.</target>
        <note />
      </trans-unit>
      <trans-unit id="ConstructorInvocation">
        <source>The invocation of the constructor on type '{0}' that matches the specified binding constraints threw an exception.</source>
        <target state="translated">Vyvolání konstruktoru pro typ {0}, který odpovídá zadaným omezením vazby, vyvolalo výjimku.</target>
        <note />
      </trans-unit>
      <trans-unit id="ConstructorNotFoundForGivenPositionalParameters">
        <source>Cannot write the given positional parameters because a matching constructor was not found.</source>
        <target state="translated">Nelze zapsat dané poziční parametry, protože nebyl nalezen odpovídající konstruktor.</target>
        <note />
      </trans-unit>
      <trans-unit id="ConvertFromException">
        <source>'{0}' ValueSerializer cannot convert from '{1}'.</source>
        <target state="translated">Objekt ValueSerializer {0} nemůže provést převod z {1}.</target>
        <note />
      </trans-unit>
      <trans-unit id="ConvertToException">
        <source>'{0}' ValueSerializer cannot convert '{1}' to '{2}'.</source>
        <target state="translated">Objekt ValueSerializer {0} nemůže provést převod z {1} na {2}.</target>
        <note />
      </trans-unit>
      <trans-unit id="ConverterMustDeriveFromBase">
        <source>Converter type '{0}' doesn't derive from expected base type '{1}'.</source>
        <target state="translated">Typ převaděče {0} není odvozen od očekávaného základního typu {1}.</target>
        <note />
      </trans-unit>
      <trans-unit id="DefaultAttachablePropertyStoreCannotAddInstance">
        <source>Failed to add attached properties to item in ConditionalWeakTable.</source>
        <target state="translated">Přidání připojených vlastností do položky v tabulce ConditionalWeakTable se nezdařilo.</target>
        <note />
      </trans-unit>
      <trans-unit id="DeferredLoad">
        <source>Deferred load threw an exception.</source>
        <target state="translated">Odložené načtení vyvolalo výjimku.</target>
        <note />
      </trans-unit>
      <trans-unit id="DeferredPropertyNotCollected">
        <source>Deferred member was not collected in '{0}'.</source>
        <target state="translated">Odložený člen nebyl sebrán v {0}.</target>
        <note />
      </trans-unit>
      <trans-unit id="DeferredSave">
        <source>Save of deferred-load content threw an exception.</source>
        <target state="translated">Uložení obsahu s odloženým načtením vyvolalo výjimku.</target>
        <note />
      </trans-unit>
      <trans-unit id="DeferringLoaderInstanceNull">
        <source>Cannot get a XamlDeferringLoader from XamlValueConverter '{0}' because its ConverterInstance property is null.</source>
        <target state="translated">Nelze načíst objekt XamlDeferringLoader z objektu XamlValueConverter {0}, protože jeho vlastnost ConverterInstance má hodnotu Null.</target>
        <note />
      </trans-unit>
      <trans-unit id="DependsOnMissing">
        <source>'{0}'.'{1}' Depends on '{0}'.{1}', which was not set.</source>
        <target state="translated">{0}.{1} Závisí na {0}.{1}, které není nastaveno.</target>
        <note />
      </trans-unit>
      <trans-unit id="DictionaryFirstChanceException">
        <source>Dictionary of type '{0}' cannot add key '{1}'. A TypeConverter will convert the key to type '{2}'. To avoid seeing this error, override System.Collections.IDictionary.Add and perform the conversion there.</source>
        <target state="translated">Slovník typu {0} nemůže přidat klíč {1}. Třída TypeConverter převede klíč na typ {2}. Chcete-li předejít zobrazení této chyby, přepište metodu System.Collections.IDictionary.Add a proveďte konverzi zde.</target>
        <note />
      </trans-unit>
      <trans-unit id="DirectiveGetter">
        <source>Directive getter is not implemented.</source>
        <target state="translated">Direktiva Getter není implementována.</target>
        <note />
      </trans-unit>
      <trans-unit id="DirectiveMustBeString">
        <source>Directive '{0}' must be a value of type string. Remove this directive or change it to a string value.</source>
        <target state="translated">Direktiva {0} musí být hodnota typu řetězec. Odeberte tuto direktivu nebo ji změňte na řetězcovou hodnotu.</target>
        <note />
      </trans-unit>
      <trans-unit id="DirectiveNotAtRoot">
        <source>Directive '{0}' is only allowed on the root object. Remove this directive or move it to the root of the document.</source>
        <target state="translated">Direktiva {0} je povolena pouze pro kořenový objekt. Odeberte tuto direktivu nebo ji přesuňte do kořene dokumentu.</target>
        <note />
      </trans-unit>
      <trans-unit id="DirectiveNotFound">
        <source>Directive '{0}' was not found in TargetNamespace '{1}'.</source>
        <target state="translated">Direktiva {0} nebyla nalezena v oboru TargetNamespace {1}.</target>
        <note />
      </trans-unit>
      <trans-unit id="DuplicateMemberSet">
        <source>'{0}' property has already been set on '{1}'.</source>
        <target state="translated">Vlastnost {0} již byla nastavena pro {1}.</target>
        <note />
      </trans-unit>
      <trans-unit id="DuplicateXmlnsCompat">
        <source>There is more than one XmlnsCompatibleWithAttribute in assembly '{0}' for OldNamespace '{1}'. Remove the extra attribute(s).</source>
        <target state="translated">Existuje více než jeden atribut XmlnsCompatibleWithAttribute v sestavení {0} pro obor OldNamespace {1}. Odeberte nadbytečné atributy.</target>
        <note />
      </trans-unit>
      <trans-unit id="DuplicateXmlnsCompatAcrossAssemblies">
        <source>There are conflicting XmlnsCompatibleWithAttributes in assemblies '{0}' and '{1}' for OldNamespace '{2}'. Change the attributes to have the same NewNamespace, or pass a non-conflicting set of Reference Assemblies in the XamlSchemaContext constructor.</source>
        <target state="translated">Existuje konflikt v atributech XmlnsCompatibleWithAttributes v sestaveních {0} a {1} pro obor OldNamespace {2}. Změňte atributy tak, aby měly stejný obor NewNamespace, nebo v konstruktoru objektu XamlSchemaContext předejte nekonfliktní sadu referenčních sestavení.</target>
        <note />
      </trans-unit>
      <trans-unit id="Enum_Invalid">
        <source>'{0}' enumeration value is not valid.</source>
<<<<<<< HEAD
        <target state="new">'{0}' enumeration value is not valid.</target>
=======
        <target state="translated">Hodnota výčtu {0} není platná.</target>
>>>>>>> 564aebd6
        <note />
      </trans-unit>
      <trans-unit id="Enumerator_VerifyContext">
        <source>No current object to return.</source>
<<<<<<< HEAD
        <target state="new">No current object to return.</target>
=======
        <target state="translated">Neexistuje objekt, který by mohl být vrácen.</target>
>>>>>>> 564aebd6
        <note />
      </trans-unit>
      <trans-unit id="EventCannotBeAssigned">
        <source>'{0}' event cannot be assigned a value that is not assignable to '{1}'.</source>
        <target state="translated">Událost {0} nelze přiřadit hodnotě, která není přiřaditelná k {1}.</target>
        <note />
      </trans-unit>
      <trans-unit id="ExpandPositionalParametersWithReadOnlyProperties">
        <source>Cannot write positional parameters in the current state.  The writer cannot write the positional parameters in attribute form because the writer has started to write elements, nor can the writer expand the positional parameters since not all properties are writable.  Try moving the positional parameter member earlier in the node stream, to a place where XamlXmlWriter can still write attributes.</source>
        <target state="translated">V aktuálním stavu nelze zapsat poziční parametry. Modul pro zápis nemůže zapsat poziční parametry do formuláře atributů, protože modul pro zápis začal zapisovat elementy, a nemůže ani rozbalit poziční atributy, protože ne všechny vlastnosti jsou zapisovatelné. Zkuste přesunout člena pozičních parametrů více dopředu v datovém proudu uzlu na místo, kde modul XamlXmlWriter ještě může zapisovat atributy.</target>
        <note />
      </trans-unit>
      <trans-unit id="ExpandPositionalParametersWithoutUnderlyingType">
        <source>Cannot write positional parameters in the current state.  The writer cannot write the positional parameters in attribute form because the writer has started to write elements, nor can the writer expand the positional parameters since UnderlyingType on type '{0}' is null.  Try moving the positional parameter member earlier in the node stream, to place where XamlXmlWriter can still write attributes.</source>
        <target state="translated">V aktuálním stavu nelze zapsat poziční parametry. Modul pro zápis nemůže zapsat poziční parametry do formuláře atributů, protože modul pro zápis začal zapisovat elementy, a nemůže ani rozbalit poziční atributy, protože vlastnost UnderlyingType pro typ {0} má hodnotu Null. Zkuste přesunout člena pozičních parametrů více dopředu v datovém proudu uzlu na místo, kde modul XamlXmlWriter ještě může zapisovat atributy.</target>
        <note />
      </trans-unit>
      <trans-unit id="ExpandPositionalParametersinTypeWithNoDefaultConstructor">
        <source>Cannot write positional parameters in the current state.  The writer cannot write the positional parameters in attribute form because the writer has started to write elements, nor can the writer expand the positional parameters due to the lack of a default constructor on the markup extension that contains the positional parameters.  Try moving the positional parameter member earlier in the node stream, to a place where XamlXmlWriter can still write attributes.</source>
        <target state="translated">V aktuálním stavu nelze zapsat poziční parametry. Modul pro zápis nemůže zapsat poziční parametry do formuláře atributů, protože modul pro zápis začal zapisovat elementy, a nemůže ani rozbalit poziční atributy z důvodu chybějícího výchozího konstruktoru pro rozšíření značek, které obsahuje tyto poziční parametry. Zkuste přesunout člena pozičních parametrů více dopředu v datovém proudu uzlu na místo, kde modul XamlXmlWriter ještě může zapisovat atributy.</target>
        <note />
      </trans-unit>
      <trans-unit id="ExpectedLoadPermission">
        <source>Expected permission of type XamlLoadPermission.</source>
        <target state="translated">Bylo očekáváno oprávnění typu XamlLoadPermission.</target>
        <note />
      </trans-unit>
      <trans-unit id="ExpectedObjectMarkupInfo">
        <source>Expected value of type ObjectMarkupInfo.</source>
        <target state="translated">Byla očekávána hodnota typu ObjectMarkupInfo.</target>
        <note />
      </trans-unit>
      <trans-unit id="ExpectedQualifiedAssemblyName">
        <source>Assembly name '{0}' is not fully qualified. The Name, Version, Culture, and PublicKeyToken must all be provided.</source>
        <target state="translated">Název sestavení {0} není plně kvalifikovaný. Je nutné zadat název, verzi, jazykovou verzi a PublicKeyToken.</target>
        <note />
      </trans-unit>
      <trans-unit id="ExpectedQualifiedTypeName">
        <source>Type name '{0}' is not assembly-qualified. You can obtain this value from System.Type.AssemblyQualifiedName.</source>
        <target state="translated">Název typu {0} není kvalifikovaný pro sestavení. Tuto hodnotu můžete získat z vlastnosti System.Type.AssemblyQualifiedName.</target>
        <note />
      </trans-unit>
      <trans-unit id="FactoryReturnedNull">
        <source>The factory method '{0}' that matches the specified binding constraints returned null.</source>
        <target state="translated">Výrobní metoda {0} odpovídající zadaným omezením vazby vrátila hodnotu Null.</target>
        <note />
      </trans-unit>
      <trans-unit id="FileFormatException">
        <source>Input file or data stream does not conform to the expected file format specification.</source>
<<<<<<< HEAD
        <target state="new">Input file or data stream does not conform to the expected file format specification.</target>
=======
        <target state="translated">Vstupní soubor nebo datový proud neodpovídají očekávané specifikaci formátu souboru.</target>
>>>>>>> 564aebd6
        <note />
      </trans-unit>
      <trans-unit id="FileFormatExceptionWithFileName">
        <source>'{0}' file does not conform to the expected file format specification.</source>
<<<<<<< HEAD
        <target state="new">'{0}' file does not conform to the expected file format specification.</target>
=======
        <target state="translated">Soubor {0} neodpovídá očekávané specifikaci formátu souboru.</target>
>>>>>>> 564aebd6
        <note />
      </trans-unit>
      <trans-unit id="FileNotFoundExceptionMessage">
        <source>Could not load file or assembly '{0}' or one of its dependencies. The system cannot find the specified file.</source>
        <target state="translated">Nelze načíst soubor nebo sestavení {0} nebo jednu z jeho závislých položek. Systém nenalezl zadaný soubor.</target>
        <note />
      </trans-unit>
      <trans-unit id="ForwardRefDirectives">
        <source>Attempt to reference named object(s) '{0}' which have not yet been defined. Forward references, or references to objects that contain forward references, are not supported on directives other than Key.</source>
        <target state="translated">Byl zaznamenán pokus o odkaz na pojmenované objekty {0}, který ještě nebyly definovány. Odkazy směrem vpřed nebo odkazy na objekty obsahující odkazy směrem vpřed nejsou podporovány jinými direktivami než Key.</target>
        <note />
      </trans-unit>
      <trans-unit id="Freezable_CantBeFrozen">
        <source>Specified value of type '{0}' must have IsFrozen set to false to modify.</source>
<<<<<<< HEAD
        <target state="new">Specified value of type '{0}' must have IsFrozen set to false to modify.</target>
=======
        <target state="translated">Zadaná hodnota typu {0} musí mít vlastnost IsFrozen nastavenu na hodnotu false, aby ji bylo možné upravit.</target>
>>>>>>> 564aebd6
        <note />
      </trans-unit>
      <trans-unit id="FrugalList_CannotPromoteBeyondArray">
        <source>Cannot promote from Array.</source>
        <target state="translated">Nelze zvýšit úroveň z pole.</target>
        <note />
      </trans-unit>
      <trans-unit id="FrugalList_TargetMapCannotHoldAllData">
        <source>Cannot promote from '{0}' to '{1}' because the target map is too small.</source>
        <target state="translated">Nelze zvýšit úroveň z {0} na {1}, protože cílová mapa je příliš malá.</target>
        <note />
      </trans-unit>
      <trans-unit id="GetConverterInstance">
        <source>Getting instance of '{0}' threw an exception.</source>
        <target state="translated">Při získávání instance {0} došlo k výjimce.</target>
        <note />
      </trans-unit>
      <trans-unit id="GetItemsException">
        <source>Retrieving items in collection or dictionary of type '{0}' threw an exception.</source>
        <target state="translated">Při načítání položek v kolekci nebo slovníku typu {0} došlo k výjimce.</target>
        <note />
      </trans-unit>
      <trans-unit id="GetItemsReturnedNull">
        <source>XamlTypeInvoker.GetItems returned null for type '{0}'. This generally indicates an incorrectly implemented collection type.</source>
        <target state="translated">Metoda XamlTypeInvoker.GetItems vrátila hodnotu Null pro typ {0}. To obvykle naznačuje nesprávně implementovaný typ kolekce.</target>
        <note />
      </trans-unit>
      <trans-unit id="GetObjectNull">
        <source>Collection property '{0}'.'{1}' is null.</source>
        <target state="translated">Vlastnost kolekce {0}.{1} má hodnotu Null.</target>
        <note />
      </trans-unit>
      <trans-unit id="GetTargetTypeOnNonAttachableMember">
        <source>Cannot get TargetType on a non-attachable Member.</source>
        <target state="translated">Nelze získat vlastnost TargetType v nepřipojitelném členu.</target>
        <note />
      </trans-unit>
      <trans-unit id="GetValue">
        <source>Get property '{0}' threw an exception.</source>
        <target state="translated">Při získávání vlastnosti {0} metodou Get došlo k výjimce.</target>
        <note />
      </trans-unit>
      <trans-unit id="GetterOrSetterRequired">
        <source>Either getter or setter must be non-null.</source>
        <target state="translated">Buď Getter, nebo Setter musí mít jinou hodnotu než Null.</target>
        <note />
      </trans-unit>
      <trans-unit id="IncorrectGetterParamNum">
        <source>Attached property getter methods must have one parameter and a non-void return type.</source>
        <target state="translated">Metody Getter připojené vlastnosti musejí mít jeden parametr a návratový typ jiný než void.</target>
        <note />
      </trans-unit>
      <trans-unit id="IncorrectSetterParamNum">
        <source>Attached property setter and attached event adder methods must have two parameters.</source>
        <target state="translated">Metody Setter připojené vlastnosti a metody Adder připojené události musejí mít dva parametry.</target>
        <note />
      </trans-unit>
      <trans-unit id="InitializationGuard">
        <source>Initialization of '{0}' threw an exception.</source>
        <target state="translated">Při inicializaci {0} došlo k výjimce.</target>
        <note />
      </trans-unit>
      <trans-unit id="InitializationSyntaxWithoutTypeConverter">
        <source>Type '{0}' cannot be initialized from text (XamlLanguage.Initialization).  Add a TypeConverter to this type or change the XAML to use a constructor or factory method.</source>
        <target state="translated">Typ {0} nemůže být inicializován z textu (XamlLanguage.Initialization). Přidejte do tohoto typu argument TypeConverter nebo změňte kód XAML tak, aby byl použit konstruktor nebo výrobní metoda.</target>
        <note />
      </trans-unit>
      <trans-unit id="InvalidCharInTypeName">
        <source>Character '{0}' was unexpected in string '{1}'.  Invalid XAML type name.</source>
        <target state="translated">Znak {0} nebyl očekáván v řetězci {1}. Neplatný název typu XAML.</target>
        <note />
      </trans-unit>
      <trans-unit id="InvalidClosingBracketCharacers">
        <source>Encountered a closing BracketCharacter '{0}' without a corresponding opening BracketCharacter.</source>
        <target state="translated">Znak pravé závorky {0} nemá odpovídající znak levé závorky.</target>
        <note />
      </trans-unit>
      <trans-unit id="InvalidEvent">
        <source>Event argument is invalid.</source>
        <target state="translated">Argument události je neplatný.</target>
        <note />
      </trans-unit>
      <trans-unit id="InvalidExpression">
        <source>Invalid expression: '{0}'</source>
        <target state="translated">Neplatný výraz: {0}</target>
        <note />
      </trans-unit>
      <trans-unit id="InvalidPermissionStateValue">
        <source>PermissionState value '{0}' is not valid for this Permission.</source>
<<<<<<< HEAD
        <target state="new">PermissionState value '{0}' is not valid for this Permission.</target>
=======
        <target state="translated">Hodnota PermissionState {0} není pro toto oprávnění platná.</target>
>>>>>>> 564aebd6
        <note />
      </trans-unit>
      <trans-unit id="InvalidPermissionType">
        <source>Permission type is not valid. Expected '{0}'.</source>
<<<<<<< HEAD
        <target state="new">Permission type is not valid. Expected '{0}'.</target>
=======
        <target state="translated">Typ oprávnění je neplatný. Očekávaný typ je {0}.</target>
>>>>>>> 564aebd6
        <note />
      </trans-unit>
      <trans-unit id="InvalidTypeArgument">
        <source>Type argument '{0}' is not a valid type.</source>
        <target state="translated">Argument typu {0} nemá platný typ.</target>
        <note />
      </trans-unit>
      <trans-unit id="InvalidTypeListString">
        <source>The string '{0}' is not a valid XAML type name list. Type name lists are comma-delimited lists of types; such as 'x:String, x:Int32'.</source>
        <target state="translated">Řetězec {0} není platný seznam názvů typů XAML. Seznamy názvů typů jsou seznamy typů oddělených čárkami, například „x:String, x:Int32“.</target>
        <note />
      </trans-unit>
      <trans-unit id="InvalidTypeString">
        <source>The string '{0}' is not a valid XAML type name. Type names contain an optional prefix, a name, and optional type arguments; such as 'String', 'x:Int32', 'g:Dictionary(x:String,x:Int32)'.</source>
        <target state="translated">Řetězec {0} není platný název typu XAML. Názvy typů obsahují nepovinnou předponu, název a nepovinné argumenty typu; například „String“, „x:Int32“, „g:Dictionary(x:String,x:Int32)“.</target>
        <note />
      </trans-unit>
      <trans-unit id="InvalidXamlMemberName">
        <source>'{0}' is not a valid XAML member name.</source>
        <target state="translated">{0} není platný název člena XAML.</target>
        <note />
      </trans-unit>
      <trans-unit id="LateConstructionDirective">
        <source>Construction directive '{0}' must be an attribute or the first property element.</source>
        <target state="translated">Direktiva vytváření {0} musí být atribut nebo první element vlastnosti.</target>
        <note />
      </trans-unit>
      <trans-unit id="LineNumberAndPosition">
        <source>'{0}' Line number '{1}' and line position '{2}'.</source>
        <target state="translated">{0} Číslo řádku {1} a pozice na řádku {2}.</target>
        <note />
      </trans-unit>
      <trans-unit id="LineNumberOnly">
        <source>'{0}' Line number '{1}'.</source>
        <target state="translated">{0} Číslo řádku {1}.</target>
        <note />
      </trans-unit>
      <trans-unit id="ListNotIList">
        <source>List collection is not an IList.</source>
        <target state="translated">Kolekce seznamu není objekt IList.</target>
        <note />
      </trans-unit>
      <trans-unit id="MalformedBracketCharacters">
        <source>BracketCharacter '{0}' does not have a corresponding opening/closing BracketCharacter.</source>
        <target state="translated">Znak závorky {0} nemá odpovídající znak levé nebo pravé závorky.</target>
        <note />
      </trans-unit>
      <trans-unit id="MalformedPropertyName">
        <source>Cannot parse the malformed property name '{0}'.</source>
        <target state="translated">Nelze analyzovat špatně vytvořený název vlastnosti {0}.</target>
        <note />
      </trans-unit>
      <trans-unit id="MarkupExtensionArrayBadType">
        <source>Items in the array must be type '{0}'. One or more items cannot be cast to this type.</source>
        <target state="translated">Položky v poli musejí být typu {0}. Jednu nebo více položek nelze tomuto typu přiřadit.</target>
        <note />
      </trans-unit>
      <trans-unit id="MarkupExtensionArrayType">
        <source>Must set Type before calling ProvideValue on ArrayExtension.</source>
        <target state="translated">Před voláním metody ProvideValue v rozšíření ArrayExtension je nutné nastavit parametr Type.</target>
        <note />
      </trans-unit>
      <trans-unit id="MarkupExtensionBadStatic">
        <source>'{0}' StaticExtension value cannot be resolved to an enumeration, static field, or static property.</source>
        <target state="translated">Hodnotu {0} StaticExtension nelze přeložit na výčet, statické pole ani statickou vlastnost.</target>
        <note />
      </trans-unit>
      <trans-unit id="MarkupExtensionNoContext">
        <source>Markup extension '{0}' requires '{1}' be implemented in the IServiceProvider for ProvideValue.</source>
        <target state="translated">Rozšíření značek {0} požaduje, aby {1} bylo implementováno v rozhraní IServiceProvider pro metodu ProvideValue.</target>
        <note />
      </trans-unit>
      <trans-unit id="MarkupExtensionStaticMember">
        <source>StaticExtension must have Member property set before ProvideValue can be called.</source>
        <target state="translated">Třída StaticExtension musí mít nastavenu vlastnost Member před voláním metody ProvideValue.</target>
        <note />
      </trans-unit>
      <trans-unit id="MarkupExtensionTypeName">
        <source>TypeExtension must have TypeName property set before ProvideValue can be called.</source>
        <target state="translated">Třída TypeExtension musí mít nastavenu vlastnost TypeName před voláním metody ProvideValue.</target>
        <note />
      </trans-unit>
      <trans-unit id="MarkupExtensionTypeNameBad">
        <source>'{0}' string is not valid for type.</source>
        <target state="translated">Řetězec {0} není pro tento typ platný.</target>
        <note />
      </trans-unit>
      <trans-unit id="MarkupExtensionWithDuplicateArity">
        <source>Cannot determine the positional parameters for type '{0}' because it has more than one constructor overload with '{1}' parameters. To make this markup extension usable in XAML, remove the duplicate constructor overload(s) or set XamlSchemaContextSettings.SupportMarkupExtensionsWithDuplicateArity to true.</source>
        <target state="translated">Nelze určit poziční parametry pro typ {0}, protože existuje více než jedno přetížení konstruktoru pomocí parametrů {1}. Chcete-li, aby bylo toto rozšíření značek použitelné v jazyce XAML, odeberte duplicitní přetížení konstruktoru nebo nastavte vlastnost XamlSchemaContextSettings.SupportMarkupExtensionsWithDuplicateArity na hodnotu true.</target>
        <note />
      </trans-unit>
      <trans-unit id="MemberHasInvalidXamlName">
        <source>The name of the member '{0}' contains characters that are invalid in XAML.</source>
        <target state="translated">Název člena {0} obsahuje znaky, které jsou v jazyce XAML neplatné.</target>
        <note />
      </trans-unit>
      <trans-unit id="MemberIsInternal">
        <source>Member '{0}' on type '{1}' is internal.</source>
        <target state="translated">Člen {0} v typu {1} je interní.</target>
        <note />
      </trans-unit>
      <trans-unit id="MethodInvocation">
        <source>The invocation of a method '{0}' that matches the specified binding constraints threw an exception.</source>
        <target state="translated">Vyvolání metody {0}, která odpovídá zadaným omezením vazby, vyvolalo výjimku.</target>
        <note />
      </trans-unit>
      <trans-unit id="MissingAssemblyName">
        <source>No local assembly provided to complete URI='{0}'.</source>
        <target state="translated">Nebylo zadáno žádné místní sestavení pro dokončení identifikátoru URI={0}.</target>
        <note />
      </trans-unit>
      <trans-unit id="MissingCase">
        <source>Missing case '{0}' in DeferringWriter'{1}' method.</source>
        <target state="translated">Chybí příkaz case {0} v metodě DeferringWriter {1}.</target>
        <note />
      </trans-unit>
      <trans-unit id="MissingCaseXamlNodes">
        <source>Missing case in Default processing of XamlNodes.</source>
        <target state="translated">Chybí příkaz case ve výchozím zpracování uzlů XamlNodes.</target>
        <note />
      </trans-unit>
      <trans-unit id="MissingComma1">
        <source>Unexpected equals sign '=' following '{0}'. Check for a missing comma separator.</source>
        <target state="translated">Neočekávaný znak rovná se (=) hned za {0}. Zkontrolujte, zda nechybí oddělovací čárka.</target>
        <note />
      </trans-unit>
      <trans-unit id="MissingComma2">
        <source>Unexpected equals sign '=' following '{0}'='{1}'. Check for a missing comma separator.</source>
        <target state="translated">Neočekávaný znak rovná se (=) hned za {0}={1}. Zkontrolujte, zda nechybí oddělovací čárka.</target>
        <note />
      </trans-unit>
      <trans-unit id="MissingImplicitProperty">
        <source>Missing implicit property case.</source>
        <target state="translated">Chybí příkaz case implicitní vlastnosti.</target>
        <note />
      </trans-unit>
      <trans-unit id="MissingImplicitPropertyTypeCase">
        <source>Missing case for ImplicitPropertyType.</source>
        <target state="translated">Chybí příkaz case pro ImplicitPropertyType.</target>
        <note />
      </trans-unit>
      <trans-unit id="MissingKey">
        <source>Missing key value on '{0}' object.</source>
        <target state="translated">Chybí hodnota klíče v objektu {0}.</target>
        <note />
      </trans-unit>
      <trans-unit id="MissingLookPropertyBit">
        <source>Missing case handler in LookupPropertyBit.</source>
        <target state="translated">Chybí obslužná rutina case v LookupPropertyBit.</target>
        <note />
      </trans-unit>
      <trans-unit id="MissingNameProvider">
        <source>Service provider is missing the IXamlNameProvider service.</source>
        <target state="translated">Chybí služba IXamlNameProvider ve zprostředkovateli služby.</target>
        <note />
      </trans-unit>
      <trans-unit id="MissingNameResolver">
        <source>Service provider is missing the INameResolver service.</source>
        <target state="translated">Chybí služba INameResolver ve zprostředkovateli služby.</target>
        <note />
      </trans-unit>
      <trans-unit id="MissingPropertyCaseClrType">
        <source>Missing case in ClrType 'Member' lookup.</source>
        <target state="translated">Chybí příkaz case ve vyhledávání ClrType Member.</target>
        <note />
      </trans-unit>
      <trans-unit id="MissingTagInNamespace">
        <source>Missing '{0}' in URI '{1}'.</source>
<<<<<<< HEAD
        <target state="new">Missing '{0}' in URI '{1}'.</target>
=======
        <target state="translated">Chybí {0} v identifikátoru URI {1}.</target>
>>>>>>> 564aebd6
        <note />
      </trans-unit>
      <trans-unit id="MissingTypeConverter">
        <source>Creating from text without a TypeConverter is not allowed.</source>
        <target state="translated">Vytváření z textu bez atributu TypeConverter není povoleno.</target>
        <note />
      </trans-unit>
      <trans-unit id="MustBeOfType">
        <source>'{0}' must be of type '{1}'.</source>
        <target state="translated">{0} musí být typ {1}.</target>
        <note />
      </trans-unit>
      <trans-unit id="MustHaveName">
        <source>Reference must have a Name to resolve.</source>
        <target state="translated">Odkaz musí mít parametr Name, který lze přeložit.</target>
        <note />
      </trans-unit>
      <trans-unit id="MustNotCallSetter">
        <source>This setter is not intended to be used directly from your code. Do not call this setter.</source>
        <target state="translated">Tato metoda Setter není určena k použití přímo z vašeho kódu. Nevolejte tuto metodu Setter.</target>
        <note />
      </trans-unit>
      <trans-unit id="NameNotFound">
        <source>Name resolution failure. '{0}' was not found.</source>
        <target state="translated">Překlad názvu se nezdařil. {0} nebylo nalezeno.</target>
        <note />
      </trans-unit>
      <trans-unit id="NameScopeDuplicateNamesNotAllowed">
        <source>Cannot register duplicate name '{0}' in this scope.</source>
        <target state="translated">Nelze registrovat duplicitní název {0} v tomto oboru.</target>
        <note />
      </trans-unit>
      <trans-unit id="NameScopeException">
        <source>Could not register named object. {0}</source>
        <target state="translated">Nelze registrovat pojmenovaný objekt. {0}</target>
        <note />
      </trans-unit>
      <trans-unit id="NameScopeInvalidIdentifierName">
        <source>'{0}' name is not valid for identifier.</source>
        <target state="translated">Název {0} není platný pro identifikátor.</target>
        <note />
      </trans-unit>
      <trans-unit id="NameScopeNameNotEmptyString">
        <source>Name cannot be an empty string.</source>
        <target state="translated">Název nemůže být prázdný řetězec.</target>
        <note />
      </trans-unit>
      <trans-unit id="NameScopeNameNotFound">
        <source>Name '{0}' was not found.</source>
        <target state="translated">Název {0} nebyl nalezen.</target>
        <note />
      </trans-unit>
      <trans-unit id="NameScopeOnRootInstance">
        <source>Cannot attach NameScope to null root instance.</source>
        <target state="translated">Nelze připojit obor NameScope ke kořenové instanci s hodnotou Null.</target>
        <note />
      </trans-unit>
      <trans-unit id="NamespaceDeclarationCannotBeXml">
        <source>The prefix 'xml' is reserved.</source>
        <target state="translated">Předpona xml je vyhrazená.</target>
        <note />
      </trans-unit>
      <trans-unit id="NamespaceDeclarationNamespaceCannotBeNull">
        <source>NamespaceDeclaration.Namespace cannot be null.  Provide a value for this property.</source>
        <target state="translated">Vlastnost NamespaceDeclaration.Namespace nesmí mít hodnotu Null. Zadejte hodnotu pro tuto vlastnost.</target>
        <note />
      </trans-unit>
      <trans-unit id="NamespaceDeclarationPrefixCannotBeNull">
        <source>NamespaceDeclaration.Prefix cannot be null.  Provide a value for this property.</source>
        <target state="translated">Vlastnost NamespaceDeclaration.Prefix nesmí mít hodnotu Null. Zadejte hodnotu pro tuto vlastnost.</target>
        <note />
      </trans-unit>
      <trans-unit id="NamespaceNotFound">
        <source>Namespace '{0}' was not found in scope.</source>
        <target state="translated">Obor názvů {0} nebyl v oboru nalezen.</target>
        <note />
      </trans-unit>
      <trans-unit id="NoAddMethodFound">
        <source>No Add methods found on type '{0}' for a value of type '{1}'.</source>
        <target state="translated">Nebyly nalezeny žádné metody Add v typu {0} pro hodnotu typu {1}.</target>
        <note />
      </trans-unit>
      <trans-unit id="NoAttributeUsage">
        <source>'{0}' is not allowed in attribute usage.</source>
        <target state="translated">{0} není povoleno v použití atributu.</target>
        <note />
      </trans-unit>
      <trans-unit id="NoConstructor">
        <source>No matching constructor found on type '{0}'. You can use the Arguments or FactoryMethod directives to construct this type.</source>
        <target state="translated">Pro typ {0} nebyl nalezen žádný výchozí konstruktor. Chcete-li zkonstruovat tento typ, můžete použít direktivy Arguments nebo FactoryMethod.</target>
        <note />
      </trans-unit>
      <trans-unit id="NoConstructorWithNArugments">
        <source>A Constructor for '{0}' with '{1}' arguments was not found.</source>
        <target state="translated">Konstruktor pro {0} s {1} argumenty nebyl nalezen.</target>
        <note />
      </trans-unit>
      <trans-unit id="NoDefaultConstructor">
        <source>No default constructor found for type '{0}'. You can use the Arguments or FactoryMethod directives to construct this type.</source>
        <target state="translated">Pro typ {0} nebyl nalezen žádný výchozí konstruktor. Chcete-li zkonstruovat tento typ, můžete použít direktivy Arguments nebo FactoryMethod.</target>
        <note />
      </trans-unit>
      <trans-unit id="NoElementUsage">
        <source>'{0}' is not allowed in element usage.</source>
        <target state="translated">{0} není povoleno v použití elementu.</target>
        <note />
      </trans-unit>
      <trans-unit id="NoPropertyInCurrentFrame_EM">
        <source>XAML Node Stream: Missing StartMember on Type '{0}' before EndMember.</source>
        <target state="translated">Datový proud uzlu XAML: U typu {0} nebyla nalezena metoda StartMember před metodou EndMember.</target>
        <note />
      </trans-unit>
      <trans-unit id="NoPropertyInCurrentFrame_EM_noType">
        <source>XAML Node Stream: EndMember must follow StartObject and StartMember.</source>
        <target state="translated">Datový proud uzlu XAML: Metoda EndMember musí následovat za metodou StartObject a StartMember.</target>
        <note />
      </trans-unit>
      <trans-unit id="NoPropertyInCurrentFrame_GO">
        <source>XAML Node Stream: GetObject requires a StartMember after StartObject '{0}'.</source>
        <target state="translated">Datový proud uzlu XAML: Metoda GetObject vyžaduje metodu StartMember po metodě StartObject {0}.</target>
        <note />
      </trans-unit>
      <trans-unit id="NoPropertyInCurrentFrame_GO_noType">
        <source>XAML Node Stream: GetObject must follow a StartObject and StartMember.</source>
        <target state="translated">Datový proud uzlu XAML: Metoda GetObject musí následovat za metodou StartObject a StartMember.</target>
        <note />
      </trans-unit>
      <trans-unit id="NoPropertyInCurrentFrame_NS">
        <source>XAML Node Stream: '{0}'='{1}' Namespace Declaration requires a StartMember after StartObject '{2}'.</source>
        <target state="translated">Datový proud uzlu XAML: Deklarace oboru názvů {0}={1} vyžaduje metodu StartMember po metodě StartObject {2}.</target>
        <note />
      </trans-unit>
      <trans-unit id="NoPropertyInCurrentFrame_SO">
        <source>XAML Node Stream: StartObject '{0}' requires a StartMember after StartObject '{1}'.</source>
        <target state="translated">Datový proud uzlu XAML: Metoda StartObject {0} vyžaduje metodu StartMember po metodě StartObject {1}.</target>
        <note />
      </trans-unit>
      <trans-unit id="NoPropertyInCurrentFrame_V">
        <source>XAML Node Stream: Value of '{0}' requires a StartMember after StartObject '{1}'.</source>
        <target state="translated">Datový proud uzlu XAML: Hodnota {0} vyžaduje metodu StartMember po metodě StartObject {1}.</target>
        <note />
      </trans-unit>
      <trans-unit id="NoPropertyInCurrentFrame_V_noType">
        <source>XAML Node Stream: Value of '{0}' must follow a StartObject and StartMember.</source>
        <target state="translated">Datový proud uzlu XAML: Hodnota {0} musí následovat za metodou StartObject a StartMember.</target>
        <note />
      </trans-unit>
      <trans-unit id="NoSuchConstructor">
        <source>No constructor with '{0}' arguments for '{1}'.</source>
        <target state="translated">Neexistuje žádný konstruktor s {0} argumenty pro {1}.</target>
        <note />
      </trans-unit>
      <trans-unit id="NoTypeInCurrentFrame_EO">
        <source>XAML Node Stream: Missing CurrentObject before EndObject.</source>
        <target state="translated">Datový proud uzlu XAML: Nebyla nalezena metoda CurrentObject před metodou EndObject.</target>
        <note />
      </trans-unit>
      <trans-unit id="NoTypeInCurrentFrame_SM">
        <source>XAML Node Stream: Missing StartObject before StartMember '{0}'.</source>
        <target state="translated">Datový proud uzlu XAML: Nebyla nalezena metoda StartObject před metodou StartMember {0}.</target>
        <note />
      </trans-unit>
      <trans-unit id="NonMEWithPositionalParameters">
        <source>Type with positional parameters is not a markup extension.</source>
        <target state="translated">Typ s pozičními parametry není rozšíření značek.</target>
        <note />
      </trans-unit>
      <trans-unit id="NotAmbientProperty">
        <source>'{0}'.'{1}' is not an ambient property.</source>
        <target state="translated">{0}.{1} není vedlejší vlastnost.</target>
        <note />
      </trans-unit>
      <trans-unit id="NotAmbientType">
        <source>'{0}' is not an ambient type.</source>
        <target state="translated">{0} není vedlejší typ.</target>
        <note />
      </trans-unit>
      <trans-unit id="NotAssignableFrom">
        <source>The type '{0}' is not assignable from the type '{1}'.</source>
        <target state="translated">Typ {0} není přiřaditelný z typu {1}.</target>
        <note />
      </trans-unit>
      <trans-unit id="NotDeclaringTypeAttributeProperty">
        <source>['{0}'('{1}')]5D; on '{2}' is not a property declared on this type.</source>
<<<<<<< HEAD
        <target state="needs-review-translation">[{0}({1})] v {2} není vlastnost deklarovaná na tomto typu.</target>
=======
        <target state="translated">['{0}'('{1}')]5D; v {2} není vlastnost deklarovaná na tomto typu.</target>
>>>>>>> 564aebd6
        <note />
      </trans-unit>
      <trans-unit id="NotSupportedOnDirective">
        <source>This operation is not supported on directive members.</source>
        <target state="translated">Tato operace není podporována na direktivních členech.</target>
        <note />
      </trans-unit>
      <trans-unit id="NotSupportedOnUnknownMember">
        <source>This operation is not supported on unknown members.</source>
        <target state="translated">Tato operace není podporována na neznámých členech.</target>
        <note />
      </trans-unit>
      <trans-unit id="NotSupportedOnUnknownType">
        <source>This operation is not supported on unknown types.</source>
        <target state="translated">Tato operace není podporována na neznámých typech.</target>
        <note />
      </trans-unit>
      <trans-unit id="ObjectNotTcOrMe">
        <source>Argument should be a Type Converter, Markup Extension or Null.</source>
        <target state="translated">Argument musí být převaděč typu, rozšíření značek nebo hodnota Null.</target>
        <note />
      </trans-unit>
      <trans-unit id="ObjectReaderAttachedPropertyNotFound">
        <source>Unable to find an attachable property named '{0}' on type '{1}'.</source>
        <target state="translated">Nelze najít připojitelnou vlastnost s názvem {0} v typu {1}.</target>
        <note />
      </trans-unit>
      <trans-unit id="ObjectReaderDictionaryMethod1NotFound">
        <source>Unable to locate MemberMarkupInfo.DictionaryEntriesFromGeneric method.</source>
        <target state="translated">Nelze najít metodu MemberMarkupInfo.DictionaryEntriesFromGeneric.</target>
        <note />
      </trans-unit>
      <trans-unit id="ObjectReaderInstanceDescriptorIncompatibleArgumentTypes">
        <source>InstanceDescriptor provided an argument of type '{0}' where a parameter of type '{1}' was expected.</source>
        <target state="translated">Objekt InstanceDescriptor poskytl argument typu {0}, když byl očekáván parametr typu {1}.</target>
        <note />
      </trans-unit>
      <trans-unit id="ObjectReaderInstanceDescriptorIncompatibleArguments">
        <source>InstanceDescriptor did not provide the correct number of arguments.</source>
        <target state="translated">Objekt InstanceDescriptor neposkytl správný počet argumentů.</target>
        <note />
      </trans-unit>
      <trans-unit id="ObjectReaderInstanceDescriptorInvalidMethod">
        <source>InstanceDescriptor did not provide a valid constructor or method.</source>
        <target state="translated">Objekt InstanceDescriptor neposkytl platný konstruktor nebo metodu.</target>
        <note />
      </trans-unit>
      <trans-unit id="ObjectReaderMultidimensionalArrayNotSupported">
        <source>Multidimensional arrays not supported.</source>
        <target state="translated">Vícerozměrná pole nejsou podporována.</target>
        <note />
      </trans-unit>
      <trans-unit id="ObjectReaderNoDefaultConstructor">
        <source>Unable to serialize type '{0}'.  Verify that the type is public and either has a default constructor or an instance descriptor.</source>
        <target state="translated">Typ {0} nelze serializovat. Ověřte, zda je typ veřejný a má buď výchozí konstruktor, nebo popisovač instance.</target>
        <note />
      </trans-unit>
      <trans-unit id="ObjectReaderNoMatchingConstructor">
        <source>Unable to find a suitable constructor for the specified constructor arguments on type '{0}'.</source>
        <target state="translated">Nelze nalézt vhodný konstruktor pro zadané argumenty konstruktoru na typu {0}.</target>
        <note />
      </trans-unit>
      <trans-unit id="ObjectReaderTypeCannotRoundtrip">
        <source>Unable to read objects of the type �{0}� because there are no accessible constructors. To allow this type to be used in XAML, add a default constructor, use ConstructorArgumentAttribute, or provide an InstanceDescriptor.</source>
<<<<<<< HEAD
        <target state="needs-review-translation">Nelze číst objekty typu {0}, protože neexistují žádné přístupné konstruktory. Pokud chcete povolit použití tohoto typu v jazyce XAML, přidejte výchozí konstruktor, použijte atribut ConstructorArgumentAttribute nebo zadejte objekt InstanceDescriptor.</target>
=======
        <target state="translated">Nelze číst objekty typu �{0}�, protože neexistují žádné přístupné konstruktory. Chcete-li povolit použití tohoto typu v jazyce XAML, přidejte výchozí konstruktor, použijte atribut ConstructorArgumentAttribute nebo zadejte objekt InstanceDescriptor.</target>
>>>>>>> 564aebd6
        <note />
      </trans-unit>
      <trans-unit id="ObjectReaderTypeIsNested">
        <source>Unable to read objects of the type '{0}'.  Nested types are not supported.</source>
        <target state="translated">Nelze číst objekty typu {0}. Vnořené typy nejsou podporovány.</target>
        <note />
      </trans-unit>
      <trans-unit id="ObjectReaderTypeNotAllowed">
        <source>'{0}' blocked the use of type '{1}' in XAML. If you want to serialize this type, change '{0}'.GetXamlType to return a non-null value for this type, or pass a different value in the schemaContext parameter of the XamlObjectReader constructor.</source>
        <target state="translated">{0} blokuje použití typu {1} v jazyce XAML. Chcete-li serializovat tento typ, změňte metodu {0}.GetXamlType tak, aby vracela pro tento typ jinou hodnotu než Null, nebo předejte jinou hodnotu v parametru schemaContext konstruktoru XamlObjectReader.</target>
        <note />
      </trans-unit>
      <trans-unit id="ObjectReaderXamlNamePropertyMustBeString">
        <source>The name property '{0}' on type '{1}' must be of type System.String.</source>
        <target state="translated">Vlastnost názvu {0} na typu {1} musí být typu System.String.</target>
        <note />
      </trans-unit>
      <trans-unit id="ObjectReaderXamlNameScopeResultsInClonedObject">
        <source>The object graph contains multiple references to an instance of type '{0}' and the serializer cannot find a commonly visible location to write the instance. You should examine your use of name scopes.</source>
        <target state="translated">Graf objektu obsahuje více odkazů na instanci typu {0} a serializátor nemůže najít obecně viditelné umístění pro zápis této instance. Měli byste prověřit použití oborů názvů.</target>
        <note />
      </trans-unit>
      <trans-unit id="ObjectReaderXamlNamedElementAlreadyRegistered">
        <source>An element with the name '{0}' has already been registered in this scope.</source>
        <target state="translated">Element s názvem {0} již byl v tomto oboru registrován.</target>
        <note />
      </trans-unit>
      <trans-unit id="ObjectReader_TypeNotVisible">
        <source>Type '{0}' not visible. If the type is local, please set the LocalAssembly field in XamlReaderSettings.</source>
        <target state="translated">Typ {0} není viditelný. Jedná-li se o místní typ, nastavte pole LocalAssembly v nastavení XamlReaderSettings.</target>
        <note />
      </trans-unit>
      <trans-unit id="ObjectWriterTypeNotAllowed">
        <source>'{0}' blocked the use of type '{1}' in XAML. If you want to load this type, change '{0}'.GetXamlType to return a non-null value for this type, or pass a different value in the schemaContext parameter of the XamlObjectWriter constructor.</source>
        <target state="translated">{0} blokuje použití typu {1} v jazyce XAML. Chcete-li načíst tento typ, změňte metodu {0}.GetXamlType tak, aby vracela pro tento typ jinou hodnotu než Null, nebo předejte jinou hodnotu v parametru schemaContext konstruktoru XamlObjectWriter.</target>
        <note />
      </trans-unit>
      <trans-unit id="OnlySupportedOnCollections">
        <source>This operation is only supported on collection types.</source>
        <target state="translated">Tato operace je podporována pouze u typů kolekce.</target>
        <note />
      </trans-unit>
      <trans-unit id="OnlySupportedOnCollectionsAndDictionaries">
        <source>This operation is only supported on collection and dictionary types.</source>
        <target state="translated">Tato operace je podporována pouze u typů kolekce a slovníku.</target>
        <note />
      </trans-unit>
      <trans-unit id="OnlySupportedOnDictionaries">
        <source>This operation is only supported on dictionary types.</source>
        <target state="translated">Tato operace je podporována pouze u typů slovníku.</target>
        <note />
      </trans-unit>
      <trans-unit id="OpenPropertyInCurrentFrame_EO">
        <source>XAML Node Stream: Missing EndMember for '{0}.{1}' before EndObject.</source>
        <target state="translated">Datový proud uzlu XAML: Nebyla nalezena metoda EndMember pro {0}.{1} před metodou EndObject.</target>
        <note />
      </trans-unit>
      <trans-unit id="OpenPropertyInCurrentFrame_SM">
        <source>XAML Node Stream: Missing EndMember for '{0}.{1}' before StartMember '{2}'.</source>
        <target state="translated">Datový proud uzlu XAML: Nebyla nalezena metoda EndMember pro {0}.{1} před metodou StartMember {2}.</target>
        <note />
      </trans-unit>
      <trans-unit id="ParameterCannotBeNegative">
        <source>Parameter must be greater than or equal to zero.</source>
<<<<<<< HEAD
        <target state="new">Parameter must be greater than or equal to zero.</target>
=======
        <target state="translated">Hodnota tohoto parametru musí být větší nebo rovna nule.</target>
>>>>>>> 564aebd6
        <note />
      </trans-unit>
      <trans-unit id="ParentlessPropertyElement">
        <source>The property element '{0}' is not contained by an object element.</source>
        <target state="translated">Element vlastnosti {0} není obsažen v elementu objektu.</target>
        <note />
      </trans-unit>
      <trans-unit id="ParserAssemblyLoadVersionMismatch">
        <source>Cannot load assembly '{0}' because a different version of that same assembly is loaded '{1}'.</source>
        <target state="translated">Nelze načíst sestavení {0}, protože je načtena jiná verze {1} téhož sestavení.</target>
        <note />
      </trans-unit>
      <trans-unit id="ParserAttributeArgsHigh">
        <source>Too many attributes are specified for '{0}'.</source>
        <target state="translated">Pro {0} je zadáno příliš mnoho atributů.</target>
        <note />
      </trans-unit>
      <trans-unit id="ParserAttributeArgsLow">
        <source>'{0}' requires more attributes.</source>
        <target state="translated">{0} vyžaduje více atributů.</target>
        <note />
      </trans-unit>
      <trans-unit id="PositionalParamsWrongLength">
        <source>GetPositionalParameters returned the wrong length vector.</source>
        <target state="translated">Metoda GetPositionalParameters vrátila vektor špatné délky.</target>
        <note />
      </trans-unit>
      <trans-unit id="PrefixNotFound">
        <source>Prefix '{0}' does not map to a namespace.</source>
        <target state="translated">Předpona {0} neprovádí mapování na obor názvů.</target>
        <note />
      </trans-unit>
      <trans-unit id="PrefixNotInFrames">
        <source>The prefix '{0}' could not be found.</source>
        <target state="translated">Předponu {0} nelze nalézt.</target>
        <note />
      </trans-unit>
      <trans-unit id="PropertyDoesNotTakeText">
        <source>'{0}' property on '{1}' does not allow you to specify text.</source>
        <target state="translated">Vlastnost {0} v {1} vám neumožňuje zadat text.</target>
        <note />
      </trans-unit>
      <trans-unit id="PropertyNotImplemented">
        <source>'{0}' is not implemented.</source>
        <target state="translated">Vlastnost {0} není implementována.</target>
        <note />
      </trans-unit>
      <trans-unit id="ProvideValue">
        <source>Provide value on '{0}' threw an exception.</source>
        <target state="translated">Zadání hodnoty v {0} vyvolalo výjimku.</target>
        <note />
      </trans-unit>
      <trans-unit id="ProvideValueCycle">
        <source>Cannot call MarkupExtension.ProvideValue because of a cyclical dependency. Properties inside a MarkupExtension cannot reference objects that reference the result of the MarkupExtension. The affected MarkupExtensions are:</source>
        <target state="translated">Nelze volat metodu MarkupExtension.ProvideValue z důvodu cyklické závislosti. Vlastnosti uvnitř objektu MarkupExtension nemohou odkazovat na objekty, které odkazují na výsledek MarkupExtension. Toto se týká následujících objektů MarkupExtensions:</target>
        <note />
      </trans-unit>
      <trans-unit id="QualifiedNameHasWrongFormat">
        <source>'{0}' type name does not have the expected format 'className, assembly'.</source>
        <target state="translated">Název typu {0} nemá očekávaný formát className, assembly.</target>
        <note />
      </trans-unit>
      <trans-unit id="QuoteCharactersOutOfPlace">
        <source>Quote characters ' or " are only allowed at the start of values.</source>
        <target state="translated">Znaky uvozovek ' nebo " jsou povoleny pouze na začátku hodnot.</target>
        <note />
      </trans-unit>
      <trans-unit id="ReferenceIsNull">
        <source>Value cannot be null. Object reference: '{0}'.</source>
        <target state="translated">Hodnota nesmí být Null. Odkaz na objekt: {0}.</target>
        <note />
      </trans-unit>
      <trans-unit id="SavedContextSchemaContextMismatch">
        <source>schemaContext parameter cannot be different from savedContext.SchemaContext</source>
        <target state="translated">Parametr schemaContext se nesmí lišit od savedContext.SchemaContext.</target>
        <note />
      </trans-unit>
      <trans-unit id="SavedContextSchemaContextNull">
        <source>savedContext.SchemaContext cannot be null</source>
        <target state="translated">Hodnota savedContext.SchemaContext nesmí být Null.</target>
        <note />
      </trans-unit>
      <trans-unit id="SchemaContextNotInitialized">
        <source>SchemaContext on writer must be initialized before accessing the reader.</source>
        <target state="translated">Parametr SchemaContext v modulu pro zápis musí být inicializován před přístupem k modulu pro čtení.</target>
        <note />
      </trans-unit>
      <trans-unit id="SchemaContextNull">
        <source>SchemaContext cannot be null.</source>
        <target state="translated">Hodnota SchemaContext nesmí být Null.</target>
        <note />
      </trans-unit>
      <trans-unit id="SecurityExceptionForSettingSandboxExternalToTrue">
        <source>Cannot set SandboxExternalContent to true in partial trust.</source>
<<<<<<< HEAD
        <target state="new">Cannot set SandboxExternalContent to true in partial trust.</target>
=======
        <target state="translated">Vlastnost SandboxExternalContent nelze nastavit na hodnotu true v částečném vztahu důvěryhodnosti.</target>
>>>>>>> 564aebd6
        <note />
      </trans-unit>
      <trans-unit id="SecurityXmlMissingAttribute">
        <source>Invalid security XML. Missing expected attribute '{0}'.</source>
        <target state="translated">Neplatné zabezpečení XML. Chybí očekávaný atribut {0}.</target>
        <note />
      </trans-unit>
      <trans-unit id="SecurityXmlUnexpectedTag">
        <source>Invalid security XML. Unexpected tag '{0}', expected '{1}'.</source>
        <target state="translated">Neplatné zabezpečení XML. Neočekávaná značka {0}, byla očekávána značka {1}.</target>
        <note />
      </trans-unit>
      <trans-unit id="SecurityXmlUnexpectedValue">
        <source>Invalid security XML. Unexpected value '{0}' in attribute '{1}', expected '{2}'.</source>
        <target state="translated">Neplatné zabezpečení XML. Neočekávaná hodnota {0} v atributu {1}, byla očekávána hodnota {2}.</target>
        <note />
      </trans-unit>
      <trans-unit id="ServiceTypeAlreadyAdded">
        <source>This serviceType is already registered to another service.</source>
        <target state="translated">Tento objekt serviceType je již registrován u jiné služby.</target>
        <note />
      </trans-unit>
      <trans-unit id="SetConnectionId">
        <source>Set connectionId threw an exception.</source>
        <target state="translated">Nastavení connectionId vyvolalo výjimku.</target>
        <note />
      </trans-unit>
      <trans-unit id="SetOnlyProperty">
        <source>'{0}'.'{1}' is a property without a getter and is not a valid XAML property.</source>
        <target state="translated">{0}.{1} je vlastnost bez direktivy Getter a nejedná se o platnou vlastnost jazyka XAML.</target>
        <note />
      </trans-unit>
      <trans-unit id="SetTargetTypeOnNonAttachableMember">
        <source>Cannot set TargetType on a non-attachable Member.</source>
        <target state="translated">Nelze nastavit vlastnost TargetType v nepřipojitelném členu.</target>
        <note />
      </trans-unit>
      <trans-unit id="SetUriBase">
        <source>Setting xml:base on '{0}' threw an exception.</source>
        <target state="translated">Při nastavení xml:base na {0} byla vyvolána výjimka.</target>
        <note />
      </trans-unit>
      <trans-unit id="SetValue">
        <source>Set property '{0}' threw an exception.</source>
        <target state="translated">Nastavení vlastnosti {0} vyvolalo výjimku.</target>
        <note />
      </trans-unit>
      <trans-unit id="SetXmlInstance">
        <source>Setting xml instance on '{0}' threw an exception.</source>
        <target state="translated">Při nastavení instance xml na {0} byla vyvolána výjimka.</target>
        <note />
      </trans-unit>
      <trans-unit id="SettingPropertiesIsNotAllowed">
        <source>Setting properties is not allowed on a type converted instance. Property = '{0}'</source>
        <target state="translated">Není povoleno nastavení vlastností pro instanci s převedeným typem. Vlastnost = {0}</target>
        <note />
      </trans-unit>
      <trans-unit id="ShouldOverrideMethod">
        <source>Method '{0}' is not supported by default. It can be implemented in derived classes.</source>
        <target state="translated">Metoda {0} není ve výchozím nastavení podporována. Může být implementována v odvozených třídách.</target>
        <note />
      </trans-unit>
      <trans-unit id="ShouldSerializeFailed">
        <source>ShouldSerialize check failed for member '{0}'.</source>
        <target state="translated">Kontrola ShouldSerialize pro člena {0} se nezdařila.</target>
        <note />
      </trans-unit>
      <trans-unit id="SimpleFixupsMustHaveOneName">
        <source>Directly Assignable Fixups must only have one name.</source>
        <target state="translated">Přímo přiřaditelné opravy musí mít pouze jeden název.</target>
        <note />
      </trans-unit>
      <trans-unit id="StringEmpty">
        <source>Parameter cannot be a zero-length string.</source>
<<<<<<< HEAD
        <target state="new">Parameter cannot be a zero-length string.</target>
=======
        <target state="translated">Parametr nemůže být řetězec o nulové délce.</target>
>>>>>>> 564aebd6
        <note />
      </trans-unit>
      <trans-unit id="StringIsNullOrEmpty">
        <source>The string is null or empty.</source>
        <target state="translated">Řetězec je null nebo prázdný.</target>
        <note />
      </trans-unit>
      <trans-unit id="TemplateNotCollected">
        <source>Deferred load section was not collected in '{0}'.</source>
        <target state="translated">Sekce odloženého načtení nebyla sebrána v {0}.</target>
        <note />
      </trans-unit>
      <trans-unit id="ThreadAlreadyStarted">
        <source>Thread is already started.</source>
        <target state="translated">Vlákno je již spuštěno.</target>
        <note />
      </trans-unit>
      <trans-unit id="ToStringNull">
        <source>(null)</source>
        <target state="translated">(null)</target>
        <note />
      </trans-unit>
      <trans-unit id="TokenizerHelperEmptyToken">
        <source>Empty token encountered at position {0} while parsing '{1}'.</source>
<<<<<<< HEAD
        <target state="new">Empty token encountered at position {0} while parsing '{1}'.</target>
=======
        <target state="translated">Při analýze {1} byl zjištěn prázdný token na pozici {0}.</target>
>>>>>>> 564aebd6
        <note />
      </trans-unit>
      <trans-unit id="TokenizerHelperExtraDataEncountered">
        <source>Extra data encountered at position {0} while parsing '{1}'.</source>
<<<<<<< HEAD
        <target state="new">Extra data encountered at position {0} while parsing '{1}'.</target>
=======
        <target state="translated">Při analýze {1} byla zjištěna nadbytečná data na pozici {0}.</target>
>>>>>>> 564aebd6
        <note />
      </trans-unit>
      <trans-unit id="TokenizerHelperMissingEndQuote">
        <source>Missing end quote encountered while parsing '{0}'.</source>
<<<<<<< HEAD
        <target state="new">Missing end quote encountered while parsing '{0}'.</target>
=======
        <target state="translated">Při analýze {0} bylo zjištěno, že chybí ukončovací uvozovka.</target>
>>>>>>> 564aebd6
        <note />
      </trans-unit>
      <trans-unit id="TokenizerHelperPrematureStringTermination">
        <source>Premature string termination encountered while parsing '{0}'.</source>
<<<<<<< HEAD
        <target state="new">Premature string termination encountered while parsing '{0}'.</target>
=======
        <target state="translated">Při analýze {0} bylo zjištěno předčasné ukončení řetězce.</target>
>>>>>>> 564aebd6
        <note />
      </trans-unit>
      <trans-unit id="TooManyAttributes">
        <source>Error with member '{0}'.'{1}'.  It has more than one '{2}'.</source>
        <target state="translated">Chyba u členu {0}.{1}. Má více než jeden atribut {2}.</target>
        <note />
      </trans-unit>
      <trans-unit id="TooManyAttributesOnType">
        <source>Error with type '{0}'.  It has more than one '{1}'.</source>
        <target state="translated">Chyba u typu {0}. Má více než jeden atribut {1}.</target>
        <note />
      </trans-unit>
      <trans-unit id="TooManyTypeConverterAttributes">
        <source>Only one TypeConverter attribute is allowed on a type.</source>
        <target state="translated">Pro typ je povolen pouze jeden atribut TypeConverter.</target>
        <note />
      </trans-unit>
      <trans-unit id="TransitiveForwardRefDirectives">
        <source>Object '{0}' assigned to directive '{1}' has properties which are references to named object(s) '{2}' which have not yet been defined. Forward references, or references to objects that contain forward references, are not supported inside object construction directives.</source>
        <target state="translated">Objekt {0} přiřazený k direktivě {1} má vlastnosti odkazující na pojmenované objekty {2}, které ještě nebyly definovány. Odkazy směrem vpřed nebo odkazy na objekty obsahující odkazy směrem vpřed nejsou podporovány uvnitř direktiv konstrukce objektu.</target>
        <note />
      </trans-unit>
      <trans-unit id="TypeConverterFailed">
        <source>Failed to create a '{0}' from the text '{1}'.</source>
        <target state="translated">Vytvoření {0} z textu {1} se nezdařilo.</target>
        <note />
      </trans-unit>
      <trans-unit id="TypeConverterFailed2">
        <source>Failed to convert '{0}' to type '{1}'.</source>
        <target state="translated">Převod {0} na typ {1} se nezdařil.</target>
        <note />
      </trans-unit>
      <trans-unit id="TypeHasInvalidXamlName">
        <source>The name of the type '{0}' contains characters that are invalid in XAML.</source>
        <target state="translated">Název typu {0} obsahuje znaky, které jsou v jazyce XAML neplatné.</target>
        <note />
      </trans-unit>
      <trans-unit id="TypeHasNoContentProperty">
        <source>Type '{0}' does not have a content property. Specify the name of the property to set, or add a ContentPropertyAttribute or TypeConverterAttribute on the type.</source>
        <target state="translated">Typ {0} nemá vlastnost obsahu. Zadejte název vlastnosti, kterou chcete nastavit, nebo do typu přidejte atribut ContentPropertyAttribute nebo TypeConverterAttribute.</target>
        <note />
      </trans-unit>
      <trans-unit id="TypeMetadataCannotChangeAfterUse">
        <source>Cannot change property metadata after it has been associated with a property.</source>
<<<<<<< HEAD
        <target state="new">Cannot change property metadata after it has been associated with a property.</target>
=======
        <target state="translated">Metadata vlastnosti nelze změnit, pokud byla spojena s nějakou vlastností.</target>
>>>>>>> 564aebd6
        <note />
      </trans-unit>
      <trans-unit id="TypeNameCannotHavePeriod">
        <source>Type name '{0}' cannot have a dot '.'.</source>
        <target state="translated">Název typu {0} nesmí obsahovat tečku (.).</target>
        <note />
      </trans-unit>
      <trans-unit id="TypeNotFound">
        <source>Type reference cannot find type named '{0}'.</source>
        <target state="translated">Odkaz na typ nemůže najít typ s názvem {0}.</target>
        <note />
      </trans-unit>
      <trans-unit id="TypeNotPublic">
        <source>Type '{0}' is not public.</source>
        <target state="translated">Typ {0} není veřejný.</target>
        <note />
      </trans-unit>
      <trans-unit id="UnclosedQuote">
        <source>Unclosed quoted value.</source>
        <target state="translated">Hodnota neuzavřená do uvozovek.</target>
        <note />
      </trans-unit>
      <trans-unit id="UnexpectedClose">
        <source>Unexpected close of XAML Node Stream.</source>
        <target state="translated">Neočekávané uzavření datového proudu uzlu XAML</target>
        <note />
      </trans-unit>
      <trans-unit id="UnexpectedConstructorArg">
        <source>Invalid metadata for attribute '{0}' on '{1}'. Expected '{2}' argument(s) of type '{3}'.</source>
        <target state="translated">Neplatná metadata pro atribut {0} v {1}. Bylo očekáváno {2} argumentů typu {3}.</target>
        <note />
      </trans-unit>
      <trans-unit id="UnexpectedNodeType">
        <source>Unexpected '{0}' in parse rule '{1}'.</source>
        <target state="translated">Neočekávaný typ {0} v pravidle analýzy {1}.</target>
        <note />
      </trans-unit>
      <trans-unit id="UnexpectedParameterType">
        <source>Parameter is unexpected type '{0}'. Expected type is '{1}'.</source>
<<<<<<< HEAD
        <target state="new">Parameter is unexpected type '{0}'. Expected type is '{1}'.</target>
=======
        <target state="translated">Parametr je neočekávaného typu {0}. Byl očekáván typ {1}.</target>
>>>>>>> 564aebd6
        <note />
      </trans-unit>
      <trans-unit id="UnexpectedToken">
        <source>Unexpected token '{0}' in rule: '{1}', in '{2}'.</source>
        <target state="translated">Neočekávaný token {0} v pravidle: {1}, v {2}.</target>
        <note />
      </trans-unit>
      <trans-unit id="UnexpectedTokenAfterME">
        <source>Unexpected token after end of markup extension.</source>
        <target state="translated">Neočekávaný token za koncem rozšíření značek.</target>
        <note />
      </trans-unit>
      <trans-unit id="UnhandledBoolTypeBit">
        <source>Unhandled BoolTypeBit.</source>
        <target state="translated">Neošetřený objekt BoolTypeBit.</target>
        <note />
      </trans-unit>
      <trans-unit id="UnknownAttributeProperty">
        <source>['{0}'('{1}')]5D; on '{2}' is not a known property.</source>
<<<<<<< HEAD
        <target state="needs-review-translation">[{0}({1})] v {2} není známá vlastnost.</target>
=======
        <target state="translated">['{0}'('{1}')]5D; v {2} není známá vlastnost.</target>
>>>>>>> 564aebd6
        <note />
      </trans-unit>
      <trans-unit id="UnknownMember">
        <source>Unknown member '{0}' on '{1}'.</source>
        <target state="translated">Neznámý člen {0} v {1}.</target>
        <note />
      </trans-unit>
      <trans-unit id="UnknownMemberOnUnknownType">
        <source>Unknown member '{0}' on unknown type '{1}'.</source>
        <target state="translated">Neznámý člen {0} v neznámém typu {1}.</target>
        <note />
      </trans-unit>
      <trans-unit id="UnknownMemberSimple">
        <source>Unknown member '{0}'.</source>
        <target state="translated">Neznámý člen {0}.</target>
        <note />
      </trans-unit>
      <trans-unit id="UnknownType">
        <source>Unknown type '{0}'.</source>
        <target state="translated">Neznámý typ {0}.</target>
        <note />
      </trans-unit>
      <trans-unit id="UnresolvedForwardReferences">
        <source>Unresolved reference '{0}'.</source>
        <target state="translated">Nepřeložený odkaz {0}.</target>
        <note />
      </trans-unit>
      <trans-unit id="UnresolvedNamespace">
        <source>XAML namespace '{0}' is not resolved.</source>
        <target state="translated">Obor názvů XAML {0} nebyl přeložen.</target>
        <note />
      </trans-unit>
      <trans-unit id="UriNotFound">
        <source>Uri '{0}' was not found.</source>
        <target state="translated">Identifikátor Uri {0} nebyl nalezen.</target>
        <note />
      </trans-unit>
      <trans-unit id="UsableDuringInitializationOnME">
        <source>Error with type '{0}'. MarkupExtensions cannot use the 'UsableDuringInitialization' attribute.</source>
        <target state="translated">Chyba u typu {0}. Objekt MarkupExtensions nemůže používat atribut UsableDuringInitialization.</target>
        <note />
      </trans-unit>
      <trans-unit id="ValueInArrayIsNull">
        <source>A value in the '{0}' array is null.</source>
        <target state="translated">Hodnota v poli {0} je Null.</target>
        <note />
      </trans-unit>
      <trans-unit id="ValueMustBeFollowedByEndMember">
        <source>XAML Node Stream: Value nodes must be followed by EndMember.</source>
        <target state="translated">Datový proud uzlu XAML: Za uzly hodnot musí následovat metoda EndMember.</target>
        <note />
      </trans-unit>
      <trans-unit id="Visual_ArgumentOutOfRange">
        <source>Specified index is out of range or child at index is null. Do not call this method if VisualChildrenCount returns zero, indicating that the Visual has no children.</source>
<<<<<<< HEAD
        <target state="new">Specified index is out of range or child at index is null. Do not call this method if VisualChildrenCount returns zero, indicating that the Visual has no children.</target>
=======
        <target state="translated">Zadaný index je mimo rozsah nebo podřízený objekt na indexu má hodnotu null. Nevolejte tuto metodu, vrací-li funkce VisualChildrenCount hodnotu nula, která znamená, že objekt Visual nemá podřízené objekty.</target>
>>>>>>> 564aebd6
        <note />
      </trans-unit>
      <trans-unit id="WhiteSpaceInCollection">
        <source>XamlXmlWriter cannot write value '{0}' which contains significant white space in collection '{1}'.</source>
        <target state="translated">Modul XamlXmlWriter nemůže zapsat hodnotu {0}, která obsahuje významnou mezeru v kolekci {1}.</target>
        <note />
      </trans-unit>
      <trans-unit id="WhitespaceAfterME">
        <source>White space is not allowed after end of markup extension.</source>
        <target state="translated">Za koncem rozšíření značek není povolena mezera.</target>
        <note />
      </trans-unit>
      <trans-unit id="WriterIsClosed">
        <source>An attempt was made to write to a XamlWriter that has had its Closed method called.</source>
        <target state="translated">Byl proveden pokus o zápis do objektu XamlWriter, pro který byla volána metoda Closed.</target>
        <note />
      </trans-unit>
      <trans-unit id="XCRChoiceAfterFallback">
        <source>Choice cannot follow a Fallback.</source>
        <target state="translated">Element Choice nemůže následovat za Fallback.</target>
        <note />
      </trans-unit>
      <trans-unit id="XCRChoiceNotFound">
        <source>AlternateContent must contain one or more Choice elements.</source>
        <target state="translated">Třída AlternateContent musí obsahovat jeden nebo více elementů Choice.</target>
        <note />
      </trans-unit>
      <trans-unit id="XCRChoiceOnlyInAC">
        <source>Choice is valid only in AlternateContent.</source>
        <target state="translated">Element Choice je platný pouze v elementu AlternateContent.</target>
        <note />
      </trans-unit>
      <trans-unit id="XCRCompatCycle">
        <source>There is a cycle of XML compatibility definitions, such that namespace '{0}' overrides itself. This could be due to inconsistent XmlnsCompatibilityAttributes in different assemblies. Please change the definitions to eliminate this cycle, or pass a non-conflicting set of Reference Assemblies in the XamlSchemaContext constructor.</source>
        <target state="translated">Dochází k zacyklení definic kompatibility XML, takže obor názvů {0} přepisuje sebe sama. To může být způsobeno nekonzistencí atributů XmlnsCompatibilityAttributes v různých sestaveních. Změňte definice tak, abyste odstranili zacyklení, nebo předejte v konstruktoru XamlSchemaContext nekonfliktní sadu referenčních sestavení.</target>
        <note />
      </trans-unit>
      <trans-unit id="XCRDuplicatePreserve">
        <source>Duplicate Preserve declaration for element '{1}' in namespace '{0}'.</source>
        <target state="translated">Duplicitní deklarace třídy Preserve pro element {1} v oboru názvů {0}.</target>
        <note />
      </trans-unit>
      <trans-unit id="XCRDuplicateProcessContent">
        <source>Duplicate ProcessContent declaration for element '{1}' in namespace '{0}'.</source>
        <target state="translated">Duplicitní deklarace třídy ProcessContent pro element {1} v oboru názvů {0}</target>
        <note />
      </trans-unit>
      <trans-unit id="XCRDuplicateWildcardPreserve">
        <source>Duplicate wildcard Preserve declaration for namespace '{0}'.</source>
        <target state="translated">Duplicitní deklarace třídy Preserve pro zástupné znaky pro obor názvů {0}</target>
        <note />
      </trans-unit>
      <trans-unit id="XCRDuplicateWildcardProcessContent">
        <source>Duplicate wildcard ProcessContent declaration for namespace '{0}'.</source>
        <target state="translated">Duplicitní deklarace pro zástupné znaky třídy ProcessContent pro obor názvů {0}</target>
        <note />
      </trans-unit>
      <trans-unit id="XCRFallbackOnlyInAC">
        <source>Fallback is valid only in AlternateContent.</source>
        <target state="translated">Element Fallback je platný pouze v elementu AlternateContent.</target>
        <note />
      </trans-unit>
      <trans-unit id="XCRInvalidACChild">
        <source>'{0}' element is not a valid child of AlternateContent. Only Choice and Fallback elements are valid children of an AlternateContent element.</source>
        <target state="translated">Element {0} není platný podřízený element třídy AlternateContent. Platnými podřízenými elementy třídy AlternateContent jsou jen Choice a Fallback.</target>
        <note />
      </trans-unit>
      <trans-unit id="XCRInvalidAttribInElement">
        <source>'{0}' attribute is not valid for '{1}' element.</source>
        <target state="translated">Atribut {0} je neplatný pro element {1}.</target>
        <note />
      </trans-unit>
      <trans-unit id="XCRInvalidFormat">
        <source>'{0}' format is not valid.</source>
        <target state="translated">Formát {0} je neplatný.</target>
        <note />
      </trans-unit>
      <trans-unit id="XCRInvalidPreserve">
        <source>Cannot have both a specific and a wildcard Preserve declaration for namespace '{0}'.</source>
        <target state="translated">Nelze mít prohlášení Preserve jak pro specifické, tak pro zástupné znaky oboru názvů {0}.</target>
        <note />
      </trans-unit>
      <trans-unit id="XCRInvalidProcessContent">
        <source>Cannot have both a specific and a wildcard ProcessContent declaration for namespace '{0}'.</source>
        <target state="translated">Nelze mít prohlášení třídy ProcessContent jak pro specifické, tak pro zástupné znaky oboru názvů {0}.</target>
        <note />
      </trans-unit>
      <trans-unit id="XCRInvalidRequiresAttribute">
        <source>Requires attribute must contain a valid namespace prefix.</source>
        <target state="translated">Atribut Requires musí obsahovat platnou předponu oboru názvů.</target>
        <note />
      </trans-unit>
      <trans-unit id="XCRInvalidXMLName">
        <source>'{0}' attribute value is not a valid XML name.</source>
        <target state="translated">Hodnota atributu {0} není platný název XML.</target>
        <note />
      </trans-unit>
      <trans-unit id="XCRMultipleFallbackFound">
        <source>AlternateContent must contain only one Fallback element.</source>
        <target state="translated">Třída AlternateContent může obsahovat jen jeden element Fallback.</target>
        <note />
      </trans-unit>
      <trans-unit id="XCRMustUnderstandFailed">
        <source>MustUnderstand condition failed on namespace '{0}'.</source>
        <target state="translated">Podmínka MustUnderstand pro obor názvů {0} nebyla dodržena.</target>
        <note />
      </trans-unit>
      <trans-unit id="XCRNSPreserveNotIgnorable">
        <source>'{0}' namespace cannot preserve items; it must be declared Ignorable first.</source>
        <target state="translated">Obor názvů {0} nemůže zachovávat položky. Nejprve musí být deklarován jako Ignorable.</target>
        <note />
      </trans-unit>
      <trans-unit id="XCRNSProcessContentNotIgnorable">
        <source>'{0}' namespace cannot process content; it must be declared Ignorable first.</source>
        <target state="translated">Obor názvů {0} nemůže zpracovat obsah. Nejprve musí být deklarován jako Ignorable.</target>
        <note />
      </trans-unit>
      <trans-unit id="XCRRequiresAttribNotFound">
        <source>Choice must contain a Requires attribute.</source>
        <target state="translated">Element Choice musí obsahovat atribut Requires.</target>
        <note />
      </trans-unit>
      <trans-unit id="XCRUndefinedPrefix">
        <source>'{0}' prefix is not defined.</source>
        <target state="translated">Předpona {0} není definována.</target>
        <note />
      </trans-unit>
      <trans-unit id="XCRUnknownCompatAttrib">
        <source>Unrecognized compatibility attribute '{0}'.</source>
        <target state="translated">Neznámý atribut kompatibility {0}.</target>
        <note />
      </trans-unit>
      <trans-unit id="XCRUnknownCompatElement">
        <source>Unrecognized Compatibility element '{0}'.</source>
        <target state="translated">Neznámý element kompatibility {0}.</target>
        <note />
      </trans-unit>
      <trans-unit id="XClassMustMatchRootInstance">
        <source>Specified class name '{0}' doesn't match actual root instance type '{1}'. Remove the Class directive or provide an instance via XamlObjectWriterSettings.RootObjectInstance.</source>
        <target state="translated">Zadaný název třídy {0} se neshoduje se skutečným typem kořenové instance {1}. Odeberte direktivu Class nebo zadejte instanci prostřednictvím parametru XamlObjectWriterSettings.RootObjectInstance.</target>
        <note />
      </trans-unit>
      <trans-unit id="XamlFactoryInvalidXamlNode">
        <source>Unexpected XAML node type '{0}' from XamlReader in XamlFactory.</source>
        <target state="translated">Neočekávaný typ uzlu XAML {0} z objektu XamlReader v XamlFactory.</target>
        <note />
      </trans-unit>
      <trans-unit id="XamlMarkupExtensionWriterCannotSetSchemaContext">
        <source>Cannot set SchemaContext on XamlMarkupExtensionWriter.</source>
        <target state="translated">Nelze nastavit parametr SchemaContext pro objekt XamlMarkupExtensionWriter.</target>
        <note />
      </trans-unit>
      <trans-unit id="XamlMarkupExtensionWriterCannotWriteNonstringValue">
        <source>Cannot write a value that is not a string.</source>
        <target state="translated">Nelze zapsat hodnotu, která není řetězec.</target>
        <note />
      </trans-unit>
      <trans-unit id="XamlMarkupExtensionWriterDuplicateMember">
        <source>The member '{0}' has already been written.</source>
        <target state="translated">Člen {0} byl již zapsán.</target>
        <note />
      </trans-unit>
      <trans-unit id="XamlMarkupExtensionWriterInputInvalid">
        <source>Errors detected in input.</source>
        <target state="translated">Byly zjištěny chyby ve vstupu.</target>
        <note />
      </trans-unit>
      <trans-unit id="XamlTypeNameCannotGetPrefix">
        <source>Cannot convert this XamlTypeName instance to a string because the provided INamespacePrefixLookup could not generate a prefix for the namespace '{0}'.</source>
        <target state="translated">Nelze převést tuto instanci XamlTypeName na řetězec, protože zadané rozhraní INamespacePrefixLookup nemůže generovat předponu pro obor názvů {0}.</target>
        <note />
      </trans-unit>
      <trans-unit id="XamlTypeNameNameIsNullOrEmpty">
        <source>Cannot convert this XamlTypeName instance to a string because the Name property is null or empty. Set the Name property before calling XamlTypeName.ToString.</source>
        <target state="translated">Nelze převést tuto instanci XamlTypeName na řetězec, protože vlastnost Name má hodnotu Null nebo je prázdná. Před voláním metody XamlTypeName.ToString nastavte vlastnost Name.</target>
        <note />
      </trans-unit>
      <trans-unit id="XamlTypeNameNamespaceIsNull">
        <source>Cannot convert this XamlTypeName instance to a string because the Namespace property is null. Set the Namespace property before calling XamlTypeName.ToString.</source>
        <target state="translated">Nelze převést tuto instanci XamlTypeName na řetězec, protože vlastnost Namespace má hodnotu Null. Před voláním metody XamlTypeName.ToString nastavte vlastnost Namespace.</target>
        <note />
      </trans-unit>
      <trans-unit id="XamlXmlWriterCannotWriteNonstringValue">
        <source>Cannot write a value that is not a string.</source>
        <target state="translated">Nelze zapsat hodnotu, která není řetězec.</target>
        <note />
      </trans-unit>
      <trans-unit id="XamlXmlWriterDuplicateMember">
        <source>The member '{0}' has already been written.</source>
        <target state="translated">Člen {0} byl již zapsán.</target>
        <note />
      </trans-unit>
      <trans-unit id="XamlXmlWriterIsObjectFromMemberSetForArraysOrNonCollections">
        <source>The argument isObjectFromMember can only be set to true when the type is a collection.</source>
        <target state="translated">Argument isObjectFromMember může být nastaven na hodnotu true pouze tehdy, jestliže typ je kolekce.</target>
        <note />
      </trans-unit>
      <trans-unit id="XamlXmlWriterNamespaceAlreadyHasPrefixInCurrentScope">
        <source>Namespace '{0}' already has a prefix defined in current scope.</source>
        <target state="translated">Obor názvů {0} již má v aktuálním oboru definovánu předponu.</target>
        <note />
      </trans-unit>
      <trans-unit id="XamlXmlWriterPrefixAlreadyDefinedInCurrentScope">
        <source>The prefix '{0}' is already defined in current scope.</source>
        <target state="translated">Předpona {0} je již v aktuálním oboru definována.</target>
        <note />
      </trans-unit>
      <trans-unit id="XamlXmlWriterWriteNotSupportedInCurrentState">
        <source>Unable to call '{0}' in current state.</source>
        <target state="translated">Nelze volat {0} v aktuálním stavu.</target>
        <note />
      </trans-unit>
      <trans-unit id="XamlXmlWriterWriteObjectNotSupportedInCurrentState">
        <source>Unable to call WriteObject with isObjectFromMember set to true in current state.</source>
        <target state="translated">Nelze volat operaci WriteObject, když je isObjectFromMember nastaveno na hodnotu true v aktuálním stavu.</target>
        <note />
      </trans-unit>
      <trans-unit id="XaslTypePropertiesNotImplemented">
        <source>Need to implement public/internal sorting.</source>
        <target state="translated">Je nutné implementovat veřejné/interní řazení.</target>
        <note />
      </trans-unit>
      <trans-unit id="XmlDataNull">
        <source>The value for XmlData property '{0}' is null or not IXmlSerializable.</source>
        <target state="translated">Hodnota vlastnosti XmlData {0} je Null nebo není typu IXmlSerializable.</target>
        <note />
      </trans-unit>
      <trans-unit id="XmlValueNotReader">
        <source>The value for XmlData property '{0}' is not an XmlReader.</source>
        <target state="translated">Hodnota vlastnosti XmlData {0} není modul XmlReader.</target>
        <note />
      </trans-unit>
      <trans-unit id="XmlnsCompatCycle">
        <source>There is a cycle of XmlnsCompatibleWithAttribute definitions in assembly '{0}', such that namespace '{1}' overrides itself. Change the definitions to eliminate this cycle.</source>
        <target state="translated">Dochází k zacyklení definic XmlnsCompatibleWithAttribute v sestavení {0}, takže obor názvů {1} přepisuje sám sebe. Změňte definice a eliminujte toto zacyklení.</target>
        <note />
      </trans-unit>
    </body>
  </file>
</xliff><|MERGE_RESOLUTION|>--- conflicted
+++ resolved
@@ -1,1819 +1,1667 @@
-﻿<?xml version="1.0" encoding="utf-8"?>
-<xliff xmlns="urn:oasis:names:tc:xliff:document:1.2" xmlns:xsi="http://www.w3.org/2001/XMLSchema-instance" version="1.2" xsi:schemaLocation="urn:oasis:names:tc:xliff:document:1.2 xliff-core-1.2-transitional.xsd">
-  <file datatype="xml" source-language="en" target-language="cs" original="../Strings.resx">
-    <body>
-      <trans-unit id="APSException">
-        <source>Enumerating attached properties on object '{0}' threw an exception.</source>
-        <target state="translated">Při vytváření výčtu připojených vlastností pro objekt {0} byla vyvolána výjimka.</target>
-        <note />
-      </trans-unit>
-      <trans-unit id="AddCollection">
-        <source>Add value to collection of type '{0}' threw an exception.</source>
-        <target state="translated">Při přidání hodnoty do kolekce typu {0} byla vyvolána výjimka.</target>
-        <note />
-      </trans-unit>
-      <trans-unit id="AddDictionary">
-        <source>Add value to dictionary of type '{0}' threw an exception.</source>
-        <target state="translated">Při přidání hodnoty do slovníku typu {0} byla vyvolána výjimka.</target>
-        <note />
-      </trans-unit>
-      <trans-unit id="AmbiguousCollectionItemType">
-        <source>Cannot determine the item type of collection type '{0}' because it has more than one Add method or ICollection&lt;T&gt; implementation. To make this collection type usable in XAML, add a public Add(object) method, implement System.Collections.IList or a single System.Collections.Generic.ICollection&lt;T&gt;.</source>
-        <target state="translated">Nelze určit typ položky kolekce typu {0}, protože má více než jednu metodu Add nebo implementaci rozhraní ICollection&lt;T&gt;. Chcete-li, aby byl tento typ kolekce použitelný v jazyce XAML, přidejte veřejnou metodu Add(objekt), implementujte rozhraní System.Collections.IList nebo jediné rozhraní System.Collections.Generic.ICollection&lt;T&gt;.</target>
-        <note />
-      </trans-unit>
-      <trans-unit id="AmbiguousDictionaryItemType">
-        <source>Cannot determine the item type of dictionary type '{0}' because it has more than one Add method or IDictionary&lt;K,V&gt; implementation. To make this dictionary type usable in XAML, add a public Add(object,object) method, implement System.Collections.IDictionary or a single System.Collections.Generic.IDictionary&lt;K,V&gt;.</source>
-        <target state="translated">Nelze určit typ položky slovníku typu {0}, protože má více než jednu metodu Add nebo implementaci rozhraní IDictionary&lt;K,V&gt;. Chcete-li, aby byl tento typ slovníku použitelný v jazyce XAML, přidejte veřejnou metodu Add(objekt,objekt), implementujte rozhraní System.Collections.IDictionary nebo jediné rozhraní System.Collections.Generic.IDictionary&lt;K,V&gt;.</target>
-        <note />
-      </trans-unit>
-      <trans-unit id="Animation_ChildMustBeKeyFrame">
-        <source>A child of KeyFrameAnimation in XAML must be a KeyFrame of a compatible type.</source>
-<<<<<<< HEAD
-        <target state="new">A child of KeyFrameAnimation in XAML must be a KeyFrame of a compatible type.</target>
-=======
-        <target state="translated">Podřízený prvek třídy KeyFrameAnimation v jazyce XAML musí být KeyFrame kompatibilního typu.</target>
->>>>>>> 564aebd6
-        <note />
-      </trans-unit>
-      <trans-unit id="Animation_InvalidAnimationUsingKeyFramesDuration">
-        <source>'{0}' must have either a TimeSpan for its Duration or a TimeSpan for the KeyTime of its last KeyFrame. This '{0}' has a Duration of '{1}' and a KeyTime of '{2}' for its last KeyFrame, so the KeyTimes cannot be resolved.</source>
-<<<<<<< HEAD
-        <target state="new">'{0}' must have either a TimeSpan for its Duration or a TimeSpan for the KeyTime of its last KeyFrame. This '{0}' has a Duration of '{1}' and a KeyTime of '{2}' for its last KeyFrame, so the KeyTimes cannot be resolved.</target>
-=======
-        <target state="translated">Animace {0} musí mít buď hodnotu TimeSpan pro vlastnost Duration, nebo hodnotu TimeSpan pro čas KeyTime posledního rámce KeyFrame. V této animaci {0} má Duration hodnotu {1} a KeyTime hodnotu {2} pro poslední rámec KeyFrame, takže nelze přeložit časy KeyTimes.</target>
->>>>>>> 564aebd6
-        <note />
-      </trans-unit>
-      <trans-unit id="Animation_InvalidBaseValue">
-        <source>'{0}' is not a valid '{1}' value for class '{2}'. This value might have been supplied by the base value of the property being animated or the output value of another animation applied to the same property.</source>
-<<<<<<< HEAD
-        <target state="new">'{0}' is not a valid '{1}' value for class '{2}'. This value might have been supplied by the base value of the property being animated or the output value of another animation applied to the same property.</target>
-=======
-        <target state="translated">{0} není platná hodnota {1} pro třídu {2}. Tato hodnota by mohla být poskytnuta základní hodnotou animované vlastnosti nebo výstupní hodnotou jiné animace použité na stejnou vlastnost.</target>
->>>>>>> 564aebd6
-        <note />
-      </trans-unit>
-      <trans-unit id="Animation_InvalidResolvedKeyTimes">
-        <source>Resolved KeyTime for key frame at index {1} cannot be greater than resolved KeyTime for key frame at index {4}. KeyFrames[{1}]5D; has specified KeyTime '{2}', which resolves to time {3}; KeyFrames[{4}]5D; has specified KeyTime '{5}', which resolves to time {6}. Some KeyTimes are resolved relative to Begin time of '{0}' and others relative to its Duration, so some sets of KeyTimes are not valid for all Durations.</source>
-<<<<<<< HEAD
-        <target state="new">Resolved KeyTime for key frame at index {1} cannot be greater than resolved KeyTime for key frame at index {4}. KeyFrames[{1}]5D; has specified KeyTime '{2}', which resolves to time {3}; KeyFrames[{4}]5D; has specified KeyTime '{5}', which resolves to time {6}. Some KeyTimes are resolved relative to Begin time of '{0}' and others relative to its Duration, so some sets of KeyTimes are not valid for all Durations.</target>
-=======
-        <target state="translated">Přeložený čas KeyTime pro klíčový snímek s indexem {1} nesmí být větší než přeložený čas KeyTime pro klíčový snímek s indexem {4}. KeyFrames[{1}]5D; určuje KeyTime {2}, který je přeložen na čas {3}; KeyFrames[{4}]5D; určuje KeyTime {5}, který je přeložen na čas {6}. Některé hodnoty KeyTimes jsou přeloženy relativně k času Begin {0} a jiné relativně k hodnotě Duration, takže některé sady hodnot KeyTimes nejsou platné pro všechny hodnoty Duration.</target>
->>>>>>> 564aebd6
-        <note />
-      </trans-unit>
-      <trans-unit id="Animation_InvalidTimeKeyTime">
-        <source>'{2}' KeyTime value is not valid for key frame at index {1} of this '{0}' because it is greater than animation's Duration value '{3}'.</source>
-<<<<<<< HEAD
-        <target state="new">'{2}' KeyTime value is not valid for key frame at index {1} of this '{0}' because it is greater than animation's Duration value '{3}'.</target>
-=======
-        <target state="translated">Hodnota KeyTime {2} není platná pro klíčový rámec indexu {1} tohoto prvku {0}, protože je vyšší než hodnota Duration {3} animace.</target>
->>>>>>> 564aebd6
-        <note />
-      </trans-unit>
-      <trans-unit id="Animation_Invalid_DefaultValue">
-        <source>'{0}' cannot use default {1} value of '{2}'.</source>
-<<<<<<< HEAD
-        <target state="new">'{0}' cannot use default {1} value of '{2}'.</target>
-=======
-        <target state="translated">Prvek {0} nemůže použít výchozí hodnotu {1} prvku {2}.</target>
->>>>>>> 564aebd6
-        <note />
-      </trans-unit>
-      <trans-unit id="Animation_NoTextChildren">
-        <source>KeyFrameAnimation objects cannot have text objects as children.</source>
-<<<<<<< HEAD
-        <target state="new">KeyFrameAnimation objects cannot have text objects as children.</target>
-=======
-        <target state="translated">Objekty KeyFrameAnimation nemohou mít textové objekty jako podřízené objekty.</target>
->>>>>>> 564aebd6
-        <note />
-      </trans-unit>
-      <trans-unit id="ArgumentRequired">
-        <source>One of the following arguments must be non-null: '{0}'.</source>
-        <target state="translated">Jeden z následujících argumentů nesmí mít hodnotu Null: {0}.</target>
-        <note />
-      </trans-unit>
-      <trans-unit id="ArrayAddNotImplemented">
-        <source>Array Add method is not implemented.</source>
-        <target state="translated">Metoda Add pro pole není implementována.</target>
-        <note />
-      </trans-unit>
-      <trans-unit id="AssemblyTagMissing">
-        <source>Part between semicolon ';' and equals sign '=' is not '{0}' URI '{1}'.</source>
-<<<<<<< HEAD
-        <target state="new">Part between semicolon ';' and equals sign '=' is not '{0}' URI '{1}'.</target>
-=======
-        <target state="translated">Část mezi středníkem (;) a rovnítkem (=) není {0} URI {1}.</target>
->>>>>>> 564aebd6
-        <note />
-      </trans-unit>
-      <trans-unit id="AttachableEventNotImplemented">
-        <source>Attachable events are not implemented.</source>
-        <target state="translated">Připojitelné události nejsou implementovány.</target>
-        <note />
-      </trans-unit>
-      <trans-unit id="AttachableMemberNotFound">
-        <source>Attachable member '{0}' was not found.</source>
-        <target state="translated">Připojitelný člen {0} nebyl nalezen.</target>
-        <note />
-      </trans-unit>
-      <trans-unit id="AttachedPropOnFwdRefTC">
-        <source>Cannot set property '{0}' on object '{1}' because the object is a forward or incompletely initialized reference. The unresolved name(s) are: '{2}'.</source>
-        <target state="translated">Nelze nastavit vlastnost {0} objektu {1}, protože objekt je odkaz směrem vpřed nebo neúplně inicializovaný odkaz. Nepřeložené názvy: {2}.</target>
-        <note />
-      </trans-unit>
-      <trans-unit id="AttachedPropertyOnDictionaryKey">
-        <source>An attachable property named '{1}' is attached on a dictionary key '{0}' that is either a string or can be type-converted to string, which is not supported.</source>
-        <target state="translated">Připojitelná vlastnost s názvem {1} je připojena ke klíči slovníku {0}, který je buď řetězec, nebo může být typově převeden na řetězec. To není podporováno.</target>
-        <note />
-      </trans-unit>
-      <trans-unit id="AttachedPropertyOnTypeConvertedOrStringProperty">
-        <source>An attachable property named '{2}' is attached to a property named '{1}'.  The property named '{1}' is either a string or can be type-converted to string; attaching on such properties are not supported.  For debugging, the property '{1}' contains an object '{0}'.</source>
-        <target state="translated">Připojitelná vlastnost s názvem {2} je připojena k vlastnosti s názvem {1}. Vlastnost s názvem {1} je buď řetězec, nebo může být typově převedena na řetězec. Připojení k takovým vlastnostem není podporováno. Pro účely ladění: Vlastnost {1} obsahuje objekt {0}.</target>
-        <note />
-      </trans-unit>
-      <trans-unit id="AttributeUnhandledKind">
-        <source>An unhandled scanner attribute was encountered.</source>
-        <target state="translated">Byl zjištěn neošetřený atribut skeneru.</target>
-        <note />
-      </trans-unit>
-      <trans-unit id="BadInternalsVisibleTo1">
-        <source>One of the InternalsVisibleToAttribute values in assembly '{0}' is not a valid assembly name. Use the format 'AssemblyShortName' or 'AssemblyShortName, PublicKey=...'.</source>
-        <target state="translated">Jedna z hodnot atributu InternalsVisibleToAttribute v sestavení {0} není platný název sestavení. Použijte formát „AssemblyShortName“ nebo „AssemblyShortName, PublicKey=...“.</target>
-        <note />
-      </trans-unit>
-      <trans-unit id="BadInternalsVisibleTo2">
-        <source>InternalsVisibleToAttribute value '{0}' in assembly '{1}' is not a valid assembly name. Use the format 'AssemblyShortName' or 'AssemblyShortName, PublicKey=...'.</source>
-        <target state="translated">Hodnota atributu InternalsVisibleToAttribute {0} v sestavení {1} není platný název sestavení. Použijte formát „AssemblyShortName“ nebo „AssemblyShortName, PublicKey=...“.</target>
-        <note />
-      </trans-unit>
-      <trans-unit id="BadMethod">
-        <source>Bad method '{0}' on '{1}'.</source>
-        <target state="translated">Špatná metoda {0} v {1}.</target>
-        <note />
-      </trans-unit>
-      <trans-unit id="BadStateObjectWriter">
-        <source>Bad state in ObjectWriter. Non directive missing instance.</source>
-        <target state="translated">Špatný stav v objektu ObjectWriter. Chybí instance nedirektivního člena.</target>
-        <note />
-      </trans-unit>
-      <trans-unit id="BadXmlnsCompat">
-        <source>An XmlnsCompatibleWithAttribute in assembly '{0}' is missing a required property. Set both the NewNamespace and OldNamespace properties, or remove the XmlnsCompatibleWithAttribute.</source>
-        <target state="translated">Atributu XmlnsCompatibleWithAttribute v sestavení {0} chybí požadovaná vlastnost. Nastavte obě vlastnosti NewNamespace a OldNamespace nebo odeberte atribut XmlnsCompatibleWithAttribute.</target>
-        <note />
-      </trans-unit>
-      <trans-unit id="BadXmlnsDefinition">
-        <source>An XmlnsDefinitionAttribute in assembly '{0}' is missing a required property. Set both the ClrNamespace and XmlNamespace properties, or remove the XmlnsDefinitionAttribute.</source>
-        <target state="translated">Atributu XmlnsDefinitionAttribute v sestavení {0} chybí požadovaná vlastnost. Nastavte obě vlastnosti ClrNamespace a XmlNamespace nebo odeberte atribut XmlnsDefinitionAttribute.</target>
-        <note />
-      </trans-unit>
-      <trans-unit id="BadXmlnsPrefix">
-        <source>An XmlnsPrefixAttribute in assembly '{0}' is missing a required property. Set both the Prefix and XmlNamespace properties, or remove the XmlnsPrefixAttribute.</source>
-        <target state="translated">Atributu XmlnsPrefixAttribute v sestavení {0} chybí požadovaná vlastnost. Nastavte obě vlastnosti Prefix a XmlNamespace nebo odeberte atribut XmlnsPrefixAttribute.</target>
-        <note />
-      </trans-unit>
-      <trans-unit id="BuilderStackNotEmptyOnClose">
-        <source>Builder Stack is not empty when end of XamlNode stream was reached.</source>
-        <target state="translated">Při dosažení konce datového proudu XamlNode není zásobník tvůrce prázdný.</target>
-        <note />
-      </trans-unit>
-      <trans-unit id="CanConvertFromFailed">
-        <source>Failed to check convertibility from type '{0}' using '{1}'. This generally indicates an incorrectly implemented TypeConverter.</source>
-        <target state="translated">Kontrola převoditelnosti z typu {0} pomocí {1} se nezdařila. To obvykle naznačuje nesprávně implementovaný atribut TypeConverter.</target>
-        <note />
-      </trans-unit>
-      <trans-unit id="CanConvertToFailed">
-        <source>Failed to check convertibility to type '{0}' using '{1}'. This generally indicates an incorrectly implemented TypeConverter.</source>
-        <target state="translated">Kontrola převoditelnosti na typ {0} pomocí {1} se nezdařila. To obvykle naznačuje nesprávně implementovaný atribut TypeConverter.</target>
-        <note />
-      </trans-unit>
-      <trans-unit id="CannotAddPositionalParameters">
-        <source>In markup extensions, all constructor argument values should be atoms.  For the object of type '{0}', one or more argument values are not atomic.</source>
-        <target state="translated">V rozšíření značek musí být všechny hodnoty argumentů konstruktoru atomy. Pro objekt typu {0} je hodnota minimálně jednoho argumentu neatomická.</target>
-        <note />
-      </trans-unit>
-      <trans-unit id="CannotConvertStringToType">
-        <source>Cannot convert string value '{0}' to type '{1}'.</source>
-<<<<<<< HEAD
-        <target state="new">Cannot convert string value '{0}' to type '{1}'.</target>
-=======
-        <target state="translated">Hodnotu řetězce {0} nelze převést na typ {1}.</target>
->>>>>>> 564aebd6
-        <note />
-      </trans-unit>
-      <trans-unit id="CannotConvertType">
-        <source>Cannot convert type '{0}' to '{1}'.</source>
-<<<<<<< HEAD
-        <target state="new">Cannot convert type '{0}' to '{1}'.</target>
-=======
-        <target state="translated">Typ {0} nelze převést na typ {1}.</target>
->>>>>>> 564aebd6
-        <note />
-      </trans-unit>
-      <trans-unit id="CannotCreateBadEventDelegate">
-        <source>Cannot create an instance of '{0}' because XamlType is not valid.</source>
-        <target state="translated">Nelze vytvořit instanci {0}, protože typ XamlType není platný.</target>
-        <note />
-      </trans-unit>
-      <trans-unit id="CannotCreateBadType">
-        <source>Cannot create an instance of '{0}' because XamlType is not valid.</source>
-        <target state="translated">Nelze vytvořit instanci {0}, protože typ XamlType není platný.</target>
-        <note />
-      </trans-unit>
-      <trans-unit id="CannotFindAssembly">
-        <source>Cannot find Assembly '{0}' in URI '{1}'.</source>
-        <target state="translated">Nelze najít sestavení {0} v identifikátoru URI {1}.</target>
-        <note />
-      </trans-unit>
-      <trans-unit id="CannotModifyReadOnlyContainer">
-        <source>Cannot modify a read-only container.</source>
-<<<<<<< HEAD
-        <target state="new">Cannot modify a read-only container.</target>
-=======
-        <target state="translated">Zásobník určený jen pro čtení nelze upravit.</target>
->>>>>>> 564aebd6
-        <note />
-      </trans-unit>
-      <trans-unit id="CannotReassignSchemaContext">
-        <source>Cannot reassign a previously set SchemaContext.</source>
-        <target state="translated">Nelze změnit přiřazení dříve nastaveného kontextu SchemaContext.</target>
-        <note />
-      </trans-unit>
-      <trans-unit id="CannotResolveTypeForFactoryMethod">
-        <source>Cannot resolve type '{0}' for method '{1}'.</source>
-        <target state="translated">Nelze přeložit typ {0} pro metodu {1}.</target>
-        <note />
-      </trans-unit>
-      <trans-unit id="CannotRetrievePartsOfWriteOnlyContainer">
-        <source>Cannot get part or part information from a write-only container.</source>
-<<<<<<< HEAD
-        <target state="new">Cannot get part or part information from a write-only container.</target>
-=======
-        <target state="translated">Součást nebo informace o součásti ze zásobníku, který je určen pouze pro zápis, nelze získat.</target>
->>>>>>> 564aebd6
-        <note />
-      </trans-unit>
-      <trans-unit id="CannotSetBaseUri">
-        <source>BaseUri can only be set once at the root node (XamlXmlReader may provide a default at the root node).</source>
-        <target state="translated">Vlastnost BaseUri lze nastavit v kořenovém uzlu pouze jednou (třída XamlXmlReader může poskytovat výchozí nastavení v kořenovém uzlu).</target>
-        <note />
-      </trans-unit>
-      <trans-unit id="CannotSetSchemaContext">
-        <source>Cannot set SchemaContext on ObjectWriter.</source>
-        <target state="translated">Nelze nastavit parametr SchemaContext pro objekt ObjectWriter.</target>
-        <note />
-      </trans-unit>
-      <trans-unit id="CannotSetSchemaContextNull">
-        <source>Cannot set SchemaContext to null.</source>
-        <target state="translated">Nelze nastavit parametr SchemaContext na hodnotu Null.</target>
-        <note />
-      </trans-unit>
-      <trans-unit id="CannotWriteClosedWriter">
-        <source>Cannot write on a closed XamlWriter.</source>
-        <target state="translated">Nelze provést zápis do zavřeného objektu XamlWriter.</target>
-        <note />
-      </trans-unit>
-      <trans-unit id="CannotWriteXmlSpacePreserveOnMember">
-        <source>The value '{1}' contains significant white space(s) but "xml:space = preserve" cannot be written down on the member '{0}'.</source>
-        <target state="translated">Hodnota {1} obsahuje významné mezery, ale nelze zapsat „xml:space = preserve“ do člena {0}.</target>
-        <note />
-      </trans-unit>
-      <trans-unit id="CantAssignRootInstance">
-        <source>Cannot assign root instance of type '{0}' to type '{1}'.</source>
-        <target state="translated">Nelze přiřadit kořenovou instanci typu {0} k typu {1}.</target>
-        <note />
-      </trans-unit>
-      <trans-unit id="CantCreateUnknownType">
-        <source>Cannot create unknown type '{0}'.</source>
-        <target state="translated">Nelze vytvořit neznámý typ {0}.</target>
-        <note />
-      </trans-unit>
-      <trans-unit id="CantGetWriteonlyProperty">
-        <source>Cannot get write-only property '{0}'.</source>
-        <target state="translated">Nelze načíst vlastnost {0} určenou pouze pro zápis.</target>
-        <note />
-      </trans-unit>
-      <trans-unit id="CantSetReadonlyProperty">
-        <source>Cannot set read-only property '{0}'.</source>
-        <target state="translated">Nelze nastavit vlastnost {0} určenou pouze pro čtení.</target>
-        <note />
-      </trans-unit>
-      <trans-unit id="CantSetUnknownProperty">
-        <source>Cannot set unknown member '{0}'.</source>
-        <target state="translated">Nelze nastavit neznámý člen {0}.</target>
-        <note />
-      </trans-unit>
-      <trans-unit id="CloseInsideTemplate">
-        <source>Close called while inside a deferred load section.</source>
-        <target state="translated">Byla volána metoda Close uvnitř oddílu odloženého načtení.</target>
-        <note />
-      </trans-unit>
-      <trans-unit id="CloseXamlWriterBeforeReading">
-        <source>Must close XamlWriter before reading from XamlNodeList.</source>
-        <target state="translated">Před čtením ze seznamu XamlNodeList musí být zavřen objekt XamlWriter.</target>
-        <note />
-      </trans-unit>
-      <trans-unit id="CollectionCannotContainNulls">
-        <source>Collection '{0}' cannot contain null values.</source>
-        <target state="translated">Kolekce {0} nesmí obsahovat hodnoty Null.</target>
-        <note />
-      </trans-unit>
-      <trans-unit id="CollectionNumberOfElementsMustBeLessOrEqualTo">
-        <source>The number of elements in this collection must be less than or equal to '{0}'.</source>
-<<<<<<< HEAD
-        <target state="new">The number of elements in this collection must be less than or equal to '{0}'.</target>
-=======
-        <target state="translated">Počet elementů v této kolekci musí být menší nebo roven {0}.</target>
->>>>>>> 564aebd6
-        <note />
-      </trans-unit>
-      <trans-unit id="Collection_BadType">
-        <source>Cannot add instance of type '{1}' to a collection of type '{0}'. Only items of type '{2}' are allowed.</source>
-<<<<<<< HEAD
-        <target state="new">Cannot add instance of type '{1}' to a collection of type '{0}'. Only items of type '{2}' are allowed.</target>
-=======
-        <target state="translated">Instanci typu {1} nelze přidat ke kolekci typu {0}. Jsou povoleny pouze položky typu {2}.</target>
->>>>>>> 564aebd6
-        <note />
-      </trans-unit>
-      <trans-unit id="Collection_CopyTo_ArrayCannotBeMultidimensional">
-        <source>Cannot pass multidimensional array to the CopyTo method on a collection.</source>
-<<<<<<< HEAD
-        <target state="new">Cannot pass multidimensional array to the CopyTo method on a collection.</target>
-=======
-        <target state="translated">Vícerozměrné pole nelze předat metodě CopyTo do kolekce.</target>
->>>>>>> 564aebd6
-        <note />
-      </trans-unit>
-      <trans-unit id="Collection_CopyTo_IndexGreaterThanOrEqualToArrayLength">
-        <source>'{0}' parameter value is equal to or greater than the length of the '{1}' parameter value.</source>
-<<<<<<< HEAD
-        <target state="new">'{0}' parameter value is equal to or greater than the length of the '{1}' parameter value.</target>
-=======
-        <target state="translated">Hodnota parametru {0} je větší nebo rovna délce hodnoty parametru {1}.</target>
->>>>>>> 564aebd6
-        <note />
-      </trans-unit>
-      <trans-unit id="Collection_CopyTo_NumberOfElementsExceedsArrayLength">
-        <source>The number of elements in this collection is greater than the available space from '{0}' to the end of destination '{1}'.</source>
-<<<<<<< HEAD
-        <target state="new">The number of elements in this collection is greater than the available space from '{0}' to the end of destination '{1}'.</target>
-=======
-        <target state="translated">Počet elementů v této kolekci je větší než dostupný prostor od {0} do konce cílového umístění {1}.</target>
->>>>>>> 564aebd6
-        <note />
-      </trans-unit>
-      <trans-unit id="ConstructImplicitType">
-        <source>Failed attempting to create an Implicit Type with a constructor.</source>
-        <target state="translated">Pokus o vytvoření implicitního typu pomocí konstruktoru se nezdařil.</target>
-        <note />
-      </trans-unit>
-      <trans-unit id="ConstructorInvocation">
-        <source>The invocation of the constructor on type '{0}' that matches the specified binding constraints threw an exception.</source>
-        <target state="translated">Vyvolání konstruktoru pro typ {0}, který odpovídá zadaným omezením vazby, vyvolalo výjimku.</target>
-        <note />
-      </trans-unit>
-      <trans-unit id="ConstructorNotFoundForGivenPositionalParameters">
-        <source>Cannot write the given positional parameters because a matching constructor was not found.</source>
-        <target state="translated">Nelze zapsat dané poziční parametry, protože nebyl nalezen odpovídající konstruktor.</target>
-        <note />
-      </trans-unit>
-      <trans-unit id="ConvertFromException">
-        <source>'{0}' ValueSerializer cannot convert from '{1}'.</source>
-        <target state="translated">Objekt ValueSerializer {0} nemůže provést převod z {1}.</target>
-        <note />
-      </trans-unit>
-      <trans-unit id="ConvertToException">
-        <source>'{0}' ValueSerializer cannot convert '{1}' to '{2}'.</source>
-        <target state="translated">Objekt ValueSerializer {0} nemůže provést převod z {1} na {2}.</target>
-        <note />
-      </trans-unit>
-      <trans-unit id="ConverterMustDeriveFromBase">
-        <source>Converter type '{0}' doesn't derive from expected base type '{1}'.</source>
-        <target state="translated">Typ převaděče {0} není odvozen od očekávaného základního typu {1}.</target>
-        <note />
-      </trans-unit>
-      <trans-unit id="DefaultAttachablePropertyStoreCannotAddInstance">
-        <source>Failed to add attached properties to item in ConditionalWeakTable.</source>
-        <target state="translated">Přidání připojených vlastností do položky v tabulce ConditionalWeakTable se nezdařilo.</target>
-        <note />
-      </trans-unit>
-      <trans-unit id="DeferredLoad">
-        <source>Deferred load threw an exception.</source>
-        <target state="translated">Odložené načtení vyvolalo výjimku.</target>
-        <note />
-      </trans-unit>
-      <trans-unit id="DeferredPropertyNotCollected">
-        <source>Deferred member was not collected in '{0}'.</source>
-        <target state="translated">Odložený člen nebyl sebrán v {0}.</target>
-        <note />
-      </trans-unit>
-      <trans-unit id="DeferredSave">
-        <source>Save of deferred-load content threw an exception.</source>
-        <target state="translated">Uložení obsahu s odloženým načtením vyvolalo výjimku.</target>
-        <note />
-      </trans-unit>
-      <trans-unit id="DeferringLoaderInstanceNull">
-        <source>Cannot get a XamlDeferringLoader from XamlValueConverter '{0}' because its ConverterInstance property is null.</source>
-        <target state="translated">Nelze načíst objekt XamlDeferringLoader z objektu XamlValueConverter {0}, protože jeho vlastnost ConverterInstance má hodnotu Null.</target>
-        <note />
-      </trans-unit>
-      <trans-unit id="DependsOnMissing">
-        <source>'{0}'.'{1}' Depends on '{0}'.{1}', which was not set.</source>
-        <target state="translated">{0}.{1} Závisí na {0}.{1}, které není nastaveno.</target>
-        <note />
-      </trans-unit>
-      <trans-unit id="DictionaryFirstChanceException">
-        <source>Dictionary of type '{0}' cannot add key '{1}'. A TypeConverter will convert the key to type '{2}'. To avoid seeing this error, override System.Collections.IDictionary.Add and perform the conversion there.</source>
-        <target state="translated">Slovník typu {0} nemůže přidat klíč {1}. Třída TypeConverter převede klíč na typ {2}. Chcete-li předejít zobrazení této chyby, přepište metodu System.Collections.IDictionary.Add a proveďte konverzi zde.</target>
-        <note />
-      </trans-unit>
-      <trans-unit id="DirectiveGetter">
-        <source>Directive getter is not implemented.</source>
-        <target state="translated">Direktiva Getter není implementována.</target>
-        <note />
-      </trans-unit>
-      <trans-unit id="DirectiveMustBeString">
-        <source>Directive '{0}' must be a value of type string. Remove this directive or change it to a string value.</source>
-        <target state="translated">Direktiva {0} musí být hodnota typu řetězec. Odeberte tuto direktivu nebo ji změňte na řetězcovou hodnotu.</target>
-        <note />
-      </trans-unit>
-      <trans-unit id="DirectiveNotAtRoot">
-        <source>Directive '{0}' is only allowed on the root object. Remove this directive or move it to the root of the document.</source>
-        <target state="translated">Direktiva {0} je povolena pouze pro kořenový objekt. Odeberte tuto direktivu nebo ji přesuňte do kořene dokumentu.</target>
-        <note />
-      </trans-unit>
-      <trans-unit id="DirectiveNotFound">
-        <source>Directive '{0}' was not found in TargetNamespace '{1}'.</source>
-        <target state="translated">Direktiva {0} nebyla nalezena v oboru TargetNamespace {1}.</target>
-        <note />
-      </trans-unit>
-      <trans-unit id="DuplicateMemberSet">
-        <source>'{0}' property has already been set on '{1}'.</source>
-        <target state="translated">Vlastnost {0} již byla nastavena pro {1}.</target>
-        <note />
-      </trans-unit>
-      <trans-unit id="DuplicateXmlnsCompat">
-        <source>There is more than one XmlnsCompatibleWithAttribute in assembly '{0}' for OldNamespace '{1}'. Remove the extra attribute(s).</source>
-        <target state="translated">Existuje více než jeden atribut XmlnsCompatibleWithAttribute v sestavení {0} pro obor OldNamespace {1}. Odeberte nadbytečné atributy.</target>
-        <note />
-      </trans-unit>
-      <trans-unit id="DuplicateXmlnsCompatAcrossAssemblies">
-        <source>There are conflicting XmlnsCompatibleWithAttributes in assemblies '{0}' and '{1}' for OldNamespace '{2}'. Change the attributes to have the same NewNamespace, or pass a non-conflicting set of Reference Assemblies in the XamlSchemaContext constructor.</source>
-        <target state="translated">Existuje konflikt v atributech XmlnsCompatibleWithAttributes v sestaveních {0} a {1} pro obor OldNamespace {2}. Změňte atributy tak, aby měly stejný obor NewNamespace, nebo v konstruktoru objektu XamlSchemaContext předejte nekonfliktní sadu referenčních sestavení.</target>
-        <note />
-      </trans-unit>
-      <trans-unit id="Enum_Invalid">
-        <source>'{0}' enumeration value is not valid.</source>
-<<<<<<< HEAD
-        <target state="new">'{0}' enumeration value is not valid.</target>
-=======
-        <target state="translated">Hodnota výčtu {0} není platná.</target>
->>>>>>> 564aebd6
-        <note />
-      </trans-unit>
-      <trans-unit id="Enumerator_VerifyContext">
-        <source>No current object to return.</source>
-<<<<<<< HEAD
-        <target state="new">No current object to return.</target>
-=======
-        <target state="translated">Neexistuje objekt, který by mohl být vrácen.</target>
->>>>>>> 564aebd6
-        <note />
-      </trans-unit>
-      <trans-unit id="EventCannotBeAssigned">
-        <source>'{0}' event cannot be assigned a value that is not assignable to '{1}'.</source>
-        <target state="translated">Událost {0} nelze přiřadit hodnotě, která není přiřaditelná k {1}.</target>
-        <note />
-      </trans-unit>
-      <trans-unit id="ExpandPositionalParametersWithReadOnlyProperties">
-        <source>Cannot write positional parameters in the current state.  The writer cannot write the positional parameters in attribute form because the writer has started to write elements, nor can the writer expand the positional parameters since not all properties are writable.  Try moving the positional parameter member earlier in the node stream, to a place where XamlXmlWriter can still write attributes.</source>
-        <target state="translated">V aktuálním stavu nelze zapsat poziční parametry. Modul pro zápis nemůže zapsat poziční parametry do formuláře atributů, protože modul pro zápis začal zapisovat elementy, a nemůže ani rozbalit poziční atributy, protože ne všechny vlastnosti jsou zapisovatelné. Zkuste přesunout člena pozičních parametrů více dopředu v datovém proudu uzlu na místo, kde modul XamlXmlWriter ještě může zapisovat atributy.</target>
-        <note />
-      </trans-unit>
-      <trans-unit id="ExpandPositionalParametersWithoutUnderlyingType">
-        <source>Cannot write positional parameters in the current state.  The writer cannot write the positional parameters in attribute form because the writer has started to write elements, nor can the writer expand the positional parameters since UnderlyingType on type '{0}' is null.  Try moving the positional parameter member earlier in the node stream, to place where XamlXmlWriter can still write attributes.</source>
-        <target state="translated">V aktuálním stavu nelze zapsat poziční parametry. Modul pro zápis nemůže zapsat poziční parametry do formuláře atributů, protože modul pro zápis začal zapisovat elementy, a nemůže ani rozbalit poziční atributy, protože vlastnost UnderlyingType pro typ {0} má hodnotu Null. Zkuste přesunout člena pozičních parametrů více dopředu v datovém proudu uzlu na místo, kde modul XamlXmlWriter ještě může zapisovat atributy.</target>
-        <note />
-      </trans-unit>
-      <trans-unit id="ExpandPositionalParametersinTypeWithNoDefaultConstructor">
-        <source>Cannot write positional parameters in the current state.  The writer cannot write the positional parameters in attribute form because the writer has started to write elements, nor can the writer expand the positional parameters due to the lack of a default constructor on the markup extension that contains the positional parameters.  Try moving the positional parameter member earlier in the node stream, to a place where XamlXmlWriter can still write attributes.</source>
-        <target state="translated">V aktuálním stavu nelze zapsat poziční parametry. Modul pro zápis nemůže zapsat poziční parametry do formuláře atributů, protože modul pro zápis začal zapisovat elementy, a nemůže ani rozbalit poziční atributy z důvodu chybějícího výchozího konstruktoru pro rozšíření značek, které obsahuje tyto poziční parametry. Zkuste přesunout člena pozičních parametrů více dopředu v datovém proudu uzlu na místo, kde modul XamlXmlWriter ještě může zapisovat atributy.</target>
-        <note />
-      </trans-unit>
-      <trans-unit id="ExpectedLoadPermission">
-        <source>Expected permission of type XamlLoadPermission.</source>
-        <target state="translated">Bylo očekáváno oprávnění typu XamlLoadPermission.</target>
-        <note />
-      </trans-unit>
-      <trans-unit id="ExpectedObjectMarkupInfo">
-        <source>Expected value of type ObjectMarkupInfo.</source>
-        <target state="translated">Byla očekávána hodnota typu ObjectMarkupInfo.</target>
-        <note />
-      </trans-unit>
-      <trans-unit id="ExpectedQualifiedAssemblyName">
-        <source>Assembly name '{0}' is not fully qualified. The Name, Version, Culture, and PublicKeyToken must all be provided.</source>
-        <target state="translated">Název sestavení {0} není plně kvalifikovaný. Je nutné zadat název, verzi, jazykovou verzi a PublicKeyToken.</target>
-        <note />
-      </trans-unit>
-      <trans-unit id="ExpectedQualifiedTypeName">
-        <source>Type name '{0}' is not assembly-qualified. You can obtain this value from System.Type.AssemblyQualifiedName.</source>
-        <target state="translated">Název typu {0} není kvalifikovaný pro sestavení. Tuto hodnotu můžete získat z vlastnosti System.Type.AssemblyQualifiedName.</target>
-        <note />
-      </trans-unit>
-      <trans-unit id="FactoryReturnedNull">
-        <source>The factory method '{0}' that matches the specified binding constraints returned null.</source>
-        <target state="translated">Výrobní metoda {0} odpovídající zadaným omezením vazby vrátila hodnotu Null.</target>
-        <note />
-      </trans-unit>
-      <trans-unit id="FileFormatException">
-        <source>Input file or data stream does not conform to the expected file format specification.</source>
-<<<<<<< HEAD
-        <target state="new">Input file or data stream does not conform to the expected file format specification.</target>
-=======
-        <target state="translated">Vstupní soubor nebo datový proud neodpovídají očekávané specifikaci formátu souboru.</target>
->>>>>>> 564aebd6
-        <note />
-      </trans-unit>
-      <trans-unit id="FileFormatExceptionWithFileName">
-        <source>'{0}' file does not conform to the expected file format specification.</source>
-<<<<<<< HEAD
-        <target state="new">'{0}' file does not conform to the expected file format specification.</target>
-=======
-        <target state="translated">Soubor {0} neodpovídá očekávané specifikaci formátu souboru.</target>
->>>>>>> 564aebd6
-        <note />
-      </trans-unit>
-      <trans-unit id="FileNotFoundExceptionMessage">
-        <source>Could not load file or assembly '{0}' or one of its dependencies. The system cannot find the specified file.</source>
-        <target state="translated">Nelze načíst soubor nebo sestavení {0} nebo jednu z jeho závislých položek. Systém nenalezl zadaný soubor.</target>
-        <note />
-      </trans-unit>
-      <trans-unit id="ForwardRefDirectives">
-        <source>Attempt to reference named object(s) '{0}' which have not yet been defined. Forward references, or references to objects that contain forward references, are not supported on directives other than Key.</source>
-        <target state="translated">Byl zaznamenán pokus o odkaz na pojmenované objekty {0}, který ještě nebyly definovány. Odkazy směrem vpřed nebo odkazy na objekty obsahující odkazy směrem vpřed nejsou podporovány jinými direktivami než Key.</target>
-        <note />
-      </trans-unit>
-      <trans-unit id="Freezable_CantBeFrozen">
-        <source>Specified value of type '{0}' must have IsFrozen set to false to modify.</source>
-<<<<<<< HEAD
-        <target state="new">Specified value of type '{0}' must have IsFrozen set to false to modify.</target>
-=======
-        <target state="translated">Zadaná hodnota typu {0} musí mít vlastnost IsFrozen nastavenu na hodnotu false, aby ji bylo možné upravit.</target>
->>>>>>> 564aebd6
-        <note />
-      </trans-unit>
-      <trans-unit id="FrugalList_CannotPromoteBeyondArray">
-        <source>Cannot promote from Array.</source>
-        <target state="translated">Nelze zvýšit úroveň z pole.</target>
-        <note />
-      </trans-unit>
-      <trans-unit id="FrugalList_TargetMapCannotHoldAllData">
-        <source>Cannot promote from '{0}' to '{1}' because the target map is too small.</source>
-        <target state="translated">Nelze zvýšit úroveň z {0} na {1}, protože cílová mapa je příliš malá.</target>
-        <note />
-      </trans-unit>
-      <trans-unit id="GetConverterInstance">
-        <source>Getting instance of '{0}' threw an exception.</source>
-        <target state="translated">Při získávání instance {0} došlo k výjimce.</target>
-        <note />
-      </trans-unit>
-      <trans-unit id="GetItemsException">
-        <source>Retrieving items in collection or dictionary of type '{0}' threw an exception.</source>
-        <target state="translated">Při načítání položek v kolekci nebo slovníku typu {0} došlo k výjimce.</target>
-        <note />
-      </trans-unit>
-      <trans-unit id="GetItemsReturnedNull">
-        <source>XamlTypeInvoker.GetItems returned null for type '{0}'. This generally indicates an incorrectly implemented collection type.</source>
-        <target state="translated">Metoda XamlTypeInvoker.GetItems vrátila hodnotu Null pro typ {0}. To obvykle naznačuje nesprávně implementovaný typ kolekce.</target>
-        <note />
-      </trans-unit>
-      <trans-unit id="GetObjectNull">
-        <source>Collection property '{0}'.'{1}' is null.</source>
-        <target state="translated">Vlastnost kolekce {0}.{1} má hodnotu Null.</target>
-        <note />
-      </trans-unit>
-      <trans-unit id="GetTargetTypeOnNonAttachableMember">
-        <source>Cannot get TargetType on a non-attachable Member.</source>
-        <target state="translated">Nelze získat vlastnost TargetType v nepřipojitelném členu.</target>
-        <note />
-      </trans-unit>
-      <trans-unit id="GetValue">
-        <source>Get property '{0}' threw an exception.</source>
-        <target state="translated">Při získávání vlastnosti {0} metodou Get došlo k výjimce.</target>
-        <note />
-      </trans-unit>
-      <trans-unit id="GetterOrSetterRequired">
-        <source>Either getter or setter must be non-null.</source>
-        <target state="translated">Buď Getter, nebo Setter musí mít jinou hodnotu než Null.</target>
-        <note />
-      </trans-unit>
-      <trans-unit id="IncorrectGetterParamNum">
-        <source>Attached property getter methods must have one parameter and a non-void return type.</source>
-        <target state="translated">Metody Getter připojené vlastnosti musejí mít jeden parametr a návratový typ jiný než void.</target>
-        <note />
-      </trans-unit>
-      <trans-unit id="IncorrectSetterParamNum">
-        <source>Attached property setter and attached event adder methods must have two parameters.</source>
-        <target state="translated">Metody Setter připojené vlastnosti a metody Adder připojené události musejí mít dva parametry.</target>
-        <note />
-      </trans-unit>
-      <trans-unit id="InitializationGuard">
-        <source>Initialization of '{0}' threw an exception.</source>
-        <target state="translated">Při inicializaci {0} došlo k výjimce.</target>
-        <note />
-      </trans-unit>
-      <trans-unit id="InitializationSyntaxWithoutTypeConverter">
-        <source>Type '{0}' cannot be initialized from text (XamlLanguage.Initialization).  Add a TypeConverter to this type or change the XAML to use a constructor or factory method.</source>
-        <target state="translated">Typ {0} nemůže být inicializován z textu (XamlLanguage.Initialization). Přidejte do tohoto typu argument TypeConverter nebo změňte kód XAML tak, aby byl použit konstruktor nebo výrobní metoda.</target>
-        <note />
-      </trans-unit>
-      <trans-unit id="InvalidCharInTypeName">
-        <source>Character '{0}' was unexpected in string '{1}'.  Invalid XAML type name.</source>
-        <target state="translated">Znak {0} nebyl očekáván v řetězci {1}. Neplatný název typu XAML.</target>
-        <note />
-      </trans-unit>
-      <trans-unit id="InvalidClosingBracketCharacers">
-        <source>Encountered a closing BracketCharacter '{0}' without a corresponding opening BracketCharacter.</source>
-        <target state="translated">Znak pravé závorky {0} nemá odpovídající znak levé závorky.</target>
-        <note />
-      </trans-unit>
-      <trans-unit id="InvalidEvent">
-        <source>Event argument is invalid.</source>
-        <target state="translated">Argument události je neplatný.</target>
-        <note />
-      </trans-unit>
-      <trans-unit id="InvalidExpression">
-        <source>Invalid expression: '{0}'</source>
-        <target state="translated">Neplatný výraz: {0}</target>
-        <note />
-      </trans-unit>
-      <trans-unit id="InvalidPermissionStateValue">
-        <source>PermissionState value '{0}' is not valid for this Permission.</source>
-<<<<<<< HEAD
-        <target state="new">PermissionState value '{0}' is not valid for this Permission.</target>
-=======
-        <target state="translated">Hodnota PermissionState {0} není pro toto oprávnění platná.</target>
->>>>>>> 564aebd6
-        <note />
-      </trans-unit>
-      <trans-unit id="InvalidPermissionType">
-        <source>Permission type is not valid. Expected '{0}'.</source>
-<<<<<<< HEAD
-        <target state="new">Permission type is not valid. Expected '{0}'.</target>
-=======
-        <target state="translated">Typ oprávnění je neplatný. Očekávaný typ je {0}.</target>
->>>>>>> 564aebd6
-        <note />
-      </trans-unit>
-      <trans-unit id="InvalidTypeArgument">
-        <source>Type argument '{0}' is not a valid type.</source>
-        <target state="translated">Argument typu {0} nemá platný typ.</target>
-        <note />
-      </trans-unit>
-      <trans-unit id="InvalidTypeListString">
-        <source>The string '{0}' is not a valid XAML type name list. Type name lists are comma-delimited lists of types; such as 'x:String, x:Int32'.</source>
-        <target state="translated">Řetězec {0} není platný seznam názvů typů XAML. Seznamy názvů typů jsou seznamy typů oddělených čárkami, například „x:String, x:Int32“.</target>
-        <note />
-      </trans-unit>
-      <trans-unit id="InvalidTypeString">
-        <source>The string '{0}' is not a valid XAML type name. Type names contain an optional prefix, a name, and optional type arguments; such as 'String', 'x:Int32', 'g:Dictionary(x:String,x:Int32)'.</source>
-        <target state="translated">Řetězec {0} není platný název typu XAML. Názvy typů obsahují nepovinnou předponu, název a nepovinné argumenty typu; například „String“, „x:Int32“, „g:Dictionary(x:String,x:Int32)“.</target>
-        <note />
-      </trans-unit>
-      <trans-unit id="InvalidXamlMemberName">
-        <source>'{0}' is not a valid XAML member name.</source>
-        <target state="translated">{0} není platný název člena XAML.</target>
-        <note />
-      </trans-unit>
-      <trans-unit id="LateConstructionDirective">
-        <source>Construction directive '{0}' must be an attribute or the first property element.</source>
-        <target state="translated">Direktiva vytváření {0} musí být atribut nebo první element vlastnosti.</target>
-        <note />
-      </trans-unit>
-      <trans-unit id="LineNumberAndPosition">
-        <source>'{0}' Line number '{1}' and line position '{2}'.</source>
-        <target state="translated">{0} Číslo řádku {1} a pozice na řádku {2}.</target>
-        <note />
-      </trans-unit>
-      <trans-unit id="LineNumberOnly">
-        <source>'{0}' Line number '{1}'.</source>
-        <target state="translated">{0} Číslo řádku {1}.</target>
-        <note />
-      </trans-unit>
-      <trans-unit id="ListNotIList">
-        <source>List collection is not an IList.</source>
-        <target state="translated">Kolekce seznamu není objekt IList.</target>
-        <note />
-      </trans-unit>
-      <trans-unit id="MalformedBracketCharacters">
-        <source>BracketCharacter '{0}' does not have a corresponding opening/closing BracketCharacter.</source>
-        <target state="translated">Znak závorky {0} nemá odpovídající znak levé nebo pravé závorky.</target>
-        <note />
-      </trans-unit>
-      <trans-unit id="MalformedPropertyName">
-        <source>Cannot parse the malformed property name '{0}'.</source>
-        <target state="translated">Nelze analyzovat špatně vytvořený název vlastnosti {0}.</target>
-        <note />
-      </trans-unit>
-      <trans-unit id="MarkupExtensionArrayBadType">
-        <source>Items in the array must be type '{0}'. One or more items cannot be cast to this type.</source>
-        <target state="translated">Položky v poli musejí být typu {0}. Jednu nebo více položek nelze tomuto typu přiřadit.</target>
-        <note />
-      </trans-unit>
-      <trans-unit id="MarkupExtensionArrayType">
-        <source>Must set Type before calling ProvideValue on ArrayExtension.</source>
-        <target state="translated">Před voláním metody ProvideValue v rozšíření ArrayExtension je nutné nastavit parametr Type.</target>
-        <note />
-      </trans-unit>
-      <trans-unit id="MarkupExtensionBadStatic">
-        <source>'{0}' StaticExtension value cannot be resolved to an enumeration, static field, or static property.</source>
-        <target state="translated">Hodnotu {0} StaticExtension nelze přeložit na výčet, statické pole ani statickou vlastnost.</target>
-        <note />
-      </trans-unit>
-      <trans-unit id="MarkupExtensionNoContext">
-        <source>Markup extension '{0}' requires '{1}' be implemented in the IServiceProvider for ProvideValue.</source>
-        <target state="translated">Rozšíření značek {0} požaduje, aby {1} bylo implementováno v rozhraní IServiceProvider pro metodu ProvideValue.</target>
-        <note />
-      </trans-unit>
-      <trans-unit id="MarkupExtensionStaticMember">
-        <source>StaticExtension must have Member property set before ProvideValue can be called.</source>
-        <target state="translated">Třída StaticExtension musí mít nastavenu vlastnost Member před voláním metody ProvideValue.</target>
-        <note />
-      </trans-unit>
-      <trans-unit id="MarkupExtensionTypeName">
-        <source>TypeExtension must have TypeName property set before ProvideValue can be called.</source>
-        <target state="translated">Třída TypeExtension musí mít nastavenu vlastnost TypeName před voláním metody ProvideValue.</target>
-        <note />
-      </trans-unit>
-      <trans-unit id="MarkupExtensionTypeNameBad">
-        <source>'{0}' string is not valid for type.</source>
-        <target state="translated">Řetězec {0} není pro tento typ platný.</target>
-        <note />
-      </trans-unit>
-      <trans-unit id="MarkupExtensionWithDuplicateArity">
-        <source>Cannot determine the positional parameters for type '{0}' because it has more than one constructor overload with '{1}' parameters. To make this markup extension usable in XAML, remove the duplicate constructor overload(s) or set XamlSchemaContextSettings.SupportMarkupExtensionsWithDuplicateArity to true.</source>
-        <target state="translated">Nelze určit poziční parametry pro typ {0}, protože existuje více než jedno přetížení konstruktoru pomocí parametrů {1}. Chcete-li, aby bylo toto rozšíření značek použitelné v jazyce XAML, odeberte duplicitní přetížení konstruktoru nebo nastavte vlastnost XamlSchemaContextSettings.SupportMarkupExtensionsWithDuplicateArity na hodnotu true.</target>
-        <note />
-      </trans-unit>
-      <trans-unit id="MemberHasInvalidXamlName">
-        <source>The name of the member '{0}' contains characters that are invalid in XAML.</source>
-        <target state="translated">Název člena {0} obsahuje znaky, které jsou v jazyce XAML neplatné.</target>
-        <note />
-      </trans-unit>
-      <trans-unit id="MemberIsInternal">
-        <source>Member '{0}' on type '{1}' is internal.</source>
-        <target state="translated">Člen {0} v typu {1} je interní.</target>
-        <note />
-      </trans-unit>
-      <trans-unit id="MethodInvocation">
-        <source>The invocation of a method '{0}' that matches the specified binding constraints threw an exception.</source>
-        <target state="translated">Vyvolání metody {0}, která odpovídá zadaným omezením vazby, vyvolalo výjimku.</target>
-        <note />
-      </trans-unit>
-      <trans-unit id="MissingAssemblyName">
-        <source>No local assembly provided to complete URI='{0}'.</source>
-        <target state="translated">Nebylo zadáno žádné místní sestavení pro dokončení identifikátoru URI={0}.</target>
-        <note />
-      </trans-unit>
-      <trans-unit id="MissingCase">
-        <source>Missing case '{0}' in DeferringWriter'{1}' method.</source>
-        <target state="translated">Chybí příkaz case {0} v metodě DeferringWriter {1}.</target>
-        <note />
-      </trans-unit>
-      <trans-unit id="MissingCaseXamlNodes">
-        <source>Missing case in Default processing of XamlNodes.</source>
-        <target state="translated">Chybí příkaz case ve výchozím zpracování uzlů XamlNodes.</target>
-        <note />
-      </trans-unit>
-      <trans-unit id="MissingComma1">
-        <source>Unexpected equals sign '=' following '{0}'. Check for a missing comma separator.</source>
-        <target state="translated">Neočekávaný znak rovná se (=) hned za {0}. Zkontrolujte, zda nechybí oddělovací čárka.</target>
-        <note />
-      </trans-unit>
-      <trans-unit id="MissingComma2">
-        <source>Unexpected equals sign '=' following '{0}'='{1}'. Check for a missing comma separator.</source>
-        <target state="translated">Neočekávaný znak rovná se (=) hned za {0}={1}. Zkontrolujte, zda nechybí oddělovací čárka.</target>
-        <note />
-      </trans-unit>
-      <trans-unit id="MissingImplicitProperty">
-        <source>Missing implicit property case.</source>
-        <target state="translated">Chybí příkaz case implicitní vlastnosti.</target>
-        <note />
-      </trans-unit>
-      <trans-unit id="MissingImplicitPropertyTypeCase">
-        <source>Missing case for ImplicitPropertyType.</source>
-        <target state="translated">Chybí příkaz case pro ImplicitPropertyType.</target>
-        <note />
-      </trans-unit>
-      <trans-unit id="MissingKey">
-        <source>Missing key value on '{0}' object.</source>
-        <target state="translated">Chybí hodnota klíče v objektu {0}.</target>
-        <note />
-      </trans-unit>
-      <trans-unit id="MissingLookPropertyBit">
-        <source>Missing case handler in LookupPropertyBit.</source>
-        <target state="translated">Chybí obslužná rutina case v LookupPropertyBit.</target>
-        <note />
-      </trans-unit>
-      <trans-unit id="MissingNameProvider">
-        <source>Service provider is missing the IXamlNameProvider service.</source>
-        <target state="translated">Chybí služba IXamlNameProvider ve zprostředkovateli služby.</target>
-        <note />
-      </trans-unit>
-      <trans-unit id="MissingNameResolver">
-        <source>Service provider is missing the INameResolver service.</source>
-        <target state="translated">Chybí služba INameResolver ve zprostředkovateli služby.</target>
-        <note />
-      </trans-unit>
-      <trans-unit id="MissingPropertyCaseClrType">
-        <source>Missing case in ClrType 'Member' lookup.</source>
-        <target state="translated">Chybí příkaz case ve vyhledávání ClrType Member.</target>
-        <note />
-      </trans-unit>
-      <trans-unit id="MissingTagInNamespace">
-        <source>Missing '{0}' in URI '{1}'.</source>
-<<<<<<< HEAD
-        <target state="new">Missing '{0}' in URI '{1}'.</target>
-=======
-        <target state="translated">Chybí {0} v identifikátoru URI {1}.</target>
->>>>>>> 564aebd6
-        <note />
-      </trans-unit>
-      <trans-unit id="MissingTypeConverter">
-        <source>Creating from text without a TypeConverter is not allowed.</source>
-        <target state="translated">Vytváření z textu bez atributu TypeConverter není povoleno.</target>
-        <note />
-      </trans-unit>
-      <trans-unit id="MustBeOfType">
-        <source>'{0}' must be of type '{1}'.</source>
-        <target state="translated">{0} musí být typ {1}.</target>
-        <note />
-      </trans-unit>
-      <trans-unit id="MustHaveName">
-        <source>Reference must have a Name to resolve.</source>
-        <target state="translated">Odkaz musí mít parametr Name, který lze přeložit.</target>
-        <note />
-      </trans-unit>
-      <trans-unit id="MustNotCallSetter">
-        <source>This setter is not intended to be used directly from your code. Do not call this setter.</source>
-        <target state="translated">Tato metoda Setter není určena k použití přímo z vašeho kódu. Nevolejte tuto metodu Setter.</target>
-        <note />
-      </trans-unit>
-      <trans-unit id="NameNotFound">
-        <source>Name resolution failure. '{0}' was not found.</source>
-        <target state="translated">Překlad názvu se nezdařil. {0} nebylo nalezeno.</target>
-        <note />
-      </trans-unit>
-      <trans-unit id="NameScopeDuplicateNamesNotAllowed">
-        <source>Cannot register duplicate name '{0}' in this scope.</source>
-        <target state="translated">Nelze registrovat duplicitní název {0} v tomto oboru.</target>
-        <note />
-      </trans-unit>
-      <trans-unit id="NameScopeException">
-        <source>Could not register named object. {0}</source>
-        <target state="translated">Nelze registrovat pojmenovaný objekt. {0}</target>
-        <note />
-      </trans-unit>
-      <trans-unit id="NameScopeInvalidIdentifierName">
-        <source>'{0}' name is not valid for identifier.</source>
-        <target state="translated">Název {0} není platný pro identifikátor.</target>
-        <note />
-      </trans-unit>
-      <trans-unit id="NameScopeNameNotEmptyString">
-        <source>Name cannot be an empty string.</source>
-        <target state="translated">Název nemůže být prázdný řetězec.</target>
-        <note />
-      </trans-unit>
-      <trans-unit id="NameScopeNameNotFound">
-        <source>Name '{0}' was not found.</source>
-        <target state="translated">Název {0} nebyl nalezen.</target>
-        <note />
-      </trans-unit>
-      <trans-unit id="NameScopeOnRootInstance">
-        <source>Cannot attach NameScope to null root instance.</source>
-        <target state="translated">Nelze připojit obor NameScope ke kořenové instanci s hodnotou Null.</target>
-        <note />
-      </trans-unit>
-      <trans-unit id="NamespaceDeclarationCannotBeXml">
-        <source>The prefix 'xml' is reserved.</source>
-        <target state="translated">Předpona xml je vyhrazená.</target>
-        <note />
-      </trans-unit>
-      <trans-unit id="NamespaceDeclarationNamespaceCannotBeNull">
-        <source>NamespaceDeclaration.Namespace cannot be null.  Provide a value for this property.</source>
-        <target state="translated">Vlastnost NamespaceDeclaration.Namespace nesmí mít hodnotu Null. Zadejte hodnotu pro tuto vlastnost.</target>
-        <note />
-      </trans-unit>
-      <trans-unit id="NamespaceDeclarationPrefixCannotBeNull">
-        <source>NamespaceDeclaration.Prefix cannot be null.  Provide a value for this property.</source>
-        <target state="translated">Vlastnost NamespaceDeclaration.Prefix nesmí mít hodnotu Null. Zadejte hodnotu pro tuto vlastnost.</target>
-        <note />
-      </trans-unit>
-      <trans-unit id="NamespaceNotFound">
-        <source>Namespace '{0}' was not found in scope.</source>
-        <target state="translated">Obor názvů {0} nebyl v oboru nalezen.</target>
-        <note />
-      </trans-unit>
-      <trans-unit id="NoAddMethodFound">
-        <source>No Add methods found on type '{0}' for a value of type '{1}'.</source>
-        <target state="translated">Nebyly nalezeny žádné metody Add v typu {0} pro hodnotu typu {1}.</target>
-        <note />
-      </trans-unit>
-      <trans-unit id="NoAttributeUsage">
-        <source>'{0}' is not allowed in attribute usage.</source>
-        <target state="translated">{0} není povoleno v použití atributu.</target>
-        <note />
-      </trans-unit>
-      <trans-unit id="NoConstructor">
-        <source>No matching constructor found on type '{0}'. You can use the Arguments or FactoryMethod directives to construct this type.</source>
-        <target state="translated">Pro typ {0} nebyl nalezen žádný výchozí konstruktor. Chcete-li zkonstruovat tento typ, můžete použít direktivy Arguments nebo FactoryMethod.</target>
-        <note />
-      </trans-unit>
-      <trans-unit id="NoConstructorWithNArugments">
-        <source>A Constructor for '{0}' with '{1}' arguments was not found.</source>
-        <target state="translated">Konstruktor pro {0} s {1} argumenty nebyl nalezen.</target>
-        <note />
-      </trans-unit>
-      <trans-unit id="NoDefaultConstructor">
-        <source>No default constructor found for type '{0}'. You can use the Arguments or FactoryMethod directives to construct this type.</source>
-        <target state="translated">Pro typ {0} nebyl nalezen žádný výchozí konstruktor. Chcete-li zkonstruovat tento typ, můžete použít direktivy Arguments nebo FactoryMethod.</target>
-        <note />
-      </trans-unit>
-      <trans-unit id="NoElementUsage">
-        <source>'{0}' is not allowed in element usage.</source>
-        <target state="translated">{0} není povoleno v použití elementu.</target>
-        <note />
-      </trans-unit>
-      <trans-unit id="NoPropertyInCurrentFrame_EM">
-        <source>XAML Node Stream: Missing StartMember on Type '{0}' before EndMember.</source>
-        <target state="translated">Datový proud uzlu XAML: U typu {0} nebyla nalezena metoda StartMember před metodou EndMember.</target>
-        <note />
-      </trans-unit>
-      <trans-unit id="NoPropertyInCurrentFrame_EM_noType">
-        <source>XAML Node Stream: EndMember must follow StartObject and StartMember.</source>
-        <target state="translated">Datový proud uzlu XAML: Metoda EndMember musí následovat za metodou StartObject a StartMember.</target>
-        <note />
-      </trans-unit>
-      <trans-unit id="NoPropertyInCurrentFrame_GO">
-        <source>XAML Node Stream: GetObject requires a StartMember after StartObject '{0}'.</source>
-        <target state="translated">Datový proud uzlu XAML: Metoda GetObject vyžaduje metodu StartMember po metodě StartObject {0}.</target>
-        <note />
-      </trans-unit>
-      <trans-unit id="NoPropertyInCurrentFrame_GO_noType">
-        <source>XAML Node Stream: GetObject must follow a StartObject and StartMember.</source>
-        <target state="translated">Datový proud uzlu XAML: Metoda GetObject musí následovat za metodou StartObject a StartMember.</target>
-        <note />
-      </trans-unit>
-      <trans-unit id="NoPropertyInCurrentFrame_NS">
-        <source>XAML Node Stream: '{0}'='{1}' Namespace Declaration requires a StartMember after StartObject '{2}'.</source>
-        <target state="translated">Datový proud uzlu XAML: Deklarace oboru názvů {0}={1} vyžaduje metodu StartMember po metodě StartObject {2}.</target>
-        <note />
-      </trans-unit>
-      <trans-unit id="NoPropertyInCurrentFrame_SO">
-        <source>XAML Node Stream: StartObject '{0}' requires a StartMember after StartObject '{1}'.</source>
-        <target state="translated">Datový proud uzlu XAML: Metoda StartObject {0} vyžaduje metodu StartMember po metodě StartObject {1}.</target>
-        <note />
-      </trans-unit>
-      <trans-unit id="NoPropertyInCurrentFrame_V">
-        <source>XAML Node Stream: Value of '{0}' requires a StartMember after StartObject '{1}'.</source>
-        <target state="translated">Datový proud uzlu XAML: Hodnota {0} vyžaduje metodu StartMember po metodě StartObject {1}.</target>
-        <note />
-      </trans-unit>
-      <trans-unit id="NoPropertyInCurrentFrame_V_noType">
-        <source>XAML Node Stream: Value of '{0}' must follow a StartObject and StartMember.</source>
-        <target state="translated">Datový proud uzlu XAML: Hodnota {0} musí následovat za metodou StartObject a StartMember.</target>
-        <note />
-      </trans-unit>
-      <trans-unit id="NoSuchConstructor">
-        <source>No constructor with '{0}' arguments for '{1}'.</source>
-        <target state="translated">Neexistuje žádný konstruktor s {0} argumenty pro {1}.</target>
-        <note />
-      </trans-unit>
-      <trans-unit id="NoTypeInCurrentFrame_EO">
-        <source>XAML Node Stream: Missing CurrentObject before EndObject.</source>
-        <target state="translated">Datový proud uzlu XAML: Nebyla nalezena metoda CurrentObject před metodou EndObject.</target>
-        <note />
-      </trans-unit>
-      <trans-unit id="NoTypeInCurrentFrame_SM">
-        <source>XAML Node Stream: Missing StartObject before StartMember '{0}'.</source>
-        <target state="translated">Datový proud uzlu XAML: Nebyla nalezena metoda StartObject před metodou StartMember {0}.</target>
-        <note />
-      </trans-unit>
-      <trans-unit id="NonMEWithPositionalParameters">
-        <source>Type with positional parameters is not a markup extension.</source>
-        <target state="translated">Typ s pozičními parametry není rozšíření značek.</target>
-        <note />
-      </trans-unit>
-      <trans-unit id="NotAmbientProperty">
-        <source>'{0}'.'{1}' is not an ambient property.</source>
-        <target state="translated">{0}.{1} není vedlejší vlastnost.</target>
-        <note />
-      </trans-unit>
-      <trans-unit id="NotAmbientType">
-        <source>'{0}' is not an ambient type.</source>
-        <target state="translated">{0} není vedlejší typ.</target>
-        <note />
-      </trans-unit>
-      <trans-unit id="NotAssignableFrom">
-        <source>The type '{0}' is not assignable from the type '{1}'.</source>
-        <target state="translated">Typ {0} není přiřaditelný z typu {1}.</target>
-        <note />
-      </trans-unit>
-      <trans-unit id="NotDeclaringTypeAttributeProperty">
-        <source>['{0}'('{1}')]5D; on '{2}' is not a property declared on this type.</source>
-<<<<<<< HEAD
-        <target state="needs-review-translation">[{0}({1})] v {2} není vlastnost deklarovaná na tomto typu.</target>
-=======
-        <target state="translated">['{0}'('{1}')]5D; v {2} není vlastnost deklarovaná na tomto typu.</target>
->>>>>>> 564aebd6
-        <note />
-      </trans-unit>
-      <trans-unit id="NotSupportedOnDirective">
-        <source>This operation is not supported on directive members.</source>
-        <target state="translated">Tato operace není podporována na direktivních členech.</target>
-        <note />
-      </trans-unit>
-      <trans-unit id="NotSupportedOnUnknownMember">
-        <source>This operation is not supported on unknown members.</source>
-        <target state="translated">Tato operace není podporována na neznámých členech.</target>
-        <note />
-      </trans-unit>
-      <trans-unit id="NotSupportedOnUnknownType">
-        <source>This operation is not supported on unknown types.</source>
-        <target state="translated">Tato operace není podporována na neznámých typech.</target>
-        <note />
-      </trans-unit>
-      <trans-unit id="ObjectNotTcOrMe">
-        <source>Argument should be a Type Converter, Markup Extension or Null.</source>
-        <target state="translated">Argument musí být převaděč typu, rozšíření značek nebo hodnota Null.</target>
-        <note />
-      </trans-unit>
-      <trans-unit id="ObjectReaderAttachedPropertyNotFound">
-        <source>Unable to find an attachable property named '{0}' on type '{1}'.</source>
-        <target state="translated">Nelze najít připojitelnou vlastnost s názvem {0} v typu {1}.</target>
-        <note />
-      </trans-unit>
-      <trans-unit id="ObjectReaderDictionaryMethod1NotFound">
-        <source>Unable to locate MemberMarkupInfo.DictionaryEntriesFromGeneric method.</source>
-        <target state="translated">Nelze najít metodu MemberMarkupInfo.DictionaryEntriesFromGeneric.</target>
-        <note />
-      </trans-unit>
-      <trans-unit id="ObjectReaderInstanceDescriptorIncompatibleArgumentTypes">
-        <source>InstanceDescriptor provided an argument of type '{0}' where a parameter of type '{1}' was expected.</source>
-        <target state="translated">Objekt InstanceDescriptor poskytl argument typu {0}, když byl očekáván parametr typu {1}.</target>
-        <note />
-      </trans-unit>
-      <trans-unit id="ObjectReaderInstanceDescriptorIncompatibleArguments">
-        <source>InstanceDescriptor did not provide the correct number of arguments.</source>
-        <target state="translated">Objekt InstanceDescriptor neposkytl správný počet argumentů.</target>
-        <note />
-      </trans-unit>
-      <trans-unit id="ObjectReaderInstanceDescriptorInvalidMethod">
-        <source>InstanceDescriptor did not provide a valid constructor or method.</source>
-        <target state="translated">Objekt InstanceDescriptor neposkytl platný konstruktor nebo metodu.</target>
-        <note />
-      </trans-unit>
-      <trans-unit id="ObjectReaderMultidimensionalArrayNotSupported">
-        <source>Multidimensional arrays not supported.</source>
-        <target state="translated">Vícerozměrná pole nejsou podporována.</target>
-        <note />
-      </trans-unit>
-      <trans-unit id="ObjectReaderNoDefaultConstructor">
-        <source>Unable to serialize type '{0}'.  Verify that the type is public and either has a default constructor or an instance descriptor.</source>
-        <target state="translated">Typ {0} nelze serializovat. Ověřte, zda je typ veřejný a má buď výchozí konstruktor, nebo popisovač instance.</target>
-        <note />
-      </trans-unit>
-      <trans-unit id="ObjectReaderNoMatchingConstructor">
-        <source>Unable to find a suitable constructor for the specified constructor arguments on type '{0}'.</source>
-        <target state="translated">Nelze nalézt vhodný konstruktor pro zadané argumenty konstruktoru na typu {0}.</target>
-        <note />
-      </trans-unit>
-      <trans-unit id="ObjectReaderTypeCannotRoundtrip">
-        <source>Unable to read objects of the type �{0}� because there are no accessible constructors. To allow this type to be used in XAML, add a default constructor, use ConstructorArgumentAttribute, or provide an InstanceDescriptor.</source>
-<<<<<<< HEAD
-        <target state="needs-review-translation">Nelze číst objekty typu {0}, protože neexistují žádné přístupné konstruktory. Pokud chcete povolit použití tohoto typu v jazyce XAML, přidejte výchozí konstruktor, použijte atribut ConstructorArgumentAttribute nebo zadejte objekt InstanceDescriptor.</target>
-=======
-        <target state="translated">Nelze číst objekty typu �{0}�, protože neexistují žádné přístupné konstruktory. Chcete-li povolit použití tohoto typu v jazyce XAML, přidejte výchozí konstruktor, použijte atribut ConstructorArgumentAttribute nebo zadejte objekt InstanceDescriptor.</target>
->>>>>>> 564aebd6
-        <note />
-      </trans-unit>
-      <trans-unit id="ObjectReaderTypeIsNested">
-        <source>Unable to read objects of the type '{0}'.  Nested types are not supported.</source>
-        <target state="translated">Nelze číst objekty typu {0}. Vnořené typy nejsou podporovány.</target>
-        <note />
-      </trans-unit>
-      <trans-unit id="ObjectReaderTypeNotAllowed">
-        <source>'{0}' blocked the use of type '{1}' in XAML. If you want to serialize this type, change '{0}'.GetXamlType to return a non-null value for this type, or pass a different value in the schemaContext parameter of the XamlObjectReader constructor.</source>
-        <target state="translated">{0} blokuje použití typu {1} v jazyce XAML. Chcete-li serializovat tento typ, změňte metodu {0}.GetXamlType tak, aby vracela pro tento typ jinou hodnotu než Null, nebo předejte jinou hodnotu v parametru schemaContext konstruktoru XamlObjectReader.</target>
-        <note />
-      </trans-unit>
-      <trans-unit id="ObjectReaderXamlNamePropertyMustBeString">
-        <source>The name property '{0}' on type '{1}' must be of type System.String.</source>
-        <target state="translated">Vlastnost názvu {0} na typu {1} musí být typu System.String.</target>
-        <note />
-      </trans-unit>
-      <trans-unit id="ObjectReaderXamlNameScopeResultsInClonedObject">
-        <source>The object graph contains multiple references to an instance of type '{0}' and the serializer cannot find a commonly visible location to write the instance. You should examine your use of name scopes.</source>
-        <target state="translated">Graf objektu obsahuje více odkazů na instanci typu {0} a serializátor nemůže najít obecně viditelné umístění pro zápis této instance. Měli byste prověřit použití oborů názvů.</target>
-        <note />
-      </trans-unit>
-      <trans-unit id="ObjectReaderXamlNamedElementAlreadyRegistered">
-        <source>An element with the name '{0}' has already been registered in this scope.</source>
-        <target state="translated">Element s názvem {0} již byl v tomto oboru registrován.</target>
-        <note />
-      </trans-unit>
-      <trans-unit id="ObjectReader_TypeNotVisible">
-        <source>Type '{0}' not visible. If the type is local, please set the LocalAssembly field in XamlReaderSettings.</source>
-        <target state="translated">Typ {0} není viditelný. Jedná-li se o místní typ, nastavte pole LocalAssembly v nastavení XamlReaderSettings.</target>
-        <note />
-      </trans-unit>
-      <trans-unit id="ObjectWriterTypeNotAllowed">
-        <source>'{0}' blocked the use of type '{1}' in XAML. If you want to load this type, change '{0}'.GetXamlType to return a non-null value for this type, or pass a different value in the schemaContext parameter of the XamlObjectWriter constructor.</source>
-        <target state="translated">{0} blokuje použití typu {1} v jazyce XAML. Chcete-li načíst tento typ, změňte metodu {0}.GetXamlType tak, aby vracela pro tento typ jinou hodnotu než Null, nebo předejte jinou hodnotu v parametru schemaContext konstruktoru XamlObjectWriter.</target>
-        <note />
-      </trans-unit>
-      <trans-unit id="OnlySupportedOnCollections">
-        <source>This operation is only supported on collection types.</source>
-        <target state="translated">Tato operace je podporována pouze u typů kolekce.</target>
-        <note />
-      </trans-unit>
-      <trans-unit id="OnlySupportedOnCollectionsAndDictionaries">
-        <source>This operation is only supported on collection and dictionary types.</source>
-        <target state="translated">Tato operace je podporována pouze u typů kolekce a slovníku.</target>
-        <note />
-      </trans-unit>
-      <trans-unit id="OnlySupportedOnDictionaries">
-        <source>This operation is only supported on dictionary types.</source>
-        <target state="translated">Tato operace je podporována pouze u typů slovníku.</target>
-        <note />
-      </trans-unit>
-      <trans-unit id="OpenPropertyInCurrentFrame_EO">
-        <source>XAML Node Stream: Missing EndMember for '{0}.{1}' before EndObject.</source>
-        <target state="translated">Datový proud uzlu XAML: Nebyla nalezena metoda EndMember pro {0}.{1} před metodou EndObject.</target>
-        <note />
-      </trans-unit>
-      <trans-unit id="OpenPropertyInCurrentFrame_SM">
-        <source>XAML Node Stream: Missing EndMember for '{0}.{1}' before StartMember '{2}'.</source>
-        <target state="translated">Datový proud uzlu XAML: Nebyla nalezena metoda EndMember pro {0}.{1} před metodou StartMember {2}.</target>
-        <note />
-      </trans-unit>
-      <trans-unit id="ParameterCannotBeNegative">
-        <source>Parameter must be greater than or equal to zero.</source>
-<<<<<<< HEAD
-        <target state="new">Parameter must be greater than or equal to zero.</target>
-=======
-        <target state="translated">Hodnota tohoto parametru musí být větší nebo rovna nule.</target>
->>>>>>> 564aebd6
-        <note />
-      </trans-unit>
-      <trans-unit id="ParentlessPropertyElement">
-        <source>The property element '{0}' is not contained by an object element.</source>
-        <target state="translated">Element vlastnosti {0} není obsažen v elementu objektu.</target>
-        <note />
-      </trans-unit>
-      <trans-unit id="ParserAssemblyLoadVersionMismatch">
-        <source>Cannot load assembly '{0}' because a different version of that same assembly is loaded '{1}'.</source>
-        <target state="translated">Nelze načíst sestavení {0}, protože je načtena jiná verze {1} téhož sestavení.</target>
-        <note />
-      </trans-unit>
-      <trans-unit id="ParserAttributeArgsHigh">
-        <source>Too many attributes are specified for '{0}'.</source>
-        <target state="translated">Pro {0} je zadáno příliš mnoho atributů.</target>
-        <note />
-      </trans-unit>
-      <trans-unit id="ParserAttributeArgsLow">
-        <source>'{0}' requires more attributes.</source>
-        <target state="translated">{0} vyžaduje více atributů.</target>
-        <note />
-      </trans-unit>
-      <trans-unit id="PositionalParamsWrongLength">
-        <source>GetPositionalParameters returned the wrong length vector.</source>
-        <target state="translated">Metoda GetPositionalParameters vrátila vektor špatné délky.</target>
-        <note />
-      </trans-unit>
-      <trans-unit id="PrefixNotFound">
-        <source>Prefix '{0}' does not map to a namespace.</source>
-        <target state="translated">Předpona {0} neprovádí mapování na obor názvů.</target>
-        <note />
-      </trans-unit>
-      <trans-unit id="PrefixNotInFrames">
-        <source>The prefix '{0}' could not be found.</source>
-        <target state="translated">Předponu {0} nelze nalézt.</target>
-        <note />
-      </trans-unit>
-      <trans-unit id="PropertyDoesNotTakeText">
-        <source>'{0}' property on '{1}' does not allow you to specify text.</source>
-        <target state="translated">Vlastnost {0} v {1} vám neumožňuje zadat text.</target>
-        <note />
-      </trans-unit>
-      <trans-unit id="PropertyNotImplemented">
-        <source>'{0}' is not implemented.</source>
-        <target state="translated">Vlastnost {0} není implementována.</target>
-        <note />
-      </trans-unit>
-      <trans-unit id="ProvideValue">
-        <source>Provide value on '{0}' threw an exception.</source>
-        <target state="translated">Zadání hodnoty v {0} vyvolalo výjimku.</target>
-        <note />
-      </trans-unit>
-      <trans-unit id="ProvideValueCycle">
-        <source>Cannot call MarkupExtension.ProvideValue because of a cyclical dependency. Properties inside a MarkupExtension cannot reference objects that reference the result of the MarkupExtension. The affected MarkupExtensions are:</source>
-        <target state="translated">Nelze volat metodu MarkupExtension.ProvideValue z důvodu cyklické závislosti. Vlastnosti uvnitř objektu MarkupExtension nemohou odkazovat na objekty, které odkazují na výsledek MarkupExtension. Toto se týká následujících objektů MarkupExtensions:</target>
-        <note />
-      </trans-unit>
-      <trans-unit id="QualifiedNameHasWrongFormat">
-        <source>'{0}' type name does not have the expected format 'className, assembly'.</source>
-        <target state="translated">Název typu {0} nemá očekávaný formát className, assembly.</target>
-        <note />
-      </trans-unit>
-      <trans-unit id="QuoteCharactersOutOfPlace">
-        <source>Quote characters ' or " are only allowed at the start of values.</source>
-        <target state="translated">Znaky uvozovek ' nebo " jsou povoleny pouze na začátku hodnot.</target>
-        <note />
-      </trans-unit>
-      <trans-unit id="ReferenceIsNull">
-        <source>Value cannot be null. Object reference: '{0}'.</source>
-        <target state="translated">Hodnota nesmí být Null. Odkaz na objekt: {0}.</target>
-        <note />
-      </trans-unit>
-      <trans-unit id="SavedContextSchemaContextMismatch">
-        <source>schemaContext parameter cannot be different from savedContext.SchemaContext</source>
-        <target state="translated">Parametr schemaContext se nesmí lišit od savedContext.SchemaContext.</target>
-        <note />
-      </trans-unit>
-      <trans-unit id="SavedContextSchemaContextNull">
-        <source>savedContext.SchemaContext cannot be null</source>
-        <target state="translated">Hodnota savedContext.SchemaContext nesmí být Null.</target>
-        <note />
-      </trans-unit>
-      <trans-unit id="SchemaContextNotInitialized">
-        <source>SchemaContext on writer must be initialized before accessing the reader.</source>
-        <target state="translated">Parametr SchemaContext v modulu pro zápis musí být inicializován před přístupem k modulu pro čtení.</target>
-        <note />
-      </trans-unit>
-      <trans-unit id="SchemaContextNull">
-        <source>SchemaContext cannot be null.</source>
-        <target state="translated">Hodnota SchemaContext nesmí být Null.</target>
-        <note />
-      </trans-unit>
-      <trans-unit id="SecurityExceptionForSettingSandboxExternalToTrue">
-        <source>Cannot set SandboxExternalContent to true in partial trust.</source>
-<<<<<<< HEAD
-        <target state="new">Cannot set SandboxExternalContent to true in partial trust.</target>
-=======
-        <target state="translated">Vlastnost SandboxExternalContent nelze nastavit na hodnotu true v částečném vztahu důvěryhodnosti.</target>
->>>>>>> 564aebd6
-        <note />
-      </trans-unit>
-      <trans-unit id="SecurityXmlMissingAttribute">
-        <source>Invalid security XML. Missing expected attribute '{0}'.</source>
-        <target state="translated">Neplatné zabezpečení XML. Chybí očekávaný atribut {0}.</target>
-        <note />
-      </trans-unit>
-      <trans-unit id="SecurityXmlUnexpectedTag">
-        <source>Invalid security XML. Unexpected tag '{0}', expected '{1}'.</source>
-        <target state="translated">Neplatné zabezpečení XML. Neočekávaná značka {0}, byla očekávána značka {1}.</target>
-        <note />
-      </trans-unit>
-      <trans-unit id="SecurityXmlUnexpectedValue">
-        <source>Invalid security XML. Unexpected value '{0}' in attribute '{1}', expected '{2}'.</source>
-        <target state="translated">Neplatné zabezpečení XML. Neočekávaná hodnota {0} v atributu {1}, byla očekávána hodnota {2}.</target>
-        <note />
-      </trans-unit>
-      <trans-unit id="ServiceTypeAlreadyAdded">
-        <source>This serviceType is already registered to another service.</source>
-        <target state="translated">Tento objekt serviceType je již registrován u jiné služby.</target>
-        <note />
-      </trans-unit>
-      <trans-unit id="SetConnectionId">
-        <source>Set connectionId threw an exception.</source>
-        <target state="translated">Nastavení connectionId vyvolalo výjimku.</target>
-        <note />
-      </trans-unit>
-      <trans-unit id="SetOnlyProperty">
-        <source>'{0}'.'{1}' is a property without a getter and is not a valid XAML property.</source>
-        <target state="translated">{0}.{1} je vlastnost bez direktivy Getter a nejedná se o platnou vlastnost jazyka XAML.</target>
-        <note />
-      </trans-unit>
-      <trans-unit id="SetTargetTypeOnNonAttachableMember">
-        <source>Cannot set TargetType on a non-attachable Member.</source>
-        <target state="translated">Nelze nastavit vlastnost TargetType v nepřipojitelném členu.</target>
-        <note />
-      </trans-unit>
-      <trans-unit id="SetUriBase">
-        <source>Setting xml:base on '{0}' threw an exception.</source>
-        <target state="translated">Při nastavení xml:base na {0} byla vyvolána výjimka.</target>
-        <note />
-      </trans-unit>
-      <trans-unit id="SetValue">
-        <source>Set property '{0}' threw an exception.</source>
-        <target state="translated">Nastavení vlastnosti {0} vyvolalo výjimku.</target>
-        <note />
-      </trans-unit>
-      <trans-unit id="SetXmlInstance">
-        <source>Setting xml instance on '{0}' threw an exception.</source>
-        <target state="translated">Při nastavení instance xml na {0} byla vyvolána výjimka.</target>
-        <note />
-      </trans-unit>
-      <trans-unit id="SettingPropertiesIsNotAllowed">
-        <source>Setting properties is not allowed on a type converted instance. Property = '{0}'</source>
-        <target state="translated">Není povoleno nastavení vlastností pro instanci s převedeným typem. Vlastnost = {0}</target>
-        <note />
-      </trans-unit>
-      <trans-unit id="ShouldOverrideMethod">
-        <source>Method '{0}' is not supported by default. It can be implemented in derived classes.</source>
-        <target state="translated">Metoda {0} není ve výchozím nastavení podporována. Může být implementována v odvozených třídách.</target>
-        <note />
-      </trans-unit>
-      <trans-unit id="ShouldSerializeFailed">
-        <source>ShouldSerialize check failed for member '{0}'.</source>
-        <target state="translated">Kontrola ShouldSerialize pro člena {0} se nezdařila.</target>
-        <note />
-      </trans-unit>
-      <trans-unit id="SimpleFixupsMustHaveOneName">
-        <source>Directly Assignable Fixups must only have one name.</source>
-        <target state="translated">Přímo přiřaditelné opravy musí mít pouze jeden název.</target>
-        <note />
-      </trans-unit>
-      <trans-unit id="StringEmpty">
-        <source>Parameter cannot be a zero-length string.</source>
-<<<<<<< HEAD
-        <target state="new">Parameter cannot be a zero-length string.</target>
-=======
-        <target state="translated">Parametr nemůže být řetězec o nulové délce.</target>
->>>>>>> 564aebd6
-        <note />
-      </trans-unit>
-      <trans-unit id="StringIsNullOrEmpty">
-        <source>The string is null or empty.</source>
-        <target state="translated">Řetězec je null nebo prázdný.</target>
-        <note />
-      </trans-unit>
-      <trans-unit id="TemplateNotCollected">
-        <source>Deferred load section was not collected in '{0}'.</source>
-        <target state="translated">Sekce odloženého načtení nebyla sebrána v {0}.</target>
-        <note />
-      </trans-unit>
-      <trans-unit id="ThreadAlreadyStarted">
-        <source>Thread is already started.</source>
-        <target state="translated">Vlákno je již spuštěno.</target>
-        <note />
-      </trans-unit>
-      <trans-unit id="ToStringNull">
-        <source>(null)</source>
-        <target state="translated">(null)</target>
-        <note />
-      </trans-unit>
-      <trans-unit id="TokenizerHelperEmptyToken">
-        <source>Empty token encountered at position {0} while parsing '{1}'.</source>
-<<<<<<< HEAD
-        <target state="new">Empty token encountered at position {0} while parsing '{1}'.</target>
-=======
-        <target state="translated">Při analýze {1} byl zjištěn prázdný token na pozici {0}.</target>
->>>>>>> 564aebd6
-        <note />
-      </trans-unit>
-      <trans-unit id="TokenizerHelperExtraDataEncountered">
-        <source>Extra data encountered at position {0} while parsing '{1}'.</source>
-<<<<<<< HEAD
-        <target state="new">Extra data encountered at position {0} while parsing '{1}'.</target>
-=======
-        <target state="translated">Při analýze {1} byla zjištěna nadbytečná data na pozici {0}.</target>
->>>>>>> 564aebd6
-        <note />
-      </trans-unit>
-      <trans-unit id="TokenizerHelperMissingEndQuote">
-        <source>Missing end quote encountered while parsing '{0}'.</source>
-<<<<<<< HEAD
-        <target state="new">Missing end quote encountered while parsing '{0}'.</target>
-=======
-        <target state="translated">Při analýze {0} bylo zjištěno, že chybí ukončovací uvozovka.</target>
->>>>>>> 564aebd6
-        <note />
-      </trans-unit>
-      <trans-unit id="TokenizerHelperPrematureStringTermination">
-        <source>Premature string termination encountered while parsing '{0}'.</source>
-<<<<<<< HEAD
-        <target state="new">Premature string termination encountered while parsing '{0}'.</target>
-=======
-        <target state="translated">Při analýze {0} bylo zjištěno předčasné ukončení řetězce.</target>
->>>>>>> 564aebd6
-        <note />
-      </trans-unit>
-      <trans-unit id="TooManyAttributes">
-        <source>Error with member '{0}'.'{1}'.  It has more than one '{2}'.</source>
-        <target state="translated">Chyba u členu {0}.{1}. Má více než jeden atribut {2}.</target>
-        <note />
-      </trans-unit>
-      <trans-unit id="TooManyAttributesOnType">
-        <source>Error with type '{0}'.  It has more than one '{1}'.</source>
-        <target state="translated">Chyba u typu {0}. Má více než jeden atribut {1}.</target>
-        <note />
-      </trans-unit>
-      <trans-unit id="TooManyTypeConverterAttributes">
-        <source>Only one TypeConverter attribute is allowed on a type.</source>
-        <target state="translated">Pro typ je povolen pouze jeden atribut TypeConverter.</target>
-        <note />
-      </trans-unit>
-      <trans-unit id="TransitiveForwardRefDirectives">
-        <source>Object '{0}' assigned to directive '{1}' has properties which are references to named object(s) '{2}' which have not yet been defined. Forward references, or references to objects that contain forward references, are not supported inside object construction directives.</source>
-        <target state="translated">Objekt {0} přiřazený k direktivě {1} má vlastnosti odkazující na pojmenované objekty {2}, které ještě nebyly definovány. Odkazy směrem vpřed nebo odkazy na objekty obsahující odkazy směrem vpřed nejsou podporovány uvnitř direktiv konstrukce objektu.</target>
-        <note />
-      </trans-unit>
-      <trans-unit id="TypeConverterFailed">
-        <source>Failed to create a '{0}' from the text '{1}'.</source>
-        <target state="translated">Vytvoření {0} z textu {1} se nezdařilo.</target>
-        <note />
-      </trans-unit>
-      <trans-unit id="TypeConverterFailed2">
-        <source>Failed to convert '{0}' to type '{1}'.</source>
-        <target state="translated">Převod {0} na typ {1} se nezdařil.</target>
-        <note />
-      </trans-unit>
-      <trans-unit id="TypeHasInvalidXamlName">
-        <source>The name of the type '{0}' contains characters that are invalid in XAML.</source>
-        <target state="translated">Název typu {0} obsahuje znaky, které jsou v jazyce XAML neplatné.</target>
-        <note />
-      </trans-unit>
-      <trans-unit id="TypeHasNoContentProperty">
-        <source>Type '{0}' does not have a content property. Specify the name of the property to set, or add a ContentPropertyAttribute or TypeConverterAttribute on the type.</source>
-        <target state="translated">Typ {0} nemá vlastnost obsahu. Zadejte název vlastnosti, kterou chcete nastavit, nebo do typu přidejte atribut ContentPropertyAttribute nebo TypeConverterAttribute.</target>
-        <note />
-      </trans-unit>
-      <trans-unit id="TypeMetadataCannotChangeAfterUse">
-        <source>Cannot change property metadata after it has been associated with a property.</source>
-<<<<<<< HEAD
-        <target state="new">Cannot change property metadata after it has been associated with a property.</target>
-=======
-        <target state="translated">Metadata vlastnosti nelze změnit, pokud byla spojena s nějakou vlastností.</target>
->>>>>>> 564aebd6
-        <note />
-      </trans-unit>
-      <trans-unit id="TypeNameCannotHavePeriod">
-        <source>Type name '{0}' cannot have a dot '.'.</source>
-        <target state="translated">Název typu {0} nesmí obsahovat tečku (.).</target>
-        <note />
-      </trans-unit>
-      <trans-unit id="TypeNotFound">
-        <source>Type reference cannot find type named '{0}'.</source>
-        <target state="translated">Odkaz na typ nemůže najít typ s názvem {0}.</target>
-        <note />
-      </trans-unit>
-      <trans-unit id="TypeNotPublic">
-        <source>Type '{0}' is not public.</source>
-        <target state="translated">Typ {0} není veřejný.</target>
-        <note />
-      </trans-unit>
-      <trans-unit id="UnclosedQuote">
-        <source>Unclosed quoted value.</source>
-        <target state="translated">Hodnota neuzavřená do uvozovek.</target>
-        <note />
-      </trans-unit>
-      <trans-unit id="UnexpectedClose">
-        <source>Unexpected close of XAML Node Stream.</source>
-        <target state="translated">Neočekávané uzavření datového proudu uzlu XAML</target>
-        <note />
-      </trans-unit>
-      <trans-unit id="UnexpectedConstructorArg">
-        <source>Invalid metadata for attribute '{0}' on '{1}'. Expected '{2}' argument(s) of type '{3}'.</source>
-        <target state="translated">Neplatná metadata pro atribut {0} v {1}. Bylo očekáváno {2} argumentů typu {3}.</target>
-        <note />
-      </trans-unit>
-      <trans-unit id="UnexpectedNodeType">
-        <source>Unexpected '{0}' in parse rule '{1}'.</source>
-        <target state="translated">Neočekávaný typ {0} v pravidle analýzy {1}.</target>
-        <note />
-      </trans-unit>
-      <trans-unit id="UnexpectedParameterType">
-        <source>Parameter is unexpected type '{0}'. Expected type is '{1}'.</source>
-<<<<<<< HEAD
-        <target state="new">Parameter is unexpected type '{0}'. Expected type is '{1}'.</target>
-=======
-        <target state="translated">Parametr je neočekávaného typu {0}. Byl očekáván typ {1}.</target>
->>>>>>> 564aebd6
-        <note />
-      </trans-unit>
-      <trans-unit id="UnexpectedToken">
-        <source>Unexpected token '{0}' in rule: '{1}', in '{2}'.</source>
-        <target state="translated">Neočekávaný token {0} v pravidle: {1}, v {2}.</target>
-        <note />
-      </trans-unit>
-      <trans-unit id="UnexpectedTokenAfterME">
-        <source>Unexpected token after end of markup extension.</source>
-        <target state="translated">Neočekávaný token za koncem rozšíření značek.</target>
-        <note />
-      </trans-unit>
-      <trans-unit id="UnhandledBoolTypeBit">
-        <source>Unhandled BoolTypeBit.</source>
-        <target state="translated">Neošetřený objekt BoolTypeBit.</target>
-        <note />
-      </trans-unit>
-      <trans-unit id="UnknownAttributeProperty">
-        <source>['{0}'('{1}')]5D; on '{2}' is not a known property.</source>
-<<<<<<< HEAD
-        <target state="needs-review-translation">[{0}({1})] v {2} není známá vlastnost.</target>
-=======
-        <target state="translated">['{0}'('{1}')]5D; v {2} není známá vlastnost.</target>
->>>>>>> 564aebd6
-        <note />
-      </trans-unit>
-      <trans-unit id="UnknownMember">
-        <source>Unknown member '{0}' on '{1}'.</source>
-        <target state="translated">Neznámý člen {0} v {1}.</target>
-        <note />
-      </trans-unit>
-      <trans-unit id="UnknownMemberOnUnknownType">
-        <source>Unknown member '{0}' on unknown type '{1}'.</source>
-        <target state="translated">Neznámý člen {0} v neznámém typu {1}.</target>
-        <note />
-      </trans-unit>
-      <trans-unit id="UnknownMemberSimple">
-        <source>Unknown member '{0}'.</source>
-        <target state="translated">Neznámý člen {0}.</target>
-        <note />
-      </trans-unit>
-      <trans-unit id="UnknownType">
-        <source>Unknown type '{0}'.</source>
-        <target state="translated">Neznámý typ {0}.</target>
-        <note />
-      </trans-unit>
-      <trans-unit id="UnresolvedForwardReferences">
-        <source>Unresolved reference '{0}'.</source>
-        <target state="translated">Nepřeložený odkaz {0}.</target>
-        <note />
-      </trans-unit>
-      <trans-unit id="UnresolvedNamespace">
-        <source>XAML namespace '{0}' is not resolved.</source>
-        <target state="translated">Obor názvů XAML {0} nebyl přeložen.</target>
-        <note />
-      </trans-unit>
-      <trans-unit id="UriNotFound">
-        <source>Uri '{0}' was not found.</source>
-        <target state="translated">Identifikátor Uri {0} nebyl nalezen.</target>
-        <note />
-      </trans-unit>
-      <trans-unit id="UsableDuringInitializationOnME">
-        <source>Error with type '{0}'. MarkupExtensions cannot use the 'UsableDuringInitialization' attribute.</source>
-        <target state="translated">Chyba u typu {0}. Objekt MarkupExtensions nemůže používat atribut UsableDuringInitialization.</target>
-        <note />
-      </trans-unit>
-      <trans-unit id="ValueInArrayIsNull">
-        <source>A value in the '{0}' array is null.</source>
-        <target state="translated">Hodnota v poli {0} je Null.</target>
-        <note />
-      </trans-unit>
-      <trans-unit id="ValueMustBeFollowedByEndMember">
-        <source>XAML Node Stream: Value nodes must be followed by EndMember.</source>
-        <target state="translated">Datový proud uzlu XAML: Za uzly hodnot musí následovat metoda EndMember.</target>
-        <note />
-      </trans-unit>
-      <trans-unit id="Visual_ArgumentOutOfRange">
-        <source>Specified index is out of range or child at index is null. Do not call this method if VisualChildrenCount returns zero, indicating that the Visual has no children.</source>
-<<<<<<< HEAD
-        <target state="new">Specified index is out of range or child at index is null. Do not call this method if VisualChildrenCount returns zero, indicating that the Visual has no children.</target>
-=======
-        <target state="translated">Zadaný index je mimo rozsah nebo podřízený objekt na indexu má hodnotu null. Nevolejte tuto metodu, vrací-li funkce VisualChildrenCount hodnotu nula, která znamená, že objekt Visual nemá podřízené objekty.</target>
->>>>>>> 564aebd6
-        <note />
-      </trans-unit>
-      <trans-unit id="WhiteSpaceInCollection">
-        <source>XamlXmlWriter cannot write value '{0}' which contains significant white space in collection '{1}'.</source>
-        <target state="translated">Modul XamlXmlWriter nemůže zapsat hodnotu {0}, která obsahuje významnou mezeru v kolekci {1}.</target>
-        <note />
-      </trans-unit>
-      <trans-unit id="WhitespaceAfterME">
-        <source>White space is not allowed after end of markup extension.</source>
-        <target state="translated">Za koncem rozšíření značek není povolena mezera.</target>
-        <note />
-      </trans-unit>
-      <trans-unit id="WriterIsClosed">
-        <source>An attempt was made to write to a XamlWriter that has had its Closed method called.</source>
-        <target state="translated">Byl proveden pokus o zápis do objektu XamlWriter, pro který byla volána metoda Closed.</target>
-        <note />
-      </trans-unit>
-      <trans-unit id="XCRChoiceAfterFallback">
-        <source>Choice cannot follow a Fallback.</source>
-        <target state="translated">Element Choice nemůže následovat za Fallback.</target>
-        <note />
-      </trans-unit>
-      <trans-unit id="XCRChoiceNotFound">
-        <source>AlternateContent must contain one or more Choice elements.</source>
-        <target state="translated">Třída AlternateContent musí obsahovat jeden nebo více elementů Choice.</target>
-        <note />
-      </trans-unit>
-      <trans-unit id="XCRChoiceOnlyInAC">
-        <source>Choice is valid only in AlternateContent.</source>
-        <target state="translated">Element Choice je platný pouze v elementu AlternateContent.</target>
-        <note />
-      </trans-unit>
-      <trans-unit id="XCRCompatCycle">
-        <source>There is a cycle of XML compatibility definitions, such that namespace '{0}' overrides itself. This could be due to inconsistent XmlnsCompatibilityAttributes in different assemblies. Please change the definitions to eliminate this cycle, or pass a non-conflicting set of Reference Assemblies in the XamlSchemaContext constructor.</source>
-        <target state="translated">Dochází k zacyklení definic kompatibility XML, takže obor názvů {0} přepisuje sebe sama. To může být způsobeno nekonzistencí atributů XmlnsCompatibilityAttributes v různých sestaveních. Změňte definice tak, abyste odstranili zacyklení, nebo předejte v konstruktoru XamlSchemaContext nekonfliktní sadu referenčních sestavení.</target>
-        <note />
-      </trans-unit>
-      <trans-unit id="XCRDuplicatePreserve">
-        <source>Duplicate Preserve declaration for element '{1}' in namespace '{0}'.</source>
-        <target state="translated">Duplicitní deklarace třídy Preserve pro element {1} v oboru názvů {0}.</target>
-        <note />
-      </trans-unit>
-      <trans-unit id="XCRDuplicateProcessContent">
-        <source>Duplicate ProcessContent declaration for element '{1}' in namespace '{0}'.</source>
-        <target state="translated">Duplicitní deklarace třídy ProcessContent pro element {1} v oboru názvů {0}</target>
-        <note />
-      </trans-unit>
-      <trans-unit id="XCRDuplicateWildcardPreserve">
-        <source>Duplicate wildcard Preserve declaration for namespace '{0}'.</source>
-        <target state="translated">Duplicitní deklarace třídy Preserve pro zástupné znaky pro obor názvů {0}</target>
-        <note />
-      </trans-unit>
-      <trans-unit id="XCRDuplicateWildcardProcessContent">
-        <source>Duplicate wildcard ProcessContent declaration for namespace '{0}'.</source>
-        <target state="translated">Duplicitní deklarace pro zástupné znaky třídy ProcessContent pro obor názvů {0}</target>
-        <note />
-      </trans-unit>
-      <trans-unit id="XCRFallbackOnlyInAC">
-        <source>Fallback is valid only in AlternateContent.</source>
-        <target state="translated">Element Fallback je platný pouze v elementu AlternateContent.</target>
-        <note />
-      </trans-unit>
-      <trans-unit id="XCRInvalidACChild">
-        <source>'{0}' element is not a valid child of AlternateContent. Only Choice and Fallback elements are valid children of an AlternateContent element.</source>
-        <target state="translated">Element {0} není platný podřízený element třídy AlternateContent. Platnými podřízenými elementy třídy AlternateContent jsou jen Choice a Fallback.</target>
-        <note />
-      </trans-unit>
-      <trans-unit id="XCRInvalidAttribInElement">
-        <source>'{0}' attribute is not valid for '{1}' element.</source>
-        <target state="translated">Atribut {0} je neplatný pro element {1}.</target>
-        <note />
-      </trans-unit>
-      <trans-unit id="XCRInvalidFormat">
-        <source>'{0}' format is not valid.</source>
-        <target state="translated">Formát {0} je neplatný.</target>
-        <note />
-      </trans-unit>
-      <trans-unit id="XCRInvalidPreserve">
-        <source>Cannot have both a specific and a wildcard Preserve declaration for namespace '{0}'.</source>
-        <target state="translated">Nelze mít prohlášení Preserve jak pro specifické, tak pro zástupné znaky oboru názvů {0}.</target>
-        <note />
-      </trans-unit>
-      <trans-unit id="XCRInvalidProcessContent">
-        <source>Cannot have both a specific and a wildcard ProcessContent declaration for namespace '{0}'.</source>
-        <target state="translated">Nelze mít prohlášení třídy ProcessContent jak pro specifické, tak pro zástupné znaky oboru názvů {0}.</target>
-        <note />
-      </trans-unit>
-      <trans-unit id="XCRInvalidRequiresAttribute">
-        <source>Requires attribute must contain a valid namespace prefix.</source>
-        <target state="translated">Atribut Requires musí obsahovat platnou předponu oboru názvů.</target>
-        <note />
-      </trans-unit>
-      <trans-unit id="XCRInvalidXMLName">
-        <source>'{0}' attribute value is not a valid XML name.</source>
-        <target state="translated">Hodnota atributu {0} není platný název XML.</target>
-        <note />
-      </trans-unit>
-      <trans-unit id="XCRMultipleFallbackFound">
-        <source>AlternateContent must contain only one Fallback element.</source>
-        <target state="translated">Třída AlternateContent může obsahovat jen jeden element Fallback.</target>
-        <note />
-      </trans-unit>
-      <trans-unit id="XCRMustUnderstandFailed">
-        <source>MustUnderstand condition failed on namespace '{0}'.</source>
-        <target state="translated">Podmínka MustUnderstand pro obor názvů {0} nebyla dodržena.</target>
-        <note />
-      </trans-unit>
-      <trans-unit id="XCRNSPreserveNotIgnorable">
-        <source>'{0}' namespace cannot preserve items; it must be declared Ignorable first.</source>
-        <target state="translated">Obor názvů {0} nemůže zachovávat položky. Nejprve musí být deklarován jako Ignorable.</target>
-        <note />
-      </trans-unit>
-      <trans-unit id="XCRNSProcessContentNotIgnorable">
-        <source>'{0}' namespace cannot process content; it must be declared Ignorable first.</source>
-        <target state="translated">Obor názvů {0} nemůže zpracovat obsah. Nejprve musí být deklarován jako Ignorable.</target>
-        <note />
-      </trans-unit>
-      <trans-unit id="XCRRequiresAttribNotFound">
-        <source>Choice must contain a Requires attribute.</source>
-        <target state="translated">Element Choice musí obsahovat atribut Requires.</target>
-        <note />
-      </trans-unit>
-      <trans-unit id="XCRUndefinedPrefix">
-        <source>'{0}' prefix is not defined.</source>
-        <target state="translated">Předpona {0} není definována.</target>
-        <note />
-      </trans-unit>
-      <trans-unit id="XCRUnknownCompatAttrib">
-        <source>Unrecognized compatibility attribute '{0}'.</source>
-        <target state="translated">Neznámý atribut kompatibility {0}.</target>
-        <note />
-      </trans-unit>
-      <trans-unit id="XCRUnknownCompatElement">
-        <source>Unrecognized Compatibility element '{0}'.</source>
-        <target state="translated">Neznámý element kompatibility {0}.</target>
-        <note />
-      </trans-unit>
-      <trans-unit id="XClassMustMatchRootInstance">
-        <source>Specified class name '{0}' doesn't match actual root instance type '{1}'. Remove the Class directive or provide an instance via XamlObjectWriterSettings.RootObjectInstance.</source>
-        <target state="translated">Zadaný název třídy {0} se neshoduje se skutečným typem kořenové instance {1}. Odeberte direktivu Class nebo zadejte instanci prostřednictvím parametru XamlObjectWriterSettings.RootObjectInstance.</target>
-        <note />
-      </trans-unit>
-      <trans-unit id="XamlFactoryInvalidXamlNode">
-        <source>Unexpected XAML node type '{0}' from XamlReader in XamlFactory.</source>
-        <target state="translated">Neočekávaný typ uzlu XAML {0} z objektu XamlReader v XamlFactory.</target>
-        <note />
-      </trans-unit>
-      <trans-unit id="XamlMarkupExtensionWriterCannotSetSchemaContext">
-        <source>Cannot set SchemaContext on XamlMarkupExtensionWriter.</source>
-        <target state="translated">Nelze nastavit parametr SchemaContext pro objekt XamlMarkupExtensionWriter.</target>
-        <note />
-      </trans-unit>
-      <trans-unit id="XamlMarkupExtensionWriterCannotWriteNonstringValue">
-        <source>Cannot write a value that is not a string.</source>
-        <target state="translated">Nelze zapsat hodnotu, která není řetězec.</target>
-        <note />
-      </trans-unit>
-      <trans-unit id="XamlMarkupExtensionWriterDuplicateMember">
-        <source>The member '{0}' has already been written.</source>
-        <target state="translated">Člen {0} byl již zapsán.</target>
-        <note />
-      </trans-unit>
-      <trans-unit id="XamlMarkupExtensionWriterInputInvalid">
-        <source>Errors detected in input.</source>
-        <target state="translated">Byly zjištěny chyby ve vstupu.</target>
-        <note />
-      </trans-unit>
-      <trans-unit id="XamlTypeNameCannotGetPrefix">
-        <source>Cannot convert this XamlTypeName instance to a string because the provided INamespacePrefixLookup could not generate a prefix for the namespace '{0}'.</source>
-        <target state="translated">Nelze převést tuto instanci XamlTypeName na řetězec, protože zadané rozhraní INamespacePrefixLookup nemůže generovat předponu pro obor názvů {0}.</target>
-        <note />
-      </trans-unit>
-      <trans-unit id="XamlTypeNameNameIsNullOrEmpty">
-        <source>Cannot convert this XamlTypeName instance to a string because the Name property is null or empty. Set the Name property before calling XamlTypeName.ToString.</source>
-        <target state="translated">Nelze převést tuto instanci XamlTypeName na řetězec, protože vlastnost Name má hodnotu Null nebo je prázdná. Před voláním metody XamlTypeName.ToString nastavte vlastnost Name.</target>
-        <note />
-      </trans-unit>
-      <trans-unit id="XamlTypeNameNamespaceIsNull">
-        <source>Cannot convert this XamlTypeName instance to a string because the Namespace property is null. Set the Namespace property before calling XamlTypeName.ToString.</source>
-        <target state="translated">Nelze převést tuto instanci XamlTypeName na řetězec, protože vlastnost Namespace má hodnotu Null. Před voláním metody XamlTypeName.ToString nastavte vlastnost Namespace.</target>
-        <note />
-      </trans-unit>
-      <trans-unit id="XamlXmlWriterCannotWriteNonstringValue">
-        <source>Cannot write a value that is not a string.</source>
-        <target state="translated">Nelze zapsat hodnotu, která není řetězec.</target>
-        <note />
-      </trans-unit>
-      <trans-unit id="XamlXmlWriterDuplicateMember">
-        <source>The member '{0}' has already been written.</source>
-        <target state="translated">Člen {0} byl již zapsán.</target>
-        <note />
-      </trans-unit>
-      <trans-unit id="XamlXmlWriterIsObjectFromMemberSetForArraysOrNonCollections">
-        <source>The argument isObjectFromMember can only be set to true when the type is a collection.</source>
-        <target state="translated">Argument isObjectFromMember může být nastaven na hodnotu true pouze tehdy, jestliže typ je kolekce.</target>
-        <note />
-      </trans-unit>
-      <trans-unit id="XamlXmlWriterNamespaceAlreadyHasPrefixInCurrentScope">
-        <source>Namespace '{0}' already has a prefix defined in current scope.</source>
-        <target state="translated">Obor názvů {0} již má v aktuálním oboru definovánu předponu.</target>
-        <note />
-      </trans-unit>
-      <trans-unit id="XamlXmlWriterPrefixAlreadyDefinedInCurrentScope">
-        <source>The prefix '{0}' is already defined in current scope.</source>
-        <target state="translated">Předpona {0} je již v aktuálním oboru definována.</target>
-        <note />
-      </trans-unit>
-      <trans-unit id="XamlXmlWriterWriteNotSupportedInCurrentState">
-        <source>Unable to call '{0}' in current state.</source>
-        <target state="translated">Nelze volat {0} v aktuálním stavu.</target>
-        <note />
-      </trans-unit>
-      <trans-unit id="XamlXmlWriterWriteObjectNotSupportedInCurrentState">
-        <source>Unable to call WriteObject with isObjectFromMember set to true in current state.</source>
-        <target state="translated">Nelze volat operaci WriteObject, když je isObjectFromMember nastaveno na hodnotu true v aktuálním stavu.</target>
-        <note />
-      </trans-unit>
-      <trans-unit id="XaslTypePropertiesNotImplemented">
-        <source>Need to implement public/internal sorting.</source>
-        <target state="translated">Je nutné implementovat veřejné/interní řazení.</target>
-        <note />
-      </trans-unit>
-      <trans-unit id="XmlDataNull">
-        <source>The value for XmlData property '{0}' is null or not IXmlSerializable.</source>
-        <target state="translated">Hodnota vlastnosti XmlData {0} je Null nebo není typu IXmlSerializable.</target>
-        <note />
-      </trans-unit>
-      <trans-unit id="XmlValueNotReader">
-        <source>The value for XmlData property '{0}' is not an XmlReader.</source>
-        <target state="translated">Hodnota vlastnosti XmlData {0} není modul XmlReader.</target>
-        <note />
-      </trans-unit>
-      <trans-unit id="XmlnsCompatCycle">
-        <source>There is a cycle of XmlnsCompatibleWithAttribute definitions in assembly '{0}', such that namespace '{1}' overrides itself. Change the definitions to eliminate this cycle.</source>
-        <target state="translated">Dochází k zacyklení definic XmlnsCompatibleWithAttribute v sestavení {0}, takže obor názvů {1} přepisuje sám sebe. Změňte definice a eliminujte toto zacyklení.</target>
-        <note />
-      </trans-unit>
-    </body>
-  </file>
+﻿<?xml version="1.0" encoding="utf-8"?>
+<xliff xmlns="urn:oasis:names:tc:xliff:document:1.2" xmlns:xsi="http://www.w3.org/2001/XMLSchema-instance" version="1.2" xsi:schemaLocation="urn:oasis:names:tc:xliff:document:1.2 xliff-core-1.2-transitional.xsd">
+  <file datatype="xml" source-language="en" target-language="cs" original="../Strings.resx">
+    <body>
+      <trans-unit id="APSException">
+        <source>Enumerating attached properties on object '{0}' threw an exception.</source>
+        <target state="translated">Při vytváření výčtu připojených vlastností pro objekt {0} byla vyvolána výjimka.</target>
+        <note />
+      </trans-unit>
+      <trans-unit id="AddCollection">
+        <source>Add value to collection of type '{0}' threw an exception.</source>
+        <target state="translated">Při přidání hodnoty do kolekce typu {0} byla vyvolána výjimka.</target>
+        <note />
+      </trans-unit>
+      <trans-unit id="AddDictionary">
+        <source>Add value to dictionary of type '{0}' threw an exception.</source>
+        <target state="translated">Při přidání hodnoty do slovníku typu {0} byla vyvolána výjimka.</target>
+        <note />
+      </trans-unit>
+      <trans-unit id="AmbiguousCollectionItemType">
+        <source>Cannot determine the item type of collection type '{0}' because it has more than one Add method or ICollection&lt;T&gt; implementation. To make this collection type usable in XAML, add a public Add(object) method, implement System.Collections.IList or a single System.Collections.Generic.ICollection&lt;T&gt;.</source>
+        <target state="translated">Nelze určit typ položky kolekce typu {0}, protože má více než jednu metodu Add nebo implementaci rozhraní ICollection&lt;T&gt;. Chcete-li, aby byl tento typ kolekce použitelný v jazyce XAML, přidejte veřejnou metodu Add(objekt), implementujte rozhraní System.Collections.IList nebo jediné rozhraní System.Collections.Generic.ICollection&lt;T&gt;.</target>
+        <note />
+      </trans-unit>
+      <trans-unit id="AmbiguousDictionaryItemType">
+        <source>Cannot determine the item type of dictionary type '{0}' because it has more than one Add method or IDictionary&lt;K,V&gt; implementation. To make this dictionary type usable in XAML, add a public Add(object,object) method, implement System.Collections.IDictionary or a single System.Collections.Generic.IDictionary&lt;K,V&gt;.</source>
+        <target state="translated">Nelze určit typ položky slovníku typu {0}, protože má více než jednu metodu Add nebo implementaci rozhraní IDictionary&lt;K,V&gt;. Chcete-li, aby byl tento typ slovníku použitelný v jazyce XAML, přidejte veřejnou metodu Add(objekt,objekt), implementujte rozhraní System.Collections.IDictionary nebo jediné rozhraní System.Collections.Generic.IDictionary&lt;K,V&gt;.</target>
+        <note />
+      </trans-unit>
+      <trans-unit id="Animation_ChildMustBeKeyFrame">
+        <source>A child of KeyFrameAnimation in XAML must be a KeyFrame of a compatible type.</source>
+        <target state="translated">Podřízený prvek třídy KeyFrameAnimation v jazyce XAML musí být KeyFrame kompatibilního typu.</target>
+        <note />
+      </trans-unit>
+      <trans-unit id="Animation_InvalidAnimationUsingKeyFramesDuration">
+        <source>'{0}' must have either a TimeSpan for its Duration or a TimeSpan for the KeyTime of its last KeyFrame. This '{0}' has a Duration of '{1}' and a KeyTime of '{2}' for its last KeyFrame, so the KeyTimes cannot be resolved.</source>
+        <target state="translated">Animace {0} musí mít buď hodnotu TimeSpan pro vlastnost Duration, nebo hodnotu TimeSpan pro čas KeyTime posledního rámce KeyFrame. V této animaci {0} má Duration hodnotu {1} a KeyTime hodnotu {2} pro poslední rámec KeyFrame, takže nelze přeložit časy KeyTimes.</target>
+        <note />
+      </trans-unit>
+      <trans-unit id="Animation_InvalidBaseValue">
+        <source>'{0}' is not a valid '{1}' value for class '{2}'. This value might have been supplied by the base value of the property being animated or the output value of another animation applied to the same property.</source>
+        <target state="translated">{0} není platná hodnota {1} pro třídu {2}. Tato hodnota by mohla být poskytnuta základní hodnotou animované vlastnosti nebo výstupní hodnotou jiné animace použité na stejnou vlastnost.</target>
+        <note />
+      </trans-unit>
+      <trans-unit id="Animation_InvalidResolvedKeyTimes">
+        <source>Resolved KeyTime for key frame at index {1} cannot be greater than resolved KeyTime for key frame at index {4}. KeyFrames[{1}]5D; has specified KeyTime '{2}', which resolves to time {3}; KeyFrames[{4}]5D; has specified KeyTime '{5}', which resolves to time {6}. Some KeyTimes are resolved relative to Begin time of '{0}' and others relative to its Duration, so some sets of KeyTimes are not valid for all Durations.</source>
+        <target state="translated">Přeložený čas KeyTime pro klíčový snímek s indexem {1} nesmí být větší než přeložený čas KeyTime pro klíčový snímek s indexem {4}. KeyFrames[{1}]5D; určuje KeyTime {2}, který je přeložen na čas {3}; KeyFrames[{4}]5D; určuje KeyTime {5}, který je přeložen na čas {6}. Některé hodnoty KeyTimes jsou přeloženy relativně k času Begin {0} a jiné relativně k hodnotě Duration, takže některé sady hodnot KeyTimes nejsou platné pro všechny hodnoty Duration.</target>
+        <note />
+      </trans-unit>
+      <trans-unit id="Animation_InvalidTimeKeyTime">
+        <source>'{2}' KeyTime value is not valid for key frame at index {1} of this '{0}' because it is greater than animation's Duration value '{3}'.</source>
+        <target state="translated">Hodnota KeyTime {2} není platná pro klíčový rámec indexu {1} tohoto prvku {0}, protože je vyšší než hodnota Duration {3} animace.</target>
+        <note />
+      </trans-unit>
+      <trans-unit id="Animation_Invalid_DefaultValue">
+        <source>'{0}' cannot use default {1} value of '{2}'.</source>
+        <target state="translated">Prvek {0} nemůže použít výchozí hodnotu {1} prvku {2}.</target>
+        <note />
+      </trans-unit>
+      <trans-unit id="Animation_NoTextChildren">
+        <source>KeyFrameAnimation objects cannot have text objects as children.</source>
+        <target state="translated">Objekty KeyFrameAnimation nemohou mít textové objekty jako podřízené objekty.</target>
+        <note />
+      </trans-unit>
+      <trans-unit id="ArgumentRequired">
+        <source>One of the following arguments must be non-null: '{0}'.</source>
+        <target state="translated">Jeden z následujících argumentů nesmí mít hodnotu Null: {0}.</target>
+        <note />
+      </trans-unit>
+      <trans-unit id="ArrayAddNotImplemented">
+        <source>Array Add method is not implemented.</source>
+        <target state="translated">Metoda Add pro pole není implementována.</target>
+        <note />
+      </trans-unit>
+      <trans-unit id="AssemblyTagMissing">
+        <source>Part between semicolon ';' and equals sign '=' is not '{0}' URI '{1}'.</source>
+        <target state="translated">Část mezi středníkem (;) a rovnítkem (=) není {0} URI {1}.</target>
+        <note />
+      </trans-unit>
+      <trans-unit id="AttachableEventNotImplemented">
+        <source>Attachable events are not implemented.</source>
+        <target state="translated">Připojitelné události nejsou implementovány.</target>
+        <note />
+      </trans-unit>
+      <trans-unit id="AttachableMemberNotFound">
+        <source>Attachable member '{0}' was not found.</source>
+        <target state="translated">Připojitelný člen {0} nebyl nalezen.</target>
+        <note />
+      </trans-unit>
+      <trans-unit id="AttachedPropOnFwdRefTC">
+        <source>Cannot set property '{0}' on object '{1}' because the object is a forward or incompletely initialized reference. The unresolved name(s) are: '{2}'.</source>
+        <target state="translated">Nelze nastavit vlastnost {0} objektu {1}, protože objekt je odkaz směrem vpřed nebo neúplně inicializovaný odkaz. Nepřeložené názvy: {2}.</target>
+        <note />
+      </trans-unit>
+      <trans-unit id="AttachedPropertyOnDictionaryKey">
+        <source>An attachable property named '{1}' is attached on a dictionary key '{0}' that is either a string or can be type-converted to string, which is not supported.</source>
+        <target state="translated">Připojitelná vlastnost s názvem {1} je připojena ke klíči slovníku {0}, který je buď řetězec, nebo může být typově převeden na řetězec. To není podporováno.</target>
+        <note />
+      </trans-unit>
+      <trans-unit id="AttachedPropertyOnTypeConvertedOrStringProperty">
+        <source>An attachable property named '{2}' is attached to a property named '{1}'.  The property named '{1}' is either a string or can be type-converted to string; attaching on such properties are not supported.  For debugging, the property '{1}' contains an object '{0}'.</source>
+        <target state="translated">Připojitelná vlastnost s názvem {2} je připojena k vlastnosti s názvem {1}. Vlastnost s názvem {1} je buď řetězec, nebo může být typově převedena na řetězec. Připojení k takovým vlastnostem není podporováno. Pro účely ladění: Vlastnost {1} obsahuje objekt {0}.</target>
+        <note />
+      </trans-unit>
+      <trans-unit id="AttributeUnhandledKind">
+        <source>An unhandled scanner attribute was encountered.</source>
+        <target state="translated">Byl zjištěn neošetřený atribut skeneru.</target>
+        <note />
+      </trans-unit>
+      <trans-unit id="BadInternalsVisibleTo1">
+        <source>One of the InternalsVisibleToAttribute values in assembly '{0}' is not a valid assembly name. Use the format 'AssemblyShortName' or 'AssemblyShortName, PublicKey=...'.</source>
+        <target state="translated">Jedna z hodnot atributu InternalsVisibleToAttribute v sestavení {0} není platný název sestavení. Použijte formát „AssemblyShortName“ nebo „AssemblyShortName, PublicKey=...“.</target>
+        <note />
+      </trans-unit>
+      <trans-unit id="BadInternalsVisibleTo2">
+        <source>InternalsVisibleToAttribute value '{0}' in assembly '{1}' is not a valid assembly name. Use the format 'AssemblyShortName' or 'AssemblyShortName, PublicKey=...'.</source>
+        <target state="translated">Hodnota atributu InternalsVisibleToAttribute {0} v sestavení {1} není platný název sestavení. Použijte formát „AssemblyShortName“ nebo „AssemblyShortName, PublicKey=...“.</target>
+        <note />
+      </trans-unit>
+      <trans-unit id="BadMethod">
+        <source>Bad method '{0}' on '{1}'.</source>
+        <target state="translated">Špatná metoda {0} v {1}.</target>
+        <note />
+      </trans-unit>
+      <trans-unit id="BadStateObjectWriter">
+        <source>Bad state in ObjectWriter. Non directive missing instance.</source>
+        <target state="translated">Špatný stav v objektu ObjectWriter. Chybí instance nedirektivního člena.</target>
+        <note />
+      </trans-unit>
+      <trans-unit id="BadXmlnsCompat">
+        <source>An XmlnsCompatibleWithAttribute in assembly '{0}' is missing a required property. Set both the NewNamespace and OldNamespace properties, or remove the XmlnsCompatibleWithAttribute.</source>
+        <target state="translated">Atributu XmlnsCompatibleWithAttribute v sestavení {0} chybí požadovaná vlastnost. Nastavte obě vlastnosti NewNamespace a OldNamespace nebo odeberte atribut XmlnsCompatibleWithAttribute.</target>
+        <note />
+      </trans-unit>
+      <trans-unit id="BadXmlnsDefinition">
+        <source>An XmlnsDefinitionAttribute in assembly '{0}' is missing a required property. Set both the ClrNamespace and XmlNamespace properties, or remove the XmlnsDefinitionAttribute.</source>
+        <target state="translated">Atributu XmlnsDefinitionAttribute v sestavení {0} chybí požadovaná vlastnost. Nastavte obě vlastnosti ClrNamespace a XmlNamespace nebo odeberte atribut XmlnsDefinitionAttribute.</target>
+        <note />
+      </trans-unit>
+      <trans-unit id="BadXmlnsPrefix">
+        <source>An XmlnsPrefixAttribute in assembly '{0}' is missing a required property. Set both the Prefix and XmlNamespace properties, or remove the XmlnsPrefixAttribute.</source>
+        <target state="translated">Atributu XmlnsPrefixAttribute v sestavení {0} chybí požadovaná vlastnost. Nastavte obě vlastnosti Prefix a XmlNamespace nebo odeberte atribut XmlnsPrefixAttribute.</target>
+        <note />
+      </trans-unit>
+      <trans-unit id="BuilderStackNotEmptyOnClose">
+        <source>Builder Stack is not empty when end of XamlNode stream was reached.</source>
+        <target state="translated">Při dosažení konce datového proudu XamlNode není zásobník tvůrce prázdný.</target>
+        <note />
+      </trans-unit>
+      <trans-unit id="CanConvertFromFailed">
+        <source>Failed to check convertibility from type '{0}' using '{1}'. This generally indicates an incorrectly implemented TypeConverter.</source>
+        <target state="translated">Kontrola převoditelnosti z typu {0} pomocí {1} se nezdařila. To obvykle naznačuje nesprávně implementovaný atribut TypeConverter.</target>
+        <note />
+      </trans-unit>
+      <trans-unit id="CanConvertToFailed">
+        <source>Failed to check convertibility to type '{0}' using '{1}'. This generally indicates an incorrectly implemented TypeConverter.</source>
+        <target state="translated">Kontrola převoditelnosti na typ {0} pomocí {1} se nezdařila. To obvykle naznačuje nesprávně implementovaný atribut TypeConverter.</target>
+        <note />
+      </trans-unit>
+      <trans-unit id="CannotAddPositionalParameters">
+        <source>In markup extensions, all constructor argument values should be atoms.  For the object of type '{0}', one or more argument values are not atomic.</source>
+        <target state="translated">V rozšíření značek musí být všechny hodnoty argumentů konstruktoru atomy. Pro objekt typu {0} je hodnota minimálně jednoho argumentu neatomická.</target>
+        <note />
+      </trans-unit>
+      <trans-unit id="CannotConvertStringToType">
+        <source>Cannot convert string value '{0}' to type '{1}'.</source>
+        <target state="translated">Hodnotu řetězce {0} nelze převést na typ {1}.</target>
+        <note />
+      </trans-unit>
+      <trans-unit id="CannotConvertType">
+        <source>Cannot convert type '{0}' to '{1}'.</source>
+        <target state="translated">Typ {0} nelze převést na typ {1}.</target>
+        <note />
+      </trans-unit>
+      <trans-unit id="CannotCreateBadEventDelegate">
+        <source>Cannot create an instance of '{0}' because XamlType is not valid.</source>
+        <target state="translated">Nelze vytvořit instanci {0}, protože typ XamlType není platný.</target>
+        <note />
+      </trans-unit>
+      <trans-unit id="CannotCreateBadType">
+        <source>Cannot create an instance of '{0}' because XamlType is not valid.</source>
+        <target state="translated">Nelze vytvořit instanci {0}, protože typ XamlType není platný.</target>
+        <note />
+      </trans-unit>
+      <trans-unit id="CannotFindAssembly">
+        <source>Cannot find Assembly '{0}' in URI '{1}'.</source>
+        <target state="translated">Nelze najít sestavení {0} v identifikátoru URI {1}.</target>
+        <note />
+      </trans-unit>
+      <trans-unit id="CannotModifyReadOnlyContainer">
+        <source>Cannot modify a read-only container.</source>
+        <target state="translated">Zásobník určený jen pro čtení nelze upravit.</target>
+        <note />
+      </trans-unit>
+      <trans-unit id="CannotReassignSchemaContext">
+        <source>Cannot reassign a previously set SchemaContext.</source>
+        <target state="translated">Nelze změnit přiřazení dříve nastaveného kontextu SchemaContext.</target>
+        <note />
+      </trans-unit>
+      <trans-unit id="CannotResolveTypeForFactoryMethod">
+        <source>Cannot resolve type '{0}' for method '{1}'.</source>
+        <target state="translated">Nelze přeložit typ {0} pro metodu {1}.</target>
+        <note />
+      </trans-unit>
+      <trans-unit id="CannotRetrievePartsOfWriteOnlyContainer">
+        <source>Cannot get part or part information from a write-only container.</source>
+        <target state="translated">Součást nebo informace o součásti ze zásobníku, který je určen pouze pro zápis, nelze získat.</target>
+        <note />
+      </trans-unit>
+      <trans-unit id="CannotSetBaseUri">
+        <source>BaseUri can only be set once at the root node (XamlXmlReader may provide a default at the root node).</source>
+        <target state="translated">Vlastnost BaseUri lze nastavit v kořenovém uzlu pouze jednou (třída XamlXmlReader může poskytovat výchozí nastavení v kořenovém uzlu).</target>
+        <note />
+      </trans-unit>
+      <trans-unit id="CannotSetSchemaContext">
+        <source>Cannot set SchemaContext on ObjectWriter.</source>
+        <target state="translated">Nelze nastavit parametr SchemaContext pro objekt ObjectWriter.</target>
+        <note />
+      </trans-unit>
+      <trans-unit id="CannotSetSchemaContextNull">
+        <source>Cannot set SchemaContext to null.</source>
+        <target state="translated">Nelze nastavit parametr SchemaContext na hodnotu Null.</target>
+        <note />
+      </trans-unit>
+      <trans-unit id="CannotWriteClosedWriter">
+        <source>Cannot write on a closed XamlWriter.</source>
+        <target state="translated">Nelze provést zápis do zavřeného objektu XamlWriter.</target>
+        <note />
+      </trans-unit>
+      <trans-unit id="CannotWriteXmlSpacePreserveOnMember">
+        <source>The value '{1}' contains significant white space(s) but "xml:space = preserve" cannot be written down on the member '{0}'.</source>
+        <target state="translated">Hodnota {1} obsahuje významné mezery, ale nelze zapsat „xml:space = preserve“ do člena {0}.</target>
+        <note />
+      </trans-unit>
+      <trans-unit id="CantAssignRootInstance">
+        <source>Cannot assign root instance of type '{0}' to type '{1}'.</source>
+        <target state="translated">Nelze přiřadit kořenovou instanci typu {0} k typu {1}.</target>
+        <note />
+      </trans-unit>
+      <trans-unit id="CantCreateUnknownType">
+        <source>Cannot create unknown type '{0}'.</source>
+        <target state="translated">Nelze vytvořit neznámý typ {0}.</target>
+        <note />
+      </trans-unit>
+      <trans-unit id="CantGetWriteonlyProperty">
+        <source>Cannot get write-only property '{0}'.</source>
+        <target state="translated">Nelze načíst vlastnost {0} určenou pouze pro zápis.</target>
+        <note />
+      </trans-unit>
+      <trans-unit id="CantSetReadonlyProperty">
+        <source>Cannot set read-only property '{0}'.</source>
+        <target state="translated">Nelze nastavit vlastnost {0} určenou pouze pro čtení.</target>
+        <note />
+      </trans-unit>
+      <trans-unit id="CantSetUnknownProperty">
+        <source>Cannot set unknown member '{0}'.</source>
+        <target state="translated">Nelze nastavit neznámý člen {0}.</target>
+        <note />
+      </trans-unit>
+      <trans-unit id="CloseInsideTemplate">
+        <source>Close called while inside a deferred load section.</source>
+        <target state="translated">Byla volána metoda Close uvnitř oddílu odloženého načtení.</target>
+        <note />
+      </trans-unit>
+      <trans-unit id="CloseXamlWriterBeforeReading">
+        <source>Must close XamlWriter before reading from XamlNodeList.</source>
+        <target state="translated">Před čtením ze seznamu XamlNodeList musí být zavřen objekt XamlWriter.</target>
+        <note />
+      </trans-unit>
+      <trans-unit id="CollectionCannotContainNulls">
+        <source>Collection '{0}' cannot contain null values.</source>
+        <target state="translated">Kolekce {0} nesmí obsahovat hodnoty Null.</target>
+        <note />
+      </trans-unit>
+      <trans-unit id="CollectionNumberOfElementsMustBeLessOrEqualTo">
+        <source>The number of elements in this collection must be less than or equal to '{0}'.</source>
+        <target state="translated">Počet elementů v této kolekci musí být menší nebo roven {0}.</target>
+        <note />
+      </trans-unit>
+      <trans-unit id="Collection_BadType">
+        <source>Cannot add instance of type '{1}' to a collection of type '{0}'. Only items of type '{2}' are allowed.</source>
+        <target state="translated">Instanci typu {1} nelze přidat ke kolekci typu {0}. Jsou povoleny pouze položky typu {2}.</target>
+        <note />
+      </trans-unit>
+      <trans-unit id="Collection_CopyTo_ArrayCannotBeMultidimensional">
+        <source>Cannot pass multidimensional array to the CopyTo method on a collection.</source>
+        <target state="translated">Vícerozměrné pole nelze předat metodě CopyTo do kolekce.</target>
+        <note />
+      </trans-unit>
+      <trans-unit id="Collection_CopyTo_IndexGreaterThanOrEqualToArrayLength">
+        <source>'{0}' parameter value is equal to or greater than the length of the '{1}' parameter value.</source>
+        <target state="translated">Hodnota parametru {0} je větší nebo rovna délce hodnoty parametru {1}.</target>
+        <note />
+      </trans-unit>
+      <trans-unit id="Collection_CopyTo_NumberOfElementsExceedsArrayLength">
+        <source>The number of elements in this collection is greater than the available space from '{0}' to the end of destination '{1}'.</source>
+        <target state="translated">Počet elementů v této kolekci je větší než dostupný prostor od {0} do konce cílového umístění {1}.</target>
+        <note />
+      </trans-unit>
+      <trans-unit id="ConstructImplicitType">
+        <source>Failed attempting to create an Implicit Type with a constructor.</source>
+        <target state="translated">Pokus o vytvoření implicitního typu pomocí konstruktoru se nezdařil.</target>
+        <note />
+      </trans-unit>
+      <trans-unit id="ConstructorInvocation">
+        <source>The invocation of the constructor on type '{0}' that matches the specified binding constraints threw an exception.</source>
+        <target state="translated">Vyvolání konstruktoru pro typ {0}, který odpovídá zadaným omezením vazby, vyvolalo výjimku.</target>
+        <note />
+      </trans-unit>
+      <trans-unit id="ConstructorNotFoundForGivenPositionalParameters">
+        <source>Cannot write the given positional parameters because a matching constructor was not found.</source>
+        <target state="translated">Nelze zapsat dané poziční parametry, protože nebyl nalezen odpovídající konstruktor.</target>
+        <note />
+      </trans-unit>
+      <trans-unit id="ConvertFromException">
+        <source>'{0}' ValueSerializer cannot convert from '{1}'.</source>
+        <target state="translated">Objekt ValueSerializer {0} nemůže provést převod z {1}.</target>
+        <note />
+      </trans-unit>
+      <trans-unit id="ConvertToException">
+        <source>'{0}' ValueSerializer cannot convert '{1}' to '{2}'.</source>
+        <target state="translated">Objekt ValueSerializer {0} nemůže provést převod z {1} na {2}.</target>
+        <note />
+      </trans-unit>
+      <trans-unit id="ConverterMustDeriveFromBase">
+        <source>Converter type '{0}' doesn't derive from expected base type '{1}'.</source>
+        <target state="translated">Typ převaděče {0} není odvozen od očekávaného základního typu {1}.</target>
+        <note />
+      </trans-unit>
+      <trans-unit id="DefaultAttachablePropertyStoreCannotAddInstance">
+        <source>Failed to add attached properties to item in ConditionalWeakTable.</source>
+        <target state="translated">Přidání připojených vlastností do položky v tabulce ConditionalWeakTable se nezdařilo.</target>
+        <note />
+      </trans-unit>
+      <trans-unit id="DeferredLoad">
+        <source>Deferred load threw an exception.</source>
+        <target state="translated">Odložené načtení vyvolalo výjimku.</target>
+        <note />
+      </trans-unit>
+      <trans-unit id="DeferredPropertyNotCollected">
+        <source>Deferred member was not collected in '{0}'.</source>
+        <target state="translated">Odložený člen nebyl sebrán v {0}.</target>
+        <note />
+      </trans-unit>
+      <trans-unit id="DeferredSave">
+        <source>Save of deferred-load content threw an exception.</source>
+        <target state="translated">Uložení obsahu s odloženým načtením vyvolalo výjimku.</target>
+        <note />
+      </trans-unit>
+      <trans-unit id="DeferringLoaderInstanceNull">
+        <source>Cannot get a XamlDeferringLoader from XamlValueConverter '{0}' because its ConverterInstance property is null.</source>
+        <target state="translated">Nelze načíst objekt XamlDeferringLoader z objektu XamlValueConverter {0}, protože jeho vlastnost ConverterInstance má hodnotu Null.</target>
+        <note />
+      </trans-unit>
+      <trans-unit id="DependsOnMissing">
+        <source>'{0}'.'{1}' Depends on '{0}'.{1}', which was not set.</source>
+        <target state="translated">{0}.{1} Závisí na {0}.{1}, které není nastaveno.</target>
+        <note />
+      </trans-unit>
+      <trans-unit id="DictionaryFirstChanceException">
+        <source>Dictionary of type '{0}' cannot add key '{1}'. A TypeConverter will convert the key to type '{2}'. To avoid seeing this error, override System.Collections.IDictionary.Add and perform the conversion there.</source>
+        <target state="translated">Slovník typu {0} nemůže přidat klíč {1}. Třída TypeConverter převede klíč na typ {2}. Chcete-li předejít zobrazení této chyby, přepište metodu System.Collections.IDictionary.Add a proveďte konverzi zde.</target>
+        <note />
+      </trans-unit>
+      <trans-unit id="DirectiveGetter">
+        <source>Directive getter is not implemented.</source>
+        <target state="translated">Direktiva Getter není implementována.</target>
+        <note />
+      </trans-unit>
+      <trans-unit id="DirectiveMustBeString">
+        <source>Directive '{0}' must be a value of type string. Remove this directive or change it to a string value.</source>
+        <target state="translated">Direktiva {0} musí být hodnota typu řetězec. Odeberte tuto direktivu nebo ji změňte na řetězcovou hodnotu.</target>
+        <note />
+      </trans-unit>
+      <trans-unit id="DirectiveNotAtRoot">
+        <source>Directive '{0}' is only allowed on the root object. Remove this directive or move it to the root of the document.</source>
+        <target state="translated">Direktiva {0} je povolena pouze pro kořenový objekt. Odeberte tuto direktivu nebo ji přesuňte do kořene dokumentu.</target>
+        <note />
+      </trans-unit>
+      <trans-unit id="DirectiveNotFound">
+        <source>Directive '{0}' was not found in TargetNamespace '{1}'.</source>
+        <target state="translated">Direktiva {0} nebyla nalezena v oboru TargetNamespace {1}.</target>
+        <note />
+      </trans-unit>
+      <trans-unit id="DuplicateMemberSet">
+        <source>'{0}' property has already been set on '{1}'.</source>
+        <target state="translated">Vlastnost {0} již byla nastavena pro {1}.</target>
+        <note />
+      </trans-unit>
+      <trans-unit id="DuplicateXmlnsCompat">
+        <source>There is more than one XmlnsCompatibleWithAttribute in assembly '{0}' for OldNamespace '{1}'. Remove the extra attribute(s).</source>
+        <target state="translated">Existuje více než jeden atribut XmlnsCompatibleWithAttribute v sestavení {0} pro obor OldNamespace {1}. Odeberte nadbytečné atributy.</target>
+        <note />
+      </trans-unit>
+      <trans-unit id="DuplicateXmlnsCompatAcrossAssemblies">
+        <source>There are conflicting XmlnsCompatibleWithAttributes in assemblies '{0}' and '{1}' for OldNamespace '{2}'. Change the attributes to have the same NewNamespace, or pass a non-conflicting set of Reference Assemblies in the XamlSchemaContext constructor.</source>
+        <target state="translated">Existuje konflikt v atributech XmlnsCompatibleWithAttributes v sestaveních {0} a {1} pro obor OldNamespace {2}. Změňte atributy tak, aby měly stejný obor NewNamespace, nebo v konstruktoru objektu XamlSchemaContext předejte nekonfliktní sadu referenčních sestavení.</target>
+        <note />
+      </trans-unit>
+      <trans-unit id="Enum_Invalid">
+        <source>'{0}' enumeration value is not valid.</source>
+        <target state="translated">Hodnota výčtu {0} není platná.</target>
+        <note />
+      </trans-unit>
+      <trans-unit id="Enumerator_VerifyContext">
+        <source>No current object to return.</source>
+        <target state="translated">Neexistuje objekt, který by mohl být vrácen.</target>
+        <note />
+      </trans-unit>
+      <trans-unit id="EventCannotBeAssigned">
+        <source>'{0}' event cannot be assigned a value that is not assignable to '{1}'.</source>
+        <target state="translated">Událost {0} nelze přiřadit hodnotě, která není přiřaditelná k {1}.</target>
+        <note />
+      </trans-unit>
+      <trans-unit id="ExpandPositionalParametersWithReadOnlyProperties">
+        <source>Cannot write positional parameters in the current state.  The writer cannot write the positional parameters in attribute form because the writer has started to write elements, nor can the writer expand the positional parameters since not all properties are writable.  Try moving the positional parameter member earlier in the node stream, to a place where XamlXmlWriter can still write attributes.</source>
+        <target state="translated">V aktuálním stavu nelze zapsat poziční parametry. Modul pro zápis nemůže zapsat poziční parametry do formuláře atributů, protože modul pro zápis začal zapisovat elementy, a nemůže ani rozbalit poziční atributy, protože ne všechny vlastnosti jsou zapisovatelné. Zkuste přesunout člena pozičních parametrů více dopředu v datovém proudu uzlu na místo, kde modul XamlXmlWriter ještě může zapisovat atributy.</target>
+        <note />
+      </trans-unit>
+      <trans-unit id="ExpandPositionalParametersWithoutUnderlyingType">
+        <source>Cannot write positional parameters in the current state.  The writer cannot write the positional parameters in attribute form because the writer has started to write elements, nor can the writer expand the positional parameters since UnderlyingType on type '{0}' is null.  Try moving the positional parameter member earlier in the node stream, to place where XamlXmlWriter can still write attributes.</source>
+        <target state="translated">V aktuálním stavu nelze zapsat poziční parametry. Modul pro zápis nemůže zapsat poziční parametry do formuláře atributů, protože modul pro zápis začal zapisovat elementy, a nemůže ani rozbalit poziční atributy, protože vlastnost UnderlyingType pro typ {0} má hodnotu Null. Zkuste přesunout člena pozičních parametrů více dopředu v datovém proudu uzlu na místo, kde modul XamlXmlWriter ještě může zapisovat atributy.</target>
+        <note />
+      </trans-unit>
+      <trans-unit id="ExpandPositionalParametersinTypeWithNoDefaultConstructor">
+        <source>Cannot write positional parameters in the current state.  The writer cannot write the positional parameters in attribute form because the writer has started to write elements, nor can the writer expand the positional parameters due to the lack of a default constructor on the markup extension that contains the positional parameters.  Try moving the positional parameter member earlier in the node stream, to a place where XamlXmlWriter can still write attributes.</source>
+        <target state="translated">V aktuálním stavu nelze zapsat poziční parametry. Modul pro zápis nemůže zapsat poziční parametry do formuláře atributů, protože modul pro zápis začal zapisovat elementy, a nemůže ani rozbalit poziční atributy z důvodu chybějícího výchozího konstruktoru pro rozšíření značek, které obsahuje tyto poziční parametry. Zkuste přesunout člena pozičních parametrů více dopředu v datovém proudu uzlu na místo, kde modul XamlXmlWriter ještě může zapisovat atributy.</target>
+        <note />
+      </trans-unit>
+      <trans-unit id="ExpectedLoadPermission">
+        <source>Expected permission of type XamlLoadPermission.</source>
+        <target state="translated">Bylo očekáváno oprávnění typu XamlLoadPermission.</target>
+        <note />
+      </trans-unit>
+      <trans-unit id="ExpectedObjectMarkupInfo">
+        <source>Expected value of type ObjectMarkupInfo.</source>
+        <target state="translated">Byla očekávána hodnota typu ObjectMarkupInfo.</target>
+        <note />
+      </trans-unit>
+      <trans-unit id="ExpectedQualifiedAssemblyName">
+        <source>Assembly name '{0}' is not fully qualified. The Name, Version, Culture, and PublicKeyToken must all be provided.</source>
+        <target state="translated">Název sestavení {0} není plně kvalifikovaný. Je nutné zadat název, verzi, jazykovou verzi a PublicKeyToken.</target>
+        <note />
+      </trans-unit>
+      <trans-unit id="ExpectedQualifiedTypeName">
+        <source>Type name '{0}' is not assembly-qualified. You can obtain this value from System.Type.AssemblyQualifiedName.</source>
+        <target state="translated">Název typu {0} není kvalifikovaný pro sestavení. Tuto hodnotu můžete získat z vlastnosti System.Type.AssemblyQualifiedName.</target>
+        <note />
+      </trans-unit>
+      <trans-unit id="FactoryReturnedNull">
+        <source>The factory method '{0}' that matches the specified binding constraints returned null.</source>
+        <target state="translated">Výrobní metoda {0} odpovídající zadaným omezením vazby vrátila hodnotu Null.</target>
+        <note />
+      </trans-unit>
+      <trans-unit id="FileFormatException">
+        <source>Input file or data stream does not conform to the expected file format specification.</source>
+        <target state="translated">Vstupní soubor nebo datový proud neodpovídají očekávané specifikaci formátu souboru.</target>
+        <note />
+      </trans-unit>
+      <trans-unit id="FileFormatExceptionWithFileName">
+        <source>'{0}' file does not conform to the expected file format specification.</source>
+        <target state="translated">Soubor {0} neodpovídá očekávané specifikaci formátu souboru.</target>
+        <note />
+      </trans-unit>
+      <trans-unit id="FileNotFoundExceptionMessage">
+        <source>Could not load file or assembly '{0}' or one of its dependencies. The system cannot find the specified file.</source>
+        <target state="translated">Nelze načíst soubor nebo sestavení {0} nebo jednu z jeho závislých položek. Systém nenalezl zadaný soubor.</target>
+        <note />
+      </trans-unit>
+      <trans-unit id="ForwardRefDirectives">
+        <source>Attempt to reference named object(s) '{0}' which have not yet been defined. Forward references, or references to objects that contain forward references, are not supported on directives other than Key.</source>
+        <target state="translated">Byl zaznamenán pokus o odkaz na pojmenované objekty {0}, který ještě nebyly definovány. Odkazy směrem vpřed nebo odkazy na objekty obsahující odkazy směrem vpřed nejsou podporovány jinými direktivami než Key.</target>
+        <note />
+      </trans-unit>
+      <trans-unit id="Freezable_CantBeFrozen">
+        <source>Specified value of type '{0}' must have IsFrozen set to false to modify.</source>
+        <target state="translated">Zadaná hodnota typu {0} musí mít vlastnost IsFrozen nastavenu na hodnotu false, aby ji bylo možné upravit.</target>
+        <note />
+      </trans-unit>
+      <trans-unit id="FrugalList_CannotPromoteBeyondArray">
+        <source>Cannot promote from Array.</source>
+        <target state="translated">Nelze zvýšit úroveň z pole.</target>
+        <note />
+      </trans-unit>
+      <trans-unit id="FrugalList_TargetMapCannotHoldAllData">
+        <source>Cannot promote from '{0}' to '{1}' because the target map is too small.</source>
+        <target state="translated">Nelze zvýšit úroveň z {0} na {1}, protože cílová mapa je příliš malá.</target>
+        <note />
+      </trans-unit>
+      <trans-unit id="GetConverterInstance">
+        <source>Getting instance of '{0}' threw an exception.</source>
+        <target state="translated">Při získávání instance {0} došlo k výjimce.</target>
+        <note />
+      </trans-unit>
+      <trans-unit id="GetItemsException">
+        <source>Retrieving items in collection or dictionary of type '{0}' threw an exception.</source>
+        <target state="translated">Při načítání položek v kolekci nebo slovníku typu {0} došlo k výjimce.</target>
+        <note />
+      </trans-unit>
+      <trans-unit id="GetItemsReturnedNull">
+        <source>XamlTypeInvoker.GetItems returned null for type '{0}'. This generally indicates an incorrectly implemented collection type.</source>
+        <target state="translated">Metoda XamlTypeInvoker.GetItems vrátila hodnotu Null pro typ {0}. To obvykle naznačuje nesprávně implementovaný typ kolekce.</target>
+        <note />
+      </trans-unit>
+      <trans-unit id="GetObjectNull">
+        <source>Collection property '{0}'.'{1}' is null.</source>
+        <target state="translated">Vlastnost kolekce {0}.{1} má hodnotu Null.</target>
+        <note />
+      </trans-unit>
+      <trans-unit id="GetTargetTypeOnNonAttachableMember">
+        <source>Cannot get TargetType on a non-attachable Member.</source>
+        <target state="translated">Nelze získat vlastnost TargetType v nepřipojitelném členu.</target>
+        <note />
+      </trans-unit>
+      <trans-unit id="GetValue">
+        <source>Get property '{0}' threw an exception.</source>
+        <target state="translated">Při získávání vlastnosti {0} metodou Get došlo k výjimce.</target>
+        <note />
+      </trans-unit>
+      <trans-unit id="GetterOrSetterRequired">
+        <source>Either getter or setter must be non-null.</source>
+        <target state="translated">Buď Getter, nebo Setter musí mít jinou hodnotu než Null.</target>
+        <note />
+      </trans-unit>
+      <trans-unit id="IncorrectGetterParamNum">
+        <source>Attached property getter methods must have one parameter and a non-void return type.</source>
+        <target state="translated">Metody Getter připojené vlastnosti musejí mít jeden parametr a návratový typ jiný než void.</target>
+        <note />
+      </trans-unit>
+      <trans-unit id="IncorrectSetterParamNum">
+        <source>Attached property setter and attached event adder methods must have two parameters.</source>
+        <target state="translated">Metody Setter připojené vlastnosti a metody Adder připojené události musejí mít dva parametry.</target>
+        <note />
+      </trans-unit>
+      <trans-unit id="InitializationGuard">
+        <source>Initialization of '{0}' threw an exception.</source>
+        <target state="translated">Při inicializaci {0} došlo k výjimce.</target>
+        <note />
+      </trans-unit>
+      <trans-unit id="InitializationSyntaxWithoutTypeConverter">
+        <source>Type '{0}' cannot be initialized from text (XamlLanguage.Initialization).  Add a TypeConverter to this type or change the XAML to use a constructor or factory method.</source>
+        <target state="translated">Typ {0} nemůže být inicializován z textu (XamlLanguage.Initialization). Přidejte do tohoto typu argument TypeConverter nebo změňte kód XAML tak, aby byl použit konstruktor nebo výrobní metoda.</target>
+        <note />
+      </trans-unit>
+      <trans-unit id="InvalidCharInTypeName">
+        <source>Character '{0}' was unexpected in string '{1}'.  Invalid XAML type name.</source>
+        <target state="translated">Znak {0} nebyl očekáván v řetězci {1}. Neplatný název typu XAML.</target>
+        <note />
+      </trans-unit>
+      <trans-unit id="InvalidClosingBracketCharacers">
+        <source>Encountered a closing BracketCharacter '{0}' without a corresponding opening BracketCharacter.</source>
+        <target state="translated">Znak pravé závorky {0} nemá odpovídající znak levé závorky.</target>
+        <note />
+      </trans-unit>
+      <trans-unit id="InvalidEvent">
+        <source>Event argument is invalid.</source>
+        <target state="translated">Argument události je neplatný.</target>
+        <note />
+      </trans-unit>
+      <trans-unit id="InvalidExpression">
+        <source>Invalid expression: '{0}'</source>
+        <target state="translated">Neplatný výraz: {0}</target>
+        <note />
+      </trans-unit>
+      <trans-unit id="InvalidPermissionStateValue">
+        <source>PermissionState value '{0}' is not valid for this Permission.</source>
+        <target state="translated">Hodnota PermissionState {0} není pro toto oprávnění platná.</target>
+        <note />
+      </trans-unit>
+      <trans-unit id="InvalidPermissionType">
+        <source>Permission type is not valid. Expected '{0}'.</source>
+        <target state="translated">Typ oprávnění je neplatný. Očekávaný typ je {0}.</target>
+        <note />
+      </trans-unit>
+      <trans-unit id="InvalidTypeArgument">
+        <source>Type argument '{0}' is not a valid type.</source>
+        <target state="translated">Argument typu {0} nemá platný typ.</target>
+        <note />
+      </trans-unit>
+      <trans-unit id="InvalidTypeListString">
+        <source>The string '{0}' is not a valid XAML type name list. Type name lists are comma-delimited lists of types; such as 'x:String, x:Int32'.</source>
+        <target state="translated">Řetězec {0} není platný seznam názvů typů XAML. Seznamy názvů typů jsou seznamy typů oddělených čárkami, například „x:String, x:Int32“.</target>
+        <note />
+      </trans-unit>
+      <trans-unit id="InvalidTypeString">
+        <source>The string '{0}' is not a valid XAML type name. Type names contain an optional prefix, a name, and optional type arguments; such as 'String', 'x:Int32', 'g:Dictionary(x:String,x:Int32)'.</source>
+        <target state="translated">Řetězec {0} není platný název typu XAML. Názvy typů obsahují nepovinnou předponu, název a nepovinné argumenty typu; například „String“, „x:Int32“, „g:Dictionary(x:String,x:Int32)“.</target>
+        <note />
+      </trans-unit>
+      <trans-unit id="InvalidXamlMemberName">
+        <source>'{0}' is not a valid XAML member name.</source>
+        <target state="translated">{0} není platný název člena XAML.</target>
+        <note />
+      </trans-unit>
+      <trans-unit id="LateConstructionDirective">
+        <source>Construction directive '{0}' must be an attribute or the first property element.</source>
+        <target state="translated">Direktiva vytváření {0} musí být atribut nebo první element vlastnosti.</target>
+        <note />
+      </trans-unit>
+      <trans-unit id="LineNumberAndPosition">
+        <source>'{0}' Line number '{1}' and line position '{2}'.</source>
+        <target state="translated">{0} Číslo řádku {1} a pozice na řádku {2}.</target>
+        <note />
+      </trans-unit>
+      <trans-unit id="LineNumberOnly">
+        <source>'{0}' Line number '{1}'.</source>
+        <target state="translated">{0} Číslo řádku {1}.</target>
+        <note />
+      </trans-unit>
+      <trans-unit id="ListNotIList">
+        <source>List collection is not an IList.</source>
+        <target state="translated">Kolekce seznamu není objekt IList.</target>
+        <note />
+      </trans-unit>
+      <trans-unit id="MalformedBracketCharacters">
+        <source>BracketCharacter '{0}' does not have a corresponding opening/closing BracketCharacter.</source>
+        <target state="translated">Znak závorky {0} nemá odpovídající znak levé nebo pravé závorky.</target>
+        <note />
+      </trans-unit>
+      <trans-unit id="MalformedPropertyName">
+        <source>Cannot parse the malformed property name '{0}'.</source>
+        <target state="translated">Nelze analyzovat špatně vytvořený název vlastnosti {0}.</target>
+        <note />
+      </trans-unit>
+      <trans-unit id="MarkupExtensionArrayBadType">
+        <source>Items in the array must be type '{0}'. One or more items cannot be cast to this type.</source>
+        <target state="translated">Položky v poli musejí být typu {0}. Jednu nebo více položek nelze tomuto typu přiřadit.</target>
+        <note />
+      </trans-unit>
+      <trans-unit id="MarkupExtensionArrayType">
+        <source>Must set Type before calling ProvideValue on ArrayExtension.</source>
+        <target state="translated">Před voláním metody ProvideValue v rozšíření ArrayExtension je nutné nastavit parametr Type.</target>
+        <note />
+      </trans-unit>
+      <trans-unit id="MarkupExtensionBadStatic">
+        <source>'{0}' StaticExtension value cannot be resolved to an enumeration, static field, or static property.</source>
+        <target state="translated">Hodnotu {0} StaticExtension nelze přeložit na výčet, statické pole ani statickou vlastnost.</target>
+        <note />
+      </trans-unit>
+      <trans-unit id="MarkupExtensionNoContext">
+        <source>Markup extension '{0}' requires '{1}' be implemented in the IServiceProvider for ProvideValue.</source>
+        <target state="translated">Rozšíření značek {0} požaduje, aby {1} bylo implementováno v rozhraní IServiceProvider pro metodu ProvideValue.</target>
+        <note />
+      </trans-unit>
+      <trans-unit id="MarkupExtensionStaticMember">
+        <source>StaticExtension must have Member property set before ProvideValue can be called.</source>
+        <target state="translated">Třída StaticExtension musí mít nastavenu vlastnost Member před voláním metody ProvideValue.</target>
+        <note />
+      </trans-unit>
+      <trans-unit id="MarkupExtensionTypeName">
+        <source>TypeExtension must have TypeName property set before ProvideValue can be called.</source>
+        <target state="translated">Třída TypeExtension musí mít nastavenu vlastnost TypeName před voláním metody ProvideValue.</target>
+        <note />
+      </trans-unit>
+      <trans-unit id="MarkupExtensionTypeNameBad">
+        <source>'{0}' string is not valid for type.</source>
+        <target state="translated">Řetězec {0} není pro tento typ platný.</target>
+        <note />
+      </trans-unit>
+      <trans-unit id="MarkupExtensionWithDuplicateArity">
+        <source>Cannot determine the positional parameters for type '{0}' because it has more than one constructor overload with '{1}' parameters. To make this markup extension usable in XAML, remove the duplicate constructor overload(s) or set XamlSchemaContextSettings.SupportMarkupExtensionsWithDuplicateArity to true.</source>
+        <target state="translated">Nelze určit poziční parametry pro typ {0}, protože existuje více než jedno přetížení konstruktoru pomocí parametrů {1}. Chcete-li, aby bylo toto rozšíření značek použitelné v jazyce XAML, odeberte duplicitní přetížení konstruktoru nebo nastavte vlastnost XamlSchemaContextSettings.SupportMarkupExtensionsWithDuplicateArity na hodnotu true.</target>
+        <note />
+      </trans-unit>
+      <trans-unit id="MemberHasInvalidXamlName">
+        <source>The name of the member '{0}' contains characters that are invalid in XAML.</source>
+        <target state="translated">Název člena {0} obsahuje znaky, které jsou v jazyce XAML neplatné.</target>
+        <note />
+      </trans-unit>
+      <trans-unit id="MemberIsInternal">
+        <source>Member '{0}' on type '{1}' is internal.</source>
+        <target state="translated">Člen {0} v typu {1} je interní.</target>
+        <note />
+      </trans-unit>
+      <trans-unit id="MethodInvocation">
+        <source>The invocation of a method '{0}' that matches the specified binding constraints threw an exception.</source>
+        <target state="translated">Vyvolání metody {0}, která odpovídá zadaným omezením vazby, vyvolalo výjimku.</target>
+        <note />
+      </trans-unit>
+      <trans-unit id="MissingAssemblyName">
+        <source>No local assembly provided to complete URI='{0}'.</source>
+        <target state="translated">Nebylo zadáno žádné místní sestavení pro dokončení identifikátoru URI={0}.</target>
+        <note />
+      </trans-unit>
+      <trans-unit id="MissingCase">
+        <source>Missing case '{0}' in DeferringWriter'{1}' method.</source>
+        <target state="translated">Chybí příkaz case {0} v metodě DeferringWriter {1}.</target>
+        <note />
+      </trans-unit>
+      <trans-unit id="MissingCaseXamlNodes">
+        <source>Missing case in Default processing of XamlNodes.</source>
+        <target state="translated">Chybí příkaz case ve výchozím zpracování uzlů XamlNodes.</target>
+        <note />
+      </trans-unit>
+      <trans-unit id="MissingComma1">
+        <source>Unexpected equals sign '=' following '{0}'. Check for a missing comma separator.</source>
+        <target state="translated">Neočekávaný znak rovná se (=) hned za {0}. Zkontrolujte, zda nechybí oddělovací čárka.</target>
+        <note />
+      </trans-unit>
+      <trans-unit id="MissingComma2">
+        <source>Unexpected equals sign '=' following '{0}'='{1}'. Check for a missing comma separator.</source>
+        <target state="translated">Neočekávaný znak rovná se (=) hned za {0}={1}. Zkontrolujte, zda nechybí oddělovací čárka.</target>
+        <note />
+      </trans-unit>
+      <trans-unit id="MissingImplicitProperty">
+        <source>Missing implicit property case.</source>
+        <target state="translated">Chybí příkaz case implicitní vlastnosti.</target>
+        <note />
+      </trans-unit>
+      <trans-unit id="MissingImplicitPropertyTypeCase">
+        <source>Missing case for ImplicitPropertyType.</source>
+        <target state="translated">Chybí příkaz case pro ImplicitPropertyType.</target>
+        <note />
+      </trans-unit>
+      <trans-unit id="MissingKey">
+        <source>Missing key value on '{0}' object.</source>
+        <target state="translated">Chybí hodnota klíče v objektu {0}.</target>
+        <note />
+      </trans-unit>
+      <trans-unit id="MissingLookPropertyBit">
+        <source>Missing case handler in LookupPropertyBit.</source>
+        <target state="translated">Chybí obslužná rutina case v LookupPropertyBit.</target>
+        <note />
+      </trans-unit>
+      <trans-unit id="MissingNameProvider">
+        <source>Service provider is missing the IXamlNameProvider service.</source>
+        <target state="translated">Chybí služba IXamlNameProvider ve zprostředkovateli služby.</target>
+        <note />
+      </trans-unit>
+      <trans-unit id="MissingNameResolver">
+        <source>Service provider is missing the INameResolver service.</source>
+        <target state="translated">Chybí služba INameResolver ve zprostředkovateli služby.</target>
+        <note />
+      </trans-unit>
+      <trans-unit id="MissingPropertyCaseClrType">
+        <source>Missing case in ClrType 'Member' lookup.</source>
+        <target state="translated">Chybí příkaz case ve vyhledávání ClrType Member.</target>
+        <note />
+      </trans-unit>
+      <trans-unit id="MissingTagInNamespace">
+        <source>Missing '{0}' in URI '{1}'.</source>
+        <target state="translated">Chybí {0} v identifikátoru URI {1}.</target>
+        <note />
+      </trans-unit>
+      <trans-unit id="MissingTypeConverter">
+        <source>Creating from text without a TypeConverter is not allowed.</source>
+        <target state="translated">Vytváření z textu bez atributu TypeConverter není povoleno.</target>
+        <note />
+      </trans-unit>
+      <trans-unit id="MustBeOfType">
+        <source>'{0}' must be of type '{1}'.</source>
+        <target state="translated">{0} musí být typ {1}.</target>
+        <note />
+      </trans-unit>
+      <trans-unit id="MustHaveName">
+        <source>Reference must have a Name to resolve.</source>
+        <target state="translated">Odkaz musí mít parametr Name, který lze přeložit.</target>
+        <note />
+      </trans-unit>
+      <trans-unit id="MustNotCallSetter">
+        <source>This setter is not intended to be used directly from your code. Do not call this setter.</source>
+        <target state="translated">Tato metoda Setter není určena k použití přímo z vašeho kódu. Nevolejte tuto metodu Setter.</target>
+        <note />
+      </trans-unit>
+      <trans-unit id="NameNotFound">
+        <source>Name resolution failure. '{0}' was not found.</source>
+        <target state="translated">Překlad názvu se nezdařil. {0} nebylo nalezeno.</target>
+        <note />
+      </trans-unit>
+      <trans-unit id="NameScopeDuplicateNamesNotAllowed">
+        <source>Cannot register duplicate name '{0}' in this scope.</source>
+        <target state="translated">Nelze registrovat duplicitní název {0} v tomto oboru.</target>
+        <note />
+      </trans-unit>
+      <trans-unit id="NameScopeException">
+        <source>Could not register named object. {0}</source>
+        <target state="translated">Nelze registrovat pojmenovaný objekt. {0}</target>
+        <note />
+      </trans-unit>
+      <trans-unit id="NameScopeInvalidIdentifierName">
+        <source>'{0}' name is not valid for identifier.</source>
+        <target state="translated">Název {0} není platný pro identifikátor.</target>
+        <note />
+      </trans-unit>
+      <trans-unit id="NameScopeNameNotEmptyString">
+        <source>Name cannot be an empty string.</source>
+        <target state="translated">Název nemůže být prázdný řetězec.</target>
+        <note />
+      </trans-unit>
+      <trans-unit id="NameScopeNameNotFound">
+        <source>Name '{0}' was not found.</source>
+        <target state="translated">Název {0} nebyl nalezen.</target>
+        <note />
+      </trans-unit>
+      <trans-unit id="NameScopeOnRootInstance">
+        <source>Cannot attach NameScope to null root instance.</source>
+        <target state="translated">Nelze připojit obor NameScope ke kořenové instanci s hodnotou Null.</target>
+        <note />
+      </trans-unit>
+      <trans-unit id="NamespaceDeclarationCannotBeXml">
+        <source>The prefix 'xml' is reserved.</source>
+        <target state="translated">Předpona xml je vyhrazená.</target>
+        <note />
+      </trans-unit>
+      <trans-unit id="NamespaceDeclarationNamespaceCannotBeNull">
+        <source>NamespaceDeclaration.Namespace cannot be null.  Provide a value for this property.</source>
+        <target state="translated">Vlastnost NamespaceDeclaration.Namespace nesmí mít hodnotu Null. Zadejte hodnotu pro tuto vlastnost.</target>
+        <note />
+      </trans-unit>
+      <trans-unit id="NamespaceDeclarationPrefixCannotBeNull">
+        <source>NamespaceDeclaration.Prefix cannot be null.  Provide a value for this property.</source>
+        <target state="translated">Vlastnost NamespaceDeclaration.Prefix nesmí mít hodnotu Null. Zadejte hodnotu pro tuto vlastnost.</target>
+        <note />
+      </trans-unit>
+      <trans-unit id="NamespaceNotFound">
+        <source>Namespace '{0}' was not found in scope.</source>
+        <target state="translated">Obor názvů {0} nebyl v oboru nalezen.</target>
+        <note />
+      </trans-unit>
+      <trans-unit id="NoAddMethodFound">
+        <source>No Add methods found on type '{0}' for a value of type '{1}'.</source>
+        <target state="translated">Nebyly nalezeny žádné metody Add v typu {0} pro hodnotu typu {1}.</target>
+        <note />
+      </trans-unit>
+      <trans-unit id="NoAttributeUsage">
+        <source>'{0}' is not allowed in attribute usage.</source>
+        <target state="translated">{0} není povoleno v použití atributu.</target>
+        <note />
+      </trans-unit>
+      <trans-unit id="NoConstructor">
+        <source>No matching constructor found on type '{0}'. You can use the Arguments or FactoryMethod directives to construct this type.</source>
+        <target state="translated">Pro typ {0} nebyl nalezen žádný výchozí konstruktor. Chcete-li zkonstruovat tento typ, můžete použít direktivy Arguments nebo FactoryMethod.</target>
+        <note />
+      </trans-unit>
+      <trans-unit id="NoConstructorWithNArugments">
+        <source>A Constructor for '{0}' with '{1}' arguments was not found.</source>
+        <target state="translated">Konstruktor pro {0} s {1} argumenty nebyl nalezen.</target>
+        <note />
+      </trans-unit>
+      <trans-unit id="NoDefaultConstructor">
+        <source>No default constructor found for type '{0}'. You can use the Arguments or FactoryMethod directives to construct this type.</source>
+        <target state="translated">Pro typ {0} nebyl nalezen žádný výchozí konstruktor. Chcete-li zkonstruovat tento typ, můžete použít direktivy Arguments nebo FactoryMethod.</target>
+        <note />
+      </trans-unit>
+      <trans-unit id="NoElementUsage">
+        <source>'{0}' is not allowed in element usage.</source>
+        <target state="translated">{0} není povoleno v použití elementu.</target>
+        <note />
+      </trans-unit>
+      <trans-unit id="NoPropertyInCurrentFrame_EM">
+        <source>XAML Node Stream: Missing StartMember on Type '{0}' before EndMember.</source>
+        <target state="translated">Datový proud uzlu XAML: U typu {0} nebyla nalezena metoda StartMember před metodou EndMember.</target>
+        <note />
+      </trans-unit>
+      <trans-unit id="NoPropertyInCurrentFrame_EM_noType">
+        <source>XAML Node Stream: EndMember must follow StartObject and StartMember.</source>
+        <target state="translated">Datový proud uzlu XAML: Metoda EndMember musí následovat za metodou StartObject a StartMember.</target>
+        <note />
+      </trans-unit>
+      <trans-unit id="NoPropertyInCurrentFrame_GO">
+        <source>XAML Node Stream: GetObject requires a StartMember after StartObject '{0}'.</source>
+        <target state="translated">Datový proud uzlu XAML: Metoda GetObject vyžaduje metodu StartMember po metodě StartObject {0}.</target>
+        <note />
+      </trans-unit>
+      <trans-unit id="NoPropertyInCurrentFrame_GO_noType">
+        <source>XAML Node Stream: GetObject must follow a StartObject and StartMember.</source>
+        <target state="translated">Datový proud uzlu XAML: Metoda GetObject musí následovat za metodou StartObject a StartMember.</target>
+        <note />
+      </trans-unit>
+      <trans-unit id="NoPropertyInCurrentFrame_NS">
+        <source>XAML Node Stream: '{0}'='{1}' Namespace Declaration requires a StartMember after StartObject '{2}'.</source>
+        <target state="translated">Datový proud uzlu XAML: Deklarace oboru názvů {0}={1} vyžaduje metodu StartMember po metodě StartObject {2}.</target>
+        <note />
+      </trans-unit>
+      <trans-unit id="NoPropertyInCurrentFrame_SO">
+        <source>XAML Node Stream: StartObject '{0}' requires a StartMember after StartObject '{1}'.</source>
+        <target state="translated">Datový proud uzlu XAML: Metoda StartObject {0} vyžaduje metodu StartMember po metodě StartObject {1}.</target>
+        <note />
+      </trans-unit>
+      <trans-unit id="NoPropertyInCurrentFrame_V">
+        <source>XAML Node Stream: Value of '{0}' requires a StartMember after StartObject '{1}'.</source>
+        <target state="translated">Datový proud uzlu XAML: Hodnota {0} vyžaduje metodu StartMember po metodě StartObject {1}.</target>
+        <note />
+      </trans-unit>
+      <trans-unit id="NoPropertyInCurrentFrame_V_noType">
+        <source>XAML Node Stream: Value of '{0}' must follow a StartObject and StartMember.</source>
+        <target state="translated">Datový proud uzlu XAML: Hodnota {0} musí následovat za metodou StartObject a StartMember.</target>
+        <note />
+      </trans-unit>
+      <trans-unit id="NoSuchConstructor">
+        <source>No constructor with '{0}' arguments for '{1}'.</source>
+        <target state="translated">Neexistuje žádný konstruktor s {0} argumenty pro {1}.</target>
+        <note />
+      </trans-unit>
+      <trans-unit id="NoTypeInCurrentFrame_EO">
+        <source>XAML Node Stream: Missing CurrentObject before EndObject.</source>
+        <target state="translated">Datový proud uzlu XAML: Nebyla nalezena metoda CurrentObject před metodou EndObject.</target>
+        <note />
+      </trans-unit>
+      <trans-unit id="NoTypeInCurrentFrame_SM">
+        <source>XAML Node Stream: Missing StartObject before StartMember '{0}'.</source>
+        <target state="translated">Datový proud uzlu XAML: Nebyla nalezena metoda StartObject před metodou StartMember {0}.</target>
+        <note />
+      </trans-unit>
+      <trans-unit id="NonMEWithPositionalParameters">
+        <source>Type with positional parameters is not a markup extension.</source>
+        <target state="translated">Typ s pozičními parametry není rozšíření značek.</target>
+        <note />
+      </trans-unit>
+      <trans-unit id="NotAmbientProperty">
+        <source>'{0}'.'{1}' is not an ambient property.</source>
+        <target state="translated">{0}.{1} není vedlejší vlastnost.</target>
+        <note />
+      </trans-unit>
+      <trans-unit id="NotAmbientType">
+        <source>'{0}' is not an ambient type.</source>
+        <target state="translated">{0} není vedlejší typ.</target>
+        <note />
+      </trans-unit>
+      <trans-unit id="NotAssignableFrom">
+        <source>The type '{0}' is not assignable from the type '{1}'.</source>
+        <target state="translated">Typ {0} není přiřaditelný z typu {1}.</target>
+        <note />
+      </trans-unit>
+      <trans-unit id="NotDeclaringTypeAttributeProperty">
+        <source>['{0}'('{1}')]5D; on '{2}' is not a property declared on this type.</source>
+        <target state="translated">['{0}'('{1}')]5D; v {2} není vlastnost deklarovaná na tomto typu.</target>
+        <note />
+      </trans-unit>
+      <trans-unit id="NotSupportedOnDirective">
+        <source>This operation is not supported on directive members.</source>
+        <target state="translated">Tato operace není podporována na direktivních členech.</target>
+        <note />
+      </trans-unit>
+      <trans-unit id="NotSupportedOnUnknownMember">
+        <source>This operation is not supported on unknown members.</source>
+        <target state="translated">Tato operace není podporována na neznámých členech.</target>
+        <note />
+      </trans-unit>
+      <trans-unit id="NotSupportedOnUnknownType">
+        <source>This operation is not supported on unknown types.</source>
+        <target state="translated">Tato operace není podporována na neznámých typech.</target>
+        <note />
+      </trans-unit>
+      <trans-unit id="ObjectNotTcOrMe">
+        <source>Argument should be a Type Converter, Markup Extension or Null.</source>
+        <target state="translated">Argument musí být převaděč typu, rozšíření značek nebo hodnota Null.</target>
+        <note />
+      </trans-unit>
+      <trans-unit id="ObjectReaderAttachedPropertyNotFound">
+        <source>Unable to find an attachable property named '{0}' on type '{1}'.</source>
+        <target state="translated">Nelze najít připojitelnou vlastnost s názvem {0} v typu {1}.</target>
+        <note />
+      </trans-unit>
+      <trans-unit id="ObjectReaderDictionaryMethod1NotFound">
+        <source>Unable to locate MemberMarkupInfo.DictionaryEntriesFromGeneric method.</source>
+        <target state="translated">Nelze najít metodu MemberMarkupInfo.DictionaryEntriesFromGeneric.</target>
+        <note />
+      </trans-unit>
+      <trans-unit id="ObjectReaderInstanceDescriptorIncompatibleArgumentTypes">
+        <source>InstanceDescriptor provided an argument of type '{0}' where a parameter of type '{1}' was expected.</source>
+        <target state="translated">Objekt InstanceDescriptor poskytl argument typu {0}, když byl očekáván parametr typu {1}.</target>
+        <note />
+      </trans-unit>
+      <trans-unit id="ObjectReaderInstanceDescriptorIncompatibleArguments">
+        <source>InstanceDescriptor did not provide the correct number of arguments.</source>
+        <target state="translated">Objekt InstanceDescriptor neposkytl správný počet argumentů.</target>
+        <note />
+      </trans-unit>
+      <trans-unit id="ObjectReaderInstanceDescriptorInvalidMethod">
+        <source>InstanceDescriptor did not provide a valid constructor or method.</source>
+        <target state="translated">Objekt InstanceDescriptor neposkytl platný konstruktor nebo metodu.</target>
+        <note />
+      </trans-unit>
+      <trans-unit id="ObjectReaderMultidimensionalArrayNotSupported">
+        <source>Multidimensional arrays not supported.</source>
+        <target state="translated">Vícerozměrná pole nejsou podporována.</target>
+        <note />
+      </trans-unit>
+      <trans-unit id="ObjectReaderNoDefaultConstructor">
+        <source>Unable to serialize type '{0}'.  Verify that the type is public and either has a default constructor or an instance descriptor.</source>
+        <target state="translated">Typ {0} nelze serializovat. Ověřte, zda je typ veřejný a má buď výchozí konstruktor, nebo popisovač instance.</target>
+        <note />
+      </trans-unit>
+      <trans-unit id="ObjectReaderNoMatchingConstructor">
+        <source>Unable to find a suitable constructor for the specified constructor arguments on type '{0}'.</source>
+        <target state="translated">Nelze nalézt vhodný konstruktor pro zadané argumenty konstruktoru na typu {0}.</target>
+        <note />
+      </trans-unit>
+      <trans-unit id="ObjectReaderTypeCannotRoundtrip">
+        <source>Unable to read objects of the type �{0}� because there are no accessible constructors. To allow this type to be used in XAML, add a default constructor, use ConstructorArgumentAttribute, or provide an InstanceDescriptor.</source>
+        <target state="translated">Nelze číst objekty typu �{0}�, protože neexistují žádné přístupné konstruktory. Chcete-li povolit použití tohoto typu v jazyce XAML, přidejte výchozí konstruktor, použijte atribut ConstructorArgumentAttribute nebo zadejte objekt InstanceDescriptor.</target>
+        <note />
+      </trans-unit>
+      <trans-unit id="ObjectReaderTypeIsNested">
+        <source>Unable to read objects of the type '{0}'.  Nested types are not supported.</source>
+        <target state="translated">Nelze číst objekty typu {0}. Vnořené typy nejsou podporovány.</target>
+        <note />
+      </trans-unit>
+      <trans-unit id="ObjectReaderTypeNotAllowed">
+        <source>'{0}' blocked the use of type '{1}' in XAML. If you want to serialize this type, change '{0}'.GetXamlType to return a non-null value for this type, or pass a different value in the schemaContext parameter of the XamlObjectReader constructor.</source>
+        <target state="translated">{0} blokuje použití typu {1} v jazyce XAML. Chcete-li serializovat tento typ, změňte metodu {0}.GetXamlType tak, aby vracela pro tento typ jinou hodnotu než Null, nebo předejte jinou hodnotu v parametru schemaContext konstruktoru XamlObjectReader.</target>
+        <note />
+      </trans-unit>
+      <trans-unit id="ObjectReaderXamlNamePropertyMustBeString">
+        <source>The name property '{0}' on type '{1}' must be of type System.String.</source>
+        <target state="translated">Vlastnost názvu {0} na typu {1} musí být typu System.String.</target>
+        <note />
+      </trans-unit>
+      <trans-unit id="ObjectReaderXamlNameScopeResultsInClonedObject">
+        <source>The object graph contains multiple references to an instance of type '{0}' and the serializer cannot find a commonly visible location to write the instance. You should examine your use of name scopes.</source>
+        <target state="translated">Graf objektu obsahuje více odkazů na instanci typu {0} a serializátor nemůže najít obecně viditelné umístění pro zápis této instance. Měli byste prověřit použití oborů názvů.</target>
+        <note />
+      </trans-unit>
+      <trans-unit id="ObjectReaderXamlNamedElementAlreadyRegistered">
+        <source>An element with the name '{0}' has already been registered in this scope.</source>
+        <target state="translated">Element s názvem {0} již byl v tomto oboru registrován.</target>
+        <note />
+      </trans-unit>
+      <trans-unit id="ObjectReader_TypeNotVisible">
+        <source>Type '{0}' not visible. If the type is local, please set the LocalAssembly field in XamlReaderSettings.</source>
+        <target state="translated">Typ {0} není viditelný. Jedná-li se o místní typ, nastavte pole LocalAssembly v nastavení XamlReaderSettings.</target>
+        <note />
+      </trans-unit>
+      <trans-unit id="ObjectWriterTypeNotAllowed">
+        <source>'{0}' blocked the use of type '{1}' in XAML. If you want to load this type, change '{0}'.GetXamlType to return a non-null value for this type, or pass a different value in the schemaContext parameter of the XamlObjectWriter constructor.</source>
+        <target state="translated">{0} blokuje použití typu {1} v jazyce XAML. Chcete-li načíst tento typ, změňte metodu {0}.GetXamlType tak, aby vracela pro tento typ jinou hodnotu než Null, nebo předejte jinou hodnotu v parametru schemaContext konstruktoru XamlObjectWriter.</target>
+        <note />
+      </trans-unit>
+      <trans-unit id="OnlySupportedOnCollections">
+        <source>This operation is only supported on collection types.</source>
+        <target state="translated">Tato operace je podporována pouze u typů kolekce.</target>
+        <note />
+      </trans-unit>
+      <trans-unit id="OnlySupportedOnCollectionsAndDictionaries">
+        <source>This operation is only supported on collection and dictionary types.</source>
+        <target state="translated">Tato operace je podporována pouze u typů kolekce a slovníku.</target>
+        <note />
+      </trans-unit>
+      <trans-unit id="OnlySupportedOnDictionaries">
+        <source>This operation is only supported on dictionary types.</source>
+        <target state="translated">Tato operace je podporována pouze u typů slovníku.</target>
+        <note />
+      </trans-unit>
+      <trans-unit id="OpenPropertyInCurrentFrame_EO">
+        <source>XAML Node Stream: Missing EndMember for '{0}.{1}' before EndObject.</source>
+        <target state="translated">Datový proud uzlu XAML: Nebyla nalezena metoda EndMember pro {0}.{1} před metodou EndObject.</target>
+        <note />
+      </trans-unit>
+      <trans-unit id="OpenPropertyInCurrentFrame_SM">
+        <source>XAML Node Stream: Missing EndMember for '{0}.{1}' before StartMember '{2}'.</source>
+        <target state="translated">Datový proud uzlu XAML: Nebyla nalezena metoda EndMember pro {0}.{1} před metodou StartMember {2}.</target>
+        <note />
+      </trans-unit>
+      <trans-unit id="ParameterCannotBeNegative">
+        <source>Parameter must be greater than or equal to zero.</source>
+        <target state="translated">Hodnota tohoto parametru musí být větší nebo rovna nule.</target>
+        <note />
+      </trans-unit>
+      <trans-unit id="ParentlessPropertyElement">
+        <source>The property element '{0}' is not contained by an object element.</source>
+        <target state="translated">Element vlastnosti {0} není obsažen v elementu objektu.</target>
+        <note />
+      </trans-unit>
+      <trans-unit id="ParserAssemblyLoadVersionMismatch">
+        <source>Cannot load assembly '{0}' because a different version of that same assembly is loaded '{1}'.</source>
+        <target state="translated">Nelze načíst sestavení {0}, protože je načtena jiná verze {1} téhož sestavení.</target>
+        <note />
+      </trans-unit>
+      <trans-unit id="ParserAttributeArgsHigh">
+        <source>Too many attributes are specified for '{0}'.</source>
+        <target state="translated">Pro {0} je zadáno příliš mnoho atributů.</target>
+        <note />
+      </trans-unit>
+      <trans-unit id="ParserAttributeArgsLow">
+        <source>'{0}' requires more attributes.</source>
+        <target state="translated">{0} vyžaduje více atributů.</target>
+        <note />
+      </trans-unit>
+      <trans-unit id="PositionalParamsWrongLength">
+        <source>GetPositionalParameters returned the wrong length vector.</source>
+        <target state="translated">Metoda GetPositionalParameters vrátila vektor špatné délky.</target>
+        <note />
+      </trans-unit>
+      <trans-unit id="PrefixNotFound">
+        <source>Prefix '{0}' does not map to a namespace.</source>
+        <target state="translated">Předpona {0} neprovádí mapování na obor názvů.</target>
+        <note />
+      </trans-unit>
+      <trans-unit id="PrefixNotInFrames">
+        <source>The prefix '{0}' could not be found.</source>
+        <target state="translated">Předponu {0} nelze nalézt.</target>
+        <note />
+      </trans-unit>
+      <trans-unit id="PropertyDoesNotTakeText">
+        <source>'{0}' property on '{1}' does not allow you to specify text.</source>
+        <target state="translated">Vlastnost {0} v {1} vám neumožňuje zadat text.</target>
+        <note />
+      </trans-unit>
+      <trans-unit id="PropertyNotImplemented">
+        <source>'{0}' is not implemented.</source>
+        <target state="translated">Vlastnost {0} není implementována.</target>
+        <note />
+      </trans-unit>
+      <trans-unit id="ProvideValue">
+        <source>Provide value on '{0}' threw an exception.</source>
+        <target state="translated">Zadání hodnoty v {0} vyvolalo výjimku.</target>
+        <note />
+      </trans-unit>
+      <trans-unit id="ProvideValueCycle">
+        <source>Cannot call MarkupExtension.ProvideValue because of a cyclical dependency. Properties inside a MarkupExtension cannot reference objects that reference the result of the MarkupExtension. The affected MarkupExtensions are:</source>
+        <target state="translated">Nelze volat metodu MarkupExtension.ProvideValue z důvodu cyklické závislosti. Vlastnosti uvnitř objektu MarkupExtension nemohou odkazovat na objekty, které odkazují na výsledek MarkupExtension. Toto se týká následujících objektů MarkupExtensions:</target>
+        <note />
+      </trans-unit>
+      <trans-unit id="QualifiedNameHasWrongFormat">
+        <source>'{0}' type name does not have the expected format 'className, assembly'.</source>
+        <target state="translated">Název typu {0} nemá očekávaný formát className, assembly.</target>
+        <note />
+      </trans-unit>
+      <trans-unit id="QuoteCharactersOutOfPlace">
+        <source>Quote characters ' or " are only allowed at the start of values.</source>
+        <target state="translated">Znaky uvozovek ' nebo " jsou povoleny pouze na začátku hodnot.</target>
+        <note />
+      </trans-unit>
+      <trans-unit id="ReferenceIsNull">
+        <source>Value cannot be null. Object reference: '{0}'.</source>
+        <target state="translated">Hodnota nesmí být Null. Odkaz na objekt: {0}.</target>
+        <note />
+      </trans-unit>
+      <trans-unit id="SavedContextSchemaContextMismatch">
+        <source>schemaContext parameter cannot be different from savedContext.SchemaContext</source>
+        <target state="translated">Parametr schemaContext se nesmí lišit od savedContext.SchemaContext.</target>
+        <note />
+      </trans-unit>
+      <trans-unit id="SavedContextSchemaContextNull">
+        <source>savedContext.SchemaContext cannot be null</source>
+        <target state="translated">Hodnota savedContext.SchemaContext nesmí být Null.</target>
+        <note />
+      </trans-unit>
+      <trans-unit id="SchemaContextNotInitialized">
+        <source>SchemaContext on writer must be initialized before accessing the reader.</source>
+        <target state="translated">Parametr SchemaContext v modulu pro zápis musí být inicializován před přístupem k modulu pro čtení.</target>
+        <note />
+      </trans-unit>
+      <trans-unit id="SchemaContextNull">
+        <source>SchemaContext cannot be null.</source>
+        <target state="translated">Hodnota SchemaContext nesmí být Null.</target>
+        <note />
+      </trans-unit>
+      <trans-unit id="SecurityExceptionForSettingSandboxExternalToTrue">
+        <source>Cannot set SandboxExternalContent to true in partial trust.</source>
+        <target state="translated">Vlastnost SandboxExternalContent nelze nastavit na hodnotu true v částečném vztahu důvěryhodnosti.</target>
+        <note />
+      </trans-unit>
+      <trans-unit id="SecurityXmlMissingAttribute">
+        <source>Invalid security XML. Missing expected attribute '{0}'.</source>
+        <target state="translated">Neplatné zabezpečení XML. Chybí očekávaný atribut {0}.</target>
+        <note />
+      </trans-unit>
+      <trans-unit id="SecurityXmlUnexpectedTag">
+        <source>Invalid security XML. Unexpected tag '{0}', expected '{1}'.</source>
+        <target state="translated">Neplatné zabezpečení XML. Neočekávaná značka {0}, byla očekávána značka {1}.</target>
+        <note />
+      </trans-unit>
+      <trans-unit id="SecurityXmlUnexpectedValue">
+        <source>Invalid security XML. Unexpected value '{0}' in attribute '{1}', expected '{2}'.</source>
+        <target state="translated">Neplatné zabezpečení XML. Neočekávaná hodnota {0} v atributu {1}, byla očekávána hodnota {2}.</target>
+        <note />
+      </trans-unit>
+      <trans-unit id="ServiceTypeAlreadyAdded">
+        <source>This serviceType is already registered to another service.</source>
+        <target state="translated">Tento objekt serviceType je již registrován u jiné služby.</target>
+        <note />
+      </trans-unit>
+      <trans-unit id="SetConnectionId">
+        <source>Set connectionId threw an exception.</source>
+        <target state="translated">Nastavení connectionId vyvolalo výjimku.</target>
+        <note />
+      </trans-unit>
+      <trans-unit id="SetOnlyProperty">
+        <source>'{0}'.'{1}' is a property without a getter and is not a valid XAML property.</source>
+        <target state="translated">{0}.{1} je vlastnost bez direktivy Getter a nejedná se o platnou vlastnost jazyka XAML.</target>
+        <note />
+      </trans-unit>
+      <trans-unit id="SetTargetTypeOnNonAttachableMember">
+        <source>Cannot set TargetType on a non-attachable Member.</source>
+        <target state="translated">Nelze nastavit vlastnost TargetType v nepřipojitelném členu.</target>
+        <note />
+      </trans-unit>
+      <trans-unit id="SetUriBase">
+        <source>Setting xml:base on '{0}' threw an exception.</source>
+        <target state="translated">Při nastavení xml:base na {0} byla vyvolána výjimka.</target>
+        <note />
+      </trans-unit>
+      <trans-unit id="SetValue">
+        <source>Set property '{0}' threw an exception.</source>
+        <target state="translated">Nastavení vlastnosti {0} vyvolalo výjimku.</target>
+        <note />
+      </trans-unit>
+      <trans-unit id="SetXmlInstance">
+        <source>Setting xml instance on '{0}' threw an exception.</source>
+        <target state="translated">Při nastavení instance xml na {0} byla vyvolána výjimka.</target>
+        <note />
+      </trans-unit>
+      <trans-unit id="SettingPropertiesIsNotAllowed">
+        <source>Setting properties is not allowed on a type converted instance. Property = '{0}'</source>
+        <target state="translated">Není povoleno nastavení vlastností pro instanci s převedeným typem. Vlastnost = {0}</target>
+        <note />
+      </trans-unit>
+      <trans-unit id="ShouldOverrideMethod">
+        <source>Method '{0}' is not supported by default. It can be implemented in derived classes.</source>
+        <target state="translated">Metoda {0} není ve výchozím nastavení podporována. Může být implementována v odvozených třídách.</target>
+        <note />
+      </trans-unit>
+      <trans-unit id="ShouldSerializeFailed">
+        <source>ShouldSerialize check failed for member '{0}'.</source>
+        <target state="translated">Kontrola ShouldSerialize pro člena {0} se nezdařila.</target>
+        <note />
+      </trans-unit>
+      <trans-unit id="SimpleFixupsMustHaveOneName">
+        <source>Directly Assignable Fixups must only have one name.</source>
+        <target state="translated">Přímo přiřaditelné opravy musí mít pouze jeden název.</target>
+        <note />
+      </trans-unit>
+      <trans-unit id="StringEmpty">
+        <source>Parameter cannot be a zero-length string.</source>
+        <target state="translated">Parametr nemůže být řetězec o nulové délce.</target>
+        <note />
+      </trans-unit>
+      <trans-unit id="StringIsNullOrEmpty">
+        <source>The string is null or empty.</source>
+        <target state="translated">Řetězec je null nebo prázdný.</target>
+        <note />
+      </trans-unit>
+      <trans-unit id="TemplateNotCollected">
+        <source>Deferred load section was not collected in '{0}'.</source>
+        <target state="translated">Sekce odloženého načtení nebyla sebrána v {0}.</target>
+        <note />
+      </trans-unit>
+      <trans-unit id="ThreadAlreadyStarted">
+        <source>Thread is already started.</source>
+        <target state="translated">Vlákno je již spuštěno.</target>
+        <note />
+      </trans-unit>
+      <trans-unit id="ToStringNull">
+        <source>(null)</source>
+        <target state="translated">(null)</target>
+        <note />
+      </trans-unit>
+      <trans-unit id="TokenizerHelperEmptyToken">
+        <source>Empty token encountered at position {0} while parsing '{1}'.</source>
+        <target state="translated">Při analýze {1} byl zjištěn prázdný token na pozici {0}.</target>
+        <note />
+      </trans-unit>
+      <trans-unit id="TokenizerHelperExtraDataEncountered">
+        <source>Extra data encountered at position {0} while parsing '{1}'.</source>
+        <target state="translated">Při analýze {1} byla zjištěna nadbytečná data na pozici {0}.</target>
+        <note />
+      </trans-unit>
+      <trans-unit id="TokenizerHelperMissingEndQuote">
+        <source>Missing end quote encountered while parsing '{0}'.</source>
+        <target state="translated">Při analýze {0} bylo zjištěno, že chybí ukončovací uvozovka.</target>
+        <note />
+      </trans-unit>
+      <trans-unit id="TokenizerHelperPrematureStringTermination">
+        <source>Premature string termination encountered while parsing '{0}'.</source>
+        <target state="translated">Při analýze {0} bylo zjištěno předčasné ukončení řetězce.</target>
+        <note />
+      </trans-unit>
+      <trans-unit id="TooManyAttributes">
+        <source>Error with member '{0}'.'{1}'.  It has more than one '{2}'.</source>
+        <target state="translated">Chyba u členu {0}.{1}. Má více než jeden atribut {2}.</target>
+        <note />
+      </trans-unit>
+      <trans-unit id="TooManyAttributesOnType">
+        <source>Error with type '{0}'.  It has more than one '{1}'.</source>
+        <target state="translated">Chyba u typu {0}. Má více než jeden atribut {1}.</target>
+        <note />
+      </trans-unit>
+      <trans-unit id="TooManyTypeConverterAttributes">
+        <source>Only one TypeConverter attribute is allowed on a type.</source>
+        <target state="translated">Pro typ je povolen pouze jeden atribut TypeConverter.</target>
+        <note />
+      </trans-unit>
+      <trans-unit id="TransitiveForwardRefDirectives">
+        <source>Object '{0}' assigned to directive '{1}' has properties which are references to named object(s) '{2}' which have not yet been defined. Forward references, or references to objects that contain forward references, are not supported inside object construction directives.</source>
+        <target state="translated">Objekt {0} přiřazený k direktivě {1} má vlastnosti odkazující na pojmenované objekty {2}, které ještě nebyly definovány. Odkazy směrem vpřed nebo odkazy na objekty obsahující odkazy směrem vpřed nejsou podporovány uvnitř direktiv konstrukce objektu.</target>
+        <note />
+      </trans-unit>
+      <trans-unit id="TypeConverterFailed">
+        <source>Failed to create a '{0}' from the text '{1}'.</source>
+        <target state="translated">Vytvoření {0} z textu {1} se nezdařilo.</target>
+        <note />
+      </trans-unit>
+      <trans-unit id="TypeConverterFailed2">
+        <source>Failed to convert '{0}' to type '{1}'.</source>
+        <target state="translated">Převod {0} na typ {1} se nezdařil.</target>
+        <note />
+      </trans-unit>
+      <trans-unit id="TypeHasInvalidXamlName">
+        <source>The name of the type '{0}' contains characters that are invalid in XAML.</source>
+        <target state="translated">Název typu {0} obsahuje znaky, které jsou v jazyce XAML neplatné.</target>
+        <note />
+      </trans-unit>
+      <trans-unit id="TypeHasNoContentProperty">
+        <source>Type '{0}' does not have a content property. Specify the name of the property to set, or add a ContentPropertyAttribute or TypeConverterAttribute on the type.</source>
+        <target state="translated">Typ {0} nemá vlastnost obsahu. Zadejte název vlastnosti, kterou chcete nastavit, nebo do typu přidejte atribut ContentPropertyAttribute nebo TypeConverterAttribute.</target>
+        <note />
+      </trans-unit>
+      <trans-unit id="TypeMetadataCannotChangeAfterUse">
+        <source>Cannot change property metadata after it has been associated with a property.</source>
+        <target state="translated">Metadata vlastnosti nelze změnit, pokud byla spojena s nějakou vlastností.</target>
+        <note />
+      </trans-unit>
+      <trans-unit id="TypeNameCannotHavePeriod">
+        <source>Type name '{0}' cannot have a dot '.'.</source>
+        <target state="translated">Název typu {0} nesmí obsahovat tečku (.).</target>
+        <note />
+      </trans-unit>
+      <trans-unit id="TypeNotFound">
+        <source>Type reference cannot find type named '{0}'.</source>
+        <target state="translated">Odkaz na typ nemůže najít typ s názvem {0}.</target>
+        <note />
+      </trans-unit>
+      <trans-unit id="TypeNotPublic">
+        <source>Type '{0}' is not public.</source>
+        <target state="translated">Typ {0} není veřejný.</target>
+        <note />
+      </trans-unit>
+      <trans-unit id="UnclosedQuote">
+        <source>Unclosed quoted value.</source>
+        <target state="translated">Hodnota neuzavřená do uvozovek.</target>
+        <note />
+      </trans-unit>
+      <trans-unit id="UnexpectedClose">
+        <source>Unexpected close of XAML Node Stream.</source>
+        <target state="translated">Neočekávané uzavření datového proudu uzlu XAML</target>
+        <note />
+      </trans-unit>
+      <trans-unit id="UnexpectedConstructorArg">
+        <source>Invalid metadata for attribute '{0}' on '{1}'. Expected '{2}' argument(s) of type '{3}'.</source>
+        <target state="translated">Neplatná metadata pro atribut {0} v {1}. Bylo očekáváno {2} argumentů typu {3}.</target>
+        <note />
+      </trans-unit>
+      <trans-unit id="UnexpectedNodeType">
+        <source>Unexpected '{0}' in parse rule '{1}'.</source>
+        <target state="translated">Neočekávaný typ {0} v pravidle analýzy {1}.</target>
+        <note />
+      </trans-unit>
+      <trans-unit id="UnexpectedParameterType">
+        <source>Parameter is unexpected type '{0}'. Expected type is '{1}'.</source>
+        <target state="translated">Parametr je neočekávaného typu {0}. Byl očekáván typ {1}.</target>
+        <note />
+      </trans-unit>
+      <trans-unit id="UnexpectedToken">
+        <source>Unexpected token '{0}' in rule: '{1}', in '{2}'.</source>
+        <target state="translated">Neočekávaný token {0} v pravidle: {1}, v {2}.</target>
+        <note />
+      </trans-unit>
+      <trans-unit id="UnexpectedTokenAfterME">
+        <source>Unexpected token after end of markup extension.</source>
+        <target state="translated">Neočekávaný token za koncem rozšíření značek.</target>
+        <note />
+      </trans-unit>
+      <trans-unit id="UnhandledBoolTypeBit">
+        <source>Unhandled BoolTypeBit.</source>
+        <target state="translated">Neošetřený objekt BoolTypeBit.</target>
+        <note />
+      </trans-unit>
+      <trans-unit id="UnknownAttributeProperty">
+        <source>['{0}'('{1}')]5D; on '{2}' is not a known property.</source>
+        <target state="translated">['{0}'('{1}')]5D; v {2} není známá vlastnost.</target>
+        <note />
+      </trans-unit>
+      <trans-unit id="UnknownMember">
+        <source>Unknown member '{0}' on '{1}'.</source>
+        <target state="translated">Neznámý člen {0} v {1}.</target>
+        <note />
+      </trans-unit>
+      <trans-unit id="UnknownMemberOnUnknownType">
+        <source>Unknown member '{0}' on unknown type '{1}'.</source>
+        <target state="translated">Neznámý člen {0} v neznámém typu {1}.</target>
+        <note />
+      </trans-unit>
+      <trans-unit id="UnknownMemberSimple">
+        <source>Unknown member '{0}'.</source>
+        <target state="translated">Neznámý člen {0}.</target>
+        <note />
+      </trans-unit>
+      <trans-unit id="UnknownType">
+        <source>Unknown type '{0}'.</source>
+        <target state="translated">Neznámý typ {0}.</target>
+        <note />
+      </trans-unit>
+      <trans-unit id="UnresolvedForwardReferences">
+        <source>Unresolved reference '{0}'.</source>
+        <target state="translated">Nepřeložený odkaz {0}.</target>
+        <note />
+      </trans-unit>
+      <trans-unit id="UnresolvedNamespace">
+        <source>XAML namespace '{0}' is not resolved.</source>
+        <target state="translated">Obor názvů XAML {0} nebyl přeložen.</target>
+        <note />
+      </trans-unit>
+      <trans-unit id="UriNotFound">
+        <source>Uri '{0}' was not found.</source>
+        <target state="translated">Identifikátor Uri {0} nebyl nalezen.</target>
+        <note />
+      </trans-unit>
+      <trans-unit id="UsableDuringInitializationOnME">
+        <source>Error with type '{0}'. MarkupExtensions cannot use the 'UsableDuringInitialization' attribute.</source>
+        <target state="translated">Chyba u typu {0}. Objekt MarkupExtensions nemůže používat atribut UsableDuringInitialization.</target>
+        <note />
+      </trans-unit>
+      <trans-unit id="ValueInArrayIsNull">
+        <source>A value in the '{0}' array is null.</source>
+        <target state="translated">Hodnota v poli {0} je Null.</target>
+        <note />
+      </trans-unit>
+      <trans-unit id="ValueMustBeFollowedByEndMember">
+        <source>XAML Node Stream: Value nodes must be followed by EndMember.</source>
+        <target state="translated">Datový proud uzlu XAML: Za uzly hodnot musí následovat metoda EndMember.</target>
+        <note />
+      </trans-unit>
+      <trans-unit id="Visual_ArgumentOutOfRange">
+        <source>Specified index is out of range or child at index is null. Do not call this method if VisualChildrenCount returns zero, indicating that the Visual has no children.</source>
+        <target state="translated">Zadaný index je mimo rozsah nebo podřízený objekt na indexu má hodnotu null. Nevolejte tuto metodu, vrací-li funkce VisualChildrenCount hodnotu nula, která znamená, že objekt Visual nemá podřízené objekty.</target>
+        <note />
+      </trans-unit>
+      <trans-unit id="WhiteSpaceInCollection">
+        <source>XamlXmlWriter cannot write value '{0}' which contains significant white space in collection '{1}'.</source>
+        <target state="translated">Modul XamlXmlWriter nemůže zapsat hodnotu {0}, která obsahuje významnou mezeru v kolekci {1}.</target>
+        <note />
+      </trans-unit>
+      <trans-unit id="WhitespaceAfterME">
+        <source>White space is not allowed after end of markup extension.</source>
+        <target state="translated">Za koncem rozšíření značek není povolena mezera.</target>
+        <note />
+      </trans-unit>
+      <trans-unit id="WriterIsClosed">
+        <source>An attempt was made to write to a XamlWriter that has had its Closed method called.</source>
+        <target state="translated">Byl proveden pokus o zápis do objektu XamlWriter, pro který byla volána metoda Closed.</target>
+        <note />
+      </trans-unit>
+      <trans-unit id="XCRChoiceAfterFallback">
+        <source>Choice cannot follow a Fallback.</source>
+        <target state="translated">Element Choice nemůže následovat za Fallback.</target>
+        <note />
+      </trans-unit>
+      <trans-unit id="XCRChoiceNotFound">
+        <source>AlternateContent must contain one or more Choice elements.</source>
+        <target state="translated">Třída AlternateContent musí obsahovat jeden nebo více elementů Choice.</target>
+        <note />
+      </trans-unit>
+      <trans-unit id="XCRChoiceOnlyInAC">
+        <source>Choice is valid only in AlternateContent.</source>
+        <target state="translated">Element Choice je platný pouze v elementu AlternateContent.</target>
+        <note />
+      </trans-unit>
+      <trans-unit id="XCRCompatCycle">
+        <source>There is a cycle of XML compatibility definitions, such that namespace '{0}' overrides itself. This could be due to inconsistent XmlnsCompatibilityAttributes in different assemblies. Please change the definitions to eliminate this cycle, or pass a non-conflicting set of Reference Assemblies in the XamlSchemaContext constructor.</source>
+        <target state="translated">Dochází k zacyklení definic kompatibility XML, takže obor názvů {0} přepisuje sebe sama. To může být způsobeno nekonzistencí atributů XmlnsCompatibilityAttributes v různých sestaveních. Změňte definice tak, abyste odstranili zacyklení, nebo předejte v konstruktoru XamlSchemaContext nekonfliktní sadu referenčních sestavení.</target>
+        <note />
+      </trans-unit>
+      <trans-unit id="XCRDuplicatePreserve">
+        <source>Duplicate Preserve declaration for element '{1}' in namespace '{0}'.</source>
+        <target state="translated">Duplicitní deklarace třídy Preserve pro element {1} v oboru názvů {0}.</target>
+        <note />
+      </trans-unit>
+      <trans-unit id="XCRDuplicateProcessContent">
+        <source>Duplicate ProcessContent declaration for element '{1}' in namespace '{0}'.</source>
+        <target state="translated">Duplicitní deklarace třídy ProcessContent pro element {1} v oboru názvů {0}</target>
+        <note />
+      </trans-unit>
+      <trans-unit id="XCRDuplicateWildcardPreserve">
+        <source>Duplicate wildcard Preserve declaration for namespace '{0}'.</source>
+        <target state="translated">Duplicitní deklarace třídy Preserve pro zástupné znaky pro obor názvů {0}</target>
+        <note />
+      </trans-unit>
+      <trans-unit id="XCRDuplicateWildcardProcessContent">
+        <source>Duplicate wildcard ProcessContent declaration for namespace '{0}'.</source>
+        <target state="translated">Duplicitní deklarace pro zástupné znaky třídy ProcessContent pro obor názvů {0}</target>
+        <note />
+      </trans-unit>
+      <trans-unit id="XCRFallbackOnlyInAC">
+        <source>Fallback is valid only in AlternateContent.</source>
+        <target state="translated">Element Fallback je platný pouze v elementu AlternateContent.</target>
+        <note />
+      </trans-unit>
+      <trans-unit id="XCRInvalidACChild">
+        <source>'{0}' element is not a valid child of AlternateContent. Only Choice and Fallback elements are valid children of an AlternateContent element.</source>
+        <target state="translated">Element {0} není platný podřízený element třídy AlternateContent. Platnými podřízenými elementy třídy AlternateContent jsou jen Choice a Fallback.</target>
+        <note />
+      </trans-unit>
+      <trans-unit id="XCRInvalidAttribInElement">
+        <source>'{0}' attribute is not valid for '{1}' element.</source>
+        <target state="translated">Atribut {0} je neplatný pro element {1}.</target>
+        <note />
+      </trans-unit>
+      <trans-unit id="XCRInvalidFormat">
+        <source>'{0}' format is not valid.</source>
+        <target state="translated">Formát {0} je neplatný.</target>
+        <note />
+      </trans-unit>
+      <trans-unit id="XCRInvalidPreserve">
+        <source>Cannot have both a specific and a wildcard Preserve declaration for namespace '{0}'.</source>
+        <target state="translated">Nelze mít prohlášení Preserve jak pro specifické, tak pro zástupné znaky oboru názvů {0}.</target>
+        <note />
+      </trans-unit>
+      <trans-unit id="XCRInvalidProcessContent">
+        <source>Cannot have both a specific and a wildcard ProcessContent declaration for namespace '{0}'.</source>
+        <target state="translated">Nelze mít prohlášení třídy ProcessContent jak pro specifické, tak pro zástupné znaky oboru názvů {0}.</target>
+        <note />
+      </trans-unit>
+      <trans-unit id="XCRInvalidRequiresAttribute">
+        <source>Requires attribute must contain a valid namespace prefix.</source>
+        <target state="translated">Atribut Requires musí obsahovat platnou předponu oboru názvů.</target>
+        <note />
+      </trans-unit>
+      <trans-unit id="XCRInvalidXMLName">
+        <source>'{0}' attribute value is not a valid XML name.</source>
+        <target state="translated">Hodnota atributu {0} není platný název XML.</target>
+        <note />
+      </trans-unit>
+      <trans-unit id="XCRMultipleFallbackFound">
+        <source>AlternateContent must contain only one Fallback element.</source>
+        <target state="translated">Třída AlternateContent může obsahovat jen jeden element Fallback.</target>
+        <note />
+      </trans-unit>
+      <trans-unit id="XCRMustUnderstandFailed">
+        <source>MustUnderstand condition failed on namespace '{0}'.</source>
+        <target state="translated">Podmínka MustUnderstand pro obor názvů {0} nebyla dodržena.</target>
+        <note />
+      </trans-unit>
+      <trans-unit id="XCRNSPreserveNotIgnorable">
+        <source>'{0}' namespace cannot preserve items; it must be declared Ignorable first.</source>
+        <target state="translated">Obor názvů {0} nemůže zachovávat položky. Nejprve musí být deklarován jako Ignorable.</target>
+        <note />
+      </trans-unit>
+      <trans-unit id="XCRNSProcessContentNotIgnorable">
+        <source>'{0}' namespace cannot process content; it must be declared Ignorable first.</source>
+        <target state="translated">Obor názvů {0} nemůže zpracovat obsah. Nejprve musí být deklarován jako Ignorable.</target>
+        <note />
+      </trans-unit>
+      <trans-unit id="XCRRequiresAttribNotFound">
+        <source>Choice must contain a Requires attribute.</source>
+        <target state="translated">Element Choice musí obsahovat atribut Requires.</target>
+        <note />
+      </trans-unit>
+      <trans-unit id="XCRUndefinedPrefix">
+        <source>'{0}' prefix is not defined.</source>
+        <target state="translated">Předpona {0} není definována.</target>
+        <note />
+      </trans-unit>
+      <trans-unit id="XCRUnknownCompatAttrib">
+        <source>Unrecognized compatibility attribute '{0}'.</source>
+        <target state="translated">Neznámý atribut kompatibility {0}.</target>
+        <note />
+      </trans-unit>
+      <trans-unit id="XCRUnknownCompatElement">
+        <source>Unrecognized Compatibility element '{0}'.</source>
+        <target state="translated">Neznámý element kompatibility {0}.</target>
+        <note />
+      </trans-unit>
+      <trans-unit id="XClassMustMatchRootInstance">
+        <source>Specified class name '{0}' doesn't match actual root instance type '{1}'. Remove the Class directive or provide an instance via XamlObjectWriterSettings.RootObjectInstance.</source>
+        <target state="translated">Zadaný název třídy {0} se neshoduje se skutečným typem kořenové instance {1}. Odeberte direktivu Class nebo zadejte instanci prostřednictvím parametru XamlObjectWriterSettings.RootObjectInstance.</target>
+        <note />
+      </trans-unit>
+      <trans-unit id="XamlFactoryInvalidXamlNode">
+        <source>Unexpected XAML node type '{0}' from XamlReader in XamlFactory.</source>
+        <target state="translated">Neočekávaný typ uzlu XAML {0} z objektu XamlReader v XamlFactory.</target>
+        <note />
+      </trans-unit>
+      <trans-unit id="XamlMarkupExtensionWriterCannotSetSchemaContext">
+        <source>Cannot set SchemaContext on XamlMarkupExtensionWriter.</source>
+        <target state="translated">Nelze nastavit parametr SchemaContext pro objekt XamlMarkupExtensionWriter.</target>
+        <note />
+      </trans-unit>
+      <trans-unit id="XamlMarkupExtensionWriterCannotWriteNonstringValue">
+        <source>Cannot write a value that is not a string.</source>
+        <target state="translated">Nelze zapsat hodnotu, která není řetězec.</target>
+        <note />
+      </trans-unit>
+      <trans-unit id="XamlMarkupExtensionWriterDuplicateMember">
+        <source>The member '{0}' has already been written.</source>
+        <target state="translated">Člen {0} byl již zapsán.</target>
+        <note />
+      </trans-unit>
+      <trans-unit id="XamlMarkupExtensionWriterInputInvalid">
+        <source>Errors detected in input.</source>
+        <target state="translated">Byly zjištěny chyby ve vstupu.</target>
+        <note />
+      </trans-unit>
+      <trans-unit id="XamlTypeNameCannotGetPrefix">
+        <source>Cannot convert this XamlTypeName instance to a string because the provided INamespacePrefixLookup could not generate a prefix for the namespace '{0}'.</source>
+        <target state="translated">Nelze převést tuto instanci XamlTypeName na řetězec, protože zadané rozhraní INamespacePrefixLookup nemůže generovat předponu pro obor názvů {0}.</target>
+        <note />
+      </trans-unit>
+      <trans-unit id="XamlTypeNameNameIsNullOrEmpty">
+        <source>Cannot convert this XamlTypeName instance to a string because the Name property is null or empty. Set the Name property before calling XamlTypeName.ToString.</source>
+        <target state="translated">Nelze převést tuto instanci XamlTypeName na řetězec, protože vlastnost Name má hodnotu Null nebo je prázdná. Před voláním metody XamlTypeName.ToString nastavte vlastnost Name.</target>
+        <note />
+      </trans-unit>
+      <trans-unit id="XamlTypeNameNamespaceIsNull">
+        <source>Cannot convert this XamlTypeName instance to a string because the Namespace property is null. Set the Namespace property before calling XamlTypeName.ToString.</source>
+        <target state="translated">Nelze převést tuto instanci XamlTypeName na řetězec, protože vlastnost Namespace má hodnotu Null. Před voláním metody XamlTypeName.ToString nastavte vlastnost Namespace.</target>
+        <note />
+      </trans-unit>
+      <trans-unit id="XamlXmlWriterCannotWriteNonstringValue">
+        <source>Cannot write a value that is not a string.</source>
+        <target state="translated">Nelze zapsat hodnotu, která není řetězec.</target>
+        <note />
+      </trans-unit>
+      <trans-unit id="XamlXmlWriterDuplicateMember">
+        <source>The member '{0}' has already been written.</source>
+        <target state="translated">Člen {0} byl již zapsán.</target>
+        <note />
+      </trans-unit>
+      <trans-unit id="XamlXmlWriterIsObjectFromMemberSetForArraysOrNonCollections">
+        <source>The argument isObjectFromMember can only be set to true when the type is a collection.</source>
+        <target state="translated">Argument isObjectFromMember může být nastaven na hodnotu true pouze tehdy, jestliže typ je kolekce.</target>
+        <note />
+      </trans-unit>
+      <trans-unit id="XamlXmlWriterNamespaceAlreadyHasPrefixInCurrentScope">
+        <source>Namespace '{0}' already has a prefix defined in current scope.</source>
+        <target state="translated">Obor názvů {0} již má v aktuálním oboru definovánu předponu.</target>
+        <note />
+      </trans-unit>
+      <trans-unit id="XamlXmlWriterPrefixAlreadyDefinedInCurrentScope">
+        <source>The prefix '{0}' is already defined in current scope.</source>
+        <target state="translated">Předpona {0} je již v aktuálním oboru definována.</target>
+        <note />
+      </trans-unit>
+      <trans-unit id="XamlXmlWriterWriteNotSupportedInCurrentState">
+        <source>Unable to call '{0}' in current state.</source>
+        <target state="translated">Nelze volat {0} v aktuálním stavu.</target>
+        <note />
+      </trans-unit>
+      <trans-unit id="XamlXmlWriterWriteObjectNotSupportedInCurrentState">
+        <source>Unable to call WriteObject with isObjectFromMember set to true in current state.</source>
+        <target state="translated">Nelze volat operaci WriteObject, když je isObjectFromMember nastaveno na hodnotu true v aktuálním stavu.</target>
+        <note />
+      </trans-unit>
+      <trans-unit id="XaslTypePropertiesNotImplemented">
+        <source>Need to implement public/internal sorting.</source>
+        <target state="translated">Je nutné implementovat veřejné/interní řazení.</target>
+        <note />
+      </trans-unit>
+      <trans-unit id="XmlDataNull">
+        <source>The value for XmlData property '{0}' is null or not IXmlSerializable.</source>
+        <target state="translated">Hodnota vlastnosti XmlData {0} je Null nebo není typu IXmlSerializable.</target>
+        <note />
+      </trans-unit>
+      <trans-unit id="XmlValueNotReader">
+        <source>The value for XmlData property '{0}' is not an XmlReader.</source>
+        <target state="translated">Hodnota vlastnosti XmlData {0} není modul XmlReader.</target>
+        <note />
+      </trans-unit>
+      <trans-unit id="XmlnsCompatCycle">
+        <source>There is a cycle of XmlnsCompatibleWithAttribute definitions in assembly '{0}', such that namespace '{1}' overrides itself. Change the definitions to eliminate this cycle.</source>
+        <target state="translated">Dochází k zacyklení definic XmlnsCompatibleWithAttribute v sestavení {0}, takže obor názvů {1} přepisuje sám sebe. Změňte definice a eliminujte toto zacyklení.</target>
+        <note />
+      </trans-unit>
+    </body>
+  </file>
 </xliff>