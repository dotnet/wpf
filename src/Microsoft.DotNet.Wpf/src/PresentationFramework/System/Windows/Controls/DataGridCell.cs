--- conflicted
+++ resolved
@@ -992,21 +992,17 @@
                     }
                     return;
                 }
-            }
-
-<<<<<<< HEAD
-            else if(e.Key == Key.F3)
-            {
-                if (Column.CanUserSort)
-                {
-                    Column.DataGridOwner.PerformSort(Column);
-                    e.Handled = true;
-                    return;
-                }
-            }
-        
-=======
->>>>>>> 8853b341
+                else if(e.Key == Key.F3)
+                {
+                    if (Column.CanUserSort)
+                    {
+                        Column.DataGridOwner.PerformSort(Column);
+                        e.Handled = true;
+                        return;
+                    }
+                }
+            }
+
             SendInputToColumn(e);
         }
 
