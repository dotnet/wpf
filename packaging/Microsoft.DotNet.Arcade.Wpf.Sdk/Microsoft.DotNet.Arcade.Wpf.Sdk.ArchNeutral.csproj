﻿<Project Sdk="Microsoft.NET.Sdk">
  <PropertyGroup>
    <ProjectGuid>{B73BB4AB-68DE-4B91-BBB0-AB4F2D504AC3}</ProjectGuid>
<<<<<<< HEAD
    <TargetFramework>netcoreapp5.0</TargetFramework>
=======
    <TargetFramework>netcoreapp3.1</TargetFramework>
>>>>>>> acd0da08
    <Platforms>AnyCPU;x64</Platforms>
    <!-- We ignore this warning because we want to pack powershell scripts that won't be executed as part of installing this package. -->
    <NoWarn>$(NoWarn);NU5111</NoWarn>
  </PropertyGroup>

  <PropertyGroup>
    <!-- 
      PlatformIndependentPackage = true means that this package does
      not require the automatic generation of a runtime.json file using
      the Bait & Switch technique to reference RID specific packages
    -->
    <PlatformIndependentPackage>true</PlatformIndependentPackage>
  </PropertyGroup>
  
  <PropertyGroup>
    <PackageName>$(MSBuildProjectName.Replace('.ArchNeutral',''))</PackageName>
    <AssemblyName>$(PackageName)</AssemblyName>
    <PackageDescription>WPF Build props/targets transport package shared between dotnet/wpf and dotnet-wpf-int</PackageDescription>
  </PropertyGroup>

  <ItemGroup>
    <PackagingContent Include="$(RepoRoot)eng\WpfArcadeSdk\Sdk\*" SubFolder="root\Sdk" />
    <PackagingContent Include="$(RepoRoot)eng\WpfArcadeSdk\tools\*" SubFolder="root\tools" />
    <PackagingContent Include="$(RepoRoot)eng\WpfArcadeSdk\tools\CodeGen\*" SubFolder="root\tools\CodeGen" />
    <PackagingContent Include="$(RepoRoot)eng\WpfArcadeSdk\tools\CodeGen\AvTrace\*" SubFolder="root\tools\CodeGen\AvTrace" />
    <PackagingContent Include="$(RepoRoot)eng\WpfArcadeSdk\tools\WppConfig\*" SubFolder="root\tools\WppConfig" />
    <PackagingContent Include="$(RepoRoot)eng\WpfArcadeSdk\tools\WppConfig\rev1\*" SubFolder="root\tools\WppConfig\rev1" />
    <PackagingContent Include="$(RepoRoot)eng\WpfArcadeSdk\tools\CodeAnalysis\*" SubFolder="root\tools\CodeAnalysis" />
  </ItemGroup>

  <!-- 
    Pack $(WpfSharedDir) and $(WpfCommonDir) sources for use by dotnet-wpf-int
  -->
  <ItemGroup>
    <PackagingContent Include="$(WpfSharedDir)**\*" SubFolder="root\Src\Shared\%(RecursiveDir)" />
    <PackagingContent Include="$(WpfCommonDir)**\*" SubFolder="root\Src\Common\%(RecursiveDir)" />
  </ItemGroup>
</Project><|MERGE_RESOLUTION|>--- conflicted
+++ resolved
@@ -1,11 +1,7 @@
 ﻿<Project Sdk="Microsoft.NET.Sdk">
   <PropertyGroup>
     <ProjectGuid>{B73BB4AB-68DE-4B91-BBB0-AB4F2D504AC3}</ProjectGuid>
-<<<<<<< HEAD
     <TargetFramework>netcoreapp5.0</TargetFramework>
-=======
-    <TargetFramework>netcoreapp3.1</TargetFramework>
->>>>>>> acd0da08
     <Platforms>AnyCPU;x64</Platforms>
     <!-- We ignore this warning because we want to pack powershell scripts that won't be executed as part of installing this package. -->
     <NoWarn>$(NoWarn);NU5111</NoWarn>
