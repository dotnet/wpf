--- conflicted
+++ resolved
@@ -156,27 +156,6 @@
     </Dependency>
   </ProductDependencies>
   <ToolsetDependencies>
-<<<<<<< HEAD
-    <Dependency Name="Microsoft.DotNet.Arcade.Sdk" Version="8.0.0-beta.25120.1">
-      <Uri>https://github.com/dotnet/arcade</Uri>
-      <Sha>4ff4ce248e95ae74b0040de6a6c5939aa63120dc</Sha>
-    </Dependency>
-    <Dependency Name="Microsoft.DotNet.CodeAnalysis" Version="8.0.0-beta.25120.1">
-      <Uri>https://github.com/dotnet/arcade</Uri>
-      <Sha>4ff4ce248e95ae74b0040de6a6c5939aa63120dc</Sha>
-    </Dependency>
-    <Dependency Name="Microsoft.DotNet.Helix.Sdk" Version="8.0.0-beta.25120.1">
-      <Uri>https://github.com/dotnet/arcade</Uri>
-      <Sha>4ff4ce248e95ae74b0040de6a6c5939aa63120dc</Sha>
-    </Dependency>
-    <Dependency Name="Microsoft.DotNet.ApiCompat" Version="8.0.0-beta.25120.1">
-      <Uri>https://github.com/dotnet/arcade</Uri>
-      <Sha>4ff4ce248e95ae74b0040de6a6c5939aa63120dc</Sha>
-    </Dependency>
-    <Dependency Name="Microsoft.DotNet.GenAPI" Version="8.0.0-beta.25120.1">
-      <Uri>https://github.com/dotnet/arcade</Uri>
-      <Sha>4ff4ce248e95ae74b0040de6a6c5939aa63120dc</Sha>
-=======
     <Dependency Name="Microsoft.DotNet.Arcade.Sdk" Version="8.0.0-beta.25164.5">
       <Uri>https://github.com/dotnet/arcade</Uri>
       <Sha>802042c6e779b73b4edb012ee1d5bae02ec8d41c</Sha>
@@ -196,7 +175,6 @@
     <Dependency Name="Microsoft.DotNet.GenAPI" Version="8.0.0-beta.25164.5">
       <Uri>https://github.com/dotnet/arcade</Uri>
       <Sha>802042c6e779b73b4edb012ee1d5bae02ec8d41c</Sha>
->>>>>>> 6d720da4
     </Dependency>
     <Dependency Name="Microsoft.SourceLink.AzureRepos.Git" Version="8.0.0-beta.23409.2">
       <Uri>https://github.com/dotnet/sourcelink</Uri>
