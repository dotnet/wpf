--- conflicted
+++ resolved
@@ -65,15 +65,9 @@
       <Uri>https://github.com/dotnet/runtime</Uri>
       <Sha>722b8a660e7e0c59419196be102784244883ff08</Sha>
     </Dependency>
-<<<<<<< HEAD
-    <Dependency Name="Microsoft.DotNet.Wpf.DncEng" Version="6.0.0-alpha.1.20514.2">
-      <Uri>https://dev.azure.com/dnceng/internal/_git/dotnet-wpf-int</Uri>
-      <Sha>c5bf2dd188aafead1580c817e297b02080a77a1a</Sha>
-=======
     <Dependency Name="Microsoft.DotNet.Wpf.DncEng" Version="6.0.0-alpha.1.20516.2">
       <Uri>https://dev.azure.com/dnceng/internal/_git/dotnet-wpf-int</Uri>
       <Sha>193292b151b87389f43db4bde1d47a000afa266a</Sha>
->>>>>>> 77dc14d7
     </Dependency>
     <Dependency Name="System.IO.Packaging" Version="6.0.0-alpha.1.20515.8" CoherentParentDependency="Microsoft.Private.Winforms">
       <Uri>https://github.com/dotnet/runtime</Uri>
@@ -99,7 +93,6 @@
       <Uri>https://github.com/dotnet/runtime</Uri>
       <Sha>722b8a660e7e0c59419196be102784244883ff08</Sha>
     </Dependency>
-<<<<<<< HEAD
     <Dependency Name="Microsoft.NETCore.App.Ref" Version="6.0.0-alpha.1.20515.8" CoherentParentDependency="Microsoft.Private.Winforms">
       <Uri>https://github.com/dotnet/runtime</Uri>
       <Sha>722b8a660e7e0c59419196be102784244883ff08</Sha>
@@ -107,15 +100,6 @@
     <Dependency Name="Microsoft.NETCore.App.Runtime.win-x64" Version="6.0.0-alpha.1.20515.8" CoherentParentDependency="Microsoft.Private.Winforms">
       <Uri>https://github.com/dotnet/runtime</Uri>
       <Sha>722b8a660e7e0c59419196be102784244883ff08</Sha>
-=======
-    <Dependency Name="Microsoft.NETCore.App.Ref" Version="6.0.0-alpha.1.20428.2" CoherentParentDependency="Microsoft.Private.Winforms">
-      <Uri>https://github.com/dotnet/runtime</Uri>
-      <Sha>e6b9b48f3466c25e17509137e3931229f406b425</Sha>
-    </Dependency>
-    <Dependency Name="Microsoft.NETCore.App.Runtime.win-x64" Version="6.0.0-alpha.1.20428.2" CoherentParentDependency="Microsoft.Private.Winforms">
-      <Uri>https://github.com/dotnet/runtime</Uri>
-      <Sha>e6b9b48f3466c25e17509137e3931229f406b425</Sha>
->>>>>>> 77dc14d7
     </Dependency>
   </ProductDependencies>
   <ToolsetDependencies>
