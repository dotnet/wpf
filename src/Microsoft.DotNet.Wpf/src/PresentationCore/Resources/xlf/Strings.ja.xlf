--- conflicted
+++ resolved
@@ -1909,11 +1909,7 @@
       </trans-unit>
       <trans-unit id="Invalid_IInputElement">
         <source>'{0}' is not a valid type for IInputElement. UIElement, ContentElement or UIElement3D expected.</source>
-<<<<<<< HEAD
-        <target state="needs-review-translation">'{0}' は、IInputElement に対して有効な型ではありません。UIElement または ContentElement を使用してください。</target>
-=======
         <target state="translated">'{0}' は、IInputElement に対して有効な型ではありません。UIElement、ContentElement、または UIElement3D を使用してください。</target>
->>>>>>> 49abd15c
         <note />
       </trans-unit>
       <trans-unit id="Invalid_URI">
