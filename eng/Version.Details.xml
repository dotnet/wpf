<?xml version="1.0" encoding="utf-8"?>
<Dependencies>
  <ProductDependencies>
<<<<<<< HEAD
    <Dependency Name="Microsoft.Win32.Registry" Version="4.6.0-preview4.19208.4">
      <Uri>https://github.com/dotnet/corefx</Uri>
      <Sha>775c8502fda4a8cc40ba58a9677146ab258fdc59</Sha>
    </Dependency>
    <Dependency Name="System.Configuration.ConfigurationManager" Version="4.6.0-preview4.19208.4">
      <Uri>https://github.com/dotnet/corefx</Uri>
      <Sha>775c8502fda4a8cc40ba58a9677146ab258fdc59</Sha>
    </Dependency>
    <Dependency Name="System.Diagnostics.EventLog" Version="4.6.0-preview4.19208.4">
      <Uri>https://github.com/dotnet/corefx</Uri>
      <Sha>775c8502fda4a8cc40ba58a9677146ab258fdc59</Sha>
    </Dependency>
    <Dependency Name="System.Reflection.Emit" Version="4.6.0-preview4.19208.4">
      <Uri>https://github.com/dotnet/corefx</Uri>
      <Sha>775c8502fda4a8cc40ba58a9677146ab258fdc59</Sha>
    </Dependency>
    <Dependency Name="System.Reflection.TypeExtensions" Version="4.6.0-preview4.19208.4">
      <Uri>https://github.com/dotnet/corefx</Uri>
      <Sha>775c8502fda4a8cc40ba58a9677146ab258fdc59</Sha>
    </Dependency>
    <Dependency Name="System.Security.AccessControl" Version="4.6.0-preview4.19208.4">
      <Uri>https://github.com/dotnet/corefx</Uri>
      <Sha>775c8502fda4a8cc40ba58a9677146ab258fdc59</Sha>
    </Dependency>
    <Dependency Name="System.Security.Cryptography.Xml" Version="4.6.0-preview4.19208.4">
      <Uri>https://github.com/dotnet/corefx</Uri>
      <Sha>775c8502fda4a8cc40ba58a9677146ab258fdc59</Sha>
    </Dependency>
    <Dependency Name="System.Security.Permissions" Version="4.6.0-preview4.19208.4">
      <Uri>https://github.com/dotnet/corefx</Uri>
      <Sha>775c8502fda4a8cc40ba58a9677146ab258fdc59</Sha>
    </Dependency>
    <Dependency Name="System.Security.Principal.Windows" Version="4.6.0-preview4.19208.4">
      <Uri>https://github.com/dotnet/corefx</Uri>
      <Sha>775c8502fda4a8cc40ba58a9677146ab258fdc59</Sha>
    </Dependency>
    <Dependency Name="System.Windows.Extensions" Version="4.6.0-preview4.19208.4">
      <Uri>https://github.com/dotnet/corefx</Uri>
      <Sha>775c8502fda4a8cc40ba58a9677146ab258fdc59</Sha>
    </Dependency>
    <Dependency Name="System.CodeDom" Version="4.6.0-preview4.19208.4">
      <Uri>https://github.com/dotnet/corefx</Uri>
      <Sha>775c8502fda4a8cc40ba58a9677146ab258fdc59</Sha>
    </Dependency>
  </ProductDependencies>
  <ToolsetDependencies>
    <Dependency Name="Microsoft.DotNet.Arcade.Sdk" Version="1.0.0-beta.19157.4">
      <Uri>https://github.com/dotnet/arcade</Uri>
      <Sha>951b378f6b173d58c6d93ef33ce7ca83c2ce5ec5</Sha>
=======
    <Dependency Name="Microsoft.Win32.Registry" Version="4.6.0-preview5.19207.6" CoherentParentDependency="Microsoft.NETCore.App">
      <Uri>https://github.com/dotnet/corefx</Uri>
      <Sha>1d63519e16fdc298f79c23b0ea7f4e89013024c5</Sha>
    </Dependency>
    <Dependency Name="System.Configuration.ConfigurationManager" Version="4.6.0-preview5.19207.6" CoherentParentDependency="Microsoft.NETCore.App">
      <Uri>https://github.com/dotnet/corefx</Uri>
      <Sha>1d63519e16fdc298f79c23b0ea7f4e89013024c5</Sha>
    </Dependency>
    <Dependency Name="System.Diagnostics.EventLog" Version="4.6.0-preview5.19207.6" CoherentParentDependency="Microsoft.NETCore.App">
      <Uri>https://github.com/dotnet/corefx</Uri>
      <Sha>1d63519e16fdc298f79c23b0ea7f4e89013024c5</Sha>
    </Dependency>
    <Dependency Name="System.Reflection.Emit" Version="4.6.0-preview5.19207.6" CoherentParentDependency="Microsoft.NETCore.App">
      <Uri>https://github.com/dotnet/corefx</Uri>
      <Sha>1d63519e16fdc298f79c23b0ea7f4e89013024c5</Sha>
    </Dependency>
    <Dependency Name="System.Security.AccessControl" Version="4.6.0-preview5.19207.6" CoherentParentDependency="Microsoft.NETCore.App">
      <Uri>https://github.com/dotnet/corefx</Uri>
      <Sha>1d63519e16fdc298f79c23b0ea7f4e89013024c5</Sha>
    </Dependency>
    <Dependency Name="System.Security.Cryptography.Xml" Version="4.6.0-preview5.19207.6" CoherentParentDependency="Microsoft.NETCore.App">
      <Uri>https://github.com/dotnet/corefx</Uri>
      <Sha>1d63519e16fdc298f79c23b0ea7f4e89013024c5</Sha>
    </Dependency>
    <Dependency Name="System.Security.Permissions" Version="4.6.0-preview5.19207.6" CoherentParentDependency="Microsoft.NETCore.App">
      <Uri>https://github.com/dotnet/corefx</Uri>
      <Sha>1d63519e16fdc298f79c23b0ea7f4e89013024c5</Sha>
    </Dependency>
    <Dependency Name="System.Security.Principal.Windows" Version="4.6.0-preview5.19207.6" CoherentParentDependency="Microsoft.NETCore.App">
      <Uri>https://github.com/dotnet/corefx</Uri>
      <Sha>1d63519e16fdc298f79c23b0ea7f4e89013024c5</Sha>
    </Dependency>
    <Dependency Name="System.Windows.Extensions" Version="4.6.0-preview5.19207.6" CoherentParentDependency="Microsoft.NETCore.App">
      <Uri>https://github.com/dotnet/corefx</Uri>
      <Sha>1d63519e16fdc298f79c23b0ea7f4e89013024c5</Sha>
    </Dependency>
    <Dependency Name="System.CodeDom" Version="4.6.0-preview5.19207.6" CoherentParentDependency="Microsoft.NETCore.App">
      <Uri>https://github.com/dotnet/corefx</Uri>
      <Sha>1d63519e16fdc298f79c23b0ea7f4e89013024c5</Sha>
    </Dependency>
    <Dependency Name="Microsoft.NETCore.App" Version="3.0.0-preview5-27607-08">
      <Uri>https://github.com/dotnet/core-setup</Uri>
      <Sha>1cdd7e42898c0da50beb6adead1de4f1e38583a6</Sha>
    </Dependency>
    <Dependency Name="System.Reflection.MetadataLoadContext" Version="4.6.0-preview5.19207.6" CoherentParentDependency="Microsoft.NETCore.App">
      <Uri>https://github.com/dotnet/corefx</Uri>
      <Sha>1d63519e16fdc298f79c23b0ea7f4e89013024c5</Sha>
      <SourceBuildId>5589</SourceBuildId>
    </Dependency>
    <Dependency Name="Microsoft.Private.Winforms" Version="4.8.0-preview4.19205.5">
      <Uri>https://github.com/dotnet/winforms</Uri>
      <Sha>a875e24eff58bcc7a1bb124a6f05792639a83536</Sha>
      <SourceBuildId>6173</SourceBuildId>
    </Dependency>
    <Dependency Name="System.Drawing.Common" Version="4.6.0-preview5.19207.6" CoherentParentDependency="Microsoft.NETCore.App">
      <Uri>https://github.com/dotnet/corefx</Uri>
      <Sha>1d63519e16fdc298f79c23b0ea7f4e89013024c5</Sha>
      <SourceBuildId>5589</SourceBuildId>
    </Dependency>
    <Dependency Name="System.DirectoryServices" Version="4.6.0-preview5.19207.6" CoherentParentDependency="Microsoft.NETCore.App">
      <Uri>https://github.com/dotnet/corefx</Uri>
      <Sha>1d63519e16fdc298f79c23b0ea7f4e89013024c5</Sha>
      <SourceBuildId>5589</SourceBuildId>
    </Dependency>
  </ProductDependencies>
  <ToolsetDependencies>
    <Dependency Name="Microsoft.DotNet.Arcade.Sdk" Version="1.0.0-beta.19207.1">
      <Uri>https://github.com/dotnet/arcade</Uri>
      <Sha>b1f9e12fe3ee71c48ea60b15968745850ac0a4a7</Sha>
    </Dependency>
    <Dependency Name="Microsoft.DotNet.CodeAnalysis" Version="1.0.0-beta.19207.1">
      <Uri>https://github.com/dotnet/arcade</Uri>
      <Sha>b1f9e12fe3ee71c48ea60b15968745850ac0a4a7</Sha>
>>>>>>> 7e7a6386
    </Dependency>
  </ToolsetDependencies>
</Dependencies><|MERGE_RESOLUTION|>--- conflicted
+++ resolved
@@ -1,57 +1,6 @@
 <?xml version="1.0" encoding="utf-8"?>
 <Dependencies>
   <ProductDependencies>
-<<<<<<< HEAD
-    <Dependency Name="Microsoft.Win32.Registry" Version="4.6.0-preview4.19208.4">
-      <Uri>https://github.com/dotnet/corefx</Uri>
-      <Sha>775c8502fda4a8cc40ba58a9677146ab258fdc59</Sha>
-    </Dependency>
-    <Dependency Name="System.Configuration.ConfigurationManager" Version="4.6.0-preview4.19208.4">
-      <Uri>https://github.com/dotnet/corefx</Uri>
-      <Sha>775c8502fda4a8cc40ba58a9677146ab258fdc59</Sha>
-    </Dependency>
-    <Dependency Name="System.Diagnostics.EventLog" Version="4.6.0-preview4.19208.4">
-      <Uri>https://github.com/dotnet/corefx</Uri>
-      <Sha>775c8502fda4a8cc40ba58a9677146ab258fdc59</Sha>
-    </Dependency>
-    <Dependency Name="System.Reflection.Emit" Version="4.6.0-preview4.19208.4">
-      <Uri>https://github.com/dotnet/corefx</Uri>
-      <Sha>775c8502fda4a8cc40ba58a9677146ab258fdc59</Sha>
-    </Dependency>
-    <Dependency Name="System.Reflection.TypeExtensions" Version="4.6.0-preview4.19208.4">
-      <Uri>https://github.com/dotnet/corefx</Uri>
-      <Sha>775c8502fda4a8cc40ba58a9677146ab258fdc59</Sha>
-    </Dependency>
-    <Dependency Name="System.Security.AccessControl" Version="4.6.0-preview4.19208.4">
-      <Uri>https://github.com/dotnet/corefx</Uri>
-      <Sha>775c8502fda4a8cc40ba58a9677146ab258fdc59</Sha>
-    </Dependency>
-    <Dependency Name="System.Security.Cryptography.Xml" Version="4.6.0-preview4.19208.4">
-      <Uri>https://github.com/dotnet/corefx</Uri>
-      <Sha>775c8502fda4a8cc40ba58a9677146ab258fdc59</Sha>
-    </Dependency>
-    <Dependency Name="System.Security.Permissions" Version="4.6.0-preview4.19208.4">
-      <Uri>https://github.com/dotnet/corefx</Uri>
-      <Sha>775c8502fda4a8cc40ba58a9677146ab258fdc59</Sha>
-    </Dependency>
-    <Dependency Name="System.Security.Principal.Windows" Version="4.6.0-preview4.19208.4">
-      <Uri>https://github.com/dotnet/corefx</Uri>
-      <Sha>775c8502fda4a8cc40ba58a9677146ab258fdc59</Sha>
-    </Dependency>
-    <Dependency Name="System.Windows.Extensions" Version="4.6.0-preview4.19208.4">
-      <Uri>https://github.com/dotnet/corefx</Uri>
-      <Sha>775c8502fda4a8cc40ba58a9677146ab258fdc59</Sha>
-    </Dependency>
-    <Dependency Name="System.CodeDom" Version="4.6.0-preview4.19208.4">
-      <Uri>https://github.com/dotnet/corefx</Uri>
-      <Sha>775c8502fda4a8cc40ba58a9677146ab258fdc59</Sha>
-    </Dependency>
-  </ProductDependencies>
-  <ToolsetDependencies>
-    <Dependency Name="Microsoft.DotNet.Arcade.Sdk" Version="1.0.0-beta.19157.4">
-      <Uri>https://github.com/dotnet/arcade</Uri>
-      <Sha>951b378f6b173d58c6d93ef33ce7ca83c2ce5ec5</Sha>
-=======
     <Dependency Name="Microsoft.Win32.Registry" Version="4.6.0-preview5.19207.6" CoherentParentDependency="Microsoft.NETCore.App">
       <Uri>https://github.com/dotnet/corefx</Uri>
       <Sha>1d63519e16fdc298f79c23b0ea7f4e89013024c5</Sha>
@@ -125,7 +74,6 @@
     <Dependency Name="Microsoft.DotNet.CodeAnalysis" Version="1.0.0-beta.19207.1">
       <Uri>https://github.com/dotnet/arcade</Uri>
       <Sha>b1f9e12fe3ee71c48ea60b15968745850ac0a4a7</Sha>
->>>>>>> 7e7a6386
     </Dependency>
   </ToolsetDependencies>
 </Dependencies>