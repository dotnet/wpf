--- conflicted
+++ resolved
@@ -56,12 +56,8 @@
             {
                 throw new XamlException(SR.CloseXamlWriterBeforeReading);
             }
-<<<<<<< HEAD
+
             if (_writer.SchemaContext is null)
-=======
-
-            if (_writer.SchemaContext == null)
->>>>>>> 7095be30
             {
                 throw new XamlException(SR.SchemaContextNotInitialized);
             }
