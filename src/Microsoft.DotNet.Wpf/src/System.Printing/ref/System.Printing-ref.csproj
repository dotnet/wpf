﻿<Project Sdk="Microsoft.NET.Sdk">
  <PropertyGroup>
    <AssemblyName>System.Printing</AssemblyName>
    <PackageId>System.Printing-ref</PackageId>
    <AllowUnsafeBlocks>true</AllowUnsafeBlocks>
    <TargetOutputRelPath>$(TargetGroup)-$(PackageId)/</TargetOutputRelPath>
    <Platforms>AnyCPU;x64;arm64</Platforms>
    <ResolveAssemblyWarnOrErrorOnTargetArchitectureMismatch>None</ResolveAssemblyWarnOrErrorOnTargetArchitectureMismatch>
    <GenerateDependencyFile>false</GenerateDependencyFile>
  </PropertyGroup>

  <PropertyGroup>
<<<<<<< HEAD
    <TargetFramework>net5.0</TargetFramework>
=======
    <TargetFramework>net5.0</TargetFramework>  
>>>>>>> 79202b28
    <EnableDefaultItems>false</EnableDefaultItems>
  </PropertyGroup>

  <ItemGroup>
    <Compile Include="System.Printing.cs" />
    <Compile Include="System.Printing.internals.cs" />
    <Compile Include="$(WpfSharedDir)RefAssemblyAttrs.cs" />
  </ItemGroup>

  <ItemGroup>
    <NetCoreReference Include="System.Collections" />
    <NetCoreReference Include="System.Collections.Specialized" />
    <NetCoreReference Include="System.ComponentModel" />
    <NetCoreReference Include="System.ComponentModel.EventBasedAsync" />
    <NetCoreReference Include="System.ComponentModel.Primitives" />
    <NetCoreReference Include="System.ComponentModel.TypeConverter" />
    <NetCoreReference Include="System.Net.Primitives" />
    <NetCoreReference Include="System.Net.Requests" />
    <NetCoreReference Include="System.Net.WebHeaderCollection" />
    <NetCoreReference Include="System.ObjectModel" />
    <NetCoreReference Include="System.Runtime" />
    <NetCoreReference Include="System.Resources.ResourceManager" />
    <NetCoreReference Include="System.Runtime.Extensions" />
    <NetCoreReference Include="System.Runtime.InteropServices" />
    <NetCoreReference Include="System.Security.Cryptography.X509Certificates" />
    <NetCoreReference Include="System.Threading.Thread" />
    <NetCoreReference Include="System.Xml" />
    <NetCoreReference Include="System.Xml.Document" />
    <NetCoreReference Include="System.Xml.ReaderWriter" />
  </ItemGroup>

  <ItemGroup>
    <ProjectReference Include="$(WpfSourceDir)PresentationCore\PresentationCore.csproj" />
    <ProjectReference Include="$(WpfSourceDir)System.Xaml\System.Xaml.csproj" />
    <ProjectReference Include="$(WpfSourceDir)WindowsBase\WindowsBase.csproj" />
    <ProjectReference Include="$(WpfSourceDir)UIAutomation\UIAutomationProvider\UIAutomationProvider.csproj" />
    <ProjectReference Include="$(WpfSourceDir)UIAutomation\UIAutomationTypes\UIAutomationTypes.csproj" />
  </ItemGroup>

  <ItemGroup>
    <ProjectReference Include="$(WpfCycleBreakersDir)PresentationFramework\PresentationFramework-System.Printing-api-cycle.csproj" />
    <ProjectReference Include="$(WpfCycleBreakersDir)ReachFramework\ReachFramework-System.Printing-api-cycle.csproj" />
  </ItemGroup>

</Project><|MERGE_RESOLUTION|>--- conflicted
+++ resolved
@@ -10,11 +10,7 @@
   </PropertyGroup>
 
   <PropertyGroup>
-<<<<<<< HEAD
-    <TargetFramework>net5.0</TargetFramework>
-=======
     <TargetFramework>net5.0</TargetFramework>  
->>>>>>> 79202b28
     <EnableDefaultItems>false</EnableDefaultItems>
   </PropertyGroup>
 
