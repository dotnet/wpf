--- conflicted
+++ resolved
@@ -22,17 +22,6 @@
     public static IEnumerable<object[]> Equals_TestData()
     {
         var attribute = new ContentWrapperAttribute(typeof(int));
-<<<<<<< HEAD
-        yield return new object[] { attribute, attribute, true };
-        yield return new object[] { attribute, new ContentWrapperAttribute(typeof(int)), true };
-        yield return new object[] { attribute, new ContentWrapperAttribute(typeof(string)), false };
-        yield return new object[] { attribute, new ContentWrapperAttribute(null), false };
-        yield return new object[] { new ContentWrapperAttribute(null), new ContentWrapperAttribute(null), true };
-        yield return new object[] { new ContentWrapperAttribute(null), new ContentWrapperAttribute(typeof(int)), false };
-
-        yield return new object[] { attribute, new object(), false };
-        yield return new object[] { attribute, null, false };
-=======
         yield return new object?[] { attribute, attribute, true };
         yield return new object?[] { attribute, new ContentWrapperAttribute(typeof(int)), true };
         yield return new object?[] { attribute, new ContentWrapperAttribute(typeof(string)), false };
@@ -40,9 +29,8 @@
         yield return new object?[] { new ContentWrapperAttribute(null!), new ContentWrapperAttribute(null!), true };
         yield return new object?[] { new ContentWrapperAttribute(null!), new ContentWrapperAttribute(typeof(int)), false };
 
-        yield return new object?[] { attribute, new object(), false };
-        yield return new object?[] { attribute, null, false };
->>>>>>> f8c35777
+        yield return new object[] { attribute, new object(), false };
+        yield return new object[] { attribute, null, false };
     }
 
     [Theory]
