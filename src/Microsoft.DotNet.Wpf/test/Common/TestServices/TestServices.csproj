--- conflicted
+++ resolved
@@ -14,12 +14,6 @@
   </ItemGroup>
 
   <ItemGroup>
-<<<<<<< HEAD
-    <!-- 
-      System.Xaml in Microsoft.DotNet.Wpf.DncEng will be superseded by the project reference
-    -->
-=======
->>>>>>> 29f6c1fb
     <Reference Include="$(PkgMicrosoft_Private_Winforms)\lib\$(TargetFramework)\Accessibility.dll" />
     <ProjectReference Include="$(WpfSourceDir)System.Xaml\System.Xaml.csproj" />
     <PackageReference Include="$(MicrosoftDotNetWpfDncEngPackage)" Version="$(MicrosoftDotNetWpfDncEngVersion)" />
