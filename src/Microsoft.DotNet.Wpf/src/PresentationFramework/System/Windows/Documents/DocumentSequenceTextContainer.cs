--- conflicted
+++ resolved
@@ -8,21 +8,6 @@
 
 namespace System.Windows.Documents
 {
-<<<<<<< HEAD
-    using MS.Internal;
-    using MS.Internal.Documents;
-    using System;
-    using System.Collections.Specialized;
-    using System.Collections.Generic;
-    using System.Collections.ObjectModel;
-    using System.ComponentModel;
-    using System.Diagnostics;
-    using System.Windows;                // DependencyID etc.
-    using System.Text;
-    using System.Windows.Threading;              // Dispatcher
-
-=======
->>>>>>> 1d1d0560
     //=====================================================================
     /// <summary>
     /// DocumentSequenceTextContainer is a TextContainer that aggregates
