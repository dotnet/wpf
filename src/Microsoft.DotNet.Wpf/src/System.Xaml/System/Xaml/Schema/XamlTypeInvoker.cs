--- conflicted
+++ resolved
@@ -47,20 +47,12 @@
 
         public EventHandler<XamlSetMarkupExtensionEventArgs> SetMarkupExtensionHandler
         {
-<<<<<<< HEAD
             get { return _xamlType?.SetMarkupExtensionHandler; }
-=======
-            get { return _xamlType is not null ? _xamlType.SetMarkupExtensionHandler : null; }
->>>>>>> c404a5ff
         }
 
         public EventHandler<XamlSetTypeConverterEventArgs> SetTypeConverterHandler
         {
-<<<<<<< HEAD
             get { return _xamlType?.SetTypeConverterHandler; }
-=======
-            get { return _xamlType is not null ? _xamlType.SetTypeConverterHandler : null; }
->>>>>>> c404a5ff
         }
 
         public virtual void AddToCollection(object instance, object item)
