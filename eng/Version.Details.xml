<?xml version="1.0" encoding="utf-8"?>
<Dependencies>
<<<<<<< HEAD
  <ToolsetDependencies>
    <Dependency Name="Microsoft.DotNet.Arcade.Sdk" Version="1.0.0-beta.19176.14">
      <Uri>https://github.com/dotnet/arcade</Uri>
      <Sha>002cce7e8e3e043c50acae673741ee3962411e10</Sha>
      <SourceBuildId>6162</SourceBuildId>
    </Dependency>
    <Dependency Name="Microsoft.Win32.Registry" Version="4.6.0-preview4.19164.7" CoherentParentDependency="Microsoft.NETCore.App">
      <Uri>https://github.com/dotnet/corefx</Uri>
      <Sha>d6a30736858f91b297fdd3ed4e3d1dfde67bdbdb</Sha>
      <SourceBuildId>5589</SourceBuildId>
=======
  <ProductDependencies>
    <Dependency Name="Microsoft.Win32.Registry" Version="4.6.0-preview4.19176.11" CoherentParentDependency="Microsoft.NETCore.App">
      <Uri>https://github.com/dotnet/corefx</Uri>
      <Sha>d5874e37801c48ffd15e743a1e78f5c0d535c0d2</Sha>
>>>>>>> 75b0ea28
    </Dependency>
    <Dependency Name="System.Configuration.ConfigurationManager" Version="4.6.0-preview4.19176.11" CoherentParentDependency="Microsoft.NETCore.App">
      <Uri>https://github.com/dotnet/corefx</Uri>
<<<<<<< HEAD
      <Sha>d6a30736858f91b297fdd3ed4e3d1dfde67bdbdb</Sha>
      <SourceBuildId>5589</SourceBuildId>
=======
      <Sha>d5874e37801c48ffd15e743a1e78f5c0d535c0d2</Sha>
>>>>>>> 75b0ea28
    </Dependency>
    <Dependency Name="System.Diagnostics.EventLog" Version="4.6.0-preview4.19176.11" CoherentParentDependency="Microsoft.NETCore.App">
      <Uri>https://github.com/dotnet/corefx</Uri>
<<<<<<< HEAD
      <Sha>d6a30736858f91b297fdd3ed4e3d1dfde67bdbdb</Sha>
      <SourceBuildId>5589</SourceBuildId>
=======
      <Sha>d5874e37801c48ffd15e743a1e78f5c0d535c0d2</Sha>
>>>>>>> 75b0ea28
    </Dependency>
    <Dependency Name="System.Reflection.Emit" Version="4.6.0-preview4.19176.11" CoherentParentDependency="Microsoft.NETCore.App">
      <Uri>https://github.com/dotnet/corefx</Uri>
<<<<<<< HEAD
      <Sha>d6a30736858f91b297fdd3ed4e3d1dfde67bdbdb</Sha>
      <SourceBuildId>5589</SourceBuildId>
=======
      <Sha>d5874e37801c48ffd15e743a1e78f5c0d535c0d2</Sha>
    </Dependency>
    <Dependency Name="System.Reflection.TypeExtensions" Version="4.6.0-preview4.19176.11" CoherentParentDependency="Microsoft.NETCore.App">
      <Uri>https://github.com/dotnet/corefx</Uri>
      <Sha>d5874e37801c48ffd15e743a1e78f5c0d535c0d2</Sha>
>>>>>>> 75b0ea28
    </Dependency>
    <Dependency Name="System.Security.AccessControl" Version="4.6.0-preview4.19176.11" CoherentParentDependency="Microsoft.NETCore.App">
      <Uri>https://github.com/dotnet/corefx</Uri>
<<<<<<< HEAD
      <Sha>d6a30736858f91b297fdd3ed4e3d1dfde67bdbdb</Sha>
      <SourceBuildId>5589</SourceBuildId>
=======
      <Sha>d5874e37801c48ffd15e743a1e78f5c0d535c0d2</Sha>
>>>>>>> 75b0ea28
    </Dependency>
    <Dependency Name="System.Security.Cryptography.Xml" Version="4.6.0-preview4.19176.11" CoherentParentDependency="Microsoft.NETCore.App">
      <Uri>https://github.com/dotnet/corefx</Uri>
<<<<<<< HEAD
      <Sha>d6a30736858f91b297fdd3ed4e3d1dfde67bdbdb</Sha>
      <SourceBuildId>5589</SourceBuildId>
=======
      <Sha>d5874e37801c48ffd15e743a1e78f5c0d535c0d2</Sha>
>>>>>>> 75b0ea28
    </Dependency>
    <Dependency Name="System.Security.Permissions" Version="4.6.0-preview4.19176.11" CoherentParentDependency="Microsoft.NETCore.App">
      <Uri>https://github.com/dotnet/corefx</Uri>
<<<<<<< HEAD
      <Sha>d6a30736858f91b297fdd3ed4e3d1dfde67bdbdb</Sha>
      <SourceBuildId>5589</SourceBuildId>
=======
      <Sha>d5874e37801c48ffd15e743a1e78f5c0d535c0d2</Sha>
>>>>>>> 75b0ea28
    </Dependency>
    <Dependency Name="System.Security.Principal.Windows" Version="4.6.0-preview4.19176.11" CoherentParentDependency="Microsoft.NETCore.App">
      <Uri>https://github.com/dotnet/corefx</Uri>
<<<<<<< HEAD
      <Sha>d6a30736858f91b297fdd3ed4e3d1dfde67bdbdb</Sha>
      <SourceBuildId>5589</SourceBuildId>
=======
      <Sha>d5874e37801c48ffd15e743a1e78f5c0d535c0d2</Sha>
>>>>>>> 75b0ea28
    </Dependency>
    <Dependency Name="System.Windows.Extensions" Version="4.6.0-preview4.19176.11" CoherentParentDependency="Microsoft.NETCore.App">
      <Uri>https://github.com/dotnet/corefx</Uri>
<<<<<<< HEAD
      <Sha>d6a30736858f91b297fdd3ed4e3d1dfde67bdbdb</Sha>
      <SourceBuildId>5589</SourceBuildId>
=======
      <Sha>d5874e37801c48ffd15e743a1e78f5c0d535c0d2</Sha>
>>>>>>> 75b0ea28
    </Dependency>
    <Dependency Name="System.CodeDom" Version="4.6.0-preview4.19176.11" CoherentParentDependency="Microsoft.NETCore.App">
      <Uri>https://github.com/dotnet/corefx</Uri>
<<<<<<< HEAD
      <Sha>d6a30736858f91b297fdd3ed4e3d1dfde67bdbdb</Sha>
      <SourceBuildId>5589</SourceBuildId>
    </Dependency>
    <Dependency Name="System.Reflection.MetadataLoadContext" Version="4.6.0-preview4.19164.7" CoherentParentDependency="Microsoft.NETCore.App">
      <Uri>https://github.com/dotnet/corefx</Uri>
      <Sha>d6a30736858f91b297fdd3ed4e3d1dfde67bdbdb</Sha>
      <SourceBuildId>5589</SourceBuildId>
    </Dependency>
    <Dependency Name="Microsoft.Private.Winforms" Version="4.8.0-preview4.19175.5" CoherentParentDependency="Microsoft.NETCore.App">
      <Uri>https://github.com/dotnet/winforms</Uri>
      <Sha>c41c332a04bdf6d31f92820e541e7063e8f833f1</Sha>
      <SourceBuildId>6173</SourceBuildId>
    </Dependency>
    <Dependency Name="System.Drawing.Common" Version="4.6.0-preview4.19164.7" CoherentParentDependency="Microsoft.NETCore.App">
      <Uri>https://github.com/dotnet/corefx</Uri>
      <Sha>d6a30736858f91b297fdd3ed4e3d1dfde67bdbdb</Sha>
      <SourceBuildId>5589</SourceBuildId>
    </Dependency>
    <Dependency Name="System.DirectoryServices" Version="4.6.0-preview4.19164.7" CoherentParentDependency="Microsoft.NETCore.App">
      <Uri>https://github.com/dotnet/corefx</Uri>
      <Sha>d6a30736858f91b297fdd3ed4e3d1dfde67bdbdb</Sha>
      <SourceBuildId>5589</SourceBuildId>
    </Dependency>
    <Dependency Name="Microsoft.DotNet.CodeAnalysis" Version="1.0.0-beta.19175.7">
      <Uri>https://github.com/dotnet/arcade</Uri>
      <Sha>002cce7e8e3e043c50acae673741ee3962411e10</Sha>
      <SourceBuildId>6162</SourceBuildId>
=======
      <Sha>d5874e37801c48ffd15e743a1e78f5c0d535c0d2</Sha>
    </Dependency>
    <Dependency Name="Microsoft.NETCore.App" Version="3.0.0-preview4-27527-02">
      <Uri>https://github.com/dotnet/core-setup</Uri>
      <Sha>fef74d39b1bb08aefd0930f6c7866ddb3150d75b</Sha>
    </Dependency>
  </ProductDependencies>
  <ToolsetDependencies>
    <Dependency Name="Microsoft.DotNet.Arcade.Sdk" Version="1.0.0-beta.19176.14">
      <Uri>https://github.com/dotnet/arcade</Uri>
      <Sha>e23a3e2fd09a6222361ce47b78d23ab42867924c</Sha>
>>>>>>> 75b0ea28
    </Dependency>
  </ToolsetDependencies>
</Dependencies><|MERGE_RESOLUTION|>--- conflicted
+++ resolved
@@ -1,104 +1,49 @@
 <?xml version="1.0" encoding="utf-8"?>
 <Dependencies>
-<<<<<<< HEAD
-  <ToolsetDependencies>
-    <Dependency Name="Microsoft.DotNet.Arcade.Sdk" Version="1.0.0-beta.19176.14">
-      <Uri>https://github.com/dotnet/arcade</Uri>
-      <Sha>002cce7e8e3e043c50acae673741ee3962411e10</Sha>
-      <SourceBuildId>6162</SourceBuildId>
-    </Dependency>
-    <Dependency Name="Microsoft.Win32.Registry" Version="4.6.0-preview4.19164.7" CoherentParentDependency="Microsoft.NETCore.App">
-      <Uri>https://github.com/dotnet/corefx</Uri>
-      <Sha>d6a30736858f91b297fdd3ed4e3d1dfde67bdbdb</Sha>
-      <SourceBuildId>5589</SourceBuildId>
-=======
   <ProductDependencies>
     <Dependency Name="Microsoft.Win32.Registry" Version="4.6.0-preview4.19176.11" CoherentParentDependency="Microsoft.NETCore.App">
       <Uri>https://github.com/dotnet/corefx</Uri>
       <Sha>d5874e37801c48ffd15e743a1e78f5c0d535c0d2</Sha>
->>>>>>> 75b0ea28
     </Dependency>
     <Dependency Name="System.Configuration.ConfigurationManager" Version="4.6.0-preview4.19176.11" CoherentParentDependency="Microsoft.NETCore.App">
       <Uri>https://github.com/dotnet/corefx</Uri>
-<<<<<<< HEAD
-      <Sha>d6a30736858f91b297fdd3ed4e3d1dfde67bdbdb</Sha>
-      <SourceBuildId>5589</SourceBuildId>
-=======
       <Sha>d5874e37801c48ffd15e743a1e78f5c0d535c0d2</Sha>
->>>>>>> 75b0ea28
     </Dependency>
     <Dependency Name="System.Diagnostics.EventLog" Version="4.6.0-preview4.19176.11" CoherentParentDependency="Microsoft.NETCore.App">
       <Uri>https://github.com/dotnet/corefx</Uri>
-<<<<<<< HEAD
-      <Sha>d6a30736858f91b297fdd3ed4e3d1dfde67bdbdb</Sha>
-      <SourceBuildId>5589</SourceBuildId>
-=======
       <Sha>d5874e37801c48ffd15e743a1e78f5c0d535c0d2</Sha>
->>>>>>> 75b0ea28
     </Dependency>
     <Dependency Name="System.Reflection.Emit" Version="4.6.0-preview4.19176.11" CoherentParentDependency="Microsoft.NETCore.App">
       <Uri>https://github.com/dotnet/corefx</Uri>
-<<<<<<< HEAD
-      <Sha>d6a30736858f91b297fdd3ed4e3d1dfde67bdbdb</Sha>
-      <SourceBuildId>5589</SourceBuildId>
-=======
       <Sha>d5874e37801c48ffd15e743a1e78f5c0d535c0d2</Sha>
-    </Dependency>
-    <Dependency Name="System.Reflection.TypeExtensions" Version="4.6.0-preview4.19176.11" CoherentParentDependency="Microsoft.NETCore.App">
-      <Uri>https://github.com/dotnet/corefx</Uri>
-      <Sha>d5874e37801c48ffd15e743a1e78f5c0d535c0d2</Sha>
->>>>>>> 75b0ea28
     </Dependency>
     <Dependency Name="System.Security.AccessControl" Version="4.6.0-preview4.19176.11" CoherentParentDependency="Microsoft.NETCore.App">
       <Uri>https://github.com/dotnet/corefx</Uri>
-<<<<<<< HEAD
-      <Sha>d6a30736858f91b297fdd3ed4e3d1dfde67bdbdb</Sha>
-      <SourceBuildId>5589</SourceBuildId>
-=======
       <Sha>d5874e37801c48ffd15e743a1e78f5c0d535c0d2</Sha>
->>>>>>> 75b0ea28
     </Dependency>
     <Dependency Name="System.Security.Cryptography.Xml" Version="4.6.0-preview4.19176.11" CoherentParentDependency="Microsoft.NETCore.App">
       <Uri>https://github.com/dotnet/corefx</Uri>
-<<<<<<< HEAD
-      <Sha>d6a30736858f91b297fdd3ed4e3d1dfde67bdbdb</Sha>
-      <SourceBuildId>5589</SourceBuildId>
-=======
       <Sha>d5874e37801c48ffd15e743a1e78f5c0d535c0d2</Sha>
->>>>>>> 75b0ea28
     </Dependency>
     <Dependency Name="System.Security.Permissions" Version="4.6.0-preview4.19176.11" CoherentParentDependency="Microsoft.NETCore.App">
       <Uri>https://github.com/dotnet/corefx</Uri>
-<<<<<<< HEAD
-      <Sha>d6a30736858f91b297fdd3ed4e3d1dfde67bdbdb</Sha>
-      <SourceBuildId>5589</SourceBuildId>
-=======
       <Sha>d5874e37801c48ffd15e743a1e78f5c0d535c0d2</Sha>
->>>>>>> 75b0ea28
     </Dependency>
     <Dependency Name="System.Security.Principal.Windows" Version="4.6.0-preview4.19176.11" CoherentParentDependency="Microsoft.NETCore.App">
       <Uri>https://github.com/dotnet/corefx</Uri>
-<<<<<<< HEAD
-      <Sha>d6a30736858f91b297fdd3ed4e3d1dfde67bdbdb</Sha>
-      <SourceBuildId>5589</SourceBuildId>
-=======
       <Sha>d5874e37801c48ffd15e743a1e78f5c0d535c0d2</Sha>
->>>>>>> 75b0ea28
     </Dependency>
     <Dependency Name="System.Windows.Extensions" Version="4.6.0-preview4.19176.11" CoherentParentDependency="Microsoft.NETCore.App">
       <Uri>https://github.com/dotnet/corefx</Uri>
-<<<<<<< HEAD
-      <Sha>d6a30736858f91b297fdd3ed4e3d1dfde67bdbdb</Sha>
-      <SourceBuildId>5589</SourceBuildId>
-=======
       <Sha>d5874e37801c48ffd15e743a1e78f5c0d535c0d2</Sha>
->>>>>>> 75b0ea28
     </Dependency>
     <Dependency Name="System.CodeDom" Version="4.6.0-preview4.19176.11" CoherentParentDependency="Microsoft.NETCore.App">
       <Uri>https://github.com/dotnet/corefx</Uri>
-<<<<<<< HEAD
-      <Sha>d6a30736858f91b297fdd3ed4e3d1dfde67bdbdb</Sha>
-      <SourceBuildId>5589</SourceBuildId>
+      <Sha>d5874e37801c48ffd15e743a1e78f5c0d535c0d2</Sha>
+    </Dependency>
+    <Dependency Name="Microsoft.NETCore.App" Version="3.0.0-preview4-27527-02">
+      <Uri>https://github.com/dotnet/core-setup</Uri>
+      <Sha>fef74d39b1bb08aefd0930f6c7866ddb3150d75b</Sha>
     </Dependency>
     <Dependency Name="System.Reflection.MetadataLoadContext" Version="4.6.0-preview4.19164.7" CoherentParentDependency="Microsoft.NETCore.App">
       <Uri>https://github.com/dotnet/corefx</Uri>
@@ -120,23 +65,15 @@
       <Sha>d6a30736858f91b297fdd3ed4e3d1dfde67bdbdb</Sha>
       <SourceBuildId>5589</SourceBuildId>
     </Dependency>
-    <Dependency Name="Microsoft.DotNet.CodeAnalysis" Version="1.0.0-beta.19175.7">
-      <Uri>https://github.com/dotnet/arcade</Uri>
-      <Sha>002cce7e8e3e043c50acae673741ee3962411e10</Sha>
-      <SourceBuildId>6162</SourceBuildId>
-=======
-      <Sha>d5874e37801c48ffd15e743a1e78f5c0d535c0d2</Sha>
-    </Dependency>
-    <Dependency Name="Microsoft.NETCore.App" Version="3.0.0-preview4-27527-02">
-      <Uri>https://github.com/dotnet/core-setup</Uri>
-      <Sha>fef74d39b1bb08aefd0930f6c7866ddb3150d75b</Sha>
-    </Dependency>
   </ProductDependencies>
   <ToolsetDependencies>
     <Dependency Name="Microsoft.DotNet.Arcade.Sdk" Version="1.0.0-beta.19176.14">
       <Uri>https://github.com/dotnet/arcade</Uri>
       <Sha>e23a3e2fd09a6222361ce47b78d23ab42867924c</Sha>
->>>>>>> 75b0ea28
+    </Dependency>
+    <Dependency Name="Microsoft.DotNet.CodeAnalysis" Version="1.0.0-beta.19175.7">
+      <Sha>002cce7e8e3e043c50acae673741ee3962411e10</Sha>
+      <SourceBuildId>6162</SourceBuildId>
     </Dependency>
   </ToolsetDependencies>
 </Dependencies>