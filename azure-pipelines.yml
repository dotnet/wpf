# This is a simple wrapper for eng/pipeline.yml to get around the limitation of
# user-defined variables not being available in yaml template expressions.

# Parameters ARE available in template expressions, and parameters can have default values,
# so they can be used to control yaml flow.
#

variables:
    # clean the local repo on the build agents
  - name: Build.Repository.Clean
    value: true
  - name: _PublishUsingPipelines
    value: true
  - name: _DotNetArtifactsCategory
    value: WINDOWSDESKTOP
  - name: _DotNetValidationArtifactsCategory
    value: WINDOWSDESKTOP
  
  - ${{ if and(ne(variables['System.TeamProject'], 'public'), notin(variables['Build.Reason'], 'PullRequest')) }}:
    - group: DotNet-Wpf-SDLValidation-Params


# This is set in the pipeline directly 
# When set to false, CI tests will not be enabled in builds. 
#
# _ContinuousIntegrationTestsEnabled: false

# Setting batch to true, triggers one build at a time.
# if there is a push while a build in progress, it will wait,
# until the running build finishes, and produce a build with all the changes
#
# only trigger ci builds for the master and release branches
trigger:
  batch: true 
  branches:
    include: 
    - master
    - release/3.0
    - release/3.0-preview9
    - release/3.1
    - internal/release/*
    # - arcade
  paths:
    exclude:
    - Documentation/*

pr:
  autoCancel: true
  branches:
    include:
    - master
    - release/3.0
    - release/3.0-preview9 
    - release/3.1
    - internal/release/*
  paths:
    exclude:
    - Documentation/*

# Call the pipeline.yml template, which does the real work
stages:
- stage: build
  displayName: Build 
  jobs:
  - template: /eng/pipeline.yml
    parameters:
      enablePublishUsingPipelines: $(_PublishUsingPipelines)
      ${{ if and(ne(variables['System.TeamProject'], 'public'), notin(variables['Build.Reason'], 'PullRequest')) }}:
        # agent pool can't be read from a user-defined variable (Azure DevOps limitation)
        pool:
          name: NetCore1ESPool-Svc-Internal
<<<<<<< HEAD
          demands: ImageOverride -equals windows.vs2019.amd64
=======
          demands: ImageOverride -equals Windows.10.vs2019.amd64
>>>>>>> a57a467b
        # runAsPublic is used in expressions, which can't read from user-defined variables
        runAsPublic: false

- ${{ if and(ne(variables['System.TeamProject'], 'public'), notin(variables['Build.Reason'], 'PullRequest')) }}:
  - template: eng\common\templates\post-build\post-build.yml
    parameters:
      # Symbol validation isn't being very reliable lately. This should be enabled back
      # once this issue is resolved: https://github.com/dotnet/arcade/issues/2871
      enableSymbolValidation: false
      # Sourcelink validation isn't passing for Arcade due to some regressions. This should be
      # enabled back once this issue is resolved: https://github.com/dotnet/arcade/issues/2912
      enableSourceLinkValidation: false
      # This is to enable SDL runs part of Post-Build Validation Stage
      SDLValidationParameters:
        enable: true
        params: ' -SourceToolsList @("policheck","credscan")
        -TsaInstanceURL $(_TsaInstanceURL)
        -TsaProjectName $(_TsaProjectName)
        -TsaNotificationEmail $(_TsaNotificationEmail)
        -TsaCodebaseAdmin $(_TsaCodebaseAdmin)
        -TsaBugAreaPath $(_TsaBugAreaPath)
        -TsaIterationPath $(_TsaIterationPath)
        -TsaRepositoryName "wpf"
        -TsaCodebaseName "wpf"
        -TsaPublish $True'<|MERGE_RESOLUTION|>--- conflicted
+++ resolved
@@ -69,11 +69,7 @@
         # agent pool can't be read from a user-defined variable (Azure DevOps limitation)
         pool:
           name: NetCore1ESPool-Svc-Internal
-<<<<<<< HEAD
-          demands: ImageOverride -equals windows.vs2019.amd64
-=======
           demands: ImageOverride -equals Windows.10.vs2019.amd64
->>>>>>> a57a467b
         # runAsPublic is used in expressions, which can't read from user-defined variables
         runAsPublic: false
 
