--- conflicted
+++ resolved
@@ -101,12 +101,7 @@
             MarkupInfo node = nodes.Pop();
             currentXamlNode = node.XamlNode;
 
-<<<<<<< HEAD
             currentInstance = node is ObjectMarkupInfo objectNode ? objectNode.Object : null;
-=======
-            ObjectMarkupInfo objectNode = node as ObjectMarkupInfo;
-            currentInstance = objectNode is not null ? objectNode.Object : null;
->>>>>>> aa1896f4
 
             var subNodes = node.Decompose();
 
@@ -283,12 +278,7 @@
                         return false;
                     }
 
-<<<<<<< HEAD
                     return (children[0] is ObjectMarkupInfo r && r.IsAttributableMarkupExtension);
-=======
-                    ObjectMarkupInfo r = children[0] as ObjectMarkupInfo;
-                    return (r is not null && r.IsAttributableMarkupExtension);
->>>>>>> aa1896f4
                 }
             }
 
@@ -317,12 +307,7 @@
                     // Empty collections and atoms are attributable
                     if (Children.Count == 0 || Children[0] is ValueMarkupInfo) { return true; }
 
-<<<<<<< HEAD
                     if (Children[0] is not ObjectMarkupInfo r)
-=======
-                    ObjectMarkupInfo r = Children[0] as ObjectMarkupInfo;
-                    if (r is null)
->>>>>>> aa1896f4
                     {
                         throw new InvalidOperationException(SR.ExpectedObjectMarkupInfo);
                     }
@@ -686,32 +671,16 @@
                 {
                     if (memberInfo.Children.Count == 1)
                     {
-<<<<<<< HEAD
                         if (memberInfo.Children[0] is ObjectMarkupInfo objectInfo && objectInfo.Properties.Count == 1 && memberType == objectInfo.XamlNode.XamlType)
-=======
-                        var objectInfo = memberInfo.Children[0] as ObjectMarkupInfo;
-                        if (objectInfo is not null && objectInfo.Properties.Count == 1 && memberType == objectInfo.XamlNode.XamlType)
->>>>>>> aa1896f4
                         {
                             if (objectInfo.Properties[0].XamlNode.Member == XamlLanguage.Items)
                             {
-<<<<<<< HEAD
                                 if (objectInfo.Properties[0] is MemberMarkupInfo itemsMemberInfo && itemsMemberInfo.Children.Count > 0)
-                                {
-                                    //Check if the first element of the collection/dictionary is a ME and replace the SO with GO only if it is not an ME.
-                                    //This is to handle cases where the first element is, say, null. If we remove the SO, then there is no way to
-                                    //know if the collection is null or the first element is null.
-                                    if (itemsMemberInfo.Children[0] is not ObjectMarkupInfo itemInfo || itemInfo.XamlNode.XamlType == null || !itemInfo.XamlNode.XamlType.IsMarkupExtension)
-=======
-                                var itemsMemberInfo = objectInfo.Properties[0] as MemberMarkupInfo;
-                                if(itemsMemberInfo is not null && itemsMemberInfo.Children.Count > 0)
                                 {
                                     // Check if the first element of the collection/dictionary is a ME and replace the SO with GO only if it is not an ME.
                                     // This is to handle cases where the first element is, say, null. If we remove the SO, then there is no way to
                                     // know if the collection is null or the first element is null.
-                                    var itemInfo = itemsMemberInfo.Children[0] as ObjectMarkupInfo;
-                                    if(itemInfo is null || itemInfo.XamlNode.XamlType is null || !itemInfo.XamlNode.XamlType.IsMarkupExtension)
->>>>>>> aa1896f4
+                                    if (itemsMemberInfo.Children[0] is not ObjectMarkupInfo itemInfo || itemInfo.XamlNode.XamlType is null || !itemInfo.XamlNode.XamlType.IsMarkupExtension)
                                     {
                                         // change the member to GetObject
                                         objectInfo.XamlNode = new XamlNode(XamlNodeType.GetObject);
@@ -1959,12 +1928,7 @@
                 //    throw new XamlObjectReaderException(SR.XamlSerializerCannotHaveXDataAtRoot(valueType.Name));
                 // }
 
-<<<<<<< HEAD
                 if (value is Array valueAsArray)
-=======
-                var valueAsArray = value as Array;
-                if (valueAsArray is not null)
->>>>>>> aa1896f4
                 {
                     return ForArray(valueAsArray, context);
                 }
@@ -3082,12 +3046,7 @@
 
                 public override bool Equals(object obj)
                 {
-<<<<<<< HEAD
                     return obj is Entry other && other.Key.Equals(Key);
-=======
-                    Entry other = obj as Entry;
-                    return other is not null && other.Key.Equals(Key);
->>>>>>> aa1896f4
                 }
 
                 public override int GetHashCode()
