<Project>
  <PropertyGroup>
    <WpfTest>true</WpfTest>
  </PropertyGroup>
  <Import Project="$([MSBuild]::GetPathOfFileAbove('Directory.Build.props', '$(MSBuildThisFileDirectory)../'))" />
  <PropertyGroup>
    <WpfTestsDir>$(MsBuildThisFileDirectory)</WpfTestsDir>
    <SignAssembly>false</SignAssembly>
<<<<<<< HEAD
    <IsTestProject Condition="'$(IsTestProject)'!='false'">true</IsTestProject>
=======
>>>>>>> 8fb5dce6
    <IsShipping>false</IsShipping>
    <EnableXlfLocalization>false</EnableXlfLocalization>
    <CLSCompliant>false</CLSCompliant>
    <AppendTargetFrameworkToOutputPath>false</AppendTargetFrameworkToOutputPath>
  </PropertyGroup>
  <ItemDefinitionGroup>
    <EmbeddedResource>
      <GenerateSource>false</GenerateSource>
    </EmbeddedResource>
  </ItemDefinitionGroup>
  <Import Project="$(WpfTestsDir)MultiTargeting.props" />
</Project><|MERGE_RESOLUTION|>--- conflicted
+++ resolved
@@ -6,10 +6,6 @@
   <PropertyGroup>
     <WpfTestsDir>$(MsBuildThisFileDirectory)</WpfTestsDir>
     <SignAssembly>false</SignAssembly>
-<<<<<<< HEAD
-    <IsTestProject Condition="'$(IsTestProject)'!='false'">true</IsTestProject>
-=======
->>>>>>> 8fb5dce6
     <IsShipping>false</IsShipping>
     <EnableXlfLocalization>false</EnableXlfLocalization>
     <CLSCompliant>false</CLSCompliant>
