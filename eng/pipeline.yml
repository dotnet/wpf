parameters:

  # Needed because agent pool can't be read from a user-defined variable (Azure DevOps limitation)
  # Defaults to dotnet-external-temp-vs2019
  agentPool: dotnet-external-temp-vs2019

  # Needed because runAsPublic is used in template expressions, which can't read from user-defined variables
  # Defaults to true
  runAsPublic: true

jobs:
- template: /eng/common/templates/jobs/jobs.yml
  parameters:
    enableMicrobuild: true
    enablePublishBuildArtifacts: true
    enablePublishTestResults: true
    enablePublishBuildAssets: true
    enableTelemetry: true
    helixRepo: dotnet/wpf

    jobs:
    - job: Windows_NT
      pool: ${{ parameters.agentPool }}
      variables:
        # needed for signing
        - name: _TeamName
          value: DotNetCore
        - name: _SignType
          value: test
        - name: _SignArgs
          value: ''

        # needed for darc (dependency flow) publishing
        - name: _PublishType
          value: none
        - name: _DotNetPublishToBlobFeed
          value: false
        - name: _PublishArgs
          value: ''
        - name: _OfficialBuildIdArgs
          value: ''
        - name: _Platform
          value: x86
        - name: _PlatformArgs
          value: /p:Platform=$(_Platform)

        # Override some values if we're building internally
        - ${{ if eq(parameters.runAsPublic, 'false') }}:
          # note: You have to use list syntax here (- name: value) or you will get errors about declaring the same variable multiple times
          - name: _PublishType
            value: blob
          - name: _SignType
            value: real
          - name: _DotNetPublishToBlobFeed
            value: true
          - group: DotNet-Blob-Feed
          - group: DotNet-Symbol-Server-Pats
          - name: _PublishBlobFeedUrl
            value: https://dotnetfeed.blob.core.windows.net/dotnet-windowsdesktop/index.json

          # note: Even though they are referenced here, user defined variables (like $(_SignType)) are not resolved 
          # until the agent is running on the machine. They can be overridden any time before they are resolved,
          # like in the job matrix below (see Build_Debug)
          - name: _SignArgs
            value: /p:DotNetSignType=$(_SignType) /p:TeamName=$(_TeamName)
          - name: _PublishArgs
            value: /p:DotNetPublishBlobFeedKey=$(dotnetfeed-storage-access-key-1)
              /p:DotNetPublishBlobFeedUrl=$(_PublishBlobFeedUrl)
              /p:DotNetPublishToBlobFeed=$(_DotNetPublishToBlobFeed)
              /p:DotNetSymbolServerTokenMsdl=$(microsoft-symbol-server-pat)
              /p:DotNetSymbolServerTokenSymWeb=$(symweb-symbol-server-pat)
          - name: _OfficialBuildIdArgs
            value: /p:OfficialBuildId=$(BUILD.BUILDNUMBER)
      strategy:
        matrix:
          Build_Debug_x86:
            _BuildConfig: Debug
            # override some variables for debug
            _PublishType: none
            _SignType: test
            _DotNetPublishToBlobFeed : false
          Build_Release_x86:
            _BuildConfig: Release
          Build_Debug_x64:
            _BuildConfig: Debug
            # override some variables for debug
            _PublishType: none
            _SignType: test
            _DotNetPublishToBlobFeed : false
            _Platform: x64
          Build_Release_x64:
            _BuildConfig: Release
            _Platform: x64
      steps:
      - checkout: self
        clean: true
      # Use utility script to run script command dependent on agent OS.
      - script: eng/build.cmd
          -configuration $(_BuildConfig) 
          -prepareMachine
          -ci
          -restore
          -build
          $(_OfficialBuildIdArgs)
        displayName: Windows Restore/Build
      - script: eng/build.cmd
          -configuration $(_BuildConfig) 
          -ci
          -test
          $(_OfficialBuildIdArgs)
        displayName: Windows Test
      - script: eng/build.cmd
          -configuration $(_BuildConfig) 
          -ci
          -sign
          -pack
          -publish
          $(_PublishArgs)
          $(_SignArgs)
          $(_OfficialBuildIdArgs)
<<<<<<< HEAD
        displayName: Windows Sign/Pack/Publish
=======
          $(_PlatformArgs)
        displayName: Windows Build / Publish
>>>>>>> d8e8d47f
<|MERGE_RESOLUTION|>--- conflicted
+++ resolved
@@ -102,12 +102,14 @@
           -restore
           -build
           $(_OfficialBuildIdArgs)
+          $(_PlatformArgs)
         displayName: Windows Restore/Build
       - script: eng/build.cmd
           -configuration $(_BuildConfig) 
           -ci
           -test
           $(_OfficialBuildIdArgs)
+          $(_PlatformArgs)
         displayName: Windows Test
       - script: eng/build.cmd
           -configuration $(_BuildConfig) 
@@ -118,9 +120,5 @@
           $(_PublishArgs)
           $(_SignArgs)
           $(_OfficialBuildIdArgs)
-<<<<<<< HEAD
-        displayName: Windows Sign/Pack/Publish
-=======
           $(_PlatformArgs)
-        displayName: Windows Build / Publish
->>>>>>> d8e8d47f
+        displayName: Windows Sign/Pack/Publish